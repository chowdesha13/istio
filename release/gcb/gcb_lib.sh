#!/bin/bash

# Copyright 2018 Istio Authors

#   Licensed under the Apache License, Version 2.0 (the "License");
#   you may not use this file except in compliance with the License.
#   You may obtain a copy of the License at

#       http://www.apache.org/licenses/LICENSE-2.0

#   Unless required by applicable law or agreed to in writing, software
#   distributed under the License is distributed on an "AS IS" BASIS,
#   WITHOUT WARRANTIES OR CONDITIONS OF ANY KIND, either express or implied.
#   See the License for the specific language governing permissions and
#   limitations under the License.


# This script is meant to be sourced, has a set of functions used by scripts on gcb

#shellcheck disable=SC2164
SCRIPTPATH=$( cd "$(dirname "$0")" ; pwd -P )
# shellcheck source=release/gcb/docker_tag_push_lib.sh
source "${SCRIPTPATH}/docker_tag_push_lib.sh"

#sets GITHUB_KEYFILE to github auth file
function github_keys() {
  GITHUB_KEYFILE="${GITHUB_TOKEN_FILE}"
  export GITHUB_KEYFILE
  
  if [[ -n "$CB_TEST_GITHUB_TOKEN_FILE_PATH" ]]; then
    local LOCAL_DIR
    LOCAL_DIR="$(mktemp -d /tmp/github.XXXX)"
    local KEYFILE_TEMP
    KEYFILE_TEMP="$LOCAL_DIR/keyfile.txt"
    GITHUB_KEYFILE="${KEYFILE_TEMP}"
    gsutil -q cp "gs://${CB_TEST_GITHUB_TOKEN_FILE_PATH}" "${KEYFILE_TEMP}"
  fi
}

function create_manifest_check_consistency() {
  local MANIFEST_FILE=$1

  local ISTIO_REPO_SHA
  local PROXY_REPO_SHA
  local CNI_REPO_SHA
  local API_REPO_SHA
  ISTIO_REPO_SHA=$(git rev-parse HEAD)
  CNI_REPO_SHA=$(grep CNI_REPO_SHA istio.deps  -A 4 | grep lastStableSHA | cut -f 4 -d '"')
  PROXY_REPO_SHA=$(grep PROXY_REPO_SHA istio.deps  -A 4 | grep lastStableSHA | cut -f 4 -d '"')
  API_REPO_SHA=$(grep "istio\.io/api" go.mod | cut -f 3 -d '-')
  if [ -z "${ISTIO_REPO_SHA}" ] || [ -z "${API_REPO_SHA}" ] || [ -z "${PROXY_REPO_SHA}" ] || [ -z "${CNI_REPO_SHA}" ] ; then
    echo "ISTIO_REPO_SHA:$ISTIO_REPO_SHA API_REPO_SHA:$API_REPO_SHA PROXY_REPO_SHA:$PROXY_REPO_SHA CNI_REPO_SHA:$CNI_REPO_SHA some shas not found"
    exit 8
  fi
  pushd ../api || exit
    API_SHA=$(git rev-parse "${API_REPO_SHA}")
  popd || exit
cat << EOF > "${MANIFEST_FILE}"
istio ${ISTIO_REPO_SHA}
proxy ${PROXY_REPO_SHA}
api ${API_SHA}
cni ${CNI_REPO_SHA}
tools ${TOOLS_HEAD_SHA}
EOF


  if [[ "${CB_VERIFY_CONSISTENCY}" == "true" ]]; then
     pushd ../proxy || exit
       PROXY_API_SHA=$(grep ISTIO_API istio.deps  -A 4 | grep lastStableSHA | cut -f 4 -d '"')
     popd || exit
     if [[ "$PROXY_API_SHA" != "$API_REPO_SHA"* ]]; then
       echo "inconsistent shas PROXY_API_SHA $PROXY_API_SHA !=   $API_REPO_SHA   API_REPO_SHA" 1>&2
       exit 17
     fi
  fi
}

function make_istio() {
  # Should be called from istio/istio repo.
  local OUTPUT_PATH=$1
  local DOCKER_HUB=$2
  local REL_DOCKER_HUB=$3
  TAG=$4
  export TAG
  local BRANCH=$5
  ISTIO_OUT=$(make DEBUG=0 where-is-out)
  VERSION="${TAG}"
  export VERSION
  IFS='/' read -ra REPO <<< "$REL_DOCKER_HUB"
  MAKE_TARGETS=(istio-archive)
  MAKE_TARGETS+=(sidecar.deb)
  
  CB_BRANCH=${BRANCH} VERBOSE=1 DEBUG=0 ISTIO_DOCKER_HUB="${DOCKER_HUB}" HUB="${DOCKER_HUB}" make "${MAKE_TARGETS[@]}"
  mkdir -p "${OUTPUT_PATH}/deb"
  sha256sum "${ISTIO_OUT}/istio-sidecar.deb" > "${OUTPUT_PATH}/deb/istio-sidecar.deb.sha256"
  cp        "${ISTIO_OUT}/istio-sidecar.deb"   "${OUTPUT_PATH}/deb/"
  cp        "${ISTIO_OUT}"/archive/istio-*z*   "${OUTPUT_PATH}/"
  
  rm -r "${ISTIO_OUT}/docker" || true
  BUILD_DOCKER_TARGETS=(docker.save)

  CB_BRANCH=${BRANCH} VERBOSE=1 DEBUG=0 ISTIO_DOCKER_HUB=${REL_DOCKER_HUB} HUB=${REL_DOCKER_HUB} make "${BUILD_DOCKER_TARGETS[@]}"

  # preserve the source from the root of the code
  pushd "${ROOT}/../../../.." || exit
    pwd
    # tar the source code
    if [ -z "${LOCAL_BUILD+x}" ]; then
      tar -czf "${OUTPUT_PATH}/source.tar.gz" go src --exclude go/out --exclude go/bin 
    else
      tar -cvzf "${OUTPUT_PATH}/source.tar.gz" go/src/istio.io/istio go/src/istio.io/api go/src/istio.io/cni go/src/istio.io/proxy
    fi
  popd || exit

  cp -r "${ISTIO_OUT}/docker" "${OUTPUT_PATH}/"

  # log where git thinks the build might be dirty
  git status
  
  pushd ../cni || exit
    #Handle CNI artifacts. Expects to be called from istio/cni repo.
    CNI_OUT=$(make DEBUG=0 where-is-out)
    rm -r "${CNI_OUT}/docker" || true
    # CNI version strategy is to have CNI run lock step with Istio i.e. CB_VERSION
    CB_BRANCH=${BRANCH} VERBOSE=1 DEBUG=0 ISTIO_DOCKER_HUB="${DOCKER_HUB}" HUB="${DOCKER_HUB}" make build
  
    CB_BRANCH=${BRANCH} VERBOSE=1 DEBUG=0 ISTIO_DOCKER_HUB=${REL_DOCKER_HUB} HUB=${REL_DOCKER_HUB} make docker.save || exit 1

    cp -r "${CNI_OUT}/docker" "${OUTPUT_PATH}/"
    git status
  popd || exit
  # Add extra artifacts for legal compliance. The caller of this script can
  # optionally set their EXTRA_ARTIFACTS environment variable to an arbitrarily
  # long list of space-delimited filepaths --- and each artifact would get
  # injected into the Docker image.
  go run tools/license/get_dep_licenses.go --branch "${BRANCH}" > LICENSES.txt
  add_extra_artifacts_to_tar_images \
    "${DOCKER_HUB}" \
    "${TAG}" \
    "${OUTPUT_PATH}" \
    "${REPO[1]}" \
    "${EXTRA_ARTIFACTS:-$PWD/LICENSES.txt}"
}
<<<<<<< HEAD

fix_values_yaml() {
  local VERSION="$1"
  local DOCKER_HUB="$2"
  update_helm "istio-${VERSION}-linux.tar.gz" ${VERSION} ${DOCKER_HUB}
  update_helm "istio-${VERSION}-osx.tar.gz" ${VERSION} ${DOCKER_HUB}
  update_helm "istio-${VERSION}-win.zip" ${VERSION} ${DOCKER_HUB}
}

function update_helm() {
  if [ -z "${LOCAL_BUILD+x}" ]; then
    gsutil -q cp "gs://${CB_GCS_BUILD_PATH}/${tarball_name}" .
  fi
  local tarball_name="$1"
  local VERSION="$2"
  local DOCKER_HUB="$3"
  if [[ ${tarball_name} == *.zip ]]; then
    local unzip_cmd="unzip -q"
    local zip_cmd="zip -q -r"
  else
    local unzip_cmd="tar -zxf"
    local zip_cmd="tar -zcf"
  fi

  eval    "$unzip_cmd"     "${tarball_name}"
  rm                       "${tarball_name}"
  # Update version string in yaml files.
  sed -i "s|hub: gcr.io/istio-release|hub: ${DOCKER_HUB}|g" ./"istio-${VERSION}"/install/kubernetes/helm/istio*/values.yaml
  sed -i "s|tag: .*-latest-daily|tag: ${VERSION}|g"         ./"istio-${VERSION}"/install/kubernetes/helm/istio*/values.yaml
  current_tag=$(grep "appVersion" ./"istio-${VERSION}"/install/kubernetes/helm/istio/Chart.yaml  | cut -d ' ' -f2)
  if [ "${current_tag}" != "${VERSION}" ]; then
    find . -type f -exec sed -i "s/tag: ${current_tag}/tag: ${VERSION}/g" {} \;
    find . -type f -exec sed -i "s/version: ${current_tag}/version: ${VERSION}/g" {} \;
    find . -type f -exec sed -i "s/appVersion: ${current_tag}/appVersion: ${VERSION}/g" {} \;
    find . -type f -exec sed -i "s/istio-release\/releases\/${current_tag}/istio-release\/releases\/${VERSION}/g" {} \;
  fi

  # replace prerelease with release location for istio.io repo
  if [ "${CB_PIPELINE_TYPE}" = "monthly" ]; then
    sed -i.bak "s:istio-prerelease/daily-build.*$:istio-release/releases/${VERSION}/charts:g" ./"istio-${VERSION}"/install/kubernetes/helm/istio/README.md
    rm -rf ./"istio-${VERSION}"/install/kubernetes/helm/istio/README.md.bak
    echo "Done replacing pre-released charts with released charts for istio.io repo"
  fi
  eval "$zip_cmd" "${tarball_name}" "istio-${VERSION}"
  sha256sum       "${tarball_name}" > "${tarball_name}.sha256"
  rm  -rf "istio-${VERSION}"
  if [ -z "${LOCAL_BUILD+x}" ]; then
    gsutil -q cp "${tarball_name}"        "gs://${CB_GCS_BUILD_PATH}/${tarball_name}"
    gsutil -q cp "${tarball_name}.sha256" "gs://${CB_GCS_BUILD_PATH}/${tarball_name}.sha256"
    echo "DONE fixing gs://${CB_GCS_BUILD_PATH}/${tarball_name} with hub: ${CB_DOCKER_HUB} tag: ${CB_VERSION}"
  fi
}

function create_charts() {
  local VERSION="$1"
  local OUTPUT="$2"
  local HELM_DIR="$3"
  local HELM_BUILD_DIR="$4"
  local BRANCH="$5"
  local DOCKER_HUB="$6"
  tar -zxf "istio-${VERSION}-linux.tar.gz"
  mkdir -vp "$OUTPUT/istio"
  cp -R "./istio-${VERSION}/install" "${OUTPUT}/istio/install"

  pushd "$OUTPUT"
      git clone -b "${BRANCH}" https://github.com/istio/cni.git
      sed -i "s|hub: gcr.io/istio-release|hub: ${DOCKER_HUB}|g" cni/deployments/kubernetes/install/helm/istio-cni/values.yaml
      sed -i "s|tag: .*-latest-daily|tag: ${VERSION}|g" cni/deployments/kubernetes/install/helm/istio-cni/values.yaml
  popd

  # Charts to extract from repos
  CHARTS=(
    "${OUTPUT}/istio/install/kubernetes/helm/istio"
    "${OUTPUT}/istio/install/kubernetes/helm/istio-init"
    "${OUTPUT}/cni/deployments/kubernetes/install/helm/istio-cni"
  )

  # Prepare helm setup
  mkdir -vp "${HELM_DIR}"
  HELM="helm --home ${HELM_DIR}"
  $HELM init --client-only

  # Create a package for each charts and build the repo index.
  mkdir -vp "${HELM_BUILD_DIR}"
  for CHART_PATH in "${CHARTS[@]}"
  do
      $HELM package "$CHART_PATH" -d "$HELM_BUILD_DIR"
  done

  $HELM repo index "$HELM_BUILD_DIR"
}

=======
>>>>>>> ed099bc2
<|MERGE_RESOLUTION|>--- conflicted
+++ resolved
@@ -141,7 +141,6 @@
     "${REPO[1]}" \
     "${EXTRA_ARTIFACTS:-$PWD/LICENSES.txt}"
 }
-<<<<<<< HEAD
 
 fix_values_yaml() {
   local VERSION="$1"
@@ -233,6 +232,3 @@
 
   $HELM repo index "$HELM_BUILD_DIR"
 }
-
-=======
->>>>>>> ed099bc2
