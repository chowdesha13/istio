# Gopkg.toml example
#
# Refer to https://github.com/golang/dep/blob/master/docs/Gopkg.toml.md
# for detailed Gopkg.toml documentation.
#
# required = ["github.com/user/thing/cmd/thing"]
# ignored = ["github.com/user/project/pkgX", "bitbucket.org/user/project/pkgA/pkgY"]
#
# [[constraint]]
#   name = "github.com/user/project"
#   version = "1.0.0"
#
# [[constraint]]
#   name = "github.com/user/project2"
#   branch = "dev"
#   source = "github.com/myfork/project2"
#
# [[override]]
#  name = "github.com/x/y"
#  version = "2.4.0"

# TODO: fork the repo to checkin artifacts, or find an alternative repo that has artifacts available.
# This repo includes only istio-generated files.


required = [
  ### BEGIN Mixer codegen deps
  "github.com/gogo/protobuf/proto",
  "github.com/gogo/protobuf/jsonpb",
  "github.com/gogo/protobuf/protoc-gen-gogoslick",
  "github.com/gogo/protobuf/gogoproto",
  "github.com/istio/tools/protoc-gen-docs",
  "github.com/gogo/protobuf/protoc-min-version",
  ### END Mixer codegen deps
  # fortio binary (main) is used by the testing framework and should not be
  # pruned
  "istio.io/fortio",
]

### Pruning settings
[prune]
  unused-packages = true
  go-tests = true
  non-go = true
###

[[constraint]]
  name = "google.golang.org/grpc"
  version = "^1.8.2" # match istio/api


# Lock mergo against kubernetes/client-go's version to fix merging related kubeconfig bugs
# related to CertificateAuthorityData/certificate-authority-data failures
# https://github.com/kubernetes/client-go/blob/7cd1d3291b7d9b1e2d54d4b69eb65995eaf8888e/tools/clientcmd/client_config.go#L160-L162
[[override]]
  name = "github.com/imdario/mergo"
  revision = "6633656539c1639d9d78127b7d47c622b5d7b6dc"

# When necessary, override transitive contraints that might be pinned
# to older versions (e.g. ingress-nginx pinned to 1.8).
#
# kubernetes has a quarterly release cycle. For now the k8s
# dependencies below follow this convention, but that could possibly
# change in the future as repos are further decoupled from
# kubernetes/kubernetes proper.
#
# client-go release-6.0 corresponds to k8s release-1.9 branch. See
# https://github.com/kubernetes/client-go/tree/release-6.0#compatibility-matrix
# for details.
[[override]]
  name = "k8s.io/client-go"
  branch = "release-6.0"

[[override]]
  name = "k8s.io/apimachinery"
  branch = "release-1.9"

[[override]]
  name = "k8s.io/api"
  branch = "release-1.9"

[[override]]
  name = "github.com/Azure/go-autorest"
  version = "v9.10.0"

[[constraint]]
  name = "k8s.io/apiextensions-apiserver"
  branch = "release-1.9"

[[override]]
  name = "k8s.io/kubernetes"
  branch = "release-1.9"

# TODO(https://github.com/istio/istio/issues/2413). Keep
# k8s.io/ingress-nginx pinned to an older version until istio ingress code
# is refactored.
#
# istio.io/istio/pilot/pkg/config/kube/ingress uses the following nginx
# controller packages from an older version of k8s.io/ingress which
# have since been made internal and are no longer available.
#
#     "k8s.io/ingress-nginx/core/pkg/ingress/status"
#     "k8s.io/ingress-nginx/core/pkg/ingress/store"
#     "k8s.io/ingress-nginx/core/pkg/ingress/annotations/class"
#[[constraint]]
#  name = "k8s.io/ingress-nginx"
#  revision = "0c6f15e372c831de52fcc393932540bb3a6d51b5"

[[override]]
 name = "github.com/apache/thrift"
 version = ">=0.9.3, <0.11.0"

[[constraint]]
  name = "istio.io/fortio"
  revision = "latest_release"

# TODO replace with master as api/master should be tracked in istio/master
[[constraint]]
  name = "istio.io/api"
<<<<<<< HEAD
  revision = "a2d2077b668d34c849d2efeb951da628cb83c466"
=======
  revision = "e07972e35d89890e2bad2c9e774fd6517c14ea02"
>>>>>>> eace0f82

[[constraint]]
  name = "github.com/envoyproxy/go-control-plane"
  revision = "e0ebc95432196ce43dae88cc2822983466210656"

### Begin Mixer codegen dep pinning

[[override]]
  name = "github.com/gogo/protobuf"
  version = "=0.5"

# Api is pinning this to a version, needs to be fixed. Protobuf is supposed to have stable master.
# The api constraint prevents dep update
[[override]]
  name = "github.com/golang/protobuf"
  branch = "master"

### End Mixer codegen dep pinning

[[constraint]]
  name = "github.com/open-policy-agent/opa"
  version = "0.5.13"

# To use reference package:
#   vendor/k8s.io/kubernetes/pkg/util/parsers/parsers.go:36:16: undefined: reference.ParseNormalizedNamed
[[override]]
  name = "github.com/docker/distribution"
  branch = "master"

[[constraint]]
  name = "code.cloudfoundry.org/copilot"
  revision = "ac2922c9b5cfb46d70befdc91612343e6e382811"

[[constraint]]
  branch = "master"
  name = "github.com/istio/tools"

[[constraint]]
  name = "github.com/openshift/api"
  revision = "0d921e363e951d89f583292c60d013c318df64dc"

[[override]]
  name = "github.com/golang/glog"
  source = "github.com/istio/glog"<|MERGE_RESOLUTION|>--- conflicted
+++ resolved
@@ -117,11 +117,7 @@
 # TODO replace with master as api/master should be tracked in istio/master
 [[constraint]]
   name = "istio.io/api"
-<<<<<<< HEAD
   revision = "a2d2077b668d34c849d2efeb951da628cb83c466"
-=======
-  revision = "e07972e35d89890e2bad2c9e774fd6517c14ea02"
->>>>>>> eace0f82
 
 [[constraint]]
   name = "github.com/envoyproxy/go-control-plane"
