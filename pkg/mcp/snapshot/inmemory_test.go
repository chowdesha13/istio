//  Copyright 2018 Istio Authors
//
//  Licensed under the Apache License, Version 2.0 (the "License");
//  you may not use this file except in compliance with the License.
//  You may obtain a copy of the License at
//
//      http://www.apache.org/licenses/LICENSE-2.0
//
//  Unless required by applicable law or agreed to in writing, software
//  distributed under the License is distributed on an "AS IS" BASIS,
//  WITHOUT WARRANTIES OR CONDITIONS OF ANY KIND, either express or implied.
//  See the License for the specific language governing permissions and
//  limitations under the License.

package snapshot

import (
	"reflect"
	"sort"
	"strings"
	"testing"
	"time"

	"github.com/gogo/protobuf/types"

	mcp "istio.io/api/mcp/v1alpha1"
)

var (
	fakeCreateTime      = time.Date(2018, time.January, 1, 2, 3, 4, 5, time.UTC)
	fakeLabels          = map[string]string{"lk1": "lv1"}
	fakeAnnotations     = map[string]string{"ak1": "av1"}
	fakeCreateTimeProto *types.Timestamp
)

func init() {
	var err error
	fakeCreateTimeProto, err = types.TimestampProto(fakeCreateTime)
	if err != nil {
		panic(err)
	}
}

func TestInMemoryBuilder(t *testing.T) {
	b := NewInMemoryBuilder()
	sn := b.Build()

	if len(sn.resources) != 0 {
		t.Fatal("Resources should have been empty")
	}

	if len(sn.versions) != 0 {
		t.Fatal("Versions should have been empty")
	}
}

func TestInMemoryBuilder_Set(t *testing.T) {
	b := NewInMemoryBuilder()

	items := []*mcp.Resource{{Body: &types.Any{}, Metadata: &mcp.Metadata{Name: "foo"}}}
	b.Set("collection", "v1", items)
	sn := b.Build()

	if sn.Version("collection") != "v1" {
		t.Fatalf("Unexpected version: %v", sn.Version("type"))
	}

	actual := sn.Resources("collection")
	if !reflect.DeepEqual(items, sn.Resources("collection")) {
		t.Fatalf("Mismatch:\nGot:\n%v\nWanted:\n%v\n", actual, items)
	}
}

func TestInMemoryBuilder_SetEntry_Add(t *testing.T) {
	b := NewInMemoryBuilder()

<<<<<<< HEAD
	_ = b.SetEntry("collection", "foo", "v0", fakeCreateTime, &types.Any{})
=======
	_ = b.SetEntry("type", "foo", "v0", fakeCreateTime, fakeLabels, fakeAnnotations, &types.Any{})
>>>>>>> 829a609d

	sn := b.Build()

	expected := []*mcp.Resource{
		{
			Metadata: &mcp.Metadata{
				Name:        "foo",
				Version:     "v0",
				CreateTime:  fakeCreateTimeProto,
				Labels:      fakeLabels,
				Annotations: fakeAnnotations,
			},

			Body: &types.Any{TypeUrl: "type.googleapis.com/google.protobuf.Any", Value: []byte{}},
		},
	}
	actual := sn.Resources("collection")
	if !reflect.DeepEqual(expected, actual) {
		t.Fatalf("Mismatch:\nGot:\n%v\nWanted:\n%v\n", actual, expected)
	}
}

func TestInMemoryBuilder_SetEntry_Update(t *testing.T) {
	b := NewInMemoryBuilder()

<<<<<<< HEAD
	_ = b.SetEntry("collection", "foo", "v0", fakeCreateTime, &types.Any{})
	_ = b.SetEntry("collection", "foo", "v0", fakeCreateTime, &types.Any{})
=======
	_ = b.SetEntry("type", "foo", "v0", fakeCreateTime, fakeLabels, fakeAnnotations, &types.Any{})
	_ = b.SetEntry("type", "foo", "v0", fakeCreateTime, fakeLabels, fakeAnnotations, &types.Any{})
>>>>>>> 829a609d

	sn := b.Build()

	expected := []*mcp.Resource{
		{
			Metadata: &mcp.Metadata{
				Name:        "foo",
				Version:     "v0",
				CreateTime:  fakeCreateTimeProto,
				Labels:      fakeLabels,
				Annotations: fakeAnnotations,
			},
			Body: &types.Any{TypeUrl: "type.googleapis.com/google.protobuf.Any", Value: []byte{}},
		},
	}
	actual := sn.Resources("collection")
	if !reflect.DeepEqual(expected, actual) {
		t.Fatalf("Mismatch:\nGot:\n%v\nWanted:\n%v\n", actual, expected)
	}
}

func TestInMemoryBuilder_SetEntry_Marshal_Error(t *testing.T) {
	b := NewInMemoryBuilder()

<<<<<<< HEAD
	err := b.SetEntry("collection", "foo", "v0", fakeCreateTime, nil)
=======
	err := b.SetEntry("type", "foo", "v0", fakeCreateTime, fakeLabels, fakeAnnotations, nil)
>>>>>>> 829a609d
	if err == nil {
		t.Fatal("expected error not found")
	}
}

func TestInMemoryBuilder_DeleteEntry_EntryNotFound(t *testing.T) {
	b := NewInMemoryBuilder()

<<<<<<< HEAD
	_ = b.SetEntry("collection", "foo", "v0", fakeCreateTime, &types.Any{})
	b.DeleteEntry("collection", "bar")
=======
	_ = b.SetEntry("type", "foo", "v0", fakeCreateTime, fakeLabels, fakeAnnotations, &types.Any{})
	b.DeleteEntry("type", "bar")
>>>>>>> 829a609d
	sn := b.Build()

	expected := []*mcp.Resource{
		{
			Metadata: &mcp.Metadata{
				Name:        "foo",
				Version:     "v0",
				CreateTime:  fakeCreateTimeProto,
				Labels:      fakeLabels,
				Annotations: fakeAnnotations,
			},
			Body: &types.Any{TypeUrl: "type.googleapis.com/google.protobuf.Any", Value: []byte{}},
		},
	}
	actual := sn.Resources("collection")
	if !reflect.DeepEqual(expected, actual) {
		t.Fatalf("Mismatch:\nGot:\n%v\nWanted:\n%v\n", actual, expected)
	}
}

func TestInMemoryBuilder_DeleteEntry_TypeNotFound(t *testing.T) {
	b := NewInMemoryBuilder()

	b.DeleteEntry("collection", "bar")
	sn := b.Build()

	if len(sn.resources) != 0 {
		t.Fatal("Resources should have been empty")
	}

	if len(sn.versions) != 0 {
		t.Fatal("Versions should have been empty")
	}
}

func TestInMemoryBuilder_DeleteEntry_Single(t *testing.T) {
	b := NewInMemoryBuilder()

<<<<<<< HEAD
	_ = b.SetEntry("collection", "foo", "v0", fakeCreateTime, &types.Any{})
	b.DeleteEntry("collection", "foo")
=======
	_ = b.SetEntry("type", "foo", "v0", fakeCreateTime, fakeLabels, fakeAnnotations, &types.Any{})
	b.DeleteEntry("type", "foo")
>>>>>>> 829a609d
	sn := b.Build()

	if len(sn.resources) != 0 {
		t.Fatal("Resources should have been empty")
	}

	if len(sn.versions) != 0 {
		t.Fatal("Versions should have been empty")
	}
}

func TestInMemoryBuilder_DeleteEntry_Multiple(t *testing.T) {
	b := NewInMemoryBuilder()

<<<<<<< HEAD
	_ = b.SetEntry("collection", "foo", "v0", fakeCreateTime, &types.Any{})
	_ = b.SetEntry("collection", "bar", "v0", fakeCreateTime, &types.Any{})
	b.DeleteEntry("collection", "foo")
=======
	_ = b.SetEntry("type", "foo", "v0", fakeCreateTime, fakeLabels, fakeAnnotations, &types.Any{})
	_ = b.SetEntry("type", "bar", "v0", fakeCreateTime, fakeLabels, fakeAnnotations, &types.Any{})
	b.DeleteEntry("type", "foo")
>>>>>>> 829a609d
	sn := b.Build()

	expected := []*mcp.Resource{
		{
			Metadata: &mcp.Metadata{
				Name:        "bar",
				Version:     "v0",
				CreateTime:  fakeCreateTimeProto,
				Labels:      fakeLabels,
				Annotations: fakeAnnotations,
			},
			Body: &types.Any{TypeUrl: "type.googleapis.com/google.protobuf.Any", Value: []byte{}},
		},
	}
	actual := sn.Resources("collection")
	if !reflect.DeepEqual(expected, actual) {
		t.Fatalf("Mismatch:\nGot:\n%v\nWanted:\n%v\n", actual, expected)
	}
}

func TestInMemoryBuilder_SetVersion(t *testing.T) {
	b := NewInMemoryBuilder()

<<<<<<< HEAD
	_ = b.SetEntry("collection", "foo", "v0", fakeCreateTime, &types.Any{})
	b.SetVersion("collection", "v1")
=======
	_ = b.SetEntry("type", "foo", "v0", fakeCreateTime, fakeLabels, fakeAnnotations, &types.Any{})
	b.SetVersion("type", "v1")
>>>>>>> 829a609d
	sn := b.Build()

	if sn.Version("collection") != "v1" {
		t.Fatalf("Unexpected version: %s", sn.Version("type"))
	}
}

func TestInMemory_Clone(t *testing.T) {
	b := NewInMemoryBuilder()

<<<<<<< HEAD
	_ = b.SetEntry("collection", "foo", "v0", fakeCreateTime, &types.Any{})
	_ = b.SetEntry("collection", "bar", "v0", fakeCreateTime, &types.Any{})
	b.SetVersion("collection", "v1")
=======
	_ = b.SetEntry("type", "foo", "v0", fakeCreateTime, fakeLabels, fakeAnnotations, &types.Any{})
	_ = b.SetEntry("type", "bar", "v0", fakeCreateTime, fakeLabels, fakeAnnotations, &types.Any{})
	b.SetVersion("type", "v1")
>>>>>>> 829a609d
	sn := b.Build()

	sn2 := sn.Clone()

	expected := []*mcp.Resource{
		{
			Metadata: &mcp.Metadata{
				Name:        "bar",
				Version:     "v0",
				CreateTime:  fakeCreateTimeProto,
				Labels:      fakeLabels,
				Annotations: fakeAnnotations,
			},
			Body: &types.Any{TypeUrl: "type.googleapis.com/google.protobuf.Any"},
		},
		{
			Metadata: &mcp.Metadata{
				Name:        "foo",
				Version:     "v0",
				CreateTime:  fakeCreateTimeProto,
				Labels:      fakeLabels,
				Annotations: fakeAnnotations,
			},
			Body: &types.Any{TypeUrl: "type.googleapis.com/google.protobuf.Any"},
		},
	}

	actual := sn2.Resources("collection")

	sort.Slice(actual, func(i, j int) bool {
		return strings.Compare(
			actual[i].Metadata.Name,
			actual[j].Metadata.Name) < 0
	})

	if !reflect.DeepEqual(expected, actual) {
		t.Fatalf("Mismatch:\nGot:\n%v\nWanted:\n%v\n", actual, expected)
	}

	if sn2.Version("collection") != "v1" {
		t.Fatalf("Unexpected version: %s", sn2.Version("type"))
	}
}

func TestInMemory_Builder(t *testing.T) {
	b := NewInMemoryBuilder()

<<<<<<< HEAD
	_ = b.SetEntry("collection", "foo", "v0", fakeCreateTime, &types.Any{})
	_ = b.SetEntry("collection", "bar", "v0", fakeCreateTime, &types.Any{})
	b.SetVersion("collection", "v1")
=======
	_ = b.SetEntry("type", "foo", "v0", fakeCreateTime, fakeLabels, fakeAnnotations, &types.Any{})
	_ = b.SetEntry("type", "bar", "v0", fakeCreateTime, fakeLabels, fakeAnnotations, &types.Any{})
	b.SetVersion("type", "v1")
>>>>>>> 829a609d
	sn := b.Build()

	b = sn.Builder()

	sn2 := b.Build()

	expected := []*mcp.Resource{
		{
			Metadata: &mcp.Metadata{
				Name:        "bar",
				Version:     "v0",
				CreateTime:  fakeCreateTimeProto,
				Labels:      fakeLabels,
				Annotations: fakeAnnotations,
			},
			Body: &types.Any{TypeUrl: "type.googleapis.com/google.protobuf.Any"},
		},
		{
			Metadata: &mcp.Metadata{
				Name:        "foo",
				Version:     "v0",
				CreateTime:  fakeCreateTimeProto,
				Labels:      fakeLabels,
				Annotations: fakeAnnotations,
			},
			Body: &types.Any{TypeUrl: "type.googleapis.com/google.protobuf.Any"},
		},
	}

	actual := sn2.Resources("collection")

	sort.Slice(actual, func(i, j int) bool {
		return strings.Compare(
			actual[i].Metadata.Name,
			actual[j].Metadata.Name) < 0
	})

	if !reflect.DeepEqual(expected, actual) {
		t.Fatalf("Mismatch:\nGot:\n%v\nWanted:\n%v\n", actual, expected)
	}

	if sn2.Version("collection") != "v1" {
		t.Fatalf("Unexpected version: %s", sn2.Version("type"))
	}
}

func TestInMemory_String(t *testing.T) {
	b := NewInMemoryBuilder()

<<<<<<< HEAD
	_ = b.SetEntry("collection", "foo", "v0", fakeCreateTime, &types.Any{})
	_ = b.SetEntry("collection", "bar", "v0", fakeCreateTime, &types.Any{})
	b.SetVersion("collection", "v1")
=======
	_ = b.SetEntry("type", "foo", "v0", fakeCreateTime, fakeLabels, fakeAnnotations, &types.Any{})
	_ = b.SetEntry("type", "bar", "v0", fakeCreateTime, fakeLabels, fakeAnnotations, &types.Any{})
	b.SetVersion("type", "v1")
>>>>>>> 829a609d
	sn := b.Build()

	// Shouldn't crash
	_ = sn.String()
}<|MERGE_RESOLUTION|>--- conflicted
+++ resolved
@@ -74,11 +74,7 @@
 func TestInMemoryBuilder_SetEntry_Add(t *testing.T) {
 	b := NewInMemoryBuilder()
 
-<<<<<<< HEAD
-	_ = b.SetEntry("collection", "foo", "v0", fakeCreateTime, &types.Any{})
-=======
-	_ = b.SetEntry("type", "foo", "v0", fakeCreateTime, fakeLabels, fakeAnnotations, &types.Any{})
->>>>>>> 829a609d
+	_ = b.SetEntry("collection", "foo", "v0", fakeCreateTime, fakeLabels, fakeAnnotations, &types.Any{})
 
 	sn := b.Build()
 
@@ -104,13 +100,8 @@
 func TestInMemoryBuilder_SetEntry_Update(t *testing.T) {
 	b := NewInMemoryBuilder()
 
-<<<<<<< HEAD
-	_ = b.SetEntry("collection", "foo", "v0", fakeCreateTime, &types.Any{})
-	_ = b.SetEntry("collection", "foo", "v0", fakeCreateTime, &types.Any{})
-=======
-	_ = b.SetEntry("type", "foo", "v0", fakeCreateTime, fakeLabels, fakeAnnotations, &types.Any{})
-	_ = b.SetEntry("type", "foo", "v0", fakeCreateTime, fakeLabels, fakeAnnotations, &types.Any{})
->>>>>>> 829a609d
+	_ = b.SetEntry("collection", "foo", "v0", fakeCreateTime, fakeLabels, fakeAnnotations, &types.Any{})
+	_ = b.SetEntry("collection", "foo", "v0", fakeCreateTime, fakeLabels, fakeAnnotations, &types.Any{})
 
 	sn := b.Build()
 
@@ -135,11 +126,7 @@
 func TestInMemoryBuilder_SetEntry_Marshal_Error(t *testing.T) {
 	b := NewInMemoryBuilder()
 
-<<<<<<< HEAD
-	err := b.SetEntry("collection", "foo", "v0", fakeCreateTime, nil)
-=======
-	err := b.SetEntry("type", "foo", "v0", fakeCreateTime, fakeLabels, fakeAnnotations, nil)
->>>>>>> 829a609d
+	err := b.SetEntry("collection", "foo", "v0", fakeCreateTime, fakeLabels, fakeAnnotations, nil)
 	if err == nil {
 		t.Fatal("expected error not found")
 	}
@@ -148,13 +135,8 @@
 func TestInMemoryBuilder_DeleteEntry_EntryNotFound(t *testing.T) {
 	b := NewInMemoryBuilder()
 
-<<<<<<< HEAD
-	_ = b.SetEntry("collection", "foo", "v0", fakeCreateTime, &types.Any{})
+	_ = b.SetEntry("collection", "foo", "v0", fakeCreateTime, fakeLabels, fakeAnnotations, &types.Any{})
 	b.DeleteEntry("collection", "bar")
-=======
-	_ = b.SetEntry("type", "foo", "v0", fakeCreateTime, fakeLabels, fakeAnnotations, &types.Any{})
-	b.DeleteEntry("type", "bar")
->>>>>>> 829a609d
 	sn := b.Build()
 
 	expected := []*mcp.Resource{
@@ -192,14 +174,8 @@
 
 func TestInMemoryBuilder_DeleteEntry_Single(t *testing.T) {
 	b := NewInMemoryBuilder()
-
-<<<<<<< HEAD
-	_ = b.SetEntry("collection", "foo", "v0", fakeCreateTime, &types.Any{})
+	_ = b.SetEntry("collection", "foo", "v0", fakeCreateTime, fakeLabels, fakeAnnotations, &types.Any{})
 	b.DeleteEntry("collection", "foo")
-=======
-	_ = b.SetEntry("type", "foo", "v0", fakeCreateTime, fakeLabels, fakeAnnotations, &types.Any{})
-	b.DeleteEntry("type", "foo")
->>>>>>> 829a609d
 	sn := b.Build()
 
 	if len(sn.resources) != 0 {
@@ -214,15 +190,9 @@
 func TestInMemoryBuilder_DeleteEntry_Multiple(t *testing.T) {
 	b := NewInMemoryBuilder()
 
-<<<<<<< HEAD
-	_ = b.SetEntry("collection", "foo", "v0", fakeCreateTime, &types.Any{})
-	_ = b.SetEntry("collection", "bar", "v0", fakeCreateTime, &types.Any{})
+	_ = b.SetEntry("collection", "foo", "v0", fakeCreateTime, fakeLabels, fakeAnnotations, &types.Any{})
+	_ = b.SetEntry("collection", "bar", "v0", fakeCreateTime, fakeLabels, fakeAnnotations, &types.Any{})
 	b.DeleteEntry("collection", "foo")
-=======
-	_ = b.SetEntry("type", "foo", "v0", fakeCreateTime, fakeLabels, fakeAnnotations, &types.Any{})
-	_ = b.SetEntry("type", "bar", "v0", fakeCreateTime, fakeLabels, fakeAnnotations, &types.Any{})
-	b.DeleteEntry("type", "foo")
->>>>>>> 829a609d
 	sn := b.Build()
 
 	expected := []*mcp.Resource{
@@ -246,13 +216,8 @@
 func TestInMemoryBuilder_SetVersion(t *testing.T) {
 	b := NewInMemoryBuilder()
 
-<<<<<<< HEAD
-	_ = b.SetEntry("collection", "foo", "v0", fakeCreateTime, &types.Any{})
+	_ = b.SetEntry("collection", "foo", "v0", fakeCreateTime, fakeLabels, fakeAnnotations, &types.Any{})
 	b.SetVersion("collection", "v1")
-=======
-	_ = b.SetEntry("type", "foo", "v0", fakeCreateTime, fakeLabels, fakeAnnotations, &types.Any{})
-	b.SetVersion("type", "v1")
->>>>>>> 829a609d
 	sn := b.Build()
 
 	if sn.Version("collection") != "v1" {
@@ -263,15 +228,9 @@
 func TestInMemory_Clone(t *testing.T) {
 	b := NewInMemoryBuilder()
 
-<<<<<<< HEAD
-	_ = b.SetEntry("collection", "foo", "v0", fakeCreateTime, &types.Any{})
-	_ = b.SetEntry("collection", "bar", "v0", fakeCreateTime, &types.Any{})
+	_ = b.SetEntry("collection", "foo", "v0", fakeCreateTime, fakeLabels, fakeAnnotations, &types.Any{})
+	_ = b.SetEntry("collection", "bar", "v0", fakeCreateTime, fakeLabels, fakeAnnotations, &types.Any{})
 	b.SetVersion("collection", "v1")
-=======
-	_ = b.SetEntry("type", "foo", "v0", fakeCreateTime, fakeLabels, fakeAnnotations, &types.Any{})
-	_ = b.SetEntry("type", "bar", "v0", fakeCreateTime, fakeLabels, fakeAnnotations, &types.Any{})
-	b.SetVersion("type", "v1")
->>>>>>> 829a609d
 	sn := b.Build()
 
 	sn2 := sn.Clone()
@@ -319,15 +278,9 @@
 func TestInMemory_Builder(t *testing.T) {
 	b := NewInMemoryBuilder()
 
-<<<<<<< HEAD
-	_ = b.SetEntry("collection", "foo", "v0", fakeCreateTime, &types.Any{})
-	_ = b.SetEntry("collection", "bar", "v0", fakeCreateTime, &types.Any{})
+	_ = b.SetEntry("collection", "foo", "v0", fakeCreateTime, fakeLabels, fakeAnnotations, &types.Any{})
+	_ = b.SetEntry("collection", "bar", "v0", fakeCreateTime, fakeLabels, fakeAnnotations, &types.Any{})
 	b.SetVersion("collection", "v1")
-=======
-	_ = b.SetEntry("type", "foo", "v0", fakeCreateTime, fakeLabels, fakeAnnotations, &types.Any{})
-	_ = b.SetEntry("type", "bar", "v0", fakeCreateTime, fakeLabels, fakeAnnotations, &types.Any{})
-	b.SetVersion("type", "v1")
->>>>>>> 829a609d
 	sn := b.Build()
 
 	b = sn.Builder()
@@ -377,15 +330,10 @@
 func TestInMemory_String(t *testing.T) {
 	b := NewInMemoryBuilder()
 
-<<<<<<< HEAD
-	_ = b.SetEntry("collection", "foo", "v0", fakeCreateTime, &types.Any{})
-	_ = b.SetEntry("collection", "bar", "v0", fakeCreateTime, &types.Any{})
+	_ = b.SetEntry("collection", "foo", "v0", fakeCreateTime, fakeLabels, fakeAnnotations, &types.Any{})
+	_ = b.SetEntry("collection", "bar", "v0", fakeCreateTime, fakeLabels, fakeAnnotations, &types.Any{})
 	b.SetVersion("collection", "v1")
-=======
-	_ = b.SetEntry("type", "foo", "v0", fakeCreateTime, fakeLabels, fakeAnnotations, &types.Any{})
-	_ = b.SetEntry("type", "bar", "v0", fakeCreateTime, fakeLabels, fakeAnnotations, &types.Any{})
-	b.SetVersion("type", "v1")
->>>>>>> 829a609d
+
 	sn := b.Build()
 
 	// Shouldn't crash
