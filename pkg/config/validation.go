// Copyright 2017 Istio Authors
//
// Licensed under the Apache License, Version 2.0 (the "License");
// you may not use this file except in compliance with the License.
// You may obtain a copy of the License at
//
//     http://www.apache.org/licenses/LICENSE-2.0
//
// Unless required by applicable law or agreed to in writing, software
// distributed under the License is distributed on an "AS IS" BASIS,
// WITHOUT WARRANTIES OR CONDITIONS OF ANY KIND, either express or implied.
// See the License for the specific language governing permissions and
// limitations under the License.

package config

import (
	"errors"
	"fmt"
	"net"
	"net/http"
	"path"
	"regexp"
	"strconv"
	"strings"
	"time"

	xdsUtil "github.com/envoyproxy/go-control-plane/pkg/util"
	"github.com/gogo/protobuf/proto"
	"github.com/gogo/protobuf/types"
	"github.com/hashicorp/go-multierror"

	authn "istio.io/api/authentication/v1alpha1"
	meshconfig "istio.io/api/mesh/v1alpha1"
	mpb "istio.io/api/mixer/v1"
	mccpb "istio.io/api/mixer/v1/config/client"
	networking "istio.io/api/networking/v1alpha3"
	rbac "istio.io/api/rbac/v1alpha1"
	"istio.io/pkg/log"

	"istio.io/istio/pkg/config/constants"
	"istio.io/istio/pkg/config/gateway"
	"istio.io/istio/pkg/config/host"
	"istio.io/istio/pkg/config/labels"
	"istio.io/istio/pkg/config/protocol"
	"istio.io/istio/pkg/config/security"
	"istio.io/istio/pkg/config/visibility"
	"istio.io/istio/pkg/config/xds"
)

// Constants for duration fields
const (
	connectTimeoutMax = time.Second * 30
	connectTimeoutMin = time.Millisecond

	drainTimeMax          = time.Hour
	parentShutdownTimeMax = time.Hour
)

// UnixAddressPrefix is the prefix used to indicate an address is for a Unix Domain socket. It is used in
// ServiceEntry.Endpoint.Address message.
const UnixAddressPrefix = "unix://"

// envoy supported retry on header values
var supportedRetryOnPolicies = map[string]bool{
	// 'x-envoy-retry-on' supported policies:
	// https://www.envoyproxy.io/docs/envoy/latest/configuration/http_filters/router_filter#x-envoy-retry-on
	"5xx":                    true,
	"gateway-error":          true,
	"connect-failure":        true,
	"retriable-4xx":          true,
	"refused-stream":         true,
	"retriable-status-codes": true,

	// 'x-envoy-retry-grpc-on' supported policies:
	// https://www.envoyproxy.io/docs/envoy/latest/configuration/http_filters/router_filter#x-envoy-retry-grpc-on
	"cancelled":          true,
	"deadline-exceeded":  true,
	"internal":           true,
	"resource-exhausted": true,
	"unavailable":        true,
}

// golang supported methods: https://golang.org/src/net/http/method.go
var supportedMethods = map[string]bool{
	http.MethodGet:     true,
	http.MethodHead:    true,
	http.MethodPost:    true,
	http.MethodPut:     true,
	http.MethodPatch:   true,
	http.MethodDelete:  true,
	http.MethodConnect: true,
	http.MethodOptions: true,
	http.MethodTrace:   true,
}

// ValidationFunc defines a validation func for an API proto.
type ValidationFunc func(name, namespace string, config proto.Message) error

// ValidatePort checks that the network port is in range
func ValidatePort(port int) error {
	if 1 <= port && port <= 65535 {
		return nil
	}
	return fmt.Errorf("port number %d must be in the range 1..65535", port)
}

// ValidatePorts checks if all ports are in range [0, 65535]
func ValidatePorts(ports []int32) bool {
	for _, port := range ports {
		if ValidatePort(int(port)) != nil {
			return false
		}
	}
	return true
}

// ValidateFQDN checks a fully-qualified domain name
func ValidateFQDN(fqdn string) error {
	if err := checkDNS1123Preconditions(fqdn); err != nil {
		return err
	}
	return validateDNS1123Labels(fqdn)
}

// ValidateWildcardDomain checks that a domain is a valid FQDN, but also allows wildcard prefixes.
func ValidateWildcardDomain(domain string) error {
	if err := checkDNS1123Preconditions(domain); err != nil {
		return err
	}
	// We only allow wildcards in the first label; split off the first label (parts[0]) from the rest of the host (parts[1])
	parts := strings.SplitN(domain, ".", 2)
	if !labels.IsWildcardDNS1123Label(parts[0]) {
		return fmt.Errorf("domain name %q invalid (label %q invalid)", domain, parts[0])
	} else if len(parts) > 1 {
		return validateDNS1123Labels(parts[1])
	}
	return nil
}

// encapsulates DNS 1123 checks common to both wildcarded hosts and FQDNs
func checkDNS1123Preconditions(name string) error {
	if len(name) > 255 {
		return fmt.Errorf("domain name %q too long (max 255)", name)
	}
	if len(name) == 0 {
		return fmt.Errorf("empty domain name not allowed")
	}
	return nil
}

func validateDNS1123Labels(domain string) error {
	parts := strings.Split(domain, ".")
	topLevelDomain := parts[len(parts)-1]
	if _, err := strconv.Atoi(topLevelDomain); err == nil {
		return fmt.Errorf("domain name %q invalid (top level domain %q cannot be all-numeric)", domain, topLevelDomain)
	}
	for i, label := range parts {
		// Allow the last part to be empty, for unambiguous names like `istio.io.`
		if i == len(parts)-1 && label == "" {
			return nil
		}
		if !labels.IsDNS1123Label(label) {
			return fmt.Errorf("domain name %q invalid (label %q invalid)", domain, label)
		}
	}
	return nil
}

// ValidateMixerService checks for validity of a service reference
func ValidateMixerService(svc *mccpb.IstioService) (errs error) {
	if svc.Name == "" && svc.Service == "" {
		errs = multierror.Append(errs, errors.New("name or service is mandatory for a service reference"))
	} else if svc.Service != "" && svc.Name != "" {
		errs = multierror.Append(errs, errors.New("specify either name or service, not both"))
	} else if svc.Service != "" {
		if svc.Namespace != "" {
			errs = multierror.Append(errs, errors.New("namespace is not valid when service is provided"))
		}
		if svc.Domain != "" {
			errs = multierror.Append(errs, errors.New("domain is not valid when service is provided"))
		}
	} else if svc.Name != "" {
		if !labels.IsDNS1123Label(svc.Name) {
			errs = multierror.Append(errs, fmt.Errorf("name %q must be a valid label", svc.Name))
		}
	}

	if svc.Namespace != "" && !labels.IsDNS1123Label(svc.Namespace) {
		errs = multierror.Append(errs, fmt.Errorf("namespace %q must be a valid label", svc.Namespace))
	}

	if svc.Domain != "" {
		if err := ValidateFQDN(svc.Domain); err != nil {
			errs = multierror.Append(errs, err)
		}
	}

	if err := labels.Instance(svc.Labels).Validate(); err != nil {
		errs = multierror.Append(errs, err)
	}

	return
}

// ValidateHTTPHeaderName validates a header name
func ValidateHTTPHeaderName(name string) error {
	if name == "" {
		return fmt.Errorf("header name cannot be empty")
	}
	return nil
}

// ValidatePercent checks that percent is in range
func ValidatePercent(val int32) error {
	if val < 0 || val > 100 {
		return fmt.Errorf("percentage %v is not in range 0..100", val)
	}
	return nil
}

// validatePercentageOrDefault checks if the specified fractional percentage is
// valid. If a nil fractional percentage is supplied, it validates the default
// integer percent value.
func validatePercentageOrDefault(percentage *networking.Percent, defaultPercent int32) error {
	if percentage != nil {
		if percentage.Value < 0.0 || percentage.Value > 100.0 || (percentage.Value > 0.0 && percentage.Value < 0.0001) {
			return fmt.Errorf("percentage %v is neither 0.0, nor in range [0.0001, 100.0]", percentage.Value)
		}
		return nil
	}
	return ValidatePercent(defaultPercent)
}

// ValidateIPv4Subnet checks that a string is in "CIDR notation" or "Dot-decimal notation"
func ValidateIPv4Subnet(subnet string) error {
	// We expect a string in "CIDR notation" or "Dot-decimal notation"
	// E.g., a.b.c.d/xx form or just a.b.c.d
	if strings.Count(subnet, "/") == 1 {
		// We expect a string in "CIDR notation", i.e. a.b.c.d/xx form
		ip, _, err := net.ParseCIDR(subnet)
		if err != nil {
			return fmt.Errorf("%v is not a valid CIDR block", subnet)
		}
		// The current implementation only supports IP v4 addresses
		if ip.To4() == nil {
			return fmt.Errorf("%v is not a valid IPv4 address", subnet)
		}
		return nil
	}
	return ValidateIPv4Address(subnet)
}

// ValidateIPv4Address validates that a string in "CIDR notation" or "Dot-decimal notation"
func ValidateIPv4Address(addr string) error {
	ip := net.ParseIP(addr)
	if ip == nil {
		return fmt.Errorf("%v is not a valid IP", addr)
	}

	// The current implementation only supports IP v4 addresses
	if ip.To4() == nil {
		return fmt.Errorf("%v is not a valid IPv4 address", addr)
	}

	return nil
}

// ValidateUnixAddress validates that the string is a valid unix domain socket path.
func ValidateUnixAddress(addr string) error {
	if len(addr) == 0 {
		return errors.New("unix address must not be empty")
	}

	// Allow unix abstract domain sockets whose names start with @
	if strings.HasPrefix(addr, "@") {
		return nil
	}

	// Note that we use path, not path/filepath even though a domain socket path is a file path.  We don't want the
	// Pilot output to depend on which OS Pilot is run on, so we always use Unix-style forward slashes.
	if !path.IsAbs(addr) || strings.HasSuffix(addr, "/") {
		return fmt.Errorf("%s is not an absolute path to a file", addr)
	}
	return nil
}

// ValidateGateway checks gateway specifications
func ValidateGateway(name, _ string, msg proto.Message) (errs error) {
	// Gateway name must conform to the DNS label format (no dots)
	if !labels.IsDNS1123Label(name) {
		errs = appendErrors(errs, fmt.Errorf("invalid gateway name: %q", name))
	}
	value, ok := msg.(*networking.Gateway)
	if !ok {
		errs = appendErrors(errs, fmt.Errorf("cannot cast to gateway: %#v", msg))
		return
	}

	if len(value.Servers) == 0 {
		errs = appendErrors(errs, fmt.Errorf("gateway must have at least one server"))
	} else {
		for _, server := range value.Servers {
			errs = appendErrors(errs, validateServer(server))
		}
	}

	// Ensure unique port names
	portNames := make(map[string]bool)

	for _, s := range value.Servers {
		if s.Port != nil {
			if portNames[s.Port.Name] {
				errs = appendErrors(errs, fmt.Errorf("port names in servers must be unique: duplicate name %s", s.Port.Name))
			}
			portNames[s.Port.Name] = true
		}
	}

	return errs
}

func validateServer(server *networking.Server) (errs error) {
	if len(server.Hosts) == 0 {
		errs = appendErrors(errs, fmt.Errorf("server config must contain at least one host"))
	} else {
		for _, hostname := range server.Hosts {
			errs = appendErrors(errs, validateNamespaceSlashWildcardHostname(hostname, true))
		}
	}
	portErr := validateServerPort(server.Port)
	if portErr != nil {
		errs = appendErrors(errs, portErr)
	}
	errs = appendErrors(errs, validateTLSOptions(server.Tls))

	// If port is HTTPS or TLS, make sure that server has TLS options
	if portErr == nil {
		p := protocol.Parse(server.Port.Protocol)
		if p.IsTLS() && server.Tls == nil {
			errs = appendErrors(errs, fmt.Errorf("server must have TLS settings for HTTPS/TLS protocols"))
		} else if !p.IsTLS() && server.Tls != nil {
			// only tls redirect is allowed if this is a HTTP server
			if p.IsHTTP() {
				if !gateway.IsPassThroughServer(server) ||
					server.Tls.CaCertificates != "" || server.Tls.PrivateKey != "" || server.Tls.ServerCertificate != "" {
					errs = appendErrors(errs, fmt.Errorf("server cannot have TLS settings for plain text HTTP ports"))
				}
			} else {
				errs = appendErrors(errs, fmt.Errorf("server cannot have TLS settings for non HTTPS/TLS ports"))
			}
		}
	}
	return errs
}

func validateServerPort(port *networking.Port) (errs error) {
	if port == nil {
		return appendErrors(errs, fmt.Errorf("port is required"))
	}
	if protocol.Parse(port.Protocol) == protocol.Unsupported {
		errs = appendErrors(errs, fmt.Errorf("invalid protocol %q, supported protocols are HTTP, HTTP2, GRPC, MONGO, REDIS, MYSQL, TCP", port.Protocol))
	}
	if port.Number > 0 {
		errs = appendErrors(errs, ValidatePort(int(port.Number)))
	}

	if port.Name == "" {
		errs = appendErrors(errs, fmt.Errorf("port name must be set: %v", port))
	}
	return
}

func validateTLSOptions(tls *networking.Server_TLSOptions) (errs error) {
	if tls == nil {
		// no tls config at all is valid
		return
	}

	if (tls.Mode == networking.Server_TLSOptions_SIMPLE || tls.Mode == networking.Server_TLSOptions_MUTUAL) && tls.CredentialName != "" {
		// If tls mode is SIMPLE or MUTUAL, and CredentialName is specified, credentials are fetched
		// remotely. ServerCertificate and CaCertificates fields are not required.
		return
	}
	if tls.Mode == networking.Server_TLSOptions_SIMPLE {
		if tls.ServerCertificate == "" {
			errs = appendErrors(errs, fmt.Errorf("SIMPLE TLS requires a server certificate"))
		}
		if tls.PrivateKey == "" {
			errs = appendErrors(errs, fmt.Errorf("SIMPLE TLS requires a private key"))
		}
	} else if tls.Mode == networking.Server_TLSOptions_MUTUAL {
		if tls.ServerCertificate == "" {
			errs = appendErrors(errs, fmt.Errorf("MUTUAL TLS requires a server certificate"))
		}
		if tls.PrivateKey == "" {
			errs = appendErrors(errs, fmt.Errorf("MUTUAL TLS requires a private key"))
		}
		if tls.CaCertificates == "" {
			errs = appendErrors(errs, fmt.Errorf("MUTUAL TLS requires a client CA bundle"))
		}
	}
	return
}

// ValidateDestinationRule checks proxy policies
func ValidateDestinationRule(_, _ string, msg proto.Message) (errs error) {
	rule, ok := msg.(*networking.DestinationRule)
	if !ok {
		return fmt.Errorf("cannot cast to destination rule")
	}

	errs = appendErrors(errs,
		ValidateWildcardDomain(rule.Host),
		validateTrafficPolicy(rule.TrafficPolicy))

	for _, subset := range rule.Subsets {
		errs = appendErrors(errs, validateSubset(subset))
	}

	errs = appendErrors(errs, validateExportTo(rule.ExportTo))
	return
}

func validateExportTo(exportTo []string) (errs error) {
	if len(exportTo) > 0 {
		if len(exportTo) > 1 {
			errs = appendErrors(errs, fmt.Errorf("exportTo should have only one entry (. or *) in the current release"))
		} else {
			errs = appendErrors(errs, visibility.Instance(exportTo[0]).Validate())
		}
	}

	return
}

// ValidateEnvoyFilter checks envoy filter config supplied by user
func ValidateEnvoyFilter(_, _ string, msg proto.Message) (errs error) {
	rule, ok := msg.(*networking.EnvoyFilter)
	if !ok {
		return fmt.Errorf("cannot cast to envoy filter")
	}

	if len(rule.Filters) > 0 {
		log.Warn("envoy filter: Filters is deprecated. use configPatches instead")
	}

	if rule.WorkloadLabels != nil {
		log.Warn("envoy filter: workloadLabels is deprecated. use workloadSelector instead")
	}

	if rule.WorkloadSelector != nil {
		if rule.WorkloadSelector.GetLabels() == nil {
			errs = appendErrors(errs, fmt.Errorf("envoy filter: workloadSelector cannot have empty labels"))
		}
	}

	for _, f := range rule.Filters {
		if f.InsertPosition != nil {
			if f.InsertPosition.Index == networking.EnvoyFilter_InsertPosition_BEFORE ||
				f.InsertPosition.Index == networking.EnvoyFilter_InsertPosition_AFTER {
				if f.InsertPosition.RelativeTo == "" {
					errs = appendErrors(errs, fmt.Errorf("envoy filter: missing relativeTo filter with BEFORE/AFTER index"))
				}
			}
		}
		if f.FilterType == networking.EnvoyFilter_Filter_INVALID {
			errs = appendErrors(errs, fmt.Errorf("envoy filter: missing filter type"))
		}
		if len(f.FilterName) == 0 {
			errs = appendErrors(errs, fmt.Errorf("envoy filter: missing filter name"))
		}

		if f.FilterConfig == nil {
			errs = appendErrors(errs, fmt.Errorf("envoy filter: missing filter config"))
		}
	}

	for _, cp := range rule.ConfigPatches {
		if cp.ApplyTo == networking.EnvoyFilter_INVALID {
			errs = appendErrors(errs, fmt.Errorf("envoy filter: missing applyTo"))
			continue
		}
		if cp.Patch == nil {
			errs = appendErrors(errs, fmt.Errorf("envoy filter: missing patch"))
			continue
		}
		if cp.Patch.Operation == networking.EnvoyFilter_Patch_INVALID {
			errs = appendErrors(errs, fmt.Errorf("envoy filter: missing patch operation"))
			continue
		}
		if cp.Patch.Operation != networking.EnvoyFilter_Patch_REMOVE && cp.Patch.Value == nil {
			errs = appendErrors(errs, fmt.Errorf("envoy filter: missing patch value for non-remove operation"))
			continue
		}

		// ensure that the supplied regex for proxy version compiles
		if cp.Match != nil && cp.Match.Proxy != nil && cp.Match.Proxy.ProxyVersion != "" {
			if _, err := regexp.Compile(cp.Match.Proxy.ProxyVersion); err != nil {
				errs = appendErrors(errs, fmt.Errorf("envoy filter: invalid regex for proxy version, [%v]", err))
				continue
			}
		}
		// ensure that applyTo, match and patch all line up
		switch cp.ApplyTo {
		case networking.EnvoyFilter_LISTENER,
			networking.EnvoyFilter_FILTER_CHAIN,
			networking.EnvoyFilter_NETWORK_FILTER,
			networking.EnvoyFilter_HTTP_FILTER:
			if cp.Match != nil && cp.Match.ObjectTypes != nil {
				if cp.Match.GetListener() == nil {
					errs = appendErrors(errs, fmt.Errorf("envoy filter: applyTo for listener class objects cannot have non listener match"))
					continue
				}
				listenerMatch := cp.Match.GetListener()
				if listenerMatch.FilterChain != nil {
					if listenerMatch.FilterChain.Filter != nil {
						// filter names are required if network filter matches are being made
						if listenerMatch.FilterChain.Filter.Name == "" {
							errs = appendErrors(errs, fmt.Errorf("envoy filter: filter match has no name to match on"))
							continue
						} else if listenerMatch.FilterChain.Filter.SubFilter != nil {
							// sub filter match is supported only for applyTo HTTP_FILTER
							if cp.ApplyTo != networking.EnvoyFilter_HTTP_FILTER {
								errs = appendErrors(errs, fmt.Errorf("envoy filter: subfilter match can be used with applyTo HTTP_FILTER only"))
								continue
							}
							// sub filter match requires the network filter to match to envoy http connection manager
							if listenerMatch.FilterChain.Filter.Name != xdsUtil.HTTPConnectionManager {
								errs = appendErrors(errs, fmt.Errorf("envoy filter: subfilter match requires filter match with %s",
									xdsUtil.HTTPConnectionManager))
								continue
							}
							if listenerMatch.FilterChain.Filter.SubFilter.Name == "" {
								errs = appendErrors(errs, fmt.Errorf("envoy filter: subfilter match has no name to match on"))
								continue
							}
						}
					}
				}
			}
		case networking.EnvoyFilter_ROUTE_CONFIGURATION, networking.EnvoyFilter_VIRTUAL_HOST, networking.EnvoyFilter_HTTP_ROUTE:
			if cp.Match != nil && cp.Match.ObjectTypes != nil {
				if cp.Match.GetRouteConfiguration() == nil {
					errs = appendErrors(errs, fmt.Errorf("envoy filter: applyTo for http route class objects cannot have non route configuration match"))
				}
			}

		case networking.EnvoyFilter_CLUSTER:
			if cp.Match != nil && cp.Match.ObjectTypes != nil {
				if cp.Match.GetCluster() == nil {
					errs = appendErrors(errs, fmt.Errorf("envoy filter: applyTo for cluster class objects cannot have non cluster match"))
				}
			}
		}
		// ensure that the struct is valid
		if _, err := xds.BuildXDSObjectFromStruct(cp.ApplyTo, cp.Patch.Value); err != nil {
			errs = appendErrors(errs, err)
		}
	}

	return
}

// validates that hostname in ns/<hostname> is a valid hostname according to
// API specs
func validateSidecarOrGatewayHostnamePart(hostname string, isGateway bool) (errs error) {
	// short name hosts are not allowed
	if hostname != "*" && !strings.Contains(hostname, ".") {
		errs = appendErrors(errs, fmt.Errorf("short names (non FQDN) are not allowed"))
	}

	if err := ValidateWildcardDomain(hostname); err != nil {
		if !isGateway {
			errs = appendErrors(errs, err)
		}

		// Gateway allows IP as the host string, as well
		ipAddr := net.ParseIP(hostname)
		if ipAddr == nil {
			errs = appendErrors(errs, err)
		}
	}
	return
}

func validateNamespaceSlashWildcardHostname(hostname string, isGateway bool) (errs error) {
	parts := strings.SplitN(hostname, "/", 2)
	if len(parts) != 2 {
		if isGateway {
			// Old style host in the gateway
			return validateSidecarOrGatewayHostnamePart(hostname, true)
		}
		errs = appendErrors(errs, fmt.Errorf("host must be of form namespace/dnsName"))
		return
	}

	if len(parts[0]) == 0 || len(parts[1]) == 0 {
		errs = appendErrors(errs, fmt.Errorf("config namespace and dnsName in host entry cannot be empty"))
	}

	if !isGateway {
		// namespace can be * or . or ~ or a valid DNS label in sidecars
		if parts[0] != "*" && parts[0] != "." && parts[0] != "~" {
			if !labels.IsDNS1123Label(parts[0]) {
				errs = appendErrors(errs, fmt.Errorf("invalid namespace value %q in sidecar", parts[0]))
			}
		}
	} else {
		// namespace can be * or . or a valid DNS label in gateways
		if parts[0] != "*" && parts[0] != "." {
			if !labels.IsDNS1123Label(parts[0]) {
				errs = appendErrors(errs, fmt.Errorf("invalid namespace value %q in gateway", parts[0]))
			}
		}
	}
	errs = appendErrors(errs, validateSidecarOrGatewayHostnamePart(parts[1], isGateway))
	return
}

// ValidateSidecar checks sidecar config supplied by user
func ValidateSidecar(_, _ string, msg proto.Message) (errs error) {
	rule, ok := msg.(*networking.Sidecar)
	if !ok {
		return fmt.Errorf("cannot cast to Sidecar")
	}

	if rule.WorkloadSelector != nil {
		if rule.WorkloadSelector.GetLabels() == nil {
			errs = appendErrors(errs, fmt.Errorf("sidecar: workloadSelector cannot have empty labels"))
		}
	}

	if len(rule.Egress) == 0 {
		return fmt.Errorf("sidecar: missing egress")
	}

	portMap := make(map[uint32]struct{})
	udsMap := make(map[string]struct{})
	for _, i := range rule.Ingress {
		if i.Port == nil {
			errs = appendErrors(errs, fmt.Errorf("sidecar: port is required for ingress listeners"))
			continue
		}

		bind := i.GetBind()
		captureMode := i.GetCaptureMode()
		errs = appendErrors(errs, validateSidecarPortBindAndCaptureMode(i.Port, bind, captureMode))

		if i.Port.Number == 0 {
			if _, found := udsMap[bind]; found {
				errs = appendErrors(errs, fmt.Errorf("sidecar: unix domain socket values for listeners must be unique"))
			}
			udsMap[bind] = struct{}{}
		} else {
			if _, found := portMap[i.Port.Number]; found {
				errs = appendErrors(errs, fmt.Errorf("sidecar: ports on IP bound listeners must be unique"))
			}
			portMap[i.Port.Number] = struct{}{}
		}

		if len(i.DefaultEndpoint) == 0 {
			errs = appendErrors(errs, fmt.Errorf("sidecar: default endpoint must be set for all ingress listeners"))
		} else {
			if strings.HasPrefix(i.DefaultEndpoint, UnixAddressPrefix) {
				errs = appendErrors(errs, ValidateUnixAddress(strings.TrimPrefix(i.DefaultEndpoint, UnixAddressPrefix)))
			} else {
				// format should be 127.0.0.1:port or :port
				parts := strings.Split(i.DefaultEndpoint, ":")
				if len(parts) < 2 {
					errs = appendErrors(errs, fmt.Errorf("sidecar: defaultEndpoint must be of form 127.0.0.1:<port>"))
				} else {
					if len(parts[0]) > 0 && parts[0] != "127.0.0.1" {
						errs = appendErrors(errs, fmt.Errorf("sidecar: defaultEndpoint must be of form 127.0.0.1:<port>"))
					}

					port, err := strconv.Atoi(parts[1])
					if err != nil {
						errs = appendErrors(errs, fmt.Errorf("sidecar: defaultEndpoint port (%s) is not a number: %v", parts[1], err))
					} else {
						errs = appendErrors(errs, ValidatePort(port))
					}
				}
			}
		}
	}

	portMap = make(map[uint32]struct{})
	udsMap = make(map[string]struct{})
	catchAllEgressListenerFound := false
	for index, i := range rule.Egress {
		// there can be only one catch all egress listener with empty port, and it should be the last listener.
		if i.Port == nil {
			if !catchAllEgressListenerFound {
				if index == len(rule.Egress)-1 {
					catchAllEgressListenerFound = true
				} else {
					errs = appendErrors(errs, fmt.Errorf("sidecar: the egress listener with empty port should be the last listener in the list"))
				}
			} else {
				errs = appendErrors(errs, fmt.Errorf("sidecar: egress can have only one listener with empty port"))
				continue
			}
		} else {
			bind := i.GetBind()
			captureMode := i.GetCaptureMode()
			errs = appendErrors(errs, validateSidecarPortBindAndCaptureMode(i.Port, bind, captureMode))

			if i.Port.Number == 0 {
				if _, found := udsMap[bind]; found {
					errs = appendErrors(errs, fmt.Errorf("sidecar: unix domain socket values for listeners must be unique"))
				}
				udsMap[bind] = struct{}{}
			} else {
				if _, found := portMap[i.Port.Number]; found {
					errs = appendErrors(errs, fmt.Errorf("sidecar: ports on IP bound listeners must be unique"))
				}
				portMap[i.Port.Number] = struct{}{}
			}
		}

		// validate that the hosts field is a slash separated value
		// of form ns1/host, or */host, or */*, or ns1/*, or ns1/*.example.com
		if len(i.Hosts) == 0 {
			errs = appendErrors(errs, fmt.Errorf("sidecar: egress listener must contain at least one host"))
		} else {
			for _, hostname := range i.Hosts {
				errs = appendErrors(errs, validateNamespaceSlashWildcardHostname(hostname, false))
			}
		}
	}

	return
}

func validateSidecarPortBindAndCaptureMode(port *networking.Port, bind string,
	captureMode networking.CaptureMode) (errs error) {

	// Port name is optional. Validate if exists.
	if len(port.Name) > 0 {
		errs = appendErrors(errs, validatePortName(port.Name))
	}

	// Handle Unix domain sockets
	if port.Number == 0 {
		// require bind to be a unix domain socket
		errs = appendErrors(errs,
			validateProtocol(port.Protocol))

		if !strings.HasPrefix(bind, UnixAddressPrefix) {
			errs = appendErrors(errs, fmt.Errorf("sidecar: ports with 0 value must have a unix domain socket bind address"))
		} else {
			errs = appendErrors(errs, ValidateUnixAddress(strings.TrimPrefix(bind, UnixAddressPrefix)))
		}

		if captureMode != networking.CaptureMode_DEFAULT && captureMode != networking.CaptureMode_NONE {
			errs = appendErrors(errs, fmt.Errorf("sidecar: captureMode must be DEFAULT/NONE for unix domain socket listeners"))
		}
	} else {
		errs = appendErrors(errs,
			validateProtocol(port.Protocol),
			ValidatePort(int(port.Number)))

		if len(bind) != 0 {
			errs = appendErrors(errs, ValidateIPv4Address(bind))
		}
	}

	return
}

func validateTrafficPolicy(policy *networking.TrafficPolicy) error {
	if policy == nil {
		return nil
	}
	if policy.OutlierDetection == nil && policy.ConnectionPool == nil &&
		policy.LoadBalancer == nil && policy.Tls == nil && policy.PortLevelSettings == nil {
		return fmt.Errorf("traffic policy must have at least one field")
	}

	return appendErrors(validateOutlierDetection(policy.OutlierDetection),
		validateConnectionPool(policy.ConnectionPool),
		validateLoadBalancer(policy.LoadBalancer),
		validateTLS(policy.Tls), validatePortTrafficPolicies(policy.PortLevelSettings))
}

func validateOutlierDetection(outlier *networking.OutlierDetection) (errs error) {
	if outlier == nil {
		return
	}

	if outlier.BaseEjectionTime != nil {
		errs = appendErrors(errs, ValidateDurationGogo(outlier.BaseEjectionTime))
	}
	if outlier.ConsecutiveErrors < 0 {
		errs = appendErrors(errs, fmt.Errorf("outlier detection consecutive errors cannot be negative"))
	}
	if outlier.Interval != nil {
		errs = appendErrors(errs, ValidateDurationGogo(outlier.Interval))
	}
	errs = appendErrors(errs, ValidatePercent(outlier.MaxEjectionPercent), ValidatePercent(outlier.MinHealthPercent))

	return
}

func validateConnectionPool(settings *networking.ConnectionPoolSettings) (errs error) {
	if settings == nil {
		return
	}
	if settings.Http == nil && settings.Tcp == nil {
		return fmt.Errorf("connection pool must have at least one field")
	}

	if httpSettings := settings.Http; httpSettings != nil {
		if httpSettings.Http1MaxPendingRequests < 0 {
			errs = appendErrors(errs, fmt.Errorf("http1 max pending requests must be non-negative"))
		}
		if httpSettings.Http2MaxRequests < 0 {
			errs = appendErrors(errs, fmt.Errorf("http2 max requests must be non-negative"))
		}
		if httpSettings.MaxRequestsPerConnection < 0 {
			errs = appendErrors(errs, fmt.Errorf("max requests per connection must be non-negative"))
		}
		if httpSettings.MaxRetries < 0 {
			errs = appendErrors(errs, fmt.Errorf("max retries must be non-negative"))
		}
		if httpSettings.IdleTimeout != nil {
			errs = appendErrors(errs, ValidateDurationGogo(httpSettings.IdleTimeout))
		}
	}

	if tcp := settings.Tcp; tcp != nil {
		if tcp.MaxConnections < 0 {
			errs = appendErrors(errs, fmt.Errorf("max connections must be non-negative"))
		}
		if tcp.ConnectTimeout != nil {
			errs = appendErrors(errs, ValidateDurationGogo(tcp.ConnectTimeout))
		}
	}

	return
}

func validateLoadBalancer(settings *networking.LoadBalancerSettings) (errs error) {
	if settings == nil {
		return
	}

	// simple load balancing is always valid

	consistentHash := settings.GetConsistentHash()
	if consistentHash != nil {
		httpCookie := consistentHash.GetHttpCookie()
		if httpCookie != nil {
			if httpCookie.Name == "" {
				errs = appendErrors(errs, fmt.Errorf("name required for HttpCookie"))
			}
			if httpCookie.Ttl == nil {
				errs = appendErrors(errs, fmt.Errorf("ttl required for HttpCookie"))
			}
		}
	}
	return
}

func validateTLS(settings *networking.TLSSettings) (errs error) {
	if settings == nil {
		return
	}

	if settings.Mode == networking.TLSSettings_MUTUAL {
		if settings.ClientCertificate == "" {
			errs = appendErrors(errs, fmt.Errorf("client certificate required for mutual tls"))
		}
		if settings.PrivateKey == "" {
			errs = appendErrors(errs, fmt.Errorf("private key required for mutual tls"))
		}
	}

	return
}

func validateSubset(subset *networking.Subset) error {
	return appendErrors(validateSubsetName(subset.Name),
		labels.Instance(subset.Labels).Validate(),
		validateTrafficPolicy(subset.TrafficPolicy))
}

func validatePortTrafficPolicies(pls []*networking.TrafficPolicy_PortTrafficPolicy) (errs error) {
	for _, t := range pls {
		if t.Port == nil {
			errs = appendErrors(errs, fmt.Errorf("portTrafficPolicy must have valid port"))
		}
		if t.OutlierDetection == nil && t.ConnectionPool == nil &&
			t.LoadBalancer == nil && t.Tls == nil {
			errs = appendErrors(errs, fmt.Errorf("port traffic policy must have at least one field"))
		} else {
			errs = appendErrors(errs, validateOutlierDetection(t.OutlierDetection),
				validateConnectionPool(t.ConnectionPool),
				validateLoadBalancer(t.LoadBalancer),
				validateTLS(t.Tls))
		}
	}
	return
}

// ValidateProxyAddress checks that a network address is well-formed
func ValidateProxyAddress(hostAddr string) error {
	hostname, p, err := net.SplitHostPort(hostAddr)
	if err != nil {
		return fmt.Errorf("unable to split %q: %v", hostAddr, err)
	}
	port, err := strconv.Atoi(p)
	if err != nil {
		return fmt.Errorf("port (%s) is not a number: %v", p, err)
	}
	if err = ValidatePort(port); err != nil {
		return err
	}
	if err = ValidateFQDN(hostname); err != nil {
		ip := net.ParseIP(hostname)
		if ip == nil {
			return fmt.Errorf("%q is not a valid hostname or an IP address", hostname)
		}
	}

	return nil
}

// ValidateDurationGogo checks that a gogo proto duration is well-formed
func ValidateDurationGogo(pd *types.Duration) error {
	dur, err := types.DurationFromProto(pd)
	if err != nil {
		return err
	}
	if dur < time.Millisecond {
		return errors.New("duration must be greater than 1ms")
	}
	if dur%time.Millisecond != 0 {
		return errors.New("only durations to ms precision are supported")
	}
	return nil
}

// ValidateDuration checks that a proto duration is well-formed
func ValidateDuration(pd *types.Duration) error {
	dur, err := types.DurationFromProto(pd)
	if err != nil {
		return err
	}
	if dur < time.Millisecond {
		return errors.New("duration must be greater than 1ms")
	}
	if dur%time.Millisecond != 0 {
		return errors.New("only durations to ms precision are supported")
	}
	return nil
}

// ValidateGogoDuration validates the variant of duration.
func ValidateGogoDuration(in *types.Duration) error {
	return ValidateDuration(&types.Duration{
		Seconds: in.Seconds,
		Nanos:   in.Nanos,
	})
}

// ValidateDurationRange verifies range is in specified duration
func ValidateDurationRange(dur, min, max time.Duration) error {
	if dur > max || dur < min {
		return fmt.Errorf("time %v must be >%v and <%v", dur.String(), min.String(), max.String())
	}

	return nil
}

// ValidateParentAndDrain checks that parent and drain durations are valid
func ValidateParentAndDrain(drainTime, parentShutdown *types.Duration) (errs error) {
	if err := ValidateDuration(drainTime); err != nil {
		errs = multierror.Append(errs, multierror.Prefix(err, "invalid drain duration:"))
	}
	if err := ValidateDuration(parentShutdown); err != nil {
		errs = multierror.Append(errs, multierror.Prefix(err, "invalid parent shutdown duration:"))
	}
	if errs != nil {
		return
	}

	drainDuration, _ := types.DurationFromProto(drainTime)
	parentShutdownDuration, _ := types.DurationFromProto(parentShutdown)

	if drainDuration%time.Second != 0 {
		errs = multierror.Append(errs,
			errors.New("drain time only supports durations to seconds precision"))
	}
	if parentShutdownDuration%time.Second != 0 {
		errs = multierror.Append(errs,
			errors.New("parent shutdown time only supports durations to seconds precision"))
	}
	if parentShutdownDuration <= drainDuration {
		errs = multierror.Append(errs,
			fmt.Errorf("parent shutdown time %v must be greater than drain time %v",
				parentShutdownDuration.String(), drainDuration.String()))
	}

	if drainDuration > drainTimeMax {
		errs = multierror.Append(errs,
			fmt.Errorf("drain time %v must be <%v", drainDuration.String(), drainTimeMax.String()))
	}

	if parentShutdownDuration > parentShutdownTimeMax {
		errs = multierror.Append(errs,
			fmt.Errorf("parent shutdown time %v must be <%v",
				parentShutdownDuration.String(), parentShutdownTimeMax.String()))
	}

	return
}

// ValidateLightstepCollector validates the configuration for sending envoy spans to LightStep
func ValidateLightstepCollector(ls *meshconfig.Tracing_Lightstep) error {
	var errs error
	if ls.GetAddress() == "" {
		errs = multierror.Append(errs, errors.New("address is required"))
	}
	if err := ValidateProxyAddress(ls.GetAddress()); err != nil {
		errs = multierror.Append(errs, multierror.Prefix(err, "invalid lightstep address:"))
	}
	if ls.GetAccessToken() == "" {
		errs = multierror.Append(errs, errors.New("access token is required"))
	}
	if ls.GetSecure() && (ls.GetCacertPath() == "") {
		errs = multierror.Append(errs, errors.New("cacertPath is required"))
	}
	return errs
}

// ValidateZipkinCollector validates the configuration for sending envoy spans to Zipkin
func ValidateZipkinCollector(z *meshconfig.Tracing_Zipkin) error {
	return ValidateProxyAddress(z.GetAddress())
}

// ValidateDatadogCollector validates the configuration for sending envoy spans to Datadog
func ValidateDatadogCollector(d *meshconfig.Tracing_Datadog) error {
	// If the address contains $(HOST_IP), replace it with a valid IP before validation.
	return ValidateProxyAddress(strings.Replace(d.GetAddress(), "$(HOST_IP)", "127.0.0.1", 1))
}

// ValidateConnectTimeout validates the envoy conncection timeout
func ValidateConnectTimeout(timeout *types.Duration) error {
	if err := ValidateDuration(timeout); err != nil {
		return err
	}

	timeoutDuration, _ := types.DurationFromProto(timeout)
	err := ValidateDurationRange(timeoutDuration, connectTimeoutMin, connectTimeoutMax)
	return err
}

// ValidateMeshConfig checks that the mesh config is well-formed
func ValidateMeshConfig(mesh *meshconfig.MeshConfig) (errs error) {
	if mesh.MixerCheckServer != "" {
		if err := ValidateProxyAddress(mesh.MixerCheckServer); err != nil {
			errs = multierror.Append(errs, multierror.Prefix(err, "invalid Policy Check Server address:"))
		}
	}

	if mesh.MixerReportServer != "" {
		if err := ValidateProxyAddress(mesh.MixerReportServer); err != nil {
			errs = multierror.Append(errs, multierror.Prefix(err, "invalid Telemetry Server address:"))
		}
	}

	if err := ValidatePort(int(mesh.ProxyListenPort)); err != nil {
		errs = multierror.Append(errs, multierror.Prefix(err, "invalid proxy listen port:"))
	}

	if err := ValidateConnectTimeout(mesh.ConnectTimeout); err != nil {
		errs = multierror.Append(errs, multierror.Prefix(err, "invalid connect timeout:"))
	}

	if mesh.DefaultConfig == nil {
		errs = multierror.Append(errs, errors.New("missing default config"))
	} else if err := ValidateProxyConfig(mesh.DefaultConfig); err != nil {
		errs = multierror.Append(errs, err)
	}

	if err := validateLocalityLbSetting(mesh.LocalityLbSetting); err != nil {
		errs = multierror.Append(errs, err)
	}

	return
}

// ValidateProxyConfig checks that the mesh config is well-formed
func ValidateProxyConfig(config *meshconfig.ProxyConfig) (errs error) {
	if config.ConfigPath == "" {
		errs = multierror.Append(errs, errors.New("config path must be set"))
	}

	if config.BinaryPath == "" {
		errs = multierror.Append(errs, errors.New("binary path must be set"))
	}

	if config.ServiceCluster == "" {
		errs = multierror.Append(errs, errors.New("service cluster must be set"))
	}

	if err := ValidateParentAndDrain(config.DrainDuration, config.ParentShutdownDuration); err != nil {
		errs = multierror.Append(errs, multierror.Prefix(err, "invalid parent and drain time combination"))
	}

	// discovery address is mandatory since mutual TLS relies on CDS.
	// strictly speaking, proxies can operate without RDS/CDS and with hot restarts
	// but that requires additional test validation
	if config.DiscoveryAddress == "" {
		errs = multierror.Append(errs, errors.New("discovery address must be set to the proxy discovery service"))
	} else if err := ValidateProxyAddress(config.DiscoveryAddress); err != nil {
		errs = multierror.Append(errs, multierror.Prefix(err, "invalid discovery address:"))
	}

	if tracer := config.GetTracing().GetLightstep(); tracer != nil {
		if err := ValidateLightstepCollector(tracer); err != nil {
			errs = multierror.Append(errs, multierror.Prefix(err, "invalid lightstep config:"))
		}
	}

	if tracer := config.GetTracing().GetZipkin(); tracer != nil {
		if err := ValidateZipkinCollector(tracer); err != nil {
			errs = multierror.Append(errs, multierror.Prefix(err, "invalid zipkin config:"))
		}
	}

	if tracer := config.GetTracing().GetDatadog(); tracer != nil {
		if err := ValidateDatadogCollector(tracer); err != nil {
			errs = multierror.Append(errs, multierror.Prefix(err, "invalid datadog config:"))
		}
	}

	if err := ValidateConnectTimeout(config.ConnectTimeout); err != nil {
		errs = multierror.Append(errs, multierror.Prefix(err, "invalid connect timeout:"))
	}

	if config.StatsdUdpAddress != "" {
		if err := ValidateProxyAddress(config.StatsdUdpAddress); err != nil {
			errs = multierror.Append(errs, multierror.Prefix(err, fmt.Sprintf("invalid statsd udp address %q:", config.StatsdUdpAddress)))
		}
	}

	if config.EnvoyMetricsServiceAddress != "" {
		if err := ValidateProxyAddress(config.EnvoyMetricsServiceAddress); err != nil {
			errs = multierror.Append(errs, multierror.Prefix(err, fmt.Sprintf("invalid envoy metrics service address %q:", config.EnvoyMetricsServiceAddress)))
		} else {
			log.Warnf("EnvoyMetricsServiceAddress is deprecated, use EnvoyMetricsService instead.")
		}
	}

	if config.EnvoyMetricsService != nil && config.EnvoyMetricsService.Address != "" {
		if err := ValidateProxyAddress(config.EnvoyMetricsService.Address); err != nil {
			errs = multierror.Append(errs, multierror.Prefix(err, fmt.Sprintf("invalid envoy metrics service address %q:", config.EnvoyMetricsService.Address)))
		}
	}

<<<<<<< HEAD
	if config.EnvoyAccessLogService != nil {
=======
	if config.EnvoyAccessLogService != nil && config.EnvoyAccessLogService.Address != "" {
>>>>>>> 63460346
		if err := ValidateProxyAddress(config.EnvoyAccessLogService.Address); err != nil {
			errs = multierror.Append(errs, multierror.Prefix(err, fmt.Sprintf("invalid envoy access log service address %q:", config.EnvoyAccessLogService.Address)))
		}
	}

	if err := ValidatePort(int(config.ProxyAdminPort)); err != nil {
		errs = multierror.Append(errs, multierror.Prefix(err, "invalid proxy admin port:"))
	}

	switch config.ControlPlaneAuthPolicy {
	case meshconfig.AuthenticationPolicy_NONE, meshconfig.AuthenticationPolicy_MUTUAL_TLS:
	default:
		errs = multierror.Append(errs,
			fmt.Errorf("unrecognized control plane auth policy %q", config.ControlPlaneAuthPolicy))
	}

	return
}

// ValidateMixerAttributes checks that Mixer attributes is
// well-formed.
func ValidateMixerAttributes(msg proto.Message) error {
	in, ok := msg.(*mpb.Attributes)
	if !ok {
		return errors.New("cannot case to attributes")
	}
	if in == nil || len(in.Attributes) == 0 {
		return errors.New("list of attributes is nil/empty")
	}
	var errs error
	for k, v := range in.Attributes {
		if v == nil {
			errs = multierror.Append(errs, errors.New("an attribute cannot be empty"))
			continue
		}
		switch val := v.Value.(type) {
		case *mpb.Attributes_AttributeValue_StringValue:
			if val.StringValue == "" {
				errs = multierror.Append(errs,
					fmt.Errorf("string attribute for %q should not be empty", k))
			}
		case *mpb.Attributes_AttributeValue_DurationValue:
			if val.DurationValue == nil {
				errs = multierror.Append(errs,
					fmt.Errorf("duration attribute for %q should not be nil", k))
			}
			if err := ValidateGogoDuration(val.DurationValue); err != nil {
				errs = multierror.Append(errs, err)
			}
		case *mpb.Attributes_AttributeValue_BytesValue:
			if len(val.BytesValue) == 0 {
				errs = multierror.Append(errs,
					fmt.Errorf("bytes attribute for %q should not be ", k))
			}
		case *mpb.Attributes_AttributeValue_TimestampValue:
			if val.TimestampValue == nil {
				errs = multierror.Append(errs,
					fmt.Errorf("timestamp attribute for %q should not be nil", k))
			}
			if _, err := types.TimestampFromProto(val.TimestampValue); err != nil {
				errs = multierror.Append(errs, err)
			}
		case *mpb.Attributes_AttributeValue_StringMapValue:
			if val.StringMapValue == nil || val.StringMapValue.Entries == nil {
				errs = multierror.Append(errs,
					fmt.Errorf("stringmap attribute for %q should not be nil", k))
			}
		}
	}
	return errs
}

// ValidateHTTPAPISpec checks that HTTPAPISpec is well-formed.
func ValidateHTTPAPISpec(_, _ string, msg proto.Message) error {
	in, ok := msg.(*mccpb.HTTPAPISpec)
	if !ok {
		return errors.New("cannot case to HTTPAPISpec")
	}
	var errs error
	// top-level list of attributes is optional
	if in.Attributes != nil {
		if err := ValidateMixerAttributes(in.Attributes); err != nil {
			errs = multierror.Append(errs, err)
		}
	}
	if len(in.Patterns) == 0 {
		errs = multierror.Append(errs, errors.New("at least one pattern must be specified"))
	}
	for _, pattern := range in.Patterns {
		if err := ValidateMixerAttributes(in.Attributes); err != nil {
			errs = multierror.Append(errs, err)
		}
		if pattern.HttpMethod == "" {
			errs = multierror.Append(errs, errors.New("http_method cannot be empty"))
		}
		switch m := pattern.Pattern.(type) {
		case *mccpb.HTTPAPISpecPattern_UriTemplate:
			if m.UriTemplate == "" {
				errs = multierror.Append(errs, errors.New("uri_template cannot be empty"))
			}
		case *mccpb.HTTPAPISpecPattern_Regex:
			if m.Regex == "" {
				errs = multierror.Append(errs, errors.New("regex cannot be empty"))
			}
		}
	}
	for _, key := range in.ApiKeys {
		switch m := key.Key.(type) {
		case *mccpb.APIKey_Query:
			if m.Query == "" {
				errs = multierror.Append(errs, errors.New("query cannot be empty"))
			}
		case *mccpb.APIKey_Header:
			if m.Header == "" {
				errs = multierror.Append(errs, errors.New("header cannot be empty"))
			}
		case *mccpb.APIKey_Cookie:
			if m.Cookie == "" {
				errs = multierror.Append(errs, errors.New("cookie cannot be empty"))
			}
		}
	}
	return errs
}

// ValidateHTTPAPISpecBinding checks that HTTPAPISpecBinding is well-formed.
func ValidateHTTPAPISpecBinding(_, _ string, msg proto.Message) error {
	in, ok := msg.(*mccpb.HTTPAPISpecBinding)
	if !ok {
		return errors.New("cannot case to HTTPAPISpecBinding")
	}
	var errs error
	if len(in.Services) == 0 {
		errs = multierror.Append(errs, errors.New("at least one service must be specified"))
	}
	for _, service := range in.Services {
		if err := ValidateMixerService(service); err != nil {
			errs = multierror.Append(errs, err)
		}
	}
	if len(in.ApiSpecs) == 0 {
		errs = multierror.Append(errs, errors.New("at least one spec must be specified"))
	}
	for _, spec := range in.ApiSpecs {
		if spec.Name == "" {
			errs = multierror.Append(errs, errors.New("name is mandatory for HTTPAPISpecReference"))
		}
		if spec.Namespace != "" && !labels.IsDNS1123Label(spec.Namespace) {
			errs = multierror.Append(errs, fmt.Errorf("namespace %q must be a valid label", spec.Namespace))
		}
	}
	return errs
}

// ValidateQuotaSpec checks that Quota is well-formed.
func ValidateQuotaSpec(_, _ string, msg proto.Message) error {
	in, ok := msg.(*mccpb.QuotaSpec)
	if !ok {
		return errors.New("cannot case to HTTPAPISpecBinding")
	}
	var errs error
	if len(in.Rules) == 0 {
		errs = multierror.Append(errs, errors.New("a least one rule must be specified"))
	}
	for _, rule := range in.Rules {
		for _, match := range rule.Match {
			for name, clause := range match.Clause {
				if clause == nil {
					errs = multierror.Append(errs, errors.New("a clause cannot be empty"))
					continue
				}
				switch matchType := clause.MatchType.(type) {
				case *mccpb.StringMatch_Exact:
					if matchType.Exact == "" {
						errs = multierror.Append(errs,
							fmt.Errorf("StringMatch_Exact for attribute %q cannot be empty", name)) // nolint: golint
					}
				case *mccpb.StringMatch_Prefix:
					if matchType.Prefix == "" {
						errs = multierror.Append(errs,
							fmt.Errorf("StringMatch_Prefix for attribute %q cannot be empty", name)) // nolint: golint
					}
				case *mccpb.StringMatch_Regex:
					if matchType.Regex == "" {
						errs = multierror.Append(errs,
							fmt.Errorf("StringMatch_Regex for attribute %q cannot be empty", name)) // nolint: golint
					}
				}
			}
		}
		if len(rule.Quotas) == 0 {
			errs = multierror.Append(errs, errors.New("a least one quota must be specified"))
		}
		for _, quota := range rule.Quotas {
			if quota.Quota == "" {
				errs = multierror.Append(errs, errors.New("quota name cannot be empty"))
			}
			if quota.Charge <= 0 {
				errs = multierror.Append(errs, errors.New("quota charge amount must be positive"))
			}
		}
	}
	return errs
}

// ValidateQuotaSpecBinding checks that QuotaSpecBinding is well-formed.
func ValidateQuotaSpecBinding(_, _ string, msg proto.Message) error {
	in, ok := msg.(*mccpb.QuotaSpecBinding)
	if !ok {
		return errors.New("cannot case to HTTPAPISpecBinding")
	}
	var errs error
	if len(in.Services) == 0 {
		errs = multierror.Append(errs, errors.New("at least one service must be specified"))
	}
	for _, service := range in.Services {
		if err := ValidateMixerService(service); err != nil {
			errs = multierror.Append(errs, err)
		}
	}
	if len(in.QuotaSpecs) == 0 {
		errs = multierror.Append(errs, errors.New("at least one spec must be specified"))
	}
	for _, spec := range in.QuotaSpecs {
		if spec.Name == "" {
			errs = multierror.Append(errs, errors.New("name is mandatory for QuotaSpecReference"))
		}
		if spec.Namespace != "" && !labels.IsDNS1123Label(spec.Namespace) {
			errs = multierror.Append(errs, fmt.Errorf("namespace %q must be a valid label", spec.Namespace))
		}
	}
	return errs
}

// ValidateAuthenticationPolicy checks that AuthenticationPolicy is well-formed.
func ValidateAuthenticationPolicy(name, namespace string, msg proto.Message) error {
	// Empty namespace indicate policy is from cluster-scoped CRD.
	clusterScoped := namespace == ""
	in, ok := msg.(*authn.Policy)
	if !ok {
		return errors.New("cannot cast to AuthenticationPolicy")
	}
	var errs error

	if !clusterScoped {
		if len(in.Targets) == 0 && name != constants.DefaultAuthenticationPolicyName {
			errs = appendErrors(errs, fmt.Errorf("authentication policy with no target rules  must be named %q, found %q",
				constants.DefaultAuthenticationPolicyName, name))
		}
		if len(in.Targets) > 0 && name == constants.DefaultAuthenticationPolicyName {
			errs = appendErrors(errs, fmt.Errorf("authentication policy with name %q must not have any target rules", name))
		}
		for _, target := range in.Targets {
			errs = appendErrors(errs, validateAuthNPolicyTarget(target))
		}
	} else {
		if name != constants.DefaultAuthenticationPolicyName {
			errs = appendErrors(errs, fmt.Errorf("cluster-scoped authentication policy name must be %q, found %q",
				constants.DefaultAuthenticationPolicyName, name))
		}
		if len(in.Targets) > 0 {
			errs = appendErrors(errs, fmt.Errorf("cluster-scoped authentication policy must not have targets"))
		}
	}

	jwtIssuers := make(map[string]bool)
	for _, method := range in.Peers {
		if jwt := method.GetJwt(); jwt != nil {
			if _, jwtExist := jwtIssuers[jwt.Issuer]; jwtExist {
				errs = appendErrors(errs, fmt.Errorf("jwt with issuer %q already defined", jwt.Issuer))
			} else {
				jwtIssuers[jwt.Issuer] = true
			}
			errs = appendErrors(errs, validateJwt(jwt))
		}
	}
	for _, method := range in.Origins {
		if method == nil {
			errs = multierror.Append(errs, errors.New("origin cannot be empty"))
			continue
		}
		if method.Jwt == nil {
			errs = multierror.Append(errs, errors.New("jwt cannot be empty"))
			continue
		}
		if _, jwtExist := jwtIssuers[method.Jwt.Issuer]; jwtExist {
			errs = appendErrors(errs, fmt.Errorf("jwt with issuer %q already defined", method.Jwt.Issuer))
		} else {
			jwtIssuers[method.Jwt.Issuer] = true
		}
		errs = appendErrors(errs, validateJwt(method.Jwt))
	}

	return errs
}

// ValidateServiceRole checks that ServiceRole is well-formed.
func ValidateServiceRole(_, _ string, msg proto.Message) error {
	in, ok := msg.(*rbac.ServiceRole)
	if !ok {
		return errors.New("cannot cast to ServiceRole")
	}
	var errs error
	if len(in.Rules) == 0 {
		errs = appendErrors(errs, fmt.Errorf("at least 1 rule must be specified"))
	}
	for i, rule := range in.Rules {
		// Regular rules and not rules (e.g. methods and not_methods should not be defined together).
		sameAttributeKindError := "cannot have both regular and *not* attributes for the same kind (%s) for rule %d"
		if len(rule.Methods) > 0 && len(rule.NotMethods) > 0 {
			errs = appendErrors(errs, fmt.Errorf(sameAttributeKindError, "i.e. methods and not_methods", i))
		}
		if len(rule.Ports) > 0 && len(rule.NotPorts) > 0 {
			errs = appendErrors(errs, fmt.Errorf(sameAttributeKindError, "i.e. ports and not_ports", i))
		}
		if !ValidatePorts(rule.Ports) || !ValidatePorts(rule.NotPorts) {
			errs = appendErrors(errs, fmt.Errorf("at least one port is not in the range of [0, 65535]"))
		}
		for j, constraint := range rule.Constraints {
			if len(constraint.Key) == 0 {
				errs = appendErrors(errs, fmt.Errorf("key cannot be empty for constraint %d in rule %d", j, i))
			}
			if len(constraint.Values) == 0 {
				errs = appendErrors(errs, fmt.Errorf("at least 1 value must be specified for constraint %d in rule %d", j, i))
			}
			if hasExistingFirstClassFieldInRole(constraint.Key, rule) {
				errs = appendErrors(errs, fmt.Errorf("cannot define %s for rule %d because a similar first-class field has been defined", constraint.Key, i))
			}
		}
	}
	return errs
}

// Returns true if the user defines a constraint that already exists in the first-class fields, false
// if none has overlapped.
// First-class fields are the immediate-level fields right after the `rules` field in a ServiceRole, e.g.
// methods, services, etc., or after the `subjects` field in a binding, e.g. names, groups, etc. In shorts,
// they are not fields under Constraints (in ServiceRole) and Properties (in binding).
// This prevents the user from defining the same key, e.g. port of the serving service, in multiple places
// in a ServiceRole definition.
func hasExistingFirstClassFieldInRole(constraintKey string, rule *rbac.AccessRule) bool {
	// Same as authz.attrDestPort
	// Cannot use authz.attrDestPort since there is a import cycle. However, these constants can be
	// defined at another place and both authz and model package can access them.
	const attrDestPort = "destination.port"
	// Only check for port since we only have ports (or not_ports) as first-class field and in destination.port
	// in a ServiceRole definition.
	if constraintKey == attrDestPort && len(rule.Ports) > 0 {
		return true
	}
	if constraintKey == attrDestPort && len(rule.NotPorts) > 0 {
		return true
	}
	return false
}

// checkServiceRoleBinding checks that ServiceRoleBinding is well-formed.
func checkServiceRoleBinding(in *rbac.ServiceRoleBinding) error {
	var errs error
	if len(in.Subjects) == 0 {
		errs = appendErrors(errs, fmt.Errorf("at least 1 subject must be specified"))
	}
	for i, subject := range in.Subjects {
		if isFirstClassFieldEmpty(subject) {
			errs = appendErrors(errs, fmt.Errorf("empty subjects are not allowed. Found an empty subject at index %d", i))
		}
		for propertyKey := range subject.Properties {
			if hasExistingFirstClassFieldInBinding(propertyKey, subject) {
				errs = appendErrors(errs, fmt.Errorf("cannot define %s for binding %d because a similar first-class field has been defined", propertyKey, i))
			}
		}
		// Since source.principal = "*" in binding properties is different than User: "*" from the old API,
		// we want to remove ambiguity when the user defines "*" in names or not_names
		if isStarInNames(subject.Names) || isStarInNames(subject.NotNames) {
			errs = appendErrors(errs, fmt.Errorf("do not use * for names or not_names (in rule %d)", i))
		}
	}
	roleFieldCount := 0
	if in.RoleRef != nil {
		roleFieldCount++
	}
	if len(in.Actions) > 0 {
		roleFieldCount++
	}
	if in.Role != "" {
		roleFieldCount++
	}
	if roleFieldCount != 1 {
		errs = appendErrors(errs, fmt.Errorf("exactly one of `roleRef`, `role`, or `actions` must be specified"))
	}
	if in.RoleRef != nil {
		expectKind := "ServiceRole"
		if in.RoleRef.Kind != expectKind {
			errs = appendErrors(errs, fmt.Errorf("kind set to %q, currently the only supported value is %q",
				in.RoleRef.Kind, expectKind))
		}
		if len(in.RoleRef.Name) == 0 {
			errs = appendErrors(errs, fmt.Errorf("`name` in `roleRef` cannot be empty"))
		}
	}
	if len(in.Actions) > 0 {
		inlineServiceRole := &rbac.ServiceRole{Rules: in.Actions}
		errs = appendErrors(errs, ValidateServiceRole("", "", inlineServiceRole))
	}
	if in.Role != "" {
		// Same as rootNamespacePrefix in rbac_v2.go
		const rootNamespacePrefix = "/"
		if in.Role == rootNamespacePrefix {
			errs = appendErrors(errs, fmt.Errorf("`role` cannot have an empty ServiceRole name"))
		}
	}
	return errs
}

// ValidateServiceRoleBinding checks that ServiceRoleBinding is well-formed.
func ValidateServiceRoleBinding(_, _ string, msg proto.Message) error {
	in, ok := msg.(*rbac.ServiceRoleBinding)
	if !ok {
		return errors.New("cannot cast to ServiceRoleBinding")
	}
	return checkServiceRoleBinding(in)
}

// isFirstClassFieldEmpty return false if there is at least one first class field (e.g. properties)
func isFirstClassFieldEmpty(subject *rbac.Subject) bool {
	return len(subject.User) == 0 && len(subject.Group) == 0 && len(subject.Properties) == 0 &&
		len(subject.Namespaces) == 0 && len(subject.NotNamespaces) == 0 && len(subject.Groups) == 0 &&
		len(subject.NotGroups) == 0 && len(subject.Ips) == 0 && len(subject.NotIps) == 0 &&
		len(subject.Names) == 0 && len(subject.NotNames) == 0
}

// Returns true if the user defines a property that already exists in the first-class fields, false
// if none has overlapped.
// In the future when we introduce expression conditions in properties field, we might need to revisit
// this function.
func hasExistingFirstClassFieldInBinding(propertiesKey string, subject *rbac.Subject) bool {
	switch propertiesKey {
	case "source.principal":
		return len(subject.Names) > 0
	case "request.auth.claims[groups]":
		return len(subject.Groups) > 0
	case "source.namespace":
		return len(subject.Namespaces) > 0
	case "source.ip":
		return len(subject.Ips) > 0
	}
	return false
}

// isStarInNames returns true if there is a "*" in the names slice.
func isStarInNames(names []string) bool {
	for _, name := range names {
		if name == "*" {
			return true
		}
	}
	return false
}

func checkRbacConfig(name, typ string, msg proto.Message) error {
	in, ok := msg.(*rbac.RbacConfig)
	if !ok {
		return errors.New("cannot cast to " + typ)
	}

	if name != constants.DefaultRbacConfigName {
		return fmt.Errorf("%s has invalid name(%s), name must be %q", typ, name, constants.DefaultRbacConfigName)
	}

	if in.Mode == rbac.RbacConfig_ON_WITH_INCLUSION && in.Inclusion == nil {
		return errors.New("inclusion cannot be null (use 'inclusion: {}' for none)")
	}

	if in.Mode == rbac.RbacConfig_ON_WITH_EXCLUSION && in.Exclusion == nil {
		return errors.New("exclusion cannot be null (use 'exclusion: {}' for none)")
	}

	return nil
}

// ValidateClusterRbacConfig checks that ClusterRbacConfig is well-formed.
func ValidateClusterRbacConfig(name, _ string, msg proto.Message) error {
	return checkRbacConfig(name, "ClusterRbacConfig", msg)
}

// ValidateRbacConfig checks that RbacConfig is well-formed.
func ValidateRbacConfig(name, _ string, msg proto.Message) error {
	log.Warnf("RbacConfig is deprecated, use ClusterRbacConfig instead.")
	return checkRbacConfig(name, "RbacConfig", msg)
}

func validateJwt(jwt *authn.Jwt) (errs error) {
	if jwt == nil {
		return nil
	}
	if jwt.Issuer == "" {
		errs = multierror.Append(errs, errors.New("issuer must be set"))
	}
	for _, audience := range jwt.Audiences {
		if audience == "" {
			errs = multierror.Append(errs, errors.New("audience must be non-empty string"))
		}
	}
	if jwt.JwksUri != "" {
		// TODO: do more extensive check (e.g try to fetch JwksUri)
		if _, err := security.ParseJwksURI(jwt.JwksUri); err != nil {
			errs = multierror.Append(errs, err)
		}
	}

	for _, location := range jwt.JwtHeaders {
		if location == "" {
			errs = multierror.Append(errs, errors.New("location header must be non-empty string"))
		}
	}

	for _, location := range jwt.JwtParams {
		if location == "" {
			errs = multierror.Append(errs, errors.New("location query must be non-empty string"))
		}
	}
	return
}

func validateAuthNPolicyTarget(target *authn.TargetSelector) (errs error) {
	if target == nil {
		return
	}

	// AuthN policy target (host)name must be a shortname
	if !labels.IsDNS1123Label(target.Name) {
		errs = multierror.Append(errs, fmt.Errorf("target name %q must be a valid label", target.Name))
	}

	for _, port := range target.Ports {
		errs = appendErrors(errs, validateAuthNPortSelector(port))
	}

	return
}

// ValidateVirtualService checks that a v1alpha3 route rule is well-formed.
func ValidateVirtualService(_, _ string, msg proto.Message) (errs error) {
	virtualService, ok := msg.(*networking.VirtualService)
	if !ok {
		return errors.New("cannot cast to virtual service")
	}

	appliesToMesh := false
	if len(virtualService.Gateways) == 0 {
		appliesToMesh = true
	}

	errs = appendErrors(errs, validateGatewayNames(virtualService.Gateways))
	for _, gatewayName := range virtualService.Gateways {
		if gatewayName == constants.IstioMeshGateway {
			appliesToMesh = true
			break
		}
	}

	if len(virtualService.Hosts) == 0 {
		errs = appendErrors(errs, fmt.Errorf("virtual service must have at least one host"))
	}

	allHostsValid := true
	for _, virtualHost := range virtualService.Hosts {
		if err := ValidateWildcardDomain(virtualHost); err != nil {
			ipAddr := net.ParseIP(virtualHost) // Could also be an IP
			if ipAddr == nil {
				errs = appendErrors(errs, err)
				allHostsValid = false
			}
		} else if appliesToMesh && virtualHost == "*" {
			errs = appendErrors(errs, fmt.Errorf("wildcard host * is not allowed for virtual services bound to the mesh gateway"))
			allHostsValid = false
		}
	}

	// Check for duplicate hosts
	// Duplicates include literal duplicates as well as wildcard duplicates
	// E.g., *.foo.com, and *.com are duplicates in the same virtual service
	if allHostsValid {
		for i := 0; i < len(virtualService.Hosts); i++ {
			hostI := host.Name(virtualService.Hosts[i])
			for j := i + 1; j < len(virtualService.Hosts); j++ {
				hostJ := host.Name(virtualService.Hosts[j])
				if hostI.Matches(hostJ) {
					errs = appendErrors(errs, fmt.Errorf("duplicate hosts in virtual service: %s & %s", hostI, hostJ))
				}
			}
		}
	}

	if len(virtualService.Http) == 0 && len(virtualService.Tcp) == 0 && len(virtualService.Tls) == 0 {
		errs = appendErrors(errs, errors.New("http, tcp or tls must be provided in virtual service"))
	}
	for _, httpRoute := range virtualService.Http {
		errs = appendErrors(errs, validateHTTPRoute(httpRoute))
	}
	for _, tlsRoute := range virtualService.Tls {
		errs = appendErrors(errs, validateTLSRoute(tlsRoute, virtualService))
	}
	for _, tcpRoute := range virtualService.Tcp {
		errs = appendErrors(errs, validateTCPRoute(tcpRoute))
	}

	errs = appendErrors(errs, validateExportTo(virtualService.ExportTo))
	return
}

func validateTLSRoute(tls *networking.TLSRoute, context *networking.VirtualService) (errs error) {
	if tls == nil {
		return nil
	}
	if len(tls.Match) == 0 {
		errs = appendErrors(errs, errors.New("TLS route must have at least one match condition"))
	}
	for _, match := range tls.Match {
		errs = appendErrors(errs, validateTLSMatch(match, context))
	}
	if len(tls.Route) == 0 {
		errs = appendErrors(errs, errors.New("TLS route is required"))
	}
	errs = appendErrors(errs, validateRouteDestinations(tls.Route))
	return
}

func validateTLSMatch(match *networking.TLSMatchAttributes, context *networking.VirtualService) (errs error) {
	if len(match.SniHosts) == 0 {
		errs = appendErrors(errs, fmt.Errorf("TLS match must have at least one SNI host"))
	} else {
		for _, sniHost := range match.SniHosts {
			err := validateSniHost(sniHost, context)
			if err != nil {
				errs = appendErrors(errs, err)
			}
		}
	}

	for _, destinationSubnet := range match.DestinationSubnets {
		errs = appendErrors(errs, ValidateIPv4Subnet(destinationSubnet))
	}

	if match.Port != 0 {
		errs = appendErrors(errs, ValidatePort(int(match.Port)))
	}
	errs = appendErrors(errs, labels.Instance(match.SourceLabels).Validate())
	errs = appendErrors(errs, validateGatewayNames(match.Gateways))
	return
}

func validateSniHost(sniHost string, context *networking.VirtualService) error {
	if err := ValidateWildcardDomain(sniHost); err != nil {
		ipAddr := net.ParseIP(sniHost) // Could also be an IP
		if ipAddr == nil {
			return err
		}
	}
	sniHostname := host.Name(sniHost)
	for _, hostname := range context.Hosts {
		if sniHostname.SubsetOf(host.Name(hostname)) {
			return nil
		}
	}
	return fmt.Errorf("SNI host %q is not a compatible subset of any of the virtual service hosts: [%s]",
		sniHost, strings.Join(context.Hosts, ", "))
}

func validateTCPRoute(tcp *networking.TCPRoute) (errs error) {
	if tcp == nil {
		return nil
	}
	for _, match := range tcp.Match {
		errs = appendErrors(errs, validateTCPMatch(match))
	}
	if len(tcp.Route) == 0 {
		errs = appendErrors(errs, errors.New("TCP route is required"))
	}
	errs = appendErrors(errs, validateRouteDestinations(tcp.Route))
	return
}

func validateTCPMatch(match *networking.L4MatchAttributes) (errs error) {
	for _, destinationSubnet := range match.DestinationSubnets {
		errs = appendErrors(errs, ValidateIPv4Subnet(destinationSubnet))
	}
	if len(match.SourceSubnet) > 0 {
		errs = appendErrors(errs, ValidateIPv4Subnet(match.SourceSubnet))
	}
	if match.Port != 0 {
		errs = appendErrors(errs, ValidatePort(int(match.Port)))
	}
	errs = appendErrors(errs, labels.Instance(match.SourceLabels).Validate())
	errs = appendErrors(errs, validateGatewayNames(match.Gateways))
	return
}

func validateHTTPRoute(http *networking.HTTPRoute) (errs error) {
	// check for conflicts
	if http.Redirect != nil {
		if len(http.Route) > 0 {
			errs = appendErrors(errs, errors.New("HTTP route cannot contain both route and redirect"))
		}

		if http.Fault != nil {
			errs = appendErrors(errs, errors.New("HTTP route cannot contain both fault and redirect"))
		}

		if http.Rewrite != nil {
			errs = appendErrors(errs, errors.New("HTTP route rule cannot contain both rewrite and redirect"))
		}

		if http.WebsocketUpgrade {
			errs = appendErrors(errs, errors.New("WebSocket upgrade is not allowed on redirect rules")) // nolint: golint
		}
	} else if len(http.Route) == 0 {
		errs = appendErrors(errs, errors.New("HTTP route or redirect is required"))
	}

	// deprecated
	for name := range http.AppendHeaders {
		errs = appendErrors(errs, ValidateHTTPHeaderName(name))
	}
	for name := range http.AppendRequestHeaders {
		errs = appendErrors(errs, ValidateHTTPHeaderName(name))
	}
	for _, name := range http.RemoveRequestHeaders {
		errs = appendErrors(errs, ValidateHTTPHeaderName(name))
	}
	for name := range http.AppendResponseHeaders {
		errs = appendErrors(errs, ValidateHTTPHeaderName(name))
	}
	for _, name := range http.RemoveResponseHeaders {
		errs = appendErrors(errs, ValidateHTTPHeaderName(name))
	}

	// header manipulation
	for name := range http.Headers.GetRequest().GetAdd() {
		errs = appendErrors(errs, ValidateHTTPHeaderName(name))
	}
	for name := range http.Headers.GetRequest().GetSet() {
		errs = appendErrors(errs, ValidateHTTPHeaderName(name))
	}
	for _, name := range http.Headers.GetRequest().GetRemove() {
		errs = appendErrors(errs, ValidateHTTPHeaderName(name))
	}
	for name := range http.Headers.GetResponse().GetAdd() {
		errs = appendErrors(errs, ValidateHTTPHeaderName(name))
	}
	for name := range http.Headers.GetResponse().GetSet() {
		errs = appendErrors(errs, ValidateHTTPHeaderName(name))
	}
	for _, name := range http.Headers.GetResponse().GetRemove() {
		errs = appendErrors(errs, ValidateHTTPHeaderName(name))
	}

	errs = appendErrors(errs, validateCORSPolicy(http.CorsPolicy))
	errs = appendErrors(errs, validateHTTPFaultInjection(http.Fault))

	for _, match := range http.Match {
		if match != nil {
			for name, header := range match.Headers {
				if header == nil {
					errs = appendErrors(errs, fmt.Errorf("header match %v cannot be null", name))
				}
				errs = appendErrors(errs, ValidateHTTPHeaderName(name))
			}

			if match.Port != 0 {
				errs = appendErrors(errs, ValidatePort(int(match.Port)))
			}
			errs = appendErrors(errs, labels.Instance(match.SourceLabels).Validate())
			errs = appendErrors(errs, validateGatewayNames(match.Gateways))
		}
	}

	errs = appendErrors(errs, validateDestination(http.Mirror))
	errs = appendErrors(errs, validateHTTPRedirect(http.Redirect))
	errs = appendErrors(errs, validateHTTPRetry(http.Retries))
	errs = appendErrors(errs, validateHTTPRewrite(http.Rewrite))
	errs = appendErrors(errs, validateHTTPRouteDestinations(http.Route))
	if http.Timeout != nil {
		errs = appendErrors(errs, ValidateDurationGogo(http.Timeout))
	}

	return
}

func validateGatewayNames(gatewayNames []string) (errs error) {
	for _, gatewayName := range gatewayNames {
		parts := strings.SplitN(gatewayName, "/", 2)
		if len(parts) != 2 {
			// deprecated
			// Old style spec with FQDN gateway name
			errs = appendErrors(errs, ValidateFQDN(gatewayName))
			return
		}

		if len(parts[0]) == 0 || len(parts[1]) == 0 {
			errs = appendErrors(errs, fmt.Errorf("config namespace and gateway name cannot be empty"))
		}

		// namespace and name must be DNS labels
		if !labels.IsDNS1123Label(parts[0]) {
			errs = appendErrors(errs, fmt.Errorf("invalid value for namespace: %q", parts[0]))
		}

		if !labels.IsDNS1123Label(parts[1]) {
			errs = appendErrors(errs, fmt.Errorf("invalid value for gateway name: %q", parts[1]))
		}
	}
	return
}

func validateHTTPRouteDestinations(weights []*networking.HTTPRouteDestination) (errs error) {
	var totalWeight int32
	for _, weight := range weights {
		if weight.Destination == nil {
			errs = multierror.Append(errs, errors.New("destination is required"))
		}

		// deprecated
		for name := range weight.AppendRequestHeaders {
			errs = appendErrors(errs, ValidateHTTPHeaderName(name))
		}
		for name := range weight.AppendResponseHeaders {
			errs = appendErrors(errs, ValidateHTTPHeaderName(name))
		}
		for _, name := range weight.RemoveRequestHeaders {
			errs = appendErrors(errs, ValidateHTTPHeaderName(name))
		}
		for _, name := range weight.RemoveResponseHeaders {
			errs = appendErrors(errs, ValidateHTTPHeaderName(name))
		}

		// header manipulations
		for name := range weight.Headers.GetRequest().GetAdd() {
			errs = appendErrors(errs, ValidateHTTPHeaderName(name))
		}
		for name := range weight.Headers.GetRequest().GetSet() {
			errs = appendErrors(errs, ValidateHTTPHeaderName(name))
		}
		for _, name := range weight.Headers.GetRequest().GetRemove() {
			errs = appendErrors(errs, ValidateHTTPHeaderName(name))
		}
		for name := range weight.Headers.GetResponse().GetAdd() {
			errs = appendErrors(errs, ValidateHTTPHeaderName(name))
		}
		for name := range weight.Headers.GetResponse().GetSet() {
			errs = appendErrors(errs, ValidateHTTPHeaderName(name))
		}
		for _, name := range weight.Headers.GetResponse().GetRemove() {
			errs = appendErrors(errs, ValidateHTTPHeaderName(name))
		}

		errs = appendErrors(errs, validateDestination(weight.Destination))
		errs = appendErrors(errs, ValidatePercent(weight.Weight))
		totalWeight += weight.Weight
	}
	if len(weights) > 1 && totalWeight != 100 {
		errs = appendErrors(errs, fmt.Errorf("total destination weight %v != 100", totalWeight))
	}
	return
}

func validateRouteDestinations(weights []*networking.RouteDestination) (errs error) {
	var totalWeight int32
	for _, weight := range weights {
		if weight.Destination == nil {
			errs = multierror.Append(errs, errors.New("destination is required"))
		}
		errs = appendErrors(errs, validateDestination(weight.Destination))
		errs = appendErrors(errs, ValidatePercent(weight.Weight))
		totalWeight += weight.Weight
	}
	if len(weights) > 1 && totalWeight != 100 {
		errs = appendErrors(errs, fmt.Errorf("total destination weight %v != 100", totalWeight))
	}
	return
}

func validateCORSPolicy(policy *networking.CorsPolicy) (errs error) {
	if policy == nil {
		return
	}

	for _, hostname := range policy.AllowOrigin {
		if hostname != "*" {
			hostname = strings.TrimPrefix(hostname, "https://")
			hostname = strings.TrimPrefix(hostname, "http://")
			parts := strings.Split(hostname, ":")
			if len(parts) > 2 {
				errs = appendErrors(errs, fmt.Errorf("CORS Allow Origin must be '*' or of [http[s]://]host[:port] format"))
			} else {
				if len(parts) == 2 {
					if port, err := strconv.Atoi(parts[1]); err != nil {
						errs = appendErrors(errs, fmt.Errorf("port in CORS Allow Origin is not a number: %s", parts[1]))
					} else {
						errs = ValidatePort(port)
					}
					hostname = parts[0]
				}
				errs = appendErrors(errs, ValidateFQDN(hostname))
			}
		}
	}

	for _, method := range policy.AllowMethods {
		errs = appendErrors(errs, validateHTTPMethod(method))
	}

	for _, name := range policy.AllowHeaders {
		errs = appendErrors(errs, ValidateHTTPHeaderName(name))
	}

	for _, name := range policy.ExposeHeaders {
		errs = appendErrors(errs, ValidateHTTPHeaderName(name))
	}

	if policy.MaxAge != nil {
		errs = appendErrors(errs, ValidateDurationGogo(policy.MaxAge))
		if policy.MaxAge.Nanos > 0 {
			errs = multierror.Append(errs, errors.New("max_age duration is accurate only to seconds precision"))
		}
	}

	return
}

func validateHTTPMethod(method string) error {
	if !supportedMethods[method] {
		return fmt.Errorf("%q is not a supported HTTP method", method)
	}
	return nil
}

func validateHTTPFaultInjection(fault *networking.HTTPFaultInjection) (errs error) {
	if fault == nil {
		return
	}

	if fault.Abort == nil && fault.Delay == nil {
		errs = multierror.Append(errs, errors.New("HTTP fault injection must have an abort and/or a delay"))
	}

	errs = appendErrors(errs, validateHTTPFaultInjectionAbort(fault.Abort))
	errs = appendErrors(errs, validateHTTPFaultInjectionDelay(fault.Delay))

	return
}

func validateHTTPFaultInjectionAbort(abort *networking.HTTPFaultInjection_Abort) (errs error) {
	if abort == nil {
		return
	}

	errs = appendErrors(errs, validatePercentageOrDefault(abort.Percentage, abort.Percent))

	switch abort.ErrorType.(type) {
	case *networking.HTTPFaultInjection_Abort_GrpcStatus:
		// TODO: gRPC status validation
		errs = multierror.Append(errs, errors.New("gRPC abort fault injection not supported yet"))
	case *networking.HTTPFaultInjection_Abort_Http2Error:
		// TODO: HTTP2 error validation
		errs = multierror.Append(errs, errors.New("HTTP/2 abort fault injection not supported yet"))
	case *networking.HTTPFaultInjection_Abort_HttpStatus:
		errs = appendErrors(errs, validateHTTPStatus(abort.GetHttpStatus()))
	}

	return
}

func validateHTTPStatus(status int32) error {
	if status < 200 || status > 600 {
		return fmt.Errorf("HTTP status %d is not in range 200-599", status)
	}
	return nil
}

func validateHTTPFaultInjectionDelay(delay *networking.HTTPFaultInjection_Delay) (errs error) {
	if delay == nil {
		return
	}

	errs = appendErrors(errs, validatePercentageOrDefault(delay.Percentage, delay.Percent))

	switch v := delay.HttpDelayType.(type) {
	case *networking.HTTPFaultInjection_Delay_FixedDelay:
		errs = appendErrors(errs, ValidateDurationGogo(v.FixedDelay))
	case *networking.HTTPFaultInjection_Delay_ExponentialDelay:
		errs = appendErrors(errs, ValidateDurationGogo(v.ExponentialDelay))
		errs = multierror.Append(errs, fmt.Errorf("exponentialDelay not supported yet"))
	}

	return
}

func validateDestination(destination *networking.Destination) (errs error) {
	if destination == nil {
		return
	}

	hostname := destination.Host
	if hostname == "*" {
		errs = appendErrors(errs, fmt.Errorf("invalid destination host %s", hostname))
	} else {
		errs = appendErrors(errs, ValidateWildcardDomain(hostname))
	}
	if destination.Subset != "" {
		errs = appendErrors(errs, validateSubsetName(destination.Subset))
	}
	if destination.Port != nil {
		errs = appendErrors(errs, validatePortSelector(destination.Port))
	}

	return
}

func validateSubsetName(name string) error {
	if len(name) == 0 {
		return fmt.Errorf("subset name cannot be empty")
	}
	if !labels.IsDNS1123Label(name) {
		return fmt.Errorf("subset name is invalid: %s", name)
	}
	return nil
}

func validatePortSelector(selector *networking.PortSelector) (errs error) {
	if selector == nil {
		return nil
	}

	// port must be a number
	name := selector.GetName()
	number := int(selector.GetNumber())
	if name != "" {
		errs = appendErrors(errs, fmt.Errorf("port.name %s is no longer supported for destination", name))
	}
	if number != 0 {
		errs = appendErrors(errs, ValidatePort(number))
	}
	return
}

func validateAuthNPortSelector(selector *authn.PortSelector) error {
	if selector == nil {
		return nil
	}

	// port selector is either a name or a number
	name := selector.GetName()
	number := int(selector.GetNumber())
	if name == "" && number == 0 {
		// an unset value is indistinguishable from a zero value, so return both errors
		return appendErrors(validateSubsetName(name), ValidatePort(number))
	} else if number != 0 {
		return ValidatePort(number)
	}
	return validateSubsetName(name)
}

func validateHTTPRetry(retries *networking.HTTPRetry) (errs error) {
	if retries == nil {
		return
	}

	if retries.Attempts < 0 {
		errs = multierror.Append(errs, errors.New("attempts cannot be negative"))
	}

	if retries.Attempts == 0 && (retries.PerTryTimeout != nil || retries.RetryOn != "") {
		errs = appendErrors(errs, errors.New("http retry policy configured when attempts are set to 0 (disabled)"))
	}

	if retries.PerTryTimeout != nil {
		errs = appendErrors(errs, ValidateDurationGogo(retries.PerTryTimeout))
	}
	if retries.RetryOn != "" {
		retryOnPolicies := strings.Split(retries.RetryOn, ",")
		for _, policy := range retryOnPolicies {
			// Try converting it to an integer to see if it's a valid HTTP status code.
			i, _ := strconv.Atoi(policy)

			if http.StatusText(i) == "" && !supportedRetryOnPolicies[policy] {
				errs = appendErrors(errs, fmt.Errorf("%q is not a valid retryOn policy", policy))
			}
		}
	}

	return
}

func validateHTTPRedirect(redirect *networking.HTTPRedirect) error {
	if redirect != nil && redirect.Uri == "" && redirect.Authority == "" {
		return errors.New("redirect must specify URI, authority, or both")
	}

	if redirect != nil && redirect.RedirectCode != 0 {
		if redirect.RedirectCode < 300 || redirect.RedirectCode > 399 {
			return fmt.Errorf("%d is not a valid redirect code, must be 3xx", redirect.RedirectCode)
		}
	}
	return nil
}

func validateHTTPRewrite(rewrite *networking.HTTPRewrite) error {
	if rewrite != nil && rewrite.Uri == "" && rewrite.Authority == "" {
		return errors.New("rewrite must specify URI, authority, or both")
	}
	return nil
}

// ValidateServiceEntry validates a service entry.
func ValidateServiceEntry(_, _ string, config proto.Message) (errs error) {
	serviceEntry, ok := config.(*networking.ServiceEntry)
	if !ok {
		return fmt.Errorf("cannot cast to service entry")
	}

	if len(serviceEntry.Hosts) == 0 {
		errs = appendErrors(errs, fmt.Errorf("service entry must have at least one host"))
	}
	for _, hostname := range serviceEntry.Hosts {
		// Full wildcard is not allowed in the service entry.
		if hostname == "*" {
			errs = appendErrors(errs, fmt.Errorf("invalid host %s", hostname))
		} else {
			errs = appendErrors(errs, ValidateWildcardDomain(hostname))
		}
	}

	cidrFound := false
	for _, address := range serviceEntry.Addresses {
		cidrFound = cidrFound || strings.Contains(address, "/")
		errs = appendErrors(errs, ValidateIPv4Subnet(address))
	}

	if cidrFound {
		if serviceEntry.Resolution != networking.ServiceEntry_NONE && serviceEntry.Resolution != networking.ServiceEntry_STATIC {
			errs = appendErrors(errs, fmt.Errorf("CIDR addresses are allowed only for NONE/STATIC resolution types"))
		}
	}

	servicePortNumbers := make(map[uint32]bool)
	servicePorts := make(map[string]bool, len(serviceEntry.Ports))
	for _, port := range serviceEntry.Ports {
		if servicePorts[port.Name] {
			errs = appendErrors(errs, fmt.Errorf("service entry port name %q already defined", port.Name))
		}
		servicePorts[port.Name] = true
		if servicePortNumbers[port.Number] {
			errs = appendErrors(errs, fmt.Errorf("service entry port %d already defined", port.Number))
		}
		servicePortNumbers[port.Number] = true
	}

	switch serviceEntry.Resolution {
	case networking.ServiceEntry_NONE:
		if len(serviceEntry.Endpoints) != 0 {
			errs = appendErrors(errs, fmt.Errorf("no endpoints should be provided for resolution type none"))
		}
	case networking.ServiceEntry_STATIC:
		if len(serviceEntry.Endpoints) == 0 {
			errs = appendErrors(errs,
				fmt.Errorf("endpoints must be provided if service entry resolution mode is static"))
		}

		unixEndpoint := false
		for _, endpoint := range serviceEntry.Endpoints {
			addr := endpoint.GetAddress()
			if strings.HasPrefix(addr, UnixAddressPrefix) {
				unixEndpoint = true
				errs = appendErrors(errs, ValidateUnixAddress(strings.TrimPrefix(addr, UnixAddressPrefix)))
				if len(endpoint.Ports) != 0 {
					errs = appendErrors(errs, fmt.Errorf("unix endpoint %s must not include ports", addr))
				}
			} else {
				errs = appendErrors(errs, ValidateIPv4Address(addr))

				for name, port := range endpoint.Ports {
					if !servicePorts[name] {
						errs = appendErrors(errs, fmt.Errorf("endpoint port %v is not defined by the service entry", port))
					}
				}
			}
			errs = appendErrors(errs, labels.Instance(endpoint.Labels).Validate())

		}
		if unixEndpoint && len(serviceEntry.Ports) != 1 {
			errs = appendErrors(errs, errors.New("exactly 1 service port required for unix endpoints"))
		}
	case networking.ServiceEntry_DNS:
		if len(serviceEntry.Endpoints) == 0 {
			for _, hostname := range serviceEntry.Hosts {
				if err := ValidateFQDN(hostname); err != nil {
					errs = appendErrors(errs,
						fmt.Errorf("hosts must be FQDN if no endpoints are provided for resolution mode DNS"))
				}
			}
		}

		for _, endpoint := range serviceEntry.Endpoints {
			ipAddr := net.ParseIP(endpoint.Address) // Typically it is an IP address
			if ipAddr == nil {
				if err := ValidateFQDN(endpoint.Address); err != nil { // Otherwise could be an FQDN
					errs = appendErrors(errs,
						fmt.Errorf("endpoint address %q is not a valid FQDN or an IP address", endpoint.Address))
				}
			}
			errs = appendErrors(errs,
				labels.Instance(endpoint.Labels).Validate())
			for name, port := range endpoint.Ports {
				if !servicePorts[name] {
					errs = appendErrors(errs, fmt.Errorf("endpoint port %v is not defined by the service entry", port))
				}
				errs = appendErrors(errs,
					validatePortName(name),
					ValidatePort(int(port)))
			}
		}
	default:
		errs = appendErrors(errs, fmt.Errorf("unsupported resolution type %s",
			networking.ServiceEntry_Resolution_name[int32(serviceEntry.Resolution)]))
	}

	// multiple hosts and TCP is invalid unless the resolution type is NONE.
	// depending on the protocol, we can differentiate between hosts when proxying:
	// - with HTTP, the authority header can be used
	// - with HTTPS/TLS with SNI, the ServerName can be used
	// however, for plain TCP there is no way to differentiate between the
	// hosts so we consider it invalid, unless the resolution type is NONE
	// (because the hosts are ignored).
	if serviceEntry.Resolution != networking.ServiceEntry_NONE && len(serviceEntry.Hosts) > 1 {
		canDifferentiate := true
		for _, port := range serviceEntry.Ports {
			p := protocol.Parse(port.Protocol)
			if !p.IsHTTP() && !p.IsTLS() {
				canDifferentiate = false
				break
			}
		}

		if !canDifferentiate {
			errs = appendErrors(errs, fmt.Errorf("multiple hosts provided with non-HTTP, non-TLS ports"))
		}
	}

	for _, port := range serviceEntry.Ports {
		errs = appendErrors(errs,
			validatePortName(port.Name),
			validateProtocol(port.Protocol),
			ValidatePort(int(port.Number)))
	}

	errs = appendErrors(errs, validateExportTo(serviceEntry.ExportTo))
	return
}

func validatePortName(name string) error {
	if !labels.IsDNS1123Label(name) {
		return fmt.Errorf("invalid port name: %s", name)
	}
	return nil
}

func validateProtocol(protocolStr string) error {
	if protocol.Parse(protocolStr) == protocol.Unsupported {
		return fmt.Errorf("unsupported protocol: %s", protocolStr)
	}
	return nil
}

// wrapper around multierror.Append that enforces the invariant that if all input errors are nil, the output
// error is nil (allowing validation without branching).
func appendErrors(err error, errs ...error) error {
	appendError := func(err, err2 error) error {
		if err == nil {
			return err2
		} else if err2 == nil {
			return err
		}
		return multierror.Append(err, err2)
	}

	for _, err2 := range errs {
		err = appendError(err, err2)
	}
	return err
}

// validateLocalityLbSetting checks the LocalityLbSetting of MeshConfig
func validateLocalityLbSetting(lb *meshconfig.LocalityLoadBalancerSetting) error {
	if lb == nil {
		return nil
	}

	if len(lb.GetDistribute()) > 0 && len(lb.GetFailover()) > 0 {
		return fmt.Errorf("can not simultaneously specify 'distribute' and 'failover'")
	}

	srcLocalities := make([]string, 0)
	for _, locality := range lb.GetDistribute() {
		srcLocalities = append(srcLocalities, locality.From)
		var totalWeight uint32
		destLocalities := make([]string, 0)
		for loc, weight := range locality.To {
			destLocalities = append(destLocalities, loc)
			if weight == 0 {
				return fmt.Errorf("locality weight must not be in range [1, 100]")
			}
			totalWeight += weight
		}
		if totalWeight != 100 {
			return fmt.Errorf("total locality weight %v != 100", totalWeight)
		}
		if err := validateLocalities(destLocalities); err != nil {
			return err
		}
	}

	if err := validateLocalities(srcLocalities); err != nil {
		return err
	}

	for _, failover := range lb.GetFailover() {
		if failover.From == failover.To {
			return fmt.Errorf("locality lb failover settings must specify different regions")
		}
		if strings.Contains(failover.To, "*") {
			return fmt.Errorf("locality lb failover region should not contain '*' wildcard")
		}
	}

	return nil
}

func validateLocalities(localities []string) error {
	regionZoneSubZoneMap := map[string]map[string]map[string]bool{}

	for _, locality := range localities {
		if n := strings.Count(locality, "*"); n > 0 {
			if n > 1 || !strings.HasSuffix(locality, "*") {
				return fmt.Errorf("locality %s wildcard '*' number can not exceed 1 and must be in the end", locality)
			}
		}

		items := strings.SplitN(locality, "/", 3)
		for _, item := range items {
			if item == "" {
				return fmt.Errorf("locality %s must not contain empty region/zone/subzone info", locality)
			}
		}
		if _, ok := regionZoneSubZoneMap["*"]; ok {
			return fmt.Errorf("locality %s overlap with previous specified ones", locality)
		}
		switch len(items) {
		case 1:
			if _, ok := regionZoneSubZoneMap[items[0]]; ok {
				return fmt.Errorf("locality %s overlap with previous specified ones", locality)
			}
			regionZoneSubZoneMap[items[0]] = map[string]map[string]bool{"*": {"*": true}}
		case 2:
			if _, ok := regionZoneSubZoneMap[items[0]]; ok {
				if _, ok := regionZoneSubZoneMap[items[0]]["*"]; ok {
					return fmt.Errorf("locality %s overlap with previous specified ones", locality)
				}
				if _, ok := regionZoneSubZoneMap[items[0]][items[1]]; ok {
					return fmt.Errorf("locality %s overlap with previous specified ones", locality)
				}
				regionZoneSubZoneMap[items[0]][items[1]] = map[string]bool{"*": true}
			} else {
				regionZoneSubZoneMap[items[0]] = map[string]map[string]bool{items[1]: {"*": true}}
			}
		case 3:
			if _, ok := regionZoneSubZoneMap[items[0]]; ok {
				if _, ok := regionZoneSubZoneMap[items[0]]["*"]; ok {
					return fmt.Errorf("locality %s overlap with previous specified ones", locality)
				}
				if _, ok := regionZoneSubZoneMap[items[0]][items[1]]; ok {
					if regionZoneSubZoneMap[items[0]][items[1]]["*"] {
						return fmt.Errorf("locality %s overlap with previous specified ones", locality)
					}
					if regionZoneSubZoneMap[items[0]][items[1]][items[2]] {
						return fmt.Errorf("locality %s overlap with previous specified ones", locality)
					}
					regionZoneSubZoneMap[items[0]][items[1]][items[2]] = true
				} else {
					regionZoneSubZoneMap[items[0]][items[1]] = map[string]bool{items[2]: true}
				}
			} else {
				regionZoneSubZoneMap[items[0]] = map[string]map[string]bool{items[1]: {items[2]: true}}
			}
		}
	}

	return nil
}<|MERGE_RESOLUTION|>--- conflicted
+++ resolved
@@ -1161,11 +1161,7 @@
 		}
 	}
 
-<<<<<<< HEAD
-	if config.EnvoyAccessLogService != nil {
-=======
 	if config.EnvoyAccessLogService != nil && config.EnvoyAccessLogService.Address != "" {
->>>>>>> 63460346
 		if err := ValidateProxyAddress(config.EnvoyAccessLogService.Address); err != nil {
 			errs = multierror.Append(errs, multierror.Prefix(err, fmt.Sprintf("invalid envoy access log service address %q:", config.EnvoyAccessLogService.Address)))
 		}
