--- conflicted
+++ resolved
@@ -38,20 +38,6 @@
 // DefaultProxyConfig for individual proxies
 func DefaultProxyConfig() meshconfig.ProxyConfig {
 	return meshconfig.ProxyConfig{
-<<<<<<< HEAD
-		ConfigPath:                 constants.ConfigPathDir,
-		BinaryPath:                 constants.BinaryPathFilename,
-		ServiceCluster:             constants.ServiceClusterName,
-		DrainDuration:              types.DurationProto(45 * time.Second),
-		ParentShutdownDuration:     types.DurationProto(60 * time.Second),
-		DiscoveryAddress:           constants.DiscoveryPlainAddress,
-		ConnectTimeout:             types.DurationProto(1 * time.Second),
-		StatsdUdpAddress:           "",
-		EnvoyMetricsServiceAddress: "",
-		EnvoyAccessLogService: &meshconfig.RemoteService{
-			Address: "",
-		},
-=======
 		ConfigPath:             constants.ConfigPathDir,
 		BinaryPath:             constants.BinaryPathFilename,
 		ServiceCluster:         constants.ServiceClusterName,
@@ -62,7 +48,6 @@
 		StatsdUdpAddress:       "",
 		EnvoyMetricsService:    &meshconfig.RemoteService{Address: ""},
 		EnvoyAccessLogService:  &meshconfig.RemoteService{Address: ""},
->>>>>>> 63460346
 		ProxyAdminPort:         15000,
 		ControlPlaneAuthPolicy: meshconfig.AuthenticationPolicy_NONE,
 		CustomConfigFile:       "",
