--- conflicted
+++ resolved
@@ -602,21 +602,6 @@
       - name: selector
         type: string
 
-<<<<<<< HEAD
-  - name: "MultiClusterInconsistentService"
-    code: IST0163
-    level: Warning
-    description: "The services live in different clusters under multi-cluster deployment model are inconsistent"
-    template: "The service %v in namespace %q is inconsistent across clusters %q, which can lead to undefined behaviors. The inconsistent behaviors are: %v."
-    args:
-      - name: serviceName
-        type: string
-      - name: namespace
-        type: string
-      - name: clusters
-        type: "[]string"
-      - name: error
-=======
   - name: "InvalidExternalControlPlaneConfig"
     code: IST0163
     level: Warning
@@ -639,5 +624,19 @@
       - name: hostname
         type: string
       - name: webhook
->>>>>>> 243f0b15
+        type: string
+
+  - name: "MultiClusterInconsistentService"
+    code: IST0165
+    level: Warning
+    description: "The services live in different clusters under multi-cluster deployment model are inconsistent"
+    template: "The service %v in namespace %q is inconsistent across clusters %q, which can lead to undefined behaviors. The inconsistent behaviors are: %v."
+    args:
+      - name: serviceName
+        type: string
+      - name: namespace
+        type: string
+      - name: clusters
+        type: "[]string"
+      - name: error
         type: string