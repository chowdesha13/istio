--- conflicted
+++ resolved
@@ -70,7 +70,7 @@
 
 	// Check non-exist gateway with particular selector
 	isExists := false
-	hitSameGateways := map[string]map[string][]string{}
+	hitSameGateways := gatewaysContextMap{}
 	for gwmKey := range gwCMap {
 		matched := false
 		xSelectorStr, _ := parseFromGatewayMapKey(gwmKey)
@@ -111,31 +111,16 @@
 		var gateways []string
 		conflictingGWMatch := 0
 		sPortNumber := strconv.Itoa(int(server.GetPort().GetNumber()))
-<<<<<<< HEAD
-		for k, gwValue := range hitSameGateways {
-			// match same port
-			if _, p := parseFromGatewayMapKey(k); sPortNumber == p {
-				for gwNameKey, gwHostsValue := range gwValue {
-					for _, gwHost := range server.GetHosts() {
-						// both selector and portNumber are the same, then check hosts
-						if isGWsHostMatched(gwHost, gwHostsValue) {
-							if gwName != gwNameKey {
-								conflictingGWMatch++
-								gateways = append(gateways, gwNameKey)
-							}
-						}
-					}
+		for _, values := range hitSameGateways {
+			for gwNameKey, gwHostsBind := range values {
+				// both selector and port number are the same, then check hosts and bind
+				if gwName != gwNameKey && isGWConflict(server, gwHostsBind) {
+					conflictingGWMatch++
+					gateways = append(gateways, gwNameKey)
 				}
-=======
-		mapKey := genGatewayMapKey(sGWSelector, sPortNumber)
-		for gwNameKey, gwHostsBind := range gwCMap[mapKey] {
-			// both selector and portnumber are the same, then check hosts and bind
-			if gwName != gwNameKey && isGWConflict(server, gwHostsBind) {
-				conflictingGWMatch++
-				gateways = append(gateways, gwNameKey)
->>>>>>> 96325155
 			}
 		}
+
 		if conflictingGWMatch > 0 {
 			sort.Strings(gateways)
 			reportMsg := strings.Join(gateways, ",")
