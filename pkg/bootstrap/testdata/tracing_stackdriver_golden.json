{
  "node": {
    "id": "sidecar~1.2.3.4~foo~bar",
    "cluster": "istio-proxy",
    "locality": {
    },
    "metadata": {"EXCHANGE_KEYS":"NAME,NAMESPACE,INSTANCE_IPS,LABELS,OWNER,PLATFORM_METADATA,WORKLOAD_NAME,MESH_ID,SERVICE_ACCOUNT,CLUSTER_ID","INSTANCE_IPS":"10.3.3.3,10.4.4.4,10.5.5.5,10.6.6.6","SDS":"true","TRUSTJWT":"true"}
  },
  "stats_config": {
    "use_all_default_tags": false,
    "stats_tags": [
      {
        "tag_name": "cluster_name",
        "regex": "^cluster\\.((.+?(\\..+?\\.svc\\.cluster\\.local)?)\\.)"
      },
      {
        "tag_name": "tcp_prefix",
        "regex": "^tcp\\.((.*?)\\.)\\w+?$"
      },
      {
          "regex": "(response_code=\\.=(.+?);\\.;)|_rq(_(\\.d{3}))$",
          "tag_name": "response_code"
      },
      {
        "tag_name": "response_code_class",
        "regex": "_rq(_(\\dxx))$"
      },
      {
        "tag_name": "http_conn_manager_listener_prefix",
        "regex": "^listener(?=\\.).*?\\.http\\.(((?:[_.[:digit:]]*|[_\\[\\]aAbBcCdDeEfF[:digit:]]*))\\.)"
      },
      {
        "tag_name": "http_conn_manager_prefix",
        "regex": "^http\\.(((?:[_.[:digit:]]*|[_\\[\\]aAbBcCdDeEfF[:digit:]]*))\\.)"
      },
      {
        "tag_name": "listener_address",
        "regex": "^listener\\.(((?:[_.[:digit:]]*|[_\\[\\]aAbBcCdDeEfF[:digit:]]*))\\.)"
      },
      {
        "tag_name": "mongo_prefix",
        "regex": "^mongo\\.(.+?)\\.(collection|cmd|cx_|op_|delays_|decoding_)(.*?)$"
      },
      {
          "regex": "(reporter=\\.=(.+?);\\.;)",
          "tag_name": "reporter"
      },
      {
          "regex": "(source_namespace=\\.=(.+?);\\.;)",
          "tag_name": "source_namespace"
      },
      {
          "regex": "(source_workload=\\.=(.+?);\\.;)",
          "tag_name": "source_workload"
      },
      {
          "regex": "(source_workload_namespace=\\.=(.+?);\\.;)",
          "tag_name": "source_workload_namespace"
      },
      {
          "regex": "(source_principal=\\.=(.+?);\\.;)",
          "tag_name": "source_principal"
      },
      {
          "regex": "(source_app=\\.=(.+?);\\.;)",
          "tag_name": "source_app"
      },
      {
          "regex": "(source_version=\\.=(.+?);\\.;)",
          "tag_name": "source_version"
      },
      {
          "regex": "(destination_namespace=\\.=(.+?);\\.;)",
          "tag_name": "destination_namespace"
      },
      {
          "regex": "(destination_workload=\\.=(.+?);\\.;)",
          "tag_name": "destination_workload"
      },
      {
          "regex": "(destination_workload_namespace=\\.=(.+?);\\.;)",
          "tag_name": "destination_workload_namespace"
      },
      {
          "regex": "(destination_principal=\\.=(.+?);\\.;)",
          "tag_name": "destination_principal"
      },
      {
          "regex": "(destination_app=\\.=(.+?);\\.;)",
          "tag_name": "destination_app"
      },
      {
          "regex": "(destination_version=\\.=(.+?);\\.;)",
          "tag_name": "destination_version"
      },
      {
          "regex": "(destination_service=\\.=(.+?);\\.;)",
          "tag_name": "destination_service"
      },
      {
          "regex": "(destination_service_name=\\.=(.+?);\\.;)",
          "tag_name": "destination_service_name"
      },
      {
          "regex": "(destination_service_namespace=\\.=(.+?);\\.;)",
          "tag_name": "destination_service_namespace"
      },
      {
        "regex": "(destination_port=\\.=(.+?);\\.;)",
        "tag_name": "destination_port"
      },
      {
          "regex": "(request_protocol=\\.=(.+?);\\.;)",
          "tag_name": "request_protocol"
      },
      {
          "regex": "(response_flags=\\.=(.+?);\\.;)",
          "tag_name": "response_flags"
      },
      {
          "regex": "(grpc_response_status=\\.=(.*?);\\.;)",
          "tag_name": "grpc_response_status"
      },
      {
          "regex": "(connection_security_policy=\\.=(.+?);\\.;)",
          "tag_name": "connection_security_policy"
      },
      {
          "regex": "(permissive_response_code=\\.=(.+?);\\.;)",
          "tag_name": "permissive_response_code"
      },
      {
          "regex": "(permissive_response_policyid=\\.=(.+?);\\.;)",
          "tag_name": "permissive_response_policyid"
      },
      {
          "regex": "(cache\\.(.+?)\\.)",
          "tag_name": "cache"
      },
      {
          "regex": "(component\\.(.+?)\\.)",
          "tag_name": "component"
      },
      {
          "regex": "(tag\\.(.+?);\\.)",
          "tag_name": "tag"
      },
      {
          "regex": "(source_canonical_service=\\.=(.+?);\\.;)",
          "tag_name": "source_canonical_service"
      },
      {
          "regex": "(destination_canonical_service=\\.=(.+?);\\.;)",
          "tag_name": "destination_canonical_service"
      },
      {
          "regex": "(source_canonical_revision=\\.=(.+?);\\.;)",
          "tag_name": "source_canonical_revision"
      },
      {
          "regex": "(destination_canonical_revision=\\.=(.+?);\\.;)",
          "tag_name": "destination_canonical_revision"
      },
      {
        "regex": "(wasm_filter\\.(.+?)\\.)",
        "tag_name": "wasm_filter"
      }
    ],
    "stats_matcher": {
      "inclusion_list": {
        "patterns": [
          {
          "prefix": "reporter="
          },
          {
          "prefix": "cluster_manager"
          },
          {
          "prefix": "listener_manager"
          },
          {
          "prefix": "http_mixer_filter"
          },
          {
          "prefix": "tcp_mixer_filter"
          },
          {
          "prefix": "server"
          },
          {
          "prefix": "cluster.xds-grpc"
          },
          {
          "prefix": "wasm"
          },
<<<<<<< HEAD
=======
          {
          "suffix": "ssl_context_update_by_sds"
          },
          {
          "prefix": "component"
          }
>>>>>>> 1ade87da
        ]
      }
    }
  },
  "admin": {
    "access_log_path": "/dev/null",
    "profile_path": "/tmp/bootstrap/tracing_stackdriver/envoy.prof",
    "address": {
      "socket_address": {
        "address": "127.0.0.1",
        "port_value": 15000
      }
    }
  },
  "dynamic_resources": {
    "lds_config": {
      "ads": {}
    },
    "cds_config": {
      "ads": {}
    },
    "ads_config": {
      "api_type": "GRPC",
      "grpc_services": [
        {
          "envoy_grpc": {
            "cluster_name": "xds-grpc"
          }
        }
      ]
    }
  },
  "static_resources": {
    "clusters": [
      {
        "name": "prometheus_stats",
        "type": "STATIC",
        "connect_timeout": "0.250s",
        "lb_policy": "ROUND_ROBIN",
        "load_assignment": {
          "cluster_name": "prometheus_stats",
          "endpoints": [{
            "lb_endpoints": [{
              "endpoint": {
                "address":{
                  "socket_address": {
                    "protocol": "TCP",
                    "address": "127.0.0.1",
                    "port_value": 15000
                  }
                }
              }
            }]
          }]
        }
      },
      {
        "name": "agent",
        "type": "STATIC",
        "connect_timeout": "0.250s",
        "lb_policy": "ROUND_ROBIN",
        "load_assignment": {
          "cluster_name": "prometheus_stats",
          "endpoints": [{
            "lb_endpoints": [{
              "endpoint": {
                "address":{
                  "socket_address": {
                    "protocol": "TCP",
                    "address": "127.0.0.1",
                    "port_value": 15020
                  }
                }
              }
            }]
          }]
        }
      },
      {
        "name": "sds-grpc",
        "type": "STATIC",
        "http2_protocol_options": {},
        "connect_timeout": "1s",
        "lb_policy": "ROUND_ROBIN",
        "load_assignment": {
          "cluster_name": "sds-grpc",
          "endpoints": [{
            "lb_endpoints": [{
              "endpoint": {
                "address":{
                  "pipe": {
                    "path": "./etc/istio/proxy/SDS"
                  }
                }
              }
            }]
          }]
        }
      },
      {
        "name": "xds-grpc",
        "type": "STRICT_DNS",
        "respect_dns_ttl": true,
        "dns_lookup_family": "V4_ONLY",
        "connect_timeout": "1s",
        "lb_policy": "ROUND_ROBIN",
        "load_assignment": {
          "cluster_name": "xds-grpc",
          "endpoints": [{
            "lb_endpoints": [{
              "endpoint": {
                "address":{
                  "socket_address": {"address": "istio-pilot", "port_value": 15010}
                }
              }
            }]
          }]
        },
        "circuit_breakers": {
          "thresholds": [
            {
              "priority": "DEFAULT",
              "max_connections": 100000,
              "max_pending_requests": 100000,
              "max_requests": 100000
            },
            {
              "priority": "HIGH",
              "max_connections": 100000,
              "max_pending_requests": 100000,
              "max_requests": 100000
            }
          ]
        },
        "upstream_connection_options": {
          "tcp_keepalive": {
            "keepalive_time": 300
          }
        },
        "max_requests_per_connection": 1,
        "http2_protocol_options": { }
      }
      
      
      
    ],
    "listeners":[
      {
        "address": {
          "socket_address": {
            "protocol": "TCP",
            "address": "0.0.0.0",
            "port_value": 15090
          }
        },
        "filter_chains": [
          {
            "filters": [
              {
                "name": "envoy.http_connection_manager",
                "typed_config": {
                  "@type": "type.googleapis.com/envoy.config.filter.network.http_connection_manager.v2.HttpConnectionManager",
                  "codec_type": "AUTO",
                  "stat_prefix": "stats",
                  "route_config": {
                    "virtual_hosts": [
                      {
                        "name": "backend",
                        "domains": [
                          "*"
                        ],
                        "routes": [
                          {
                            "match": {
                              "prefix": "/stats/prometheus"
                            },
                            "route": {
                              "cluster": "prometheus_stats"
                            }
                          },
                          {
                            "match": {
                              "prefix": "/healthz/ready"
                            },
                            "route": {
                              "cluster": "agent"
                            }
                          }
                        ]
                      }
                    ]
                  },
                  "http_filters": [{
                    "name": "envoy.router",
                    "typed_config": {
                      "@type": "type.googleapis.com/envoy.config.filter.http.router.v2.Router"
                    }
                  }]
                }
              }
            ]
          }
        ]
      }
    ]
  }
  
  ,
  "tracing": {
    "http": {
      "name": "envoy.tracers.opencensus",
      "typed_config": {
      "@type": "type.googleapis.com/envoy.config.trace.v2.OpenCensusConfig",
      "stackdriver_exporter_enabled": true,
      "stackdriver_project_id": "my-sd-project",
      
      "stdout_exporter_enabled": true,
      "incoming_trace_context": ["CLOUD_TRACE_CONTEXT", "TRACE_CONTEXT", "GRPC_TRACE_BIN", "B3"],
      "outgoing_trace_context": ["CLOUD_TRACE_CONTEXT", "TRACE_CONTEXT", "GRPC_TRACE_BIN", "B3"],
      "trace_config":{
        "constant_sampler":{
          "decision": "ALWAYS_PARENT"
        },
        "max_number_of_annotations": 201,
        "max_number_of_attributes": 200,
        "max_number_of_message_events": 201,
        "max_number_of_links": 200,
       }
     }
  }}
  
  
  
  ,
  "cluster_manager": {
    "outlier_detection": {
      "event_log_path": /dev/stdout
    }
  }
  
}<|MERGE_RESOLUTION|>--- conflicted
+++ resolved
@@ -193,15 +193,12 @@
           {
           "prefix": "wasm"
           },
-<<<<<<< HEAD
-=======
           {
           "suffix": "ssl_context_update_by_sds"
           },
           {
           "prefix": "component"
           }
->>>>>>> 1ade87da
         ]
       }
     }
