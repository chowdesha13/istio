--- conflicted
+++ resolved
@@ -306,7 +306,6 @@
 			},
 		},
 		{
-<<<<<<< HEAD
 			in:         "opt-in-annotation-injection.yaml",
 			want:       "opt-in-annotation-injection.yaml.injected",
 			inFilePath: "opt-in-injection.iop.yaml",
@@ -330,11 +329,11 @@
 			in:         "opt-out-annotation-injection.yaml",
 			want:       "opt-out-annotation-injection.yaml.injected",
 			inFilePath: "opt-in-injection.iop.yaml",
-=======
+		},
+		{
 			in:          "hello-host-network-with-ns.yaml",
 			want:        "hello-host-network-with-ns.yaml.injected",
 			expectedLog: "Skipping injection because Deployment \"sample/hello-host-network\" has host networking enabled",
->>>>>>> c151f81a
 		},
 	}
 	// Keep track of tests we add options above
