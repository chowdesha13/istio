// Copyright Istio Authors
//
// Licensed under the Apache License, Version 2.0 (the "License");
// you may not use this file except in compliance with the License.
// You may obtain a copy of the License at
//
//     http://www.apache.org/licenses/LICENSE-2.0
//
// Unless required by applicable law or agreed to in writing, software
// distributed under the License is distributed on an "AS IS" BASIS,
// WITHOUT WARRANTIES OR CONDITIONS OF ANY KIND, either express or implied.
// See the License for the specific language governing permissions and
// limitations under the License.

package istioagent

import (
	"context"
	"encoding/json"
	"fmt"
	"math"
	"net"
	"net/http"
	"net/url"
	"strings"
	"sync"
	"time"

	discovery "github.com/envoyproxy/go-control-plane/envoy/service/discovery/v3"
	"go.uber.org/atomic"
	"golang.org/x/net/http2"
	google_rpc "google.golang.org/genproto/googleapis/rpc/status"
	"google.golang.org/grpc"
	"google.golang.org/grpc/codes"
	"google.golang.org/grpc/metadata"
	"google.golang.org/grpc/reflection"
	anypb "google.golang.org/protobuf/types/known/anypb"

	meshconfig "istio.io/api/mesh/v1alpha1"
	"istio.io/istio/pilot/cmd/pilot-agent/status/ready"
	"istio.io/istio/pilot/pkg/features"
	istiogrpc "istio.io/istio/pilot/pkg/grpc"
	"istio.io/istio/pilot/pkg/xds"
	v3 "istio.io/istio/pilot/pkg/xds/v3"
	"istio.io/istio/pkg/channels"
	"istio.io/istio/pkg/config/constants"
	dnsProto "istio.io/istio/pkg/dns/proto"
	"istio.io/istio/pkg/h2c"
	"istio.io/istio/pkg/istio-agent/health"
	"istio.io/istio/pkg/istio-agent/metrics"
	istiokeepalive "istio.io/istio/pkg/keepalive"
	"istio.io/istio/pkg/log"
	"istio.io/istio/pkg/network"
	"istio.io/istio/pkg/uds"
	"istio.io/istio/pkg/util/protomarshal"
	"istio.io/istio/pkg/wasm"
	"istio.io/istio/security/pkg/nodeagent/caclient"
	"istio.io/istio/security/pkg/pki/util"
)

const (
	defaultClientMaxReceiveMessageSize = math.MaxInt32
)

var connectionNumber = atomic.NewUint32(0)

// ResponseHandler handles a XDS response in the agent. These will not be forwarded to Envoy.
// Currently, all handlers function on a single resource per type, so the API only exposes one
// resource.
type ResponseHandler func(resp *anypb.Any) error

// XdsProxy proxies all XDS requests from envoy to istiod, in addition to allowing
// subsystems inside the agent to also communicate with either istiod/envoy (eg dns, sds, etc).
// The goal here is to consolidate all xds related connections to istiod/envoy into a
// single tcp connection with multiple gRPC streams.
// TODO: Right now, the workloadSDS server and gatewaySDS servers are still separate
// connections. These need to be consolidated.
// TODO: consolidate/use ADSC struct - a lot of duplication.
type XdsProxy struct {
	stopChan             chan struct{}
	clusterID            string
	downstreamListener   net.Listener
	downstreamGrpcServer *grpc.Server
	istiodAddress        string
	optsMutex            sync.RWMutex
	dialOptions          []grpc.DialOption
	handlers             map[string]ResponseHandler
	healthChecker        *health.WorkloadHealthChecker
	xdsHeaders           map[string]string
	xdsUdsPath           string
	proxyAddresses       []string
	ia                   *Agent

	httpTapServer      *http.Server
	tapMutex           sync.RWMutex
	tapResponseChannel chan *discovery.DiscoveryResponse

	// connected stores the active gRPC stream. The proxy will only have 1 connection at a time
	connected                 *ProxyConnection
	initialHealthRequest      *discovery.DiscoveryRequest
	initialDeltaHealthRequest *discovery.DeltaDiscoveryRequest
	connectedMutex            sync.RWMutex

	// Wasm cache and ecds channel are used to replace wasm remote load with local file.
	wasmCache wasm.Cache

	// ecds version and nonce uses atomic only to prevent race in testing.
	// In reality there should not be race as istiod will only have one
	// in flight update for each type of resource.
	// TODO(bianpengyuan): this relies on the fact that istiod versions all ECDS resources
	// the same in a update response. This needs update to support per resource versioning,
	// in case istiod changes its behavior, or a different ECDS server is used.
	ecdsLastAckVersion    atomic.String
	ecdsLastNonce         atomic.String
	downstreamGrpcOptions []grpc.ServerOption
	istiodSAN             string
}

var proxyLog = log.RegisterScope("xdsproxy", "XDS Proxy in Istio Agent")

const (
	localHostIPv4 = "127.0.0.1"
	localHostIPv6 = "::1"
)

func initXdsProxy(ia *Agent) (*XdsProxy, error) {
	var err error
	localHostAddr := localHostIPv4
	if ia.cfg.IsIPv6 {
		localHostAddr = localHostIPv6
	}
	var envoyProbe ready.Prober
	if !ia.cfg.DisableEnvoy {
		envoyProbe = &ready.Probe{
			AdminPort:     uint16(ia.proxyConfig.ProxyAdminPort),
			LocalHostAddr: localHostAddr,
		}
	}

	cache := wasm.NewLocalFileCache(constants.IstioDataDir, ia.cfg.WASMOptions)
	proxy := &XdsProxy{
		istiodAddress:         ia.proxyConfig.DiscoveryAddress,
		istiodSAN:             ia.cfg.IstiodSAN,
		clusterID:             ia.secOpts.ClusterID,
		handlers:              map[string]ResponseHandler{},
		stopChan:              make(chan struct{}),
		healthChecker:         health.NewWorkloadHealthChecker(ia.proxyConfig.ReadinessProbe, envoyProbe, ia.cfg.ProxyIPAddresses, ia.cfg.IsIPv6),
		xdsHeaders:            ia.cfg.XDSHeaders,
		xdsUdsPath:            ia.cfg.XdsUdsPath,
		wasmCache:             cache,
		proxyAddresses:        ia.cfg.ProxyIPAddresses,
		ia:                    ia,
		downstreamGrpcOptions: ia.cfg.DownstreamGrpcOptions,
	}

	if ia.localDNSServer != nil {
		proxy.handlers[v3.NameTableType] = func(resp *anypb.Any) error {
			var nt dnsProto.NameTable
			if err := resp.UnmarshalTo(&nt); err != nil {
				log.Errorf("failed to unmarshal name table: %v", err)
				return err
			}
			ia.localDNSServer.UpdateLookupTable(&nt)
			return nil
		}
	}
	if ia.cfg.EnableDynamicProxyConfig && ia.secretCache != nil {
		proxy.handlers[v3.ProxyConfigType] = func(resp *anypb.Any) error {
			pc := &meshconfig.ProxyConfig{}
			if err := resp.UnmarshalTo(pc); err != nil {
				log.Errorf("failed to unmarshal proxy config: %v", err)
				return err
			}
			caCerts := pc.GetCaCertificatesPem()
			log.Debugf("received new certificates to add to mesh trust domain: %v", caCerts)
			trustBundle := []byte{}
			for _, cert := range caCerts {
				trustBundle = util.AppendCertByte(trustBundle, []byte(cert))
			}
			return ia.secretCache.UpdateConfigTrustBundle(trustBundle)
		}
	}

	proxyLog.Infof("Initializing with upstream address %q and cluster %q", proxy.istiodAddress, proxy.clusterID)

	if err = proxy.initDownstreamServer(); err != nil {
		return nil, err
	}

	if err = proxy.initIstiodDialOptions(ia); err != nil {
		return nil, err
	}

	go func() {
		if err := proxy.downstreamGrpcServer.Serve(proxy.downstreamListener); err != nil {
			log.Errorf("failed to accept downstream gRPC connection %v", err)
		}
	}()

	go proxy.healthChecker.PerformApplicationHealthCheck(func(healthEvent *health.ProbeEvent) {
		// Store the same response as Delta and SotW. Depending on how Envoy connects we will use one or the other.
		req := &discovery.DiscoveryRequest{TypeUrl: v3.HealthInfoType}
		if !healthEvent.Healthy {
			req.ErrorDetail = &google_rpc.Status{
				Code:    int32(codes.Internal),
				Message: healthEvent.UnhealthyMessage,
			}
		}
		proxy.sendHealthCheckRequest(req)
		deltaReq := &discovery.DeltaDiscoveryRequest{TypeUrl: v3.HealthInfoType}
		if !healthEvent.Healthy {
			deltaReq.ErrorDetail = &google_rpc.Status{
				Code:    int32(codes.Internal),
				Message: healthEvent.UnhealthyMessage,
			}
		}
		proxy.sendDeltaHealthRequest(deltaReq)
	}, proxy.stopChan)

	return proxy, nil
}

// sendHealthCheckRequest sends a request to the currently connected proxy. Additionally, on any reconnection
// to the upstream XDS request we will resend this request.
func (p *XdsProxy) sendHealthCheckRequest(req *discovery.DiscoveryRequest) {
	p.connectedMutex.Lock()
	// Immediately send if we are currently connected.
	if p.connected != nil && p.connected.requestsChan != nil {
		p.connected.requestsChan.Put(req)
	}
	// Otherwise place it as our initial request for new connections
	p.initialHealthRequest = req
	p.connectedMutex.Unlock()
}

func (p *XdsProxy) unregisterStream(c *ProxyConnection) {
	p.connectedMutex.Lock()
	defer p.connectedMutex.Unlock()
	if p.connected != nil && p.connected == c {
		close(p.connected.stopChan)
		p.connected = nil
	}
}

func (p *XdsProxy) registerStream(c *ProxyConnection) {
	p.connectedMutex.Lock()
	defer p.connectedMutex.Unlock()
	if p.connected != nil {
		proxyLog.Warnf("registered overlapping stream; closing previous")
		close(p.connected.stopChan)
	}
	p.connected = c
}

// ProxyConnection represents connection to downstream proxy.
type ProxyConnection struct {
	conID              uint32
	upstreamError      chan error
	downstreamError    chan error
	requestsChan       *channels.Unbounded[*discovery.DiscoveryRequest]
	responsesChan      chan *discovery.DiscoveryResponse
	deltaRequestsChan  *channels.Unbounded[*discovery.DeltaDiscoveryRequest]
	deltaResponsesChan chan *discovery.DeltaDiscoveryResponse
	stopChan           chan struct{}
	downstream         adsStream
	upstream           xds.DiscoveryClient
	downstreamDeltas   xds.DeltaDiscoveryStream
	upstreamDeltas     xds.DeltaDiscoveryClient
}

// sendRequest is a small wrapper around sending to con.requestsChan. This ensures that we do not
// block forever on
func (con *ProxyConnection) sendRequest(req *discovery.DiscoveryRequest) {
	con.requestsChan.Put(req)
}

func (con *ProxyConnection) isClosed() bool {
	select {
	case <-con.stopChan:
		return true
	default:
		return false
	}
}

type adsStream interface {
	Send(*discovery.DiscoveryResponse) error
	Recv() (*discovery.DiscoveryRequest, error)
	Context() context.Context
}

// StreamAggregatedResources is an implementation of XDS API used for proxying between Istiod and Envoy.
// Every time envoy makes a fresh connection to the agent, we reestablish a new connection to the upstream xds
// This ensures that a new connection between istiod and agent doesn't end up consuming pending messages from envoy
// as the new connection may not go to the same istiod. Vice versa case also applies.
func (p *XdsProxy) StreamAggregatedResources(downstream xds.DiscoveryStream) error {
	proxyLog.Debugf("accepted XDS connection from Envoy, forwarding to upstream XDS server")
	return p.handleStream(downstream)
}

func (p *XdsProxy) handleStream(downstream adsStream) error {
	con := &ProxyConnection{
		conID:           connectionNumber.Inc(),
		upstreamError:   make(chan error, 2), // can be produced by recv and send
		downstreamError: make(chan error, 2), // can be produced by recv and send
		// Requests channel is unbounded. The Envoy<->XDS Proxy<->Istiod system produces a natural
		// looping of Recv and Send. Due to backpressure introduced by gRPC natively (that is, Send() can
		// only send so much data without being Recv'd before it starts blocking), along with the
		// backpressure provided by our channels, we have a risk of deadlock where both Xdsproxy and
		// Istiod are trying to Send, but both are blocked by gRPC backpressure until Recv() is called.
		// However, Recv can fail to be called by Send being blocked. This can be triggered by the two
		// sources in our system (Envoy request and Istiod pushes) producing more events than we can keep
		// up with.
		// See https://github.com/istio/istio/issues/39209 for more information
		//
		// To prevent these issues, we need to either:
		// 1. Apply backpressure directly to Envoy requests or Istiod pushes
		// 2. Make part of the system unbounded
		//
		// (1) is challenging because we cannot do a conditional Recv (for Envoy requests), and changing
		// the control plane requires substantial changes. Instead, we make the requests channel
		// unbounded. This is the least likely to cause issues as the messages we store here are the
		// smallest relative to other channels.
		requestsChan: channels.NewUnbounded[*discovery.DiscoveryRequest](),
		// Allow a buffer of 1. This ensures we queue up at most 2 (one in process, 1 pending) responses before forwarding.
		responsesChan: make(chan *discovery.DiscoveryResponse, 1),
		stopChan:      make(chan struct{}),
		downstream:    downstream,
	}

	p.registerStream(con)
	defer p.unregisterStream(con)

	ctx, cancel := context.WithTimeout(context.Background(), time.Second*5)
	defer cancel()

	upstreamConn, err := p.buildUpstreamConn(ctx)
	if err != nil {
		proxyLog.Errorf("failed to connect to upstream %s: %v", p.istiodAddress, err)
		metrics.IstiodConnectionFailures.Increment()
		return err
	}
	defer upstreamConn.Close()

	xds := discovery.NewAggregatedDiscoveryServiceClient(upstreamConn)
	ctx = metadata.AppendToOutgoingContext(context.Background(), "ClusterID", p.clusterID)
	for k, v := range p.xdsHeaders {
		ctx = metadata.AppendToOutgoingContext(ctx, k, v)
	}
	// We must propagate upstream termination to Envoy. This ensures that we resume the full XDS sequence on new connection
	return p.handleUpstream(ctx, con, xds)
}

func (p *XdsProxy) buildUpstreamConn(ctx context.Context) (*grpc.ClientConn, error) {
	p.optsMutex.RLock()
	opts := p.dialOptions
	p.optsMutex.RUnlock()
	return grpc.DialContext(ctx, p.istiodAddress, opts...)
}

func (p *XdsProxy) handleUpstream(ctx context.Context, con *ProxyConnection, xds discovery.AggregatedDiscoveryServiceClient) error {
	upstream, err := xds.StreamAggregatedResources(ctx,
		grpc.MaxCallRecvMsgSize(defaultClientMaxReceiveMessageSize))
	if err != nil {
		// Envoy logs errors again, so no need to log beyond debug level
		proxyLog.Debugf("failed to create upstream grpc client: %v", err)
		// Increase metric when xds connection error, for example: forgot to restart ingressgateway or sidecar after changing root CA.
		metrics.IstiodConnectionErrors.Increment()
		return err
	}
	proxyLog.Infof("connected to upstream XDS server[%d]: %s", con.conID, p.istiodAddress)
	defer proxyLog.Debugf("disconnected from XDS server[%d]: %s", con.conID, p.istiodAddress)

	con.upstream = upstream

	// Handle upstream xds recv
	go func() {
		for {
			// from istiod
			resp, err := con.upstream.Recv()
			if err != nil {
				select {
				case con.upstreamError <- err:
				case <-con.stopChan:
				}
				return
			}
			select {
			case con.responsesChan <- resp:
			case <-con.stopChan:
			}
		}
	}()

	go p.handleUpstreamRequest(con)
	go p.handleUpstreamResponse(con)

	for {
		select {
		case err := <-con.upstreamError:
			// error from upstream Istiod.
			if istiogrpc.IsExpectedGRPCError(err) {
				proxyLog.Debugf("upstream [%d] terminated with status %v", con.conID, err)
				metrics.IstiodConnectionCancellations.Increment()
			} else {
				proxyLog.Warnf("upstream [%d] terminated with unexpected error %v", con.conID, err)
				metrics.IstiodConnectionErrors.Increment()
			}
			return err
		case err := <-con.downstreamError:
			// error from downstream Envoy.
			if istiogrpc.IsExpectedGRPCError(err) {
				proxyLog.Debugf("downstream [%d] terminated with status %v", con.conID, err)
				metrics.EnvoyConnectionCancellations.Increment()
			} else {
				proxyLog.Warnf("downstream [%d] terminated with unexpected error %v", con.conID, err)
				metrics.EnvoyConnectionErrors.Increment()
			}
			// On downstream error, we will return. This propagates the error to downstream envoy which will trigger reconnect
			return err
		case <-con.stopChan:
			proxyLog.Debugf("stream [%d] stopped", con.conID)
			return nil
		}
	}
}

func (p *XdsProxy) handleUpstreamRequest(con *ProxyConnection) {
	initialRequestsSent := atomic.NewBool(false)
	go func() {
		for {
			// recv xds requests from envoy
			req, err := con.downstream.Recv()
			if err != nil {
				select {
				case con.downstreamError <- err:
				case <-con.stopChan:
				}
				return
			}

			// forward to istiod
			con.sendRequest(req)
			if !initialRequestsSent.Load() && req.TypeUrl == v3.ListenerType {
				// fire off an initial NDS request
				if _, f := p.handlers[v3.NameTableType]; f {
					con.sendRequest(&discovery.DiscoveryRequest{
						TypeUrl: v3.NameTableType,
					})
				}
				// fire off an initial PCDS request
				if _, f := p.handlers[v3.ProxyConfigType]; f {
					con.sendRequest(&discovery.DiscoveryRequest{
						TypeUrl: v3.ProxyConfigType,
					})
				}
				// set flag before sending the initial request to prevent race.
				initialRequestsSent.Store(true)
				// Fire of a configured initial request, if there is one
				p.connectedMutex.RLock()
				initialRequest := p.initialHealthRequest
				if initialRequest != nil {
					con.sendRequest(initialRequest)
				}
				p.connectedMutex.RUnlock()
			}
		}
	}()

	defer con.upstream.CloseSend() // nolint
	for {
		select {
		case req := <-con.requestsChan.Get():
			con.requestsChan.Load()
			if req.TypeUrl == v3.HealthInfoType && !initialRequestsSent.Load() {
				// only send healthcheck probe after LDS request has been sent
				continue
			}
			proxyLog.Debugf("request for type url %s", req.TypeUrl)
			metrics.XdsProxyRequests.Increment()
			if req.TypeUrl == v3.ExtensionConfigurationType {
				if req.VersionInfo != "" {
					p.ecdsLastAckVersion.Store(req.VersionInfo)
				}
				p.ecdsLastNonce.Store(req.ResponseNonce)
			}
			if err := con.upstream.Send(req); err != nil {
				err = fmt.Errorf("upstream [%d] send error for type url %s: %v", con.conID, req.TypeUrl, err)
				con.upstreamError <- err
				return
			}
		case <-con.stopChan:
			return
		}
	}
}

func (p *XdsProxy) handleUpstreamResponse(con *ProxyConnection) {
	forwardEnvoyCh := make(chan *discovery.DiscoveryResponse, 1)
	for {
		select {
		case resp := <-con.responsesChan:
			// TODO: separate upstream response handling from requests sending, which are both time costly
			proxyLog.Debugf("upstream [%d] response for type url %s", con.conID, resp.TypeUrl)
			metrics.XdsProxyResponses.Increment()
			if h, f := p.handlers[resp.TypeUrl]; f {
				if len(resp.Resources) == 0 {
					// Empty response, nothing to do
					// This assumes internal types are always singleton
					break
				}
				err := h(resp.Resources[0])
				var errorResp *google_rpc.Status
				if err != nil {
					errorResp = &google_rpc.Status{
						Code:    int32(codes.Internal),
						Message: err.Error(),
					}
				}
				// Send ACK/NACK
				con.sendRequest(&discovery.DiscoveryRequest{
					VersionInfo:   resp.VersionInfo,
					TypeUrl:       resp.TypeUrl,
					ResponseNonce: resp.Nonce,
					ErrorDetail:   errorResp,
				})
				continue
			}
			switch resp.TypeUrl {
			case v3.ExtensionConfigurationType:
				if features.WasmRemoteLoadConversion {
					// If Wasm remote load conversion feature is enabled, rewrite and send.
					go p.rewriteAndForward(con, resp, func(resp *discovery.DiscoveryResponse) {
						// Forward the response using the thread of `handleUpstreamResponse`
						// to prevent concurrent access to forwardToEnvoy
						select {
						case forwardEnvoyCh <- resp:
						case <-con.stopChan:
						}
					})
				} else {
					// Otherwise, forward ECDS resource update directly to Envoy.
					forwardToEnvoy(con, resp)
				}
			default:
				if strings.HasPrefix(resp.TypeUrl, v3.DebugType) {
					p.forwardToTap(resp)
				} else {
					forwardToEnvoy(con, resp)
				}
			}
		case resp := <-forwardEnvoyCh:
			forwardToEnvoy(con, resp)
		case <-con.stopChan:
			return
		}
	}
}

func (p *XdsProxy) rewriteAndForward(con *ProxyConnection, resp *discovery.DiscoveryResponse, forward func(resp *discovery.DiscoveryResponse)) {
	if err := wasm.MaybeConvertWasmExtensionConfig(resp.Resources, p.wasmCache); err != nil {
		proxyLog.Debugf("sending NACK for ECDS resources %+v", resp.Resources)
		con.sendRequest(&discovery.DiscoveryRequest{
			VersionInfo:   p.ecdsLastAckVersion.Load(),
			TypeUrl:       v3.ExtensionConfigurationType,
			ResponseNonce: resp.Nonce,
			ErrorDetail: &google_rpc.Status{
				Message: err.Error(),
			},
		})
		return
	}
	proxyLog.Debugf("forward ECDS resources %+v", resp.Resources)
	forward(resp)
}

func (p *XdsProxy) forwardToTap(resp *discovery.DiscoveryResponse) {
	select {
	case p.tapResponseChannel <- resp:
	default:
		log.Infof("tap response %q arrived too late; discarding", resp.TypeUrl)
	}
}

func forwardToEnvoy(con *ProxyConnection, resp *discovery.DiscoveryResponse) {
	if !v3.IsEnvoyType(resp.TypeUrl) && resp.TypeUrl != v3.WorkloadType {
		proxyLog.Errorf("Skipping forwarding type url %s to Envoy as is not a valid Envoy type", resp.TypeUrl)
		return
	}
	if con.isClosed() {
		proxyLog.Errorf("downstream [%d] dropped xds push to Envoy, connection already closed", con.conID)
		return
	}
	if err := con.downstream.Send(resp); err != nil {
		select {
		case con.downstreamError <- err:
			// we cannot return partial error and hope to restart just the downstream
			// as we are blindly proxying req/responses. For now, the best course of action
			// is to terminate upstream connection as well and restart afresh.
			proxyLog.Errorf("downstream [%d] send error: %v", con.conID, err)
		default:
			// Do not block on downstream error channel push, this could happen when forward
			// is triggered from a separated goroutine (e.g. ECDS processing go routine) while
			// downstream connection has already been teared down and no receiver is available
			// for downstream error channel.
			proxyLog.Debugf("downstream [%d] error channel full, but get downstream send error: %v", con.conID, err)
		}

		return
	}
}

func (p *XdsProxy) close() {
	close(p.stopChan)
	p.wasmCache.Cleanup()
	if p.httpTapServer != nil {
		_ = p.httpTapServer.Close()
	}
	if p.downstreamGrpcServer != nil {
		p.downstreamGrpcServer.Stop()
	}
	if p.downstreamListener != nil {
		_ = p.downstreamListener.Close()
	}
}

func (p *XdsProxy) initDownstreamServer() error {
	l, err := uds.NewListener(p.xdsUdsPath)
	if err != nil {
		return err
	}
	// TODO: Expose keepalive options to agent cmd line flags.
	opts := p.downstreamGrpcOptions
	opts = append(opts, istiogrpc.ServerOptions(istiokeepalive.DefaultOption())...)
	grpcs := grpc.NewServer(opts...)
	discovery.RegisterAggregatedDiscoveryServiceServer(grpcs, p)
	reflection.Register(grpcs)
	p.downstreamGrpcServer = grpcs
	p.downstreamListener = l
	return nil
}

func (p *XdsProxy) initIstiodDialOptions(agent *Agent) error {
	opts, err := p.buildUpstreamClientDialOpts(agent)
	if err != nil {
		return err
	}

	p.optsMutex.Lock()
	p.dialOptions = opts
	p.optsMutex.Unlock()
	return nil
}

func (p *XdsProxy) buildUpstreamClientDialOpts(sa *Agent) ([]grpc.DialOption, error) {
	tlsOpts, err := p.getTLSOptions(sa)
	if err != nil {
		return nil, fmt.Errorf("failed to get TLS options to talk to upstream: %v", err)
	}
	options, err := istiogrpc.ClientOptions(nil, tlsOpts)
	if err != nil {
		return nil, err
	}
	if sa.secOpts.CredFetcher != nil {
		options = append(options, grpc.WithPerRPCCredentials(caclient.NewXDSTokenProvider(sa.secOpts)))
	}
	return options, nil
}

// Returns the TLS option to use when talking to Istiod
func (p *XdsProxy) getTLSOptions(agent *Agent) (*istiogrpc.TLSOptions, error) {
	if agent.proxyConfig.ControlPlaneAuthPolicy == meshconfig.AuthenticationPolicy_NONE {
		return nil, nil
	}
	xdsCACertPath, err := agent.FindRootCAForXDS()
	if err != nil {
		return nil, fmt.Errorf("failed to find root CA cert for XDS: %v", err)
	}
	key, cert := agent.GetKeyCertsForXDS()
	return &istiogrpc.TLSOptions{
		RootCert:      xdsCACertPath,
		Key:           key,
		Cert:          cert,
		ServerAddress: agent.proxyConfig.DiscoveryAddress,
		SAN:           p.istiodSAN,
	}, nil
}

<<<<<<< HEAD
=======
// sendUpstream sends discovery request.
func sendUpstream(upstream xds.DiscoveryClient, request *discovery.DiscoveryRequest) error {
	return istiogrpc.Send(upstream.Context(), func() error { return upstream.Send(request) })
}

// sendDownstream sends discovery response.
func sendDownstream(downstream adsStream, response *discovery.DiscoveryResponse) error {
	tStart := time.Now()
	defer func() {
		// This is a hint to help debug slow responses.
		if time.Since(tStart) > 10*time.Second {
			proxyLog.Warnf("sendDownstream took %v", time.Since(tStart))
		}
	}()
	return istiogrpc.Send(downstream.Context(), func() error { return downstream.Send(response) })
}

>>>>>>> dc36b426
// tapRequest() sends "req" to Istiod, and returns a matching response, or `nil` on timeout.
// Requests are serialized -- only one may be in-flight at a time.
func (p *XdsProxy) tapRequest(req *discovery.DiscoveryRequest, timeout time.Duration) (*discovery.DiscoveryResponse, error) {
	p.connectedMutex.Lock()
	connection := p.connected
	p.connectedMutex.Unlock()
	if connection == nil {
		return nil, fmt.Errorf("proxy not connected to Istiod")
	}

	// Only allow one tap request at a time
	p.tapMutex.Lock()
	defer p.tapMutex.Unlock()

	// Send to Istiod
	connection.sendRequest(req)

	delay := time.NewTimer(timeout)
	defer delay.Stop()

	// Wait for expected response or timeout
	for {
		select {
		case res := <-p.tapResponseChannel:
			if res.TypeUrl == req.TypeUrl {
				return res, nil
			}
		case <-delay.C:
			return nil, nil
		}
	}
}

func (p *XdsProxy) makeTapHandler() func(w http.ResponseWriter, req *http.Request) {
	return func(w http.ResponseWriter, req *http.Request) {
		qp, err := url.ParseQuery(req.URL.RawQuery)
		if err != nil {
			w.WriteHeader(http.StatusBadRequest)
			fmt.Fprintf(w, "%v\n", err)
			return
		}
		typeURL := fmt.Sprintf("istio.io%s", req.URL.Path)
		dr := discovery.DiscoveryRequest{
			TypeUrl: typeURL,
		}
		resourceName := qp.Get("resourceName")
		if resourceName != "" {
			dr.ResourceNames = []string{resourceName}
		}
		response, err := p.tapRequest(&dr, 5*time.Second)
		if err != nil {
			w.WriteHeader(http.StatusServiceUnavailable)
			fmt.Fprintf(w, "%v\n", err)
			return
		}

		if response == nil {
			log.Infof("timed out waiting for Istiod to respond to %q", typeURL)
			w.WriteHeader(http.StatusGatewayTimeout)
			return
		}

		// Try to unmarshal Istiod's response using protojson (needed for Envoy protobufs)
		w.Header().Add("Content-Type", "application/json")
		b, err := protomarshal.MarshalIndent(response, "  ")
		if err == nil {
			_, err = w.Write(b)
			if err != nil {
				log.Infof("fail to write debug response: %v", err)
			}
			return
		}

		// Failed as protobuf.  Try as regular JSON
		proxyLog.Warnf("could not marshal istiod response as pb: %v", err)
		j, err := json.Marshal(response)
		if err != nil {
			// Couldn't unmarshal at all
			w.WriteHeader(http.StatusInternalServerError)
			fmt.Fprintf(w, "%v\n", err)
			return
		}
		_, err = w.Write(j)
		if err != nil {
			log.Infof("fail to write debug response: %v", err)
			return
		}
	}
}

// initDebugInterface() listens on localhost:${PORT} for path /debug/...
// forwards the paths to Istiod as xDS requests
// waits for response from Istiod, sends it as JSON
func (p *XdsProxy) initDebugInterface(port int) error {
	p.tapResponseChannel = make(chan *discovery.DiscoveryResponse)

	tapGrpcHandler, err := NewTapGrpcHandler(p)
	if err != nil {
		log.Errorf("failed to start Tap XDS Proxy: %v", err)
	}

	httpMux := http.NewServeMux()
	handler := p.makeTapHandler()
	httpMux.HandleFunc("/debug/", handler)
	httpMux.HandleFunc("/debug", handler) // For 1.10 Istiod which uses istio.io/debug

	mixedHandler := http.HandlerFunc(func(w http.ResponseWriter, r *http.Request) {
		if r.ProtoMajor == 2 && strings.HasPrefix(r.Header.Get("content-type"), "application/grpc") {
			tapGrpcHandler.ServeHTTP(w, r)
			return
		}
		httpMux.ServeHTTP(w, r)
	})

	p.httpTapServer = &http.Server{
		Addr:        fmt.Sprintf("localhost:%d", port),
		Handler:     h2c.NewHandler(mixedHandler, &http2.Server{}),
		IdleTimeout: 90 * time.Second, // matches http.DefaultTransport keep-alive timeout
		ReadTimeout: 30 * time.Second,
	}

	// create HTTP listener
	listener, err := net.Listen("tcp", p.httpTapServer.Addr)
	if err != nil {
		return err
	}

	go func() {
		log.Infof("starting Http service at %s", listener.Addr())
		if err := p.httpTapServer.Serve(listener); network.IsUnexpectedListenerError(err) {
			log.Errorf("error serving tap http server: %v", err)
		}
	}()

	return nil
}<|MERGE_RESOLUTION|>--- conflicted
+++ resolved
@@ -686,26 +686,6 @@
 	}, nil
 }
 
-<<<<<<< HEAD
-=======
-// sendUpstream sends discovery request.
-func sendUpstream(upstream xds.DiscoveryClient, request *discovery.DiscoveryRequest) error {
-	return istiogrpc.Send(upstream.Context(), func() error { return upstream.Send(request) })
-}
-
-// sendDownstream sends discovery response.
-func sendDownstream(downstream adsStream, response *discovery.DiscoveryResponse) error {
-	tStart := time.Now()
-	defer func() {
-		// This is a hint to help debug slow responses.
-		if time.Since(tStart) > 10*time.Second {
-			proxyLog.Warnf("sendDownstream took %v", time.Since(tStart))
-		}
-	}()
-	return istiogrpc.Send(downstream.Context(), func() error { return downstream.Send(response) })
-}
-
->>>>>>> dc36b426
 // tapRequest() sends "req" to Istiod, and returns a matching response, or `nil` on timeout.
 // Requests are serialized -- only one may be in-flight at a time.
 func (p *XdsProxy) tapRequest(req *discovery.DiscoveryRequest, timeout time.Duration) (*discovery.DiscoveryResponse, error) {
