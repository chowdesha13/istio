// Copyright Istio Authors
//
// Licensed under the Apache License, Version 2.0 (the "License");
// you may not use this file except in compliance with the License.
// You may obtain a copy of the License at
//
//     http://www.apache.org/licenses/LICENSE-2.0
//
// Unless required by applicable law or agreed to in writing, software
// distributed under the License is distributed on an "AS IS" BASIS,
// WITHOUT WARRANTIES OR CONDITIONS OF ANY KIND, either express or implied.
// See the License for the specific language governing permissions and
// limitations under the License.

package istioagent

import (
	"bytes"
	"context"
	"errors"
	"fmt"
	"io"
	"io/ioutil"
	"os"
	"path"
	"strings"
	"sync"
	"time"

	backoff "github.com/cenkalti/backoff/v4"
	bootstrapv3 "github.com/envoyproxy/go-control-plane/envoy/config/bootstrap/v3"
	discovery "github.com/envoyproxy/go-control-plane/envoy/service/discovery/v3"
	"github.com/gogo/protobuf/types"
	"github.com/golang/protobuf/jsonpb"

	mesh "istio.io/api/mesh/v1alpha1"
	"istio.io/istio/pilot/cmd/pilot-agent/config"
	"istio.io/istio/pilot/pkg/dns"
	"istio.io/istio/pilot/pkg/model"
	v3 "istio.io/istio/pilot/pkg/xds/v3"
	"istio.io/istio/pkg/bootstrap"
	"istio.io/istio/pkg/bootstrap/platform"
	"istio.io/istio/pkg/config/constants"
	"istio.io/istio/pkg/envoy"
	"istio.io/istio/pkg/security"
	"istio.io/istio/security/pkg/nodeagent/cache"
	"istio.io/istio/security/pkg/nodeagent/caclient"
	citadel "istio.io/istio/security/pkg/nodeagent/caclient/providers/citadel"
	gca "istio.io/istio/security/pkg/nodeagent/caclient/providers/google"
	"istio.io/istio/security/pkg/nodeagent/sds"
	"istio.io/pkg/log"
)

// To debug:
// curl -X POST localhost:15000/logging?config=trace - to see SendingDiscoveryRequest

// Breakpoints in secretcache.go GenerateSecret..

// Note that istiod currently can't validate the JWT token unless it runs on k8s
// Main problem is the JWT validation check which hardcodes the k8s server address and token location.
//
// To test on a local machine, for debugging:
//
// kis exec $POD -- cat /run/secrets/istio-token/istio-token > var/run/secrets/tokens/istio-token
// kis port-forward $POD 15010:15010 &
//
// You can also copy the K8S CA and a token to be used to connect to k8s - but will need removing the hardcoded addr
// kis exec $POD -- cat /run/secrets/kubernetes.io/serviceaccount/{ca.crt,token} > var/run/secrets/kubernetes.io/serviceaccount/
//
// Or disable the jwt validation while debugging SDS problems.

const (
	// Location of K8S CA root.
	k8sCAPath = "./var/run/secrets/kubernetes.io/serviceaccount/ca.crt"

	// CitadelCACertPath is the directory for Citadel CA certificate.
	// This is mounted from config map 'istio-ca-root-cert'. Part of startup,
	// this may be replaced with ./etc/certs, if a root-cert.pem is found, to
	// handle secrets mounted from non-citadel CAs.
	CitadelCACertPath = "./var/run/secrets/istio"
)

const (
	MetadataClientCertKey   = "ISTIO_META_TLS_CLIENT_KEY"
	MetadataClientCertChain = "ISTIO_META_TLS_CLIENT_CERT_CHAIN"
	MetadataClientRootCert  = "ISTIO_META_TLS_CLIENT_ROOT_CERT"
)

// Agent contains the configuration of the agent, based on the injected
// environment:
// - SDS hostPath if node-agent was used
// - /etc/certs/key if Citadel or other mounted Secrets are used
// - root cert to use for connecting to XDS server
// - CA address, with proper defaults and detection
type Agent struct {
	proxyConfig *mesh.ProxyConfig

	cfg       *AgentOptions
	secOpts   *security.Options
	envoyOpts envoy.ProxyConfig

	envoyAgent  *envoy.Agent
	envoyWaitCh chan error

	sdsServer   *sds.Server
	secretCache *cache.SecretManagerClient

	// Used when proxying envoy xds via istio-agent is enabled.
	xdsProxy *XdsProxy

	// local DNS Server that processes DNS requests locally and forwards to upstream DNS if needed.
	localDNSServer *dns.LocalDNSServer

	// Signals true completion (e.g. with delayed graceful termination of Envoy)
	wg sync.WaitGroup
}

// AgentOptions contains additional config for the agent, not included in ProxyConfig.
// Most are from env variables ( still experimental ) or for testing only.
// Eventually most non-test settings should graduate to ProxyConfig
// Please don't add 100 parameters to the NewAgent function (or any other)!
type AgentOptions struct {
	// ProxyXDSViaAgent if true will enable a local XDS proxy that will simply
	// ferry Envoy's XDS requests to istiod and responses back to envoy
	// This flag is temporary until the feature is stabilized.
	ProxyXDSViaAgent bool
	// ProxyXDSDebugViaAgent if true will listen on 15004 and forward queries
	// to XDS istio.io/debug. (Requires ProxyXDSViaAgent).
	ProxyXDSDebugViaAgent bool
	// DNSCapture indicates if the XDS proxy has dns capture enabled or not
	// This option will not be considered if proxyXDSViaAgent is false.
	DNSCapture bool
	// ProxyType is the type of proxy we are configured to handle
	ProxyType model.NodeType
	// ProxyNamespace to use for local dns resolution
	ProxyNamespace string
	// ProxyDomain is the DNS domain associated with the proxy (assumed
	// to include the namespace as well) (for local dns resolution)
	ProxyDomain string
	// Node identifier used by Envoy
	ServiceNode string

	// XDSRootCerts is the location of the root CA for the XDS connection. Used for setting platform certs or
	// using custom roots.
	XDSRootCerts string

	// CARootCerts of the location of the root CA for the CA connection. Used for setting platform certs or
	// using custom roots.
	CARootCerts string

	// Extra headers to add to the XDS connection.
	XDSHeaders map[string]string

	// Is the proxy an IPv6 proxy
	IsIPv6 bool

	// Path to local UDS to communicate with Envoy
	XdsUdsPath string

	// Ability to retrieve ProxyConfig dynamically through XDS
	EnableDynamicProxyConfig bool

	// All of the proxy's IP Addresses
	ProxyIPAddresses []string

	// Enables dynamic generation of bootstrap.
	EnableDynamicBootstrap bool

	// Envoy status port (that circles back to the agent status port). Really belongs to the proxy config.
	// Cannot be eradicated because mistakes have been made.
	EnvoyStatusPort int

	// Envoy prometheus port that circles back to its admin port for prom endpoint. Really belongs to the
	// proxy config.
	EnvoyPrometheusPort int

	// Cloud platform
	Platform platform.Environment
}

// NewAgent hosts the functionality for local SDS and XDS. This consists of the local SDS server and
// associated clients to sign certificates (when not using files), and the local XDS proxy (including
// health checking for VMs and DNS proxying).
func NewAgent(proxyConfig *mesh.ProxyConfig, agentOpts *AgentOptions, sopts *security.Options,
	eopts envoy.ProxyConfig) *Agent {
	return &Agent{
		proxyConfig: proxyConfig,
		cfg:         agentOpts,
		secOpts:     sopts,
		envoyOpts:   eopts,
	}
}

func (a *Agent) initializeEnvoyAgent(ctx context.Context) error {
	provCert, err := a.FindRootCAForXDS()
	if err != nil {
		return fmt.Errorf("failed to find root CA cert for XDS: %v", err)
	}

	if provCert == "" {
		// Envoy only supports load from file. If we want to use system certs, use best guess
		// To be more correct this could lookup all the "well known" paths but this is extremely \
		// unlikely to run on a non-debian based machine, and if it is it can be explicitly configured
		provCert = "/etc/ssl/certs/ca-certificates.crt"
	}
	var pilotSAN []string
	if a.proxyConfig.ControlPlaneAuthPolicy == mesh.AuthenticationPolicy_MUTUAL_TLS {
		// Obtain Pilot SAN, using DNS.
		pilotSAN = []string{config.GetPilotSan(a.proxyConfig.DiscoveryAddress)}
	}
	log.Infof("Pilot SAN: %v", pilotSAN)

	node, err := bootstrap.GetNodeMetaData(bootstrap.MetadataOptions{
		ID:                  a.cfg.ServiceNode,
		Envs:                os.Environ(),
		Platform:            a.cfg.Platform,
		InstanceIPs:         a.cfg.ProxyIPAddresses,
		StsPort:             a.secOpts.STSPort,
		ProxyConfig:         a.proxyConfig,
		ProxyViaAgent:       a.cfg.ProxyXDSViaAgent,
		PilotSubjectAltName: pilotSAN,
		OutlierLogPath:      a.envoyOpts.OutlierLogPath,
		ProvCert:            provCert,
		EnvoyPrometheusPort: a.cfg.EnvoyPrometheusPort,
		EnvoyStatusPort:     a.cfg.EnvoyStatusPort,
	})
	if err != nil {
		return fmt.Errorf("failed to generate bootstrap metadata: %v", err)
	}

	// Note: the cert checking still works, the generated file is updated if certs are changed.
	// We just don't save the generated file, but use a custom one instead. Pilot will keep
	// monitoring the certs and restart if the content of the certs changes.
	if len(a.proxyConfig.CustomConfigFile) > 0 {
		// there is a custom configuration. Don't write our own config - but keep watching the certs.
		a.envoyOpts.ConfigPath = a.proxyConfig.CustomConfigFile
		a.envoyOpts.ConfigCleanup = false
	} else {
		out, err := bootstrap.New(bootstrap.Config{
			Node: node,
		}).CreateFileForEpoch(0)
		if err != nil {
			return fmt.Errorf("failed to generate bootstrap config: %v", err)
		}
		a.envoyOpts.ConfigPath = out
		a.envoyOpts.ConfigCleanup = true
	}

	// Back-fill envoy options from proxy config options
	a.envoyOpts.BinaryPath = a.proxyConfig.BinaryPath
	a.envoyOpts.AdminPort = a.proxyConfig.ProxyAdminPort
	a.envoyOpts.DrainDuration = a.proxyConfig.DrainDuration
	a.envoyOpts.ParentShutdownDuration = a.proxyConfig.ParentShutdownDuration
	a.envoyOpts.Concurrency = a.proxyConfig.Concurrency.GetValue()

	envoyProxy := envoy.NewProxy(a.envoyOpts)

	drainDuration, _ := types.DurationFromProto(a.proxyConfig.TerminationDrainDuration)
	a.envoyAgent = envoy.NewAgent(envoyProxy, drainDuration)
	a.envoyWaitCh = make(chan error, 1)
	if a.cfg.EnableDynamicBootstrap {
		// Simulate an xDS request for a bootstrap
		a.wg.Add(1)
		go func() {
<<<<<<< HEAD
			// Envoy uses the following algorithm: min 500ms, max 30s, factor 2, jitter [0, backoff).
			// Here, we use the following constants: min 500ms, max 60s, factor 1.5, jitter [.5 * backoff, 1.5 * backoff].
			policy := backoff.NewExponentialBackOff()
			policy.MaxElapsedTime = 0
			request := &bootstrapDiscoveryRequest{
				node:        node,
				envoyWaitCh: a.envoyWaitCh,
				envoyUpdate: envoyProxy.UpdateConfig,
			}
=======
			defer a.wg.Done()

			// wait indefinitely and keep retrying with jittered exponential backoff
			backoff := 500
			max := 30000
>>>>>>> ddf46bd3
			for {
				// handleStream hands on to request after exit, so create a fresh one instead.
				request := &bootstrapDiscoveryRequest{
					node:        node,
					envoyWaitCh: a.envoyWaitCh,
					envoyUpdate: envoyProxy.UpdateConfig,
				}
				_ = a.xdsProxy.handleStream(request)
				if request.received {
					break
				}
<<<<<<< HEAD
				request.sent = false
				delay := policy.NextBackOff()
				log.Infof("retrying bootstrap discovery request with backoff: %v", delay)
				time.Sleep(delay)
=======
				delay := time.Duration(rand.Int()%backoff) * time.Millisecond
				log.Infof("retrying bootstrap discovery request with backoff: %v", delay)
				select {
				case <-ctx.Done():
					break
				case <-time.After(delay):
				}
				if backoff < max/2 {
					backoff *= 2
				} else {
					backoff = max
				}
>>>>>>> ddf46bd3
			}
		}()
	} else {
		close(a.envoyWaitCh)
	}
	return nil
}

type bootstrapDiscoveryRequest struct {
	node        *model.Node
	envoyWaitCh chan error
	envoyUpdate func(data []byte) error
	sent        bool
	received    bool
}

// Send refers to a request from the xDS proxy.
func (b *bootstrapDiscoveryRequest) Send(resp *discovery.DiscoveryResponse) error {
	if resp.TypeUrl == v3.BootstrapType && !b.received {
		b.received = true
		if len(resp.Resources) != 1 {
			b.envoyWaitCh <- fmt.Errorf("unexpected number of bootstraps: %d", len(resp.Resources))
			return nil
		}
		var bs bootstrapv3.Bootstrap
		if err := resp.Resources[0].UnmarshalTo(&bs); err != nil {
			b.envoyWaitCh <- fmt.Errorf("failed to unmarshal bootstrap: %v", err)
			return nil
		}
		js := jsonpb.Marshaler{OrigName: true, Indent: "  "}
		var buf bytes.Buffer
		if err := js.Marshal(&buf, &bs); err != nil {
			b.envoyWaitCh <- fmt.Errorf("failed to marshal bootstrap as JSON: %v", err)
			return nil
		}
		if err := b.envoyUpdate(buf.Bytes()); err != nil {
			b.envoyWaitCh <- fmt.Errorf("failed to update bootstrap from discovery: %v", err)
			return nil
		}
		close(b.envoyWaitCh)
	}
	return nil
}

// Receive refers to a request to the xDS proxy.
func (b *bootstrapDiscoveryRequest) Recv() (*discovery.DiscoveryRequest, error) {
	if b.sent {
		<-b.envoyWaitCh
		return nil, io.EOF
	}
	b.sent = true
	return &discovery.DiscoveryRequest{
		TypeUrl: v3.BootstrapType,
		Node:    bootstrap.ConvertNodeToXDSNode(b.node),
	}, nil
}

func (b *bootstrapDiscoveryRequest) Context() context.Context { return context.Background() }

// Simplified SDS setup.
//
// 1. External CA: requires authenticating the trusted JWT AND validating the SAN against the JWT.
//    For example Google CA
//
// 2. Indirect, using istiod: using K8S cert.
//
// This is a non-blocking call which returns either an error or a function to await for completion.
func (a *Agent) Run(ctx context.Context) (func(), error) {
	var err error
	a.secretCache, err = a.newSecretManager()
	if err != nil {
		return nil, fmt.Errorf("failed to start workload secret manager %v", err)
	}

	a.sdsServer = sds.NewServer(a.secOpts, a.secretCache)
	a.secretCache.SetUpdateCallback(a.sdsServer.UpdateCallback)

	if err = a.initLocalDNSServer(); err != nil {
		return nil, fmt.Errorf("failed to start local DNS server: %v", err)
	}

	if a.cfg.ProxyXDSViaAgent {
		a.xdsProxy, err = initXdsProxy(a)
		if err != nil {
			return nil, fmt.Errorf("failed to start xds proxy: %v", err)
		}
		if a.cfg.ProxyXDSDebugViaAgent {
			err = a.xdsProxy.initDebugInterface()
			if err != nil {
				return nil, fmt.Errorf("failed to start istio tap server: %v", err)
			}
		}
	}

	if !a.envoyOpts.TestOnly {
		err = a.initializeEnvoyAgent(ctx)
		if err != nil {
			return nil, fmt.Errorf("failed to start envoy agent: %v", err)
		}

		a.wg.Add(1)
		go func() {
			defer a.wg.Done()

			if a.cfg.EnableDynamicBootstrap {
				start := time.Now()
				var err error
				select {
				case err = <-a.envoyWaitCh:
				case <-ctx.Done():
					// Early cancellation before envoy started.
					return
				}
				if err != nil {
					log.Errorf("failed to write updated envoy bootstrap: %v", err)
					return
				}
				log.Infof("received server-side bootstrap in %v", time.Since(start))
			}

			// This is a blocking call for graceful termination.
			a.envoyAgent.Run(ctx)
		}()
	}

	return a.wg.Wait, nil
}

func (a *Agent) initLocalDNSServer() (err error) {
	// we dont need dns server on gateways
	if a.cfg.DNSCapture && a.cfg.ProxyXDSViaAgent && a.cfg.ProxyType == model.SidecarProxy {
		if a.localDNSServer, err = dns.NewLocalDNSServer(a.cfg.ProxyNamespace, a.cfg.ProxyDomain); err != nil {
			return err
		}
		a.localDNSServer.StartDNS()
	}
	return nil
}

func (a *Agent) Check() (err error) {
	// we dont need dns server on gateways
	if a.cfg.DNSCapture && a.cfg.ProxyXDSViaAgent && a.cfg.ProxyType == model.SidecarProxy {
		if !a.localDNSServer.IsReady() {
			return errors.New("istio DNS capture is turned ON and DNS lookup table is not ready yet")
		}
	}
	return nil
}

func (a *Agent) Close() {
	if a.xdsProxy != nil {
		a.xdsProxy.close()
	}
	if a.localDNSServer != nil {
		a.localDNSServer.Close()
	}
	if a.sdsServer != nil {
		a.sdsServer.Stop()
	}
	if a.secretCache != nil {
		a.secretCache.Close()
	}
}

// FindRootCAForXDS determines the root CA to be configured in bootstrap file.
// It may be different from the CA for the cert server - which is based on CA_ADDR
// In addition it deals with the case the XDS server is on port 443, expected with a proper cert.
// /etc/ssl/certs/ca-certificates.crt
func (a *Agent) FindRootCAForXDS() (string, error) {
	var rootCAPath string

	if a.cfg.XDSRootCerts == security.SystemRootCerts {
		// Special case input for root cert configuration to use system root certificates
		return "", nil
	} else if a.cfg.XDSRootCerts != "" {
		// Using specific platform certs or custom roots
		rootCAPath = a.cfg.XDSRootCerts
	} else if fileExists(security.DefaultRootCertFilePath) {
		// Old style - mounted cert. This is used for XDS auth only,
		// not connecting to CA_ADDR because this mode uses external
		// agent (Secret refresh, etc)
		return security.DefaultRootCertFilePath, nil
	} else if a.secOpts.PilotCertProvider == constants.CertProviderKubernetes {
		// Using K8S - this is likely incorrect, may work by accident (https://github.com/istio/istio/issues/22161)
		rootCAPath = k8sCAPath
	} else if a.secOpts.ProvCert != "" {
		// This was never completely correct - PROV_CERT are only intended for auth with CA_ADDR,
		// and should not be involved in determining the root CA.
		// For VMs, the root cert file used to auth may be populated afterwards.
		// Thus, return directly here and skip checking for existence.
		return a.secOpts.ProvCert + "/root-cert.pem", nil
	} else if a.secOpts.FileMountedCerts {
		// FileMountedCerts - Load it from Proxy Metadata.
		rootCAPath = a.proxyConfig.ProxyMetadata[MetadataClientRootCert]
	} else if a.secOpts.PilotCertProvider == constants.CertProviderNone {
		return "", fmt.Errorf("root CA file for XDS required but configured provider as none")
	} else {
		// PILOT_CERT_PROVIDER - default is istiod
		// This is the default - a mounted config map on K8S
		rootCAPath = path.Join(CitadelCACertPath, constants.CACertNamespaceConfigMapDataName)
	}

	// Additional checks for root CA cert existence. Fail early, instead of obscure envoy errors
	if fileExists(rootCAPath) {
		return rootCAPath, nil
	}

	return "", fmt.Errorf("root CA file for XDS does not exist %s", rootCAPath)
}

func fileExists(path string) bool {
	if fi, err := os.Stat(path); err == nil && fi.Mode().IsRegular() {
		return true
	}
	return false
}

// Find the root CA to use when connecting to the CA (Istiod or external).
func (a *Agent) FindRootCAForCA() (string, error) {
	var rootCAPath string

	if a.cfg.CARootCerts == security.SystemRootCerts {
		return "", nil
	} else if a.cfg.CARootCerts != "" {
		rootCAPath = a.cfg.CARootCerts
	} else if a.secOpts.PilotCertProvider == constants.CertProviderKubernetes {
		// Using K8S - this is likely incorrect, may work by accident.
		// API is GA.
		rootCAPath = k8sCAPath // ./var/run/secrets/kubernetes.io/serviceaccount/ca.crt
	} else if a.secOpts.PilotCertProvider == constants.CertProviderCustom {
		rootCAPath = security.DefaultRootCertFilePath // ./etc/certs/root-cert.pem
	} else if a.secOpts.ProvCert != "" {
		// This was never completely correct - PROV_CERT are only intended for auth with CA_ADDR,
		// and should not be involved in determining the root CA.
		// For VMs, the root cert file used to auth may be populated afterwards.
		// Thus, return directly here and skip checking for existence.
		return a.secOpts.ProvCert + "/root-cert.pem", nil
	} else if a.secOpts.PilotCertProvider == constants.CertProviderNone {
		return "", fmt.Errorf("root CA file for CA required but configured provider as none")
	} else {
		// This is the default - a mounted config map on K8S
		rootCAPath = path.Join(CitadelCACertPath, constants.CACertNamespaceConfigMapDataName)
		// or: "./var/run/secrets/istio/root-cert.pem"
	}

	// Additional checks for root CA cert existence.
	if fileExists(rootCAPath) {
		return rootCAPath, nil
	}

	return "", fmt.Errorf("root CA file for CA does not exist %s", rootCAPath)
}

// newSecretManager creates the SecretManager for workload secrets
func (a *Agent) newSecretManager() (*cache.SecretManagerClient, error) {
	// If proxy is using file mounted certs, we do not have to connect to CA.
	if a.secOpts.FileMountedCerts {
		log.Info("Workload is using file mounted certificates. Skipping connecting to CA")
		return cache.NewSecretManagerClient(nil, a.secOpts)
	}

	log.Infof("CA Endpoint %s, provider %s", a.secOpts.CAEndpoint, a.secOpts.CAProviderName)

	// TODO: this should all be packaged in a plugin, possibly with optional compilation.
	if a.secOpts.CAProviderName == security.GoogleCAProvider {
		// Use a plugin to an external CA - this has direct support for the K8S JWT token
		// This is only used if the proper env variables are injected - otherwise the existing Citadel or Istiod will be
		// used.
		caClient, err := gca.NewGoogleCAClient(a.secOpts.CAEndpoint, true, caclient.NewCATokenProvider(a.secOpts))
		if err != nil {
			return nil, err
		}
		return cache.NewSecretManagerClient(caClient, a.secOpts)
	}

	// Using citadel CA
	var rootCert []byte
	var err error
	// Special case: if Istiod runs on a secure network, on the default port, don't use TLS
	// TODO: may add extra cases or explicit settings - but this is a rare use cases, mostly debugging
	tls := true
	if strings.HasSuffix(a.secOpts.CAEndpoint, ":15010") {
		tls = false
		log.Warn("Debug mode or IP-secure network")
	}
	if tls {
		caCertFile, err := a.FindRootCAForCA()
		if err != nil {
			return nil, fmt.Errorf("failed to find root CA cert for CA: %v", err)
		}

		if caCertFile == "" {
			log.Infof("Using CA %s cert with system certs", a.secOpts.CAEndpoint)
		} else if rootCert, err = ioutil.ReadFile(caCertFile); err != nil {
			log.Fatalf("invalid config - %s missing a root certificate %s", a.secOpts.CAEndpoint, caCertFile)
		} else {
			log.Infof("Using CA %s cert with certs: %s", a.secOpts.CAEndpoint, caCertFile)
		}
	}

	// Will use TLS unless the reserved 15010 port is used ( istiod on an ipsec/secure VPC)
	// rootCert may be nil - in which case the system roots are used, and the CA is expected to have public key
	// Otherwise assume the injection has mounted /etc/certs/root-cert.pem
	caClient, err := citadel.NewCitadelClient(a.secOpts, tls, rootCert)
	if err != nil {
		return nil, err
	}

	return cache.NewSecretManagerClient(caClient, a.secOpts)
}<|MERGE_RESOLUTION|>--- conflicted
+++ resolved
@@ -262,23 +262,12 @@
 		// Simulate an xDS request for a bootstrap
 		a.wg.Add(1)
 		go func() {
-<<<<<<< HEAD
+			defer a.wg.Done()
 			// Envoy uses the following algorithm: min 500ms, max 30s, factor 2, jitter [0, backoff).
 			// Here, we use the following constants: min 500ms, max 60s, factor 1.5, jitter [.5 * backoff, 1.5 * backoff].
 			policy := backoff.NewExponentialBackOff()
 			policy.MaxElapsedTime = 0
-			request := &bootstrapDiscoveryRequest{
-				node:        node,
-				envoyWaitCh: a.envoyWaitCh,
-				envoyUpdate: envoyProxy.UpdateConfig,
-			}
-=======
-			defer a.wg.Done()
-
-			// wait indefinitely and keep retrying with jittered exponential backoff
-			backoff := 500
-			max := 30000
->>>>>>> ddf46bd3
+
 			for {
 				// handleStream hands on to request after exit, so create a fresh one instead.
 				request := &bootstrapDiscoveryRequest{
@@ -290,25 +279,13 @@
 				if request.received {
 					break
 				}
-<<<<<<< HEAD
-				request.sent = false
 				delay := policy.NextBackOff()
-				log.Infof("retrying bootstrap discovery request with backoff: %v", delay)
-				time.Sleep(delay)
-=======
-				delay := time.Duration(rand.Int()%backoff) * time.Millisecond
 				log.Infof("retrying bootstrap discovery request with backoff: %v", delay)
 				select {
 				case <-ctx.Done():
 					break
 				case <-time.After(delay):
 				}
-				if backoff < max/2 {
-					backoff *= 2
-				} else {
-					backoff = max
-				}
->>>>>>> ddf46bd3
 			}
 		}()
 	} else {
