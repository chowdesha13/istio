--- conflicted
+++ resolved
@@ -31,14 +31,10 @@
 	listener "github.com/envoyproxy/go-control-plane/envoy/config/listener/v3"
 	route "github.com/envoyproxy/go-control-plane/envoy/config/route/v3"
 
-<<<<<<< HEAD
 	"istio.io/istio/pilot/pkg/networking/util"
-	"istio.io/istio/pilot/pkg/proxy/envoy/xds"
 	v2 "istio.io/istio/pilot/pkg/proxy/envoy/xds/v2"
 	v3 "istio.io/istio/pilot/pkg/proxy/envoy/xds/v3"
-=======
 	"istio.io/istio/pkg/config/schema/resource"
->>>>>>> 006c41a3
 
 	xdsapi "github.com/envoyproxy/go-control-plane/envoy/api/v2"
 	core "github.com/envoyproxy/go-control-plane/envoy/api/v2/core"
@@ -51,10 +47,6 @@
 	"google.golang.org/grpc"
 	"google.golang.org/grpc/credentials"
 
-	"istio.io/istio/pilot/pkg/networking/util"
-	v2 "istio.io/istio/pilot/pkg/proxy/envoy/v2"
-	v3 "istio.io/istio/pilot/pkg/proxy/envoy/v3"
-
 	mcp "istio.io/api/mcp/v1alpha1"
 	"istio.io/api/mesh/v1alpha1"
 	"istio.io/pkg/log"
@@ -153,12 +145,6 @@
 	// Retrieved configurations can be stored using the common istio model interface.
 	Store model.IstioConfigStore
 
-<<<<<<< HEAD
-	// Retrieved endpoints can be stored in the memory registry. This is used for CDS and EDS responses.
-	Registry *xds.MemServiceDiscovery
-
-=======
->>>>>>> 006c41a3
 	// LocalCacheDir is set to a base name used to save fetched resources.
 	// If set, each update will be saved.
 	// TODO: also load at startup - so we can support warm up in init-container, and survive
