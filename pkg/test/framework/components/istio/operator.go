// Copyright Istio Authors
//
// Licensed under the Apache License, Version 2.0 (the "License");
// you may not use this file except in compliance with the License.
// You may obtain a copy of the License at
//
//     http://www.apache.org/licenses/LICENSE-2.0
//
// Unless required by applicable law or agreed to in writing, software
// distributed under the License is distributed on an "AS IS" BASIS,
// WITHOUT WARRANTIES OR CONDITIONS OF ANY KIND, either express or implied.
// See the License for the specific language governing permissions and
// limitations under the License.

package istio

import (
	"context"
	"fmt"
	"io"
	"io/ioutil"
	"net"
	"os"
	"path"
	"path/filepath"
	"regexp"
	"sync"
	"time"

	"gopkg.in/yaml.v2"

	"github.com/hashicorp/go-multierror"

	kubeApiMeta "k8s.io/apimachinery/pkg/apis/meta/v1"

	meshAPI "istio.io/api/mesh/v1alpha1"
	pkgAPI "istio.io/istio/operator/pkg/apis/istio/v1alpha1"

	"istio.io/istio/pilot/pkg/leaderelection"
	"istio.io/istio/pkg/test/cert/ca"
	"istio.io/istio/pkg/test/env"
	"istio.io/istio/pkg/test/framework/components/environment/kube"
	"istio.io/istio/pkg/test/framework/components/istioctl"
	"istio.io/istio/pkg/test/framework/image"
	"istio.io/istio/pkg/test/framework/resource"
	kube2 "istio.io/istio/pkg/test/kube"
	"istio.io/istio/pkg/test/scopes"
	"istio.io/istio/pkg/test/util/retry"
	"istio.io/istio/pkg/test/util/yml"
	"istio.io/istio/pkg/util/protomarshal"
)

// TODO: dynamically generate meshID to support multi-tenancy tests
const meshID = "testmesh0"

type operatorComponent struct {
	id          resource.ID
	settings    Config
	ctx         resource.Context
	environment *kube.Environment

	mu sync.Mutex
	// installManifest includes the yamls use to install Istio. These can be deleted on cleanup
	// The key is the cluster name
	installManifest map[string]string
}

var _ io.Closer = &operatorComponent{}
var _ Instance = &operatorComponent{}
var _ resource.Dumper = &operatorComponent{}

// ID implements resource.Instance
func (i *operatorComponent) ID() resource.ID {
	return i.id
}

func (i *operatorComponent) Settings() Config {
	return i.settings
}

// When we cleanup, we should not delete CRDs. This will filter out all the crds
func removeCRDs(istioYaml string) string {
	allParts := yml.SplitString(istioYaml)
	nonCrds := make([]string, 0, len(allParts))

	// Make the regular expression multi-line and anchor to the beginning of the line.
	r := regexp.MustCompile(`(?m)^kind: CustomResourceDefinition$`)

	for _, p := range allParts {
		if r.Match([]byte(p)) {
			continue
		}
		nonCrds = append(nonCrds, p)
	}

	return yml.JoinString(nonCrds...)
}

var leaderElectionConfigMaps = []string{
	leaderelection.IngressController,
	leaderelection.NamespaceController,
	leaderelection.ValidationController,
}

func (i *operatorComponent) Close() (err error) {
	scopes.Framework.Infof("=== BEGIN: Cleanup Istio [Suite=%s] ===", i.ctx.Settings().TestID)
	defer scopes.Framework.Infof("=== DONE: Cleanup Istio [Suite=%s] ===", i.ctx.Settings().TestID)
	if i.settings.DeployIstio {
		for _, cluster := range i.environment.KubeClusters {
			if e := cluster.DeleteContents("", removeCRDs(i.installManifest[cluster.Name()])); e != nil {
				err = multierror.Append(err, e)
			}
			// Clean up dynamic leader election locks. This allows new test suites to become the leader without waiting 30s
			for _, cm := range leaderElectionConfigMaps {
				if e := cluster.CoreV1().ConfigMaps(i.settings.SystemNamespace).Delete(context.TODO(), cm,
					kubeApiMeta.DeleteOptions{}); e != nil {
					err = multierror.Append(err, e)
				}
			}
			if i.environment.IsMulticluster() {
				if e := cluster.DeleteNamespace(i.settings.SystemNamespace); e != nil {
					err = multierror.Append(err, e)
				}
				if e := cluster.WaitForNamespaceDeletion(i.settings.SystemNamespace, retry.Timeout(time.Minute)); e != nil {
					err = multierror.Append(err, e)
				}
			}
		}
	}
	return
}

func (i *operatorComponent) Dump() {
	scopes.Framework.Errorf("=== Dumping Istio Deployment State...")

	for _, cluster := range i.environment.KubeClusters {
		d, err := i.ctx.CreateTmpDirectory(fmt.Sprintf("istio-state-%s", cluster.Name()))
		if err != nil {
			scopes.Framework.Errorf("Unable to create directory for dumping Istio contents: %v", err)
			return
		}
		kube2.DumpPods(cluster, d, i.settings.SystemNamespace)
	}
}

func (i *operatorComponent) saveInstallManifest(name string, out string) {
	i.mu.Lock()
	defer i.mu.Unlock()
	i.installManifest[name] = out
}

func deploy(ctx resource.Context, env *kube.Environment, cfg Config) (Instance, error) {
	scopes.Framework.Infof("=== Istio Component Config ===")
	scopes.Framework.Infof("\n%s", cfg.String())
	scopes.Framework.Infof("================================")

	i := &operatorComponent{
		environment:     env,
		settings:        cfg,
		ctx:             ctx,
		installManifest: map[string]string{},
	}
	i.id = ctx.TrackResource(i)

	if !cfg.DeployIstio {
		scopes.Framework.Info("skipping deployment as specified in the config")
		return i, nil
	}

	// Top-level work dir for Istio deployment.
	workDir, err := ctx.CreateTmpDirectory("istio-deployment")
	if err != nil {
		return nil, err
	}

	// For multicluster, create and push the CA certs to all clusters to establish a shared root of trust.
	if env.IsMulticluster() {
		if err := deployCACerts(workDir, env, cfg); err != nil {
			return nil, err
		}
	}

	// Generate the istioctl config file
	iopFile := filepath.Join(workDir, "iop.yaml")
	if err := initIOPFile(cfg, env, iopFile, cfg.ControlPlaneValues); err != nil {
		return nil, err
	}

	remoteIopFile := iopFile
	if cfg.RemoteClusterValues != "" {
		remoteIopFile = filepath.Join(workDir, "remote.yaml")
		if err := initIOPFile(cfg, env, remoteIopFile, cfg.RemoteClusterValues); err != nil {
			return nil, err
		}
	}

	// Deploy the Istio control plane(s)
	errG := multierror.Group{}
	for _, cluster := range env.KubeClusters {
		if env.IsControlPlaneCluster(cluster) {
			cluster := cluster
			errG.Go(func() error {
				if err := deployControlPlane(i, cfg, cluster, iopFile); err != nil {
					return fmt.Errorf("failed deploying control plane to cluster %d: %v", cluster.Index(), err)
				}
				return nil
			})
		}
	}
<<<<<<< HEAD

	// patch istiod deployment with ISTIOD_CUSTOM_HOST
	if env.Settings().CentralIstiod {
		for _, cluster := range env.KubeClusters {
			if env.IsControlPlaneCluster(cluster) {
				if err := patchIstiodCustomHost(cfg, cluster); err != nil {
					return nil, err
				}
			}
		}
=======
	if errs := errG.Wait(); errs != nil {
		return nil, fmt.Errorf("%d errors occurred deploying control plane clusters: %v", errs.Len(), errs.ErrorOrNil())
>>>>>>> 46615e09
	}

	// Wait for all of the control planes to be started before deploying remote clusters
	for _, cluster := range env.KubeClusters {
		if env.IsControlPlaneCluster(cluster) {
			if err := waitForControlPlane(i, cluster, cfg); err != nil {
				return nil, err
			}
		}
	}

	// Deploy Istio to remote clusters
	errG = multierror.Group{}
	for _, cluster := range env.KubeClusters {
		if !env.IsControlPlaneCluster(cluster) {
			cluster := cluster
			errG.Go(func() error {
				if err := deployControlPlane(i, cfg, cluster, remoteIopFile); err != nil {
					return fmt.Errorf("failed deploying control plane to cluster %d: %v", cluster.Index(), err)
				}
				return nil
			})
		}
	}
	if errs := errG.Wait(); errs != nil {
		return nil, fmt.Errorf("%d errors occurred deploying remote clusters: %v", errs.Len(), errs.ErrorOrNil())
	}

	if env.IsMulticluster() {
		// For multicluster, configure direct access so each control plane can get endpoints from all
		// API servers.
		if err := configureDirectAPIServerAccess(ctx, env, cfg); err != nil {
			return nil, err
		}
	}

	if env.IsMultinetwork() {
		// enable cross network traffic
		for _, cluster := range env.KubeClusters {
			if err := createCrossNetworkGateway(cluster, cfg); err != nil {
				return nil, err
			}
		}
	}

	// Wait for all of the control planes to be started.
	for _, cluster := range env.KubeClusters {
		// TODO in centralIstiod case, webhook is only installed in control plane cluster
		if !env.IsControlPlaneCluster(cluster) && env.Settings().CentralIstiod {
			continue
		}
		if err := waitForControlPlane(i, cluster, cfg); err != nil {
			return nil, err
		}
	}

	return i, nil
}

<<<<<<< HEAD
func patchIstiodCustomHost(cfg Config, cluster kube.Cluster) error {
	var remoteIstiodAddress net.TCPAddr
	if err := retry.UntilSuccess(func() error {
		var err error
		remoteIstiodAddress, err = GetRemoteDiscoveryAddress(cfg.SystemNamespace, cluster, false)
		return err
	}, retry.Timeout(1*time.Minute)); err != nil {
		return fmt.Errorf("failed getting the istiod address for cluster %d: %v", cluster.Index(), err)
	}

	if err := cluster.Accessor.PatchDeployment(cfg.ConfigNamespace, "istiod", fmt.Sprintf(`
apiVersion: apps/v1
kind: Deployment
spec:
  template:
    spec:
      containers:
      - name: discovery
        env:
        - name: ISTIOD_CUSTOM_HOST
          value: %s
`, remoteIstiodAddress.IP.String())); err != nil {
		return fmt.Errorf("failed to patch istiod with ISTIOD_CUSTOM_HOST: %v", err)
	}
	return nil
}

func initIOPFile(cfg Config, env *kube.Environment, iopFile string, values string) error {
	operatorYaml := cfg.IstioOperatorConfigYAML(values)
=======
func initIOPFile(cfg Config, env *kube.Environment, iopFile string, valuesYaml string) error {
	operatorYaml := cfg.IstioOperatorConfigYAML(valuesYaml)

	operatorCfg := &pkgAPI.IstioOperator{}
	if err := protomarshal.ApplyYAML(operatorYaml, operatorCfg); err != nil {
		return fmt.Errorf("failed to unmsarshal base iop: %v", err)
	}
	var values = &pkgAPI.Values{}
	if operatorCfg.Spec.Values != nil {
		valuesYml, err := yaml.Marshal(operatorCfg.Spec.Values)
		if err != nil {
			return fmt.Errorf("failed to marshal base values: %v", err)
		}
		if err := protomarshal.ApplyYAML(string(valuesYml), values); err != nil {
			return fmt.Errorf("failed to unmsarshal base values: %v", err)
		}
	}

>>>>>>> 46615e09
	if env.IsMultinetwork() {
		if values.Global == nil {
			values.Global = &pkgAPI.GlobalConfig{}
		}
		if values.Global.MeshNetworks == nil {
			meshNetworks, err := protomarshal.ToJSONMap(meshNetworkSettings(cfg, env))
			if err != nil {
				return fmt.Errorf("failed to convert meshNetworks: %v", err)
			}
			values.Global.MeshNetworks = meshNetworks["networks"].(map[string]interface{})
		}
	}

	valuesMap, err := protomarshal.ToJSONMap(values)
	if err != nil {
		return fmt.Errorf("failed to convert values to json map: %v", err)
	}
	operatorCfg.Spec.Values = valuesMap

	// marshaling entire operatorCfg causes panic because of *time.Time in ObjectMeta
	out, err := protomarshal.ToYAML(operatorCfg.Spec)
	if err != nil {
		return fmt.Errorf("failed marshaling iop spec: %v", err)
	}

	out = fmt.Sprintf(`
apiVersion: install.istio.io/v1alpha1
kind: IstioOperator
spec:
%s`, Indent(out, "  "))

	if err := ioutil.WriteFile(iopFile, []byte(out), os.ModePerm); err != nil {
		return fmt.Errorf("failed to write iop: %v", err)
	}

	return nil
}

func createCrossNetworkGateway(cluster kube.Cluster, cfg Config) error {
	scopes.Framework.Infof("Setting up cross-network-gateway in cluster: %s namespace: %s", cluster.Name(), cfg.SystemNamespace)
	_, err := cluster.ApplyContents(cfg.SystemNamespace, fmt.Sprintf(`
apiVersion: networking.istio.io/v1alpha3
kind: Gateway
metadata:
  name: cross-network-gateway
  namespace: %s
spec:
  selector:
    istio: ingressgateway
  servers:
  - port:
      number: 443
      name: tls
      protocol: TLS
    tls:
      mode: AUTO_PASSTHROUGH
    hosts:
    - "*.local"
`, cfg.SystemNamespace))
	return err
}

func deployControlPlane(c *operatorComponent, cfg Config, cluster kube.Cluster, iopFile string) (err error) {
	// Create an istioctl to configure this cluster.
	istioCtl, err := istioctl.New(c.ctx, istioctl.Config{
		Cluster: cluster,
	})
	if err != nil {
		return err
	}

	s, err := image.SettingsFromCommandLine()
	if err != nil {
		return err
	}
	defaultsIOPFile := cfg.IOPFile
	if !path.IsAbs(defaultsIOPFile) {
		defaultsIOPFile = filepath.Join(env.IstioSrc, defaultsIOPFile)
	}

	installSettings := []string{
		"-f", defaultsIOPFile,
		"-f", iopFile,
		"--set", "values.global.imagePullPolicy=" + s.PullPolicy,
		"--charts", filepath.Join(env.IstioSrc, "manifests"),
	}
	// Include all user-specified values.
	for k, v := range cfg.Values {
		installSettings = append(installSettings, "--set", fmt.Sprintf("values.%s=%s", k, v))
	}

	if c.environment.IsMulticluster() {
		// Set the clusterName for the local cluster.
		// This MUST match the clusterName in the remote secret for this cluster.
		installSettings = append(installSettings, "--set", "values.global.multiCluster.clusterName="+cluster.Name())

		if networkName := cluster.NetworkName(); networkName != "" {
			installSettings = append(installSettings, "--set", "values.global.meshID="+meshID,
				"--set", "values.global.network="+networkName)
		}

		if c.environment.IsControlPlaneCluster(cluster) {
			// Expose Istiod through ingress to allow remote clusters to connect
			installSettings = append(installSettings, "--set", "values.global.meshExpansion.enabled=true")
			if c.environment.Settings().CentralIstiod {
				installSettings = append(installSettings, "--set", "values.global.centralIstiod=true",
					"--set", "values.global.caAddress="+"istiod.istio-system.svc:15012",
					"-f", filepath.Join(env.IstioSrc, "tests/integration/multicluster/centralistio/testdata/iop-central-istiod.yaml"))
			}
		} else {
			installSettings = append(installSettings, "--set", "profile=remote")
			controlPlaneCluster, err := c.environment.GetControlPlaneCluster(cluster)
			if err != nil {
				return fmt.Errorf("failed getting control plane cluster for cluster %d: %v", cluster.Index(), err)
			}
			var remoteIstiodAddress net.TCPAddr
			if err := retry.UntilSuccess(func() error {
				var err error
				remoteIstiodAddress, err = GetRemoteDiscoveryAddress(cfg.SystemNamespace, controlPlaneCluster.(kube.Cluster), false)
				return err
			}, retry.Timeout(1*time.Minute)); err != nil {
				return fmt.Errorf("failed getting the istiod address for cluster %d: %v", controlPlaneCluster.Index(), err)
			}
			installSettings = append(installSettings,
				"--set", "values.global.remotePilotAddress="+remoteIstiodAddress.IP.String(),
				// Use the local Istiod for CA
				"--set", "values.global.caAddress="+"istiod.istio-system.svc:15012")

			if c.environment.Settings().CentralIstiod {
				installSettings = append(installSettings, "--set", "values.global.centralIstiod=true",
					"--set", fmt.Sprintf("values.istiodRemote.injectionURL=https://%s:%d/inject", remoteIstiodAddress.IP.String(), 15017),
					"--set", fmt.Sprintf("values.base.validationURL=https://%s:%d/validate", remoteIstiodAddress.IP.String(), 15017))

				// base must be installed first in order to create istio-reader-service-account, otherwise create-remote-secret command will fail
				baseSettings := make([]string, len(installSettings))
				_ = copy(baseSettings, installSettings)
				baseSettings = append(baseSettings,
					"-f", filepath.Join(env.IstioSrc, "tests/integration/multicluster/centralistio/testdata/iop-remote-base.yaml"))
				if err := applyManifest(c, baseSettings, istioCtl, cluster.Name()); err != nil {
					return fmt.Errorf("failed to deploy centralIstiod base for cluster %v: %v", cluster.Name(), err)
				}
				// remote ingress gateway will not start unless the create-remote-secret command has run and created the istiod-ca-cert configmap
				if err := configureDirectAPIServerAccess(c.ctx, c.environment, cfg); err != nil {
					return fmt.Errorf("failed to create-remote-secret: %v", err)
				}

				installSettings = append(installSettings,
					"-f", filepath.Join(env.IstioSrc, "tests/integration/multicluster/centralistio/testdata/iop-remote.yaml"))
			}
		}
	}

	return applyManifest(c, installSettings, istioCtl, cluster.Name())
}

func applyManifest(c *operatorComponent, installSettings []string, istioCtl istioctl.Instance, clusterName string) error {
	// Save the manifest generate output so we can later cleanup
	genCmd := []string{"manifest", "generate"}
	genCmd = append(genCmd, installSettings...)
	out, _, err := istioCtl.Invoke(genCmd)
	if err != nil {
		return err
	}
<<<<<<< HEAD
	c.installManifest[clusterName] = out
=======
	c.saveInstallManifest(cluster.Name(), out)
>>>>>>> 46615e09

	// Actually run the manifest apply command
	cmd := []string{
		"manifest", "apply",
		"--skip-confirmation",
	}
	cmd = append(cmd, installSettings...)
	scopes.Framework.Infof("Running istio control plane on cluster %s %v", clusterName, cmd)
	if _, _, err := istioCtl.Invoke(cmd); err != nil {
		return fmt.Errorf("manifest apply failed: %v", err)
	}
	return nil
}

// meshNetworkSettings builds the values for meshNetworks with an endpoint in each network per-cluster.
// Assumes that the registry service is always istio-ingressgateway.
func meshNetworkSettings(cfg Config, environment *kube.Environment) *meshAPI.MeshNetworks {
	meshNetworks := meshAPI.MeshNetworks{Networks: make(map[string]*meshAPI.Network)}
	defaultGateways := []*meshAPI.Network_IstioNetworkGateway{{
		Gw: &meshAPI.Network_IstioNetworkGateway_RegistryServiceName{
			RegistryServiceName: "istio-ingressgateway." + cfg.IngressNamespace + ".svc.cluster.local",
		},
		Port: 443,
	}}

	for networkName, clusters := range environment.ClustersByNetwork() {
		network := &meshAPI.Network{
			Endpoints: make([]*meshAPI.Network_NetworkEndpoints, len(clusters)),
			Gateways:  defaultGateways,
		}
		for i, cluster := range clusters {
			network.Endpoints[i] = &meshAPI.Network_NetworkEndpoints{
				Ne: &meshAPI.Network_NetworkEndpoints_FromRegistry{
					FromRegistry: cluster.Name(),
				},
			}
		}
		meshNetworks.Networks[networkName] = network
	}

	return &meshNetworks
}

func waitForControlPlane(dumper resource.Dumper, cluster kube.Cluster, cfg Config) error {
	if !cfg.SkipWaitForValidationWebhook {
		// Wait for webhook to come online. The only reliable way to do that is to see if we can submit invalid config.
		if err := waitForValidationWebhook(cluster.Accessor, cfg); err != nil {
			dumper.Dump()
			return err
		}
	}
	return nil
}

func configureDirectAPIServerAccess(ctx resource.Context, env *kube.Environment, cfg Config) error {
	// Configure direct access for each control plane to each APIServer. This allows each control plane to
	// automatically discover endpoints in remote clusters.
	for _, cluster := range env.KubeClusters {
		// Create a secret.
		secret, err := createRemoteSecret(ctx, cluster)
		if err != nil {
			return fmt.Errorf("failed creating remote secret for cluster %s: %v", cluster.Name(), err)
		}

		// Copy this secret to all control plane clusters.
		for _, remote := range env.ControlPlaneClusters() {
			if cluster.Index() != remote.Index() {
				if _, err := remote.ApplyContents(cfg.SystemNamespace, secret); err != nil {
					return fmt.Errorf("failed applying remote secret to cluster %s: %v", remote.Name(), err)
				}
			}
		}
	}
	return nil
}

func createRemoteSecret(ctx resource.Context, cluster kube.Cluster) (string, error) {
	istioCtl, err := istioctl.New(ctx, istioctl.Config{
		Cluster: cluster,
	})
	if err != nil {
		return "", err
	}
	cmd := []string{
		"x", "create-remote-secret",
		"--name", cluster.Name(),
		"--namespace", "istio-system",
	}

	scopes.Framework.Infof("Creating remote secret for cluster cluster %d %v", cluster.Index(), cmd)
	out, _, err := istioCtl.Invoke(cmd)
	if err != nil {
		return "", fmt.Errorf("create remote secret failed for cluster %d: %v", cluster.Index(), err)
	}
	return out, nil
}

func deployCACerts(workDir string, env *kube.Environment, cfg Config) error {
	certsDir := filepath.Join(workDir, "cacerts")
	if err := os.Mkdir(certsDir, 0700); err != nil {
		return err
	}

	root, err := ca.NewRoot(certsDir)
	if err != nil {
		return fmt.Errorf("failed creating the root CA: %v", err)
	}

	for _, cluster := range env.KubeClusters {
		// Create a subdir for the cluster certs.
		clusterDir := filepath.Join(certsDir, cluster.Name())
		if err := os.Mkdir(clusterDir, 0700); err != nil {
			return err
		}

		// Create the new extensions config for the CA
		caConfig, err := ca.NewIstioConfig(cfg.SystemNamespace)
		if err != nil {
			return err
		}

		// Create the certs for the cluster.
		clusterCA, err := ca.NewIntermediate(clusterDir, caConfig, root)
		if err != nil {
			return fmt.Errorf("failed creating intermediate CA for cluster %s: %v", cluster.Name(), err)
		}

		// Create the CA secret for this cluster. Istio will use these certs for its CA rather
		// than its autogenerated self-signed root.
		secret, err := clusterCA.NewIstioCASecret()
		if err != nil {
			return fmt.Errorf("failed creating intermediate CA secret for cluster %s: %v", cluster.Name(), err)
		}

		// Create the system namespace.
		if err := cluster.CreateNamespaceWithLabels(cfg.SystemNamespace, "", nil); err != nil {
			scopes.Framework.Infof("failed creating namespace %s on cluster %s. This can happen when deploying "+
				"multiple control planes. Error: %v", cfg.SystemNamespace, cluster.Name(), err)
		}

		// Create the secret for the cacerts.
		if _, err := cluster.CoreV1().Secrets(cfg.SystemNamespace).Create(context.TODO(), secret,
			kubeApiMeta.CreateOptions{}); err != nil {
			scopes.Framework.Infof("failed to create CA secrets on cluster %s. This can happen when deploying "+
				"multiple control planes. Error: %v", cluster.Name(), err)
		}
	}
	return nil
}<|MERGE_RESOLUTION|>--- conflicted
+++ resolved
@@ -207,7 +207,6 @@
 			})
 		}
 	}
-<<<<<<< HEAD
 
 	// patch istiod deployment with ISTIOD_CUSTOM_HOST
 	if env.Settings().CentralIstiod {
@@ -218,10 +217,10 @@
 				}
 			}
 		}
-=======
+	}
+
 	if errs := errG.Wait(); errs != nil {
 		return nil, fmt.Errorf("%d errors occurred deploying control plane clusters: %v", errs.Len(), errs.ErrorOrNil())
->>>>>>> 46615e09
 	}
 
 	// Wait for all of the control planes to be started before deploying remote clusters
@@ -281,7 +280,6 @@
 	return i, nil
 }
 
-<<<<<<< HEAD
 func patchIstiodCustomHost(cfg Config, cluster kube.Cluster) error {
 	var remoteIstiodAddress net.TCPAddr
 	if err := retry.UntilSuccess(func() error {
@@ -309,9 +307,6 @@
 	return nil
 }
 
-func initIOPFile(cfg Config, env *kube.Environment, iopFile string, values string) error {
-	operatorYaml := cfg.IstioOperatorConfigYAML(values)
-=======
 func initIOPFile(cfg Config, env *kube.Environment, iopFile string, valuesYaml string) error {
 	operatorYaml := cfg.IstioOperatorConfigYAML(valuesYaml)
 
@@ -330,7 +325,6 @@
 		}
 	}
 
->>>>>>> 46615e09
 	if env.IsMultinetwork() {
 		if values.Global == nil {
 			values.Global = &pkgAPI.GlobalConfig{}
@@ -494,11 +488,7 @@
 	if err != nil {
 		return err
 	}
-<<<<<<< HEAD
-	c.installManifest[clusterName] = out
-=======
-	c.saveInstallManifest(cluster.Name(), out)
->>>>>>> 46615e09
+	c.saveInstallManifest(clusterName, out)
 
 	// Actually run the manifest apply command
 	cmd := []string{
