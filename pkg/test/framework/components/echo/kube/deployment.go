// Copyright 2019 Istio Authors
//
// Licensed under the Apache License, Version 2.0 (the "License");
// you may not use this file except in compliance with the License.
// You may obtain a copy of the License at
//
//     http://www.apache.org/licenses/LICENSE-2.0
//
// Unless required by applicable law or agreed to in writing, software
// distributed under the License is distributed on an "AS IS" BASIS,
// WITHOUT WARRANTIES OR CONDITIONS OF ANY KIND, either express or implied.
// See the License for the specific language governing permissions and
// limitations under the License.

package kube

import (
	"fmt"
	"text/template"

	"istio.io/istio/pkg/test/framework/components/echo"
	"istio.io/istio/pkg/test/framework/core/image"
	"istio.io/istio/pkg/test/util/tmpl"
)

const (
	deploymentYAML = `
{{- if .ServiceAccount }}
apiVersion: v1
kind: ServiceAccount
metadata:
  name: {{ .Service }}
---
{{- end }}
apiVersion: v1
kind: Service
metadata:
  name: {{ .Service }}
  labels:
    app: {{ .Service }}
{{- if .ServiceAnnotations }}
  annotations:
{{- range $name, $value := .ServiceAnnotations }}
    {{ $name.Name }}: {{ printf "%q" $value.Value }}
{{- end }}
{{- end }}
spec:
{{- if .Headless }}
  clusterIP: None
{{- end }}
  ports:
{{- range $i, $p := .Ports }}
  - name: {{ $p.Name }}
    port: {{ $p.ServicePort }}
    targetPort: {{ $p.InstancePort }}
{{- end }}
  selector:
    app: {{ .Service }}
---
{{$subsets := .Subsets }}
{{- range $i, $subset := $subsets }}
apiVersion: apps/v1
kind: Deployment
metadata:
  name: {{ $.Service }}-{{ $subset.Version }}
spec:
  replicas: 1
  selector:
    matchLabels:
      app: {{ $.Service }}
      version: {{ $subset.Version }}
{{- if ne $.Locality "" }}
      istio-locality: {{ $.Locality }}
{{- end }}
  template:
    metadata:
      labels:
        app: {{ $.Service }}
        version: {{ $subset.Version }}
{{- if ne $.Locality "" }}
        istio-locality: {{ $.Locality }}
{{- end }}
      annotations:
        foo: bar
{{- range $name, $value := $subset.Annotations }}
        {{ $name.Name }}: {{ printf "%q" $value.Value }}
{{- end }}
{{- if $.IncludeInboundPorts }}
        traffic.sidecar.istio.io/includeInboundPorts: "{{ $.IncludeInboundPorts }}"
{{- end }}
    spec:
{{- if $.ServiceAccount }}
      serviceAccountName: {{ $.Service }}
{{- end }}
      containers:
      - name: app
        image: {{ $.Hub }}/app:{{ $.Tag }}
        imagePullPolicy: {{ $.PullPolicy }}
        securityContext:
          runAsUser: 1
        args:
{{- range $i, $p := $.ContainerPorts }}
{{- if eq .Protocol "GRPC" }}
          - --grpc
{{- else if eq .Protocol "TCP" }}
          - --tcp
{{- else }}
          - --port
{{- end }}
          - "{{ $p.Port }}"
{{- end }}
<<<<<<< HEAD
{{- range $i, $p := .WorkloadOnlyPorts }}
{{- if eq .Protocol "TCP" }}
          - --tcp
{{- else }}
=======
{{- range $i, $p := $.WorkloadOnlyPorts }}
>>>>>>> 28bbd9e3
          - --port
{{- end }}
          - "{{ $p.Port }}"
{{- end }}
          - --version
          - "{{ $subset.Version }}"
        ports:
{{- range $i, $p := $.ContainerPorts }}
        - containerPort: {{ $p.Port }} 
{{- if eq .Port 3333 }}
          name: tcp-health-port
{{- end }}
{{- end }}
        readinessProbe:
          httpGet:
            path: /
            port: 8080
          initialDelaySeconds: 1
          periodSeconds: 2
          failureThreshold: 10
        livenessProbe:
          tcpSocket:
            port: tcp-health-port
          initialDelaySeconds: 10
          periodSeconds: 10
          failureThreshold: 10
---
{{- end}}
apiVersion: v1
kind: Secret
metadata:
  name: sdstokensecret
type: Opaque
stringData:
  sdstoken: "eyJhbGciOiJSUzI1NiIsImtpZCI6IiJ9.eyJpc3MiOiJrdWJlcm5ldGVzL3NlcnZpY2\
VhY2NvdW50Iiwia3ViZXJuZXRlcy5pby9zZXJ2aWNlYWNjb3VudC9uYW1lc3BhY2UiOiJkZWZhdWx0Ii\
wia3ViZXJuZXRlcy5pby9zZXJ2aWNlYWNjb3VudC9zZWNyZXQubmFtZSI6InZhdWx0LWNpdGFkZWwtc2\
EtdG9rZW4tNzR0d3MiLCJrdWJlcm5ldGVzLmlvL3NlcnZpY2VhY2NvdW50L3NlcnZpY2UtYWNjb3VudC\
5uYW1lIjoidmF1bHQtY2l0YWRlbC1zYSIsImt1YmVybmV0ZXMuaW8vc2VydmljZWFjY291bnQvc2Vydm\
ljZS1hY2NvdW50LnVpZCI6IjJhYzAzYmEyLTY5MTUtMTFlOS05NjkwLTQyMDEwYThhMDExNCIsInN1Yi\
I6InN5c3RlbTpzZXJ2aWNlYWNjb3VudDpkZWZhdWx0OnZhdWx0LWNpdGFkZWwtc2EifQ.pZ8SiyNeO0p\
1p8HB9oXvXOAI1XCJZKk2wVHXBsTSzKWxlVD9HrHbAcSbO2dlhFpeCgknt6eZywvhShZJh2F6-iHP_Yo\
UVoCqQmzjPoB3c3JoYFpJo-9jTN1_mNRtZUcNvYl-tDlTmBlaKEvoC5P2WGVUF3AoLsES66u4FG9Wllm\
LV92LG1WNqx_ltkT1tahSy9WiHQgyzPqwtwE72T1jAGdgVIoJy1lfSaLam_bo9rqkRlgSg-au9BAjZiD\
Gtm9tf3lwrcgfbxccdlG4jAsTFa2aNs3dW4NLk7mFnWCJa-iWj-TgFxf9TW-9XPK0g3oYIQ0Id0CIW2S\
iFxKGPAjB-g"
`
)

var (
	deploymentTemplate *template.Template
)

func init() {
	deploymentTemplate = template.New("echo_deployment")
	if _, err := deploymentTemplate.Parse(deploymentYAML); err != nil {
		panic(fmt.Sprintf("unable to parse echo deployment template: %v", err))
	}
}

func generateYAML(cfg echo.Config) (string, error) {
	// Create the parameters for the YAML template.
	settings, err := image.SettingsFromCommandLine()
	if err != nil {
		return "", err
	}
	return generateYAMLWithSettings(cfg, settings)
}

func generateYAMLWithSettings(cfg echo.Config, settings *image.Settings) (string, error) {
	// Convert legacy config to workload oritended.
	if cfg.Subsets == nil {
		cfg.Subsets = []echo.SubsetConfig{
			{
				Version: cfg.Version,
			},
		}
	}

	for i := range cfg.Subsets {
		if cfg.Subsets[i].Version == "" {
			cfg.Subsets[i].Version = "v1"
		}
	}

	params := map[string]interface{}{
		"Hub":                 settings.Hub,
		"Tag":                 settings.Tag,
		"PullPolicy":          settings.PullPolicy,
		"Service":             cfg.Service,
		"Version":             cfg.Version,
		"Headless":            cfg.Headless,
		"Locality":            cfg.Locality,
		"ServiceAccount":      cfg.ServiceAccount,
		"Ports":               cfg.Ports,
		"WorkloadOnlyPorts":   cfg.WorkloadOnlyPorts,
		"ContainerPorts":      getContainerPorts(cfg.Ports),
		"ServiceAnnotations":  cfg.ServiceAnnotations,
		"IncludeInboundPorts": cfg.IncludeInboundPorts,
		"Subsets":             cfg.Subsets,
	}

	// Generate the YAML content.
	return tmpl.Execute(deploymentTemplate, params)
}<|MERGE_RESOLUTION|>--- conflicted
+++ resolved
@@ -109,14 +109,10 @@
 {{- end }}
           - "{{ $p.Port }}"
 {{- end }}
-<<<<<<< HEAD
 {{- range $i, $p := .WorkloadOnlyPorts }}
 {{- if eq .Protocol "TCP" }}
           - --tcp
 {{- else }}
-=======
-{{- range $i, $p := $.WorkloadOnlyPorts }}
->>>>>>> 28bbd9e3
           - --port
 {{- end }}
           - "{{ $p.Port }}"
