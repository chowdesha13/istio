//  Copyright 2018 Istio Authors
//
//  Licensed under the Apache License, Version 2.0 (the "License");
//  you may not use this file except in compliance with the License.
//  You may obtain a copy of the License at
//
//      http://www.apache.org/licenses/LICENSE-2.0
//
//  Unless required by applicable law or agreed to in writing, software
//  distributed under the License is distributed on an "AS IS" BASIS,
//  WITHOUT WARRANTIES OR CONDITIONS OF ANY KIND, either express or implied.
//  See the License for the specific language governing permissions and
//  limitations under the License.

package dependency

const (
	// Apps is a dependency on fake networked apps. This can be used to mimic traffic thru a mesh.
	Apps = Instance("apps")

	// Local environment is required for running the test.
	Local = Instance("local")

	// Kubernetes environment is required for running the test.
	Kubernetes = Instance("kubernetes")

	// GKE dependency
	GKE = Instance("gke")

	// FortioApps is a dependency on fake networked apps. This can be used to mimic traffic thru a mesh.
	FortioApps = Instance("fortioApps")

	// Mixer indicates a dependency on Mixer.
	Mixer = Instance("mixer")

	// MTLS indicates a dependency on MTLS being enabled.
	MTLS = Instance("mtls")

	// Pilot indicates a dependency on Pilot.
	Pilot = Instance("pilot")

	// PolicyBackend indicates a dependency on the mock policy backend.
	PolicyBackend = Instance("policyBackend")

	// APIServer indicates that there is a dependency on having an API Server available.
	// In cluster mode, this is satisfied via existing API Server. In local model, this is satisfied
	// via a minikube installation.
	APIServer = Instance("apiserver")

<<<<<<< HEAD
	// Citadel indicates a dependency on Citadel.
	Citadel = Instance("citadel")
=======
	// BookInfo indicates that BookInfo sample should be deployed.
	BookInfo = Instance("bookInfo")

	// Prometheus indicates that a handle to a deployed Prometheus instance in Kubernetes should be returned.
	Prometheus = Instance("prometheus")

	// Ingress indicates a dependency on the ingress gateway.
	Ingress = Instance("ingress")
>>>>>>> ba9d2c6e
)<|MERGE_RESOLUTION|>--- conflicted
+++ resolved
@@ -47,10 +47,9 @@
 	// via a minikube installation.
 	APIServer = Instance("apiserver")
 
-<<<<<<< HEAD
 	// Citadel indicates a dependency on Citadel.
 	Citadel = Instance("citadel")
-=======
+
 	// BookInfo indicates that BookInfo sample should be deployed.
 	BookInfo = Instance("bookInfo")
 
@@ -59,5 +58,4 @@
 
 	// Ingress indicates a dependency on the ingress gateway.
 	Ingress = Instance("ingress")
->>>>>>> ba9d2c6e
 )