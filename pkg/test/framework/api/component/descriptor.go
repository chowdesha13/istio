//  Copyright 2018 Istio Authors
//
//  Licensed under the Apache License, Version 2.0 (the "License");
//  you may not use this file except in compliance with the License.
//  You may obtain a copy of the License at
//
//      http://www.apache.org/licenses/LICENSE-2.0
//
//  Unless required by applicable law or agreed to in writing, software
//  distributed under the License is distributed on an "AS IS" BASIS,
//  WITHOUT WARRANTIES OR CONDITIONS OF ANY KIND, either express or implied.
//  See the License for the specific language governing permissions and
//  limitations under the License.

package component

import "fmt"

var _ Requirement = &Descriptor{}

<<<<<<< HEAD
// Variant allows an environment to support multiple components with the same ID. For example, an environment might
// support two Widget components: "fake widget" and "real widget".
=======
// Variant supports multiple components with the same ID. For example, a test may use two Widget
// components: "fake widget" and "real widget".
>>>>>>> 911129cc
type Variant string

// NewDescriptor creates a descriptor with the given ID and variant. Variants of a component type
// will override the properties of the default Descriptor for that component type if set. For example
// setting a new Configuration or Requires value will override the default Configuration or Requires
// values. This can be used to create multiple instances of a component type with different
// configuration and requirements.
func NewDescriptor(id ID, variant Variant) *Descriptor {
	return &Descriptor{Key: Key{ID: id, Variant: variant}}
}

// Descriptor describes a component of the testing framework.
type Descriptor struct {
	Key               Key
	IsSystemComponent bool
	Configuration     Configuration
	Requires          []Requirement
}

// GetKey returns the key for this Descriptor, which includes the ID and Variant.
func (d Descriptor) GetKey() Key {
	return d.Key
}

// FriendlyName provides a brief one-liner containing ID and Variant. Useful for error messages.
func (d Descriptor) FriendlyName() string {
	return d.Key.String()
}

func (d Descriptor) String() string {
	result := "Descriptor{\n"

	result += fmt.Sprintf("Key:                %v\n", d.Key)
	result += fmt.Sprintf("IsSystemComponent:  %t\n", d.IsSystemComponent)
	result += fmt.Sprintf("Configuration:      %s\n", d.Configuration)
	result += fmt.Sprintf("Requires:           %v\n", d.Requires)
	result += "}"

	return result
}<|MERGE_RESOLUTION|>--- conflicted
+++ resolved
@@ -18,13 +18,8 @@
 
 var _ Requirement = &Descriptor{}
 
-<<<<<<< HEAD
-// Variant allows an environment to support multiple components with the same ID. For example, an environment might
-// support two Widget components: "fake widget" and "real widget".
-=======
 // Variant supports multiple components with the same ID. For example, a test may use two Widget
 // components: "fake widget" and "real widget".
->>>>>>> 911129cc
 type Variant string
 
 // NewDescriptor creates a descriptor with the given ID and variant. Variants of a component type
