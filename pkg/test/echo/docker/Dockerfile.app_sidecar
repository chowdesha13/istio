ARG BASE_VERSION=latest

FROM docker.io/istio/base:${BASE_VERSION}

# Install the certs.
COPY certs/                           /var/lib/istio/
COPY certs/default/*                  /etc/certs/

# Install the sidecar components
<<<<<<< HEAD
COPY envoy                            /usr/local/bin/envoy
COPY pilot-agent                      /usr/local/bin/pilot-agent
COPY istio-start.sh                   /usr/local/bin/istio-start.sh
COPY istio-iptables                   /usr/local/bin/istio-iptables
COPY istio-clean-iptables             /usr/local/bin/istio-clean-iptables
COPY postinst.sh                      /usr/local/bin/postinst.sh
COPY envoy_bootstrap_v2.json          /var/lib/istio/envoy/envoy_bootstrap_tmpl.json
=======
COPY istio-sidecar.deb  /tmp/istio-sidecar.deb
RUN dpkg -i /tmp/istio-sidecar.deb && rm /tmp/istio-sidecar.deb
>>>>>>> 5bd14abe

# Install the Echo application
COPY echo-start.sh /usr/local/bin/echo-start.sh
COPY client /usr/local/bin/client
COPY server /usr/local/bin/server

ENTRYPOINT ["/usr/local/bin/echo-start.sh"]<|MERGE_RESOLUTION|>--- conflicted
+++ resolved
@@ -7,18 +7,8 @@
 COPY certs/default/*                  /etc/certs/
 
 # Install the sidecar components
-<<<<<<< HEAD
-COPY envoy                            /usr/local/bin/envoy
-COPY pilot-agent                      /usr/local/bin/pilot-agent
-COPY istio-start.sh                   /usr/local/bin/istio-start.sh
-COPY istio-iptables                   /usr/local/bin/istio-iptables
-COPY istio-clean-iptables             /usr/local/bin/istio-clean-iptables
-COPY postinst.sh                      /usr/local/bin/postinst.sh
-COPY envoy_bootstrap_v2.json          /var/lib/istio/envoy/envoy_bootstrap_tmpl.json
-=======
 COPY istio-sidecar.deb  /tmp/istio-sidecar.deb
 RUN dpkg -i /tmp/istio-sidecar.deb && rm /tmp/istio-sidecar.deb
->>>>>>> 5bd14abe
 
 # Install the Echo application
 COPY echo-start.sh /usr/local/bin/echo-start.sh
