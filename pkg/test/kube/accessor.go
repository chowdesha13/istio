//  Copyright 2018 Istio Authors
//
//  Licensed under the Apache License, Version 2.0 (the "License");
//  you may not use this file except in compliance with the License.
//  You may obtain a copy of the License at
//
//      http://www.apache.org/licenses/LICENSE-2.0
//
//  Unless required by applicable law or agreed to in writing, software
//  distributed under the License is distributed on an "AS IS" BASIS,
//  WITHOUT WARRANTIES OR CONDITIONS OF ANY KIND, either express or implied.
//  See the License for the specific language governing permissions and
//  limitations under the License.

package kube

import (
	"fmt"
	"strings"
	"time"

	v12 "k8s.io/api/core/v1"
	"k8s.io/apimachinery/pkg/api/errors"
	"k8s.io/apimachinery/pkg/apis/meta/v1"
	"k8s.io/client-go/kubernetes"
	"k8s.io/client-go/rest"

	"istio.io/istio/pkg/test/framework/scopes"

	"istio.io/istio/pkg/test/util"
)

// Accessor is a helper for accessing Kubernetes programmatically. It bundles some of the high-level
// operations that is frequently used by the test framework.
type Accessor struct {
	set *kubernetes.Clientset
}

// NewAccessor returns a new instance of an accessor.
func NewAccessor(config *rest.Config) (*Accessor, error) {

	set, err := kubernetes.NewForConfig(config)
	if err != nil {
		return nil, err
	}

	return &Accessor{
		set: set,
	}, nil
}

// GetPods returns pods in the given namespace, based on the selectors. If no selectors are given, then
// all pods are returned.
func (a *Accessor) GetPods(namespace string, selectors ...string) ([]v12.Pod, error) {
	s := strings.Join(selectors, ",")
	list, err := a.set.CoreV1().
		Pods(namespace).
		List(v1.ListOptions{LabelSelector: s})

	if err != nil {
		return []v12.Pod{}, err
	}

	return list.Items, nil
}

// FindPodBySelectors returns the first matching pod, given a namespace and a set of selectors.
func (a *Accessor) FindPodBySelectors(namespace string, selectors ...string) (v12.Pod, error) {
	list, err := a.GetPods(namespace, selectors...)
	if err != nil {
		return v12.Pod{}, err
	}

	if len(list) == 0 {
		return v12.Pod{}, fmt.Errorf("no matching pod found for selectors: %v", selectors)
	}

	if len(list) > 1 {
		scopes.Framework.Warnf("More than one pod found matching selectors: %v", selectors)
	}

	return list[0], nil
}

// WaitForPodBySelectors waits for the pod to appear that match the given namespace and selectors.
func (a *Accessor) WaitForPodBySelectors(ns string, selectors ...string) (pod v12.Pod, err error) {
	p, err := util.Retry(util.DefaultRetryTimeout, util.DefaultRetryWait, func() (interface{}, bool, error) {

		s := strings.Join(selectors, ",")

		var list *v12.PodList
		if list, err = a.set.CoreV1().Pods(ns).List(v1.ListOptions{LabelSelector: s}); err != nil {
			return nil, false, err
		}

		if len(list.Items) > 0 {
			if len(list.Items) > 1 {
				scopes.Framework.Warnf("More than one pod found matching selectors: %s", s)
			}
			return &list.Items[0], true, nil
		}

		return nil, false, err
	})

	if p != nil {
		pod = *(p.(*v12.Pod))
	}

	return
}

// WaitUntilPodIsRunning waits until the pod with the name/namespace is in succeeded or in running state.
func (a *Accessor) WaitUntilPodIsRunning(ns string, name string) error {
	_, err := util.Retry(util.DefaultRetryTimeout, util.DefaultRetryWait, func() (interface{}, bool, error) {

		pod, err := a.set.CoreV1().
			Pods(ns).
			Get(name, v1.GetOptions{})

		if err != nil {
			if !errors.IsNotFound(err) {
				return nil, true, err
			}
		}

		switch pod.Status.Phase {
		case v12.PodSucceeded, v12.PodRunning:
			return nil, true, nil
		case v12.PodFailed:
			return nil, true, fmt.Errorf("pod found with selectors have failed:%s/%s", ns, name)
		}

		return nil, false, nil
	})

	return err
}

// WaitUntilPodIsReady waits until the pod with the name/namespace is in ready state.
func (a *Accessor) WaitUntilPodIsReady(ns string, name string) error {
	_, err := util.Retry(util.DefaultRetryTimeout, util.DefaultRetryWait, func() (interface{}, bool, error) {

		pod, err := a.set.CoreV1().
			Pods(ns).
			Get(name, v1.GetOptions{})

		if err != nil {
			if !errors.IsNotFound(err) {
				return nil, true, err
			}
		}

		ready := pod.Status.Phase == v12.PodRunning || pod.Status.Phase == v12.PodSucceeded

		return nil, ready, nil
	})

	return err
}

<<<<<<< HEAD
// WaitUntilDeploymentIsReady waits until the deployment with the name/namespace is in ready state.
func (a *Accessor) WaitUntilDeploymentIsReady(ns string, name string) error {
	_, err := retry(defaultTimeout, defaultRetryWait, func() (interface{}, bool, error) {

		deployment, err := a.set.ExtensionsV1beta1().
			Deployments(ns).
			Get(name, v1.GetOptions{})

		if err != nil {
			if !errors.IsNotFound(err) {
				return nil, true, err
			}
		}

		ready := deployment.Status.ReadyReplicas == deployment.Status.UnavailableReplicas+deployment.Status.AvailableReplicas

		return nil, ready, nil
	})

	return err
}

// WaitUntilDaemonSetIsReady waits until the deployment with the name/namespace is in ready state.
func (a *Accessor) WaitUntilDaemonSetIsReady(ns string, name string) error {
	_, err := retry(defaultTimeout, defaultRetryWait, func() (interface{}, bool, error) {

		daemonSet, err := a.set.ExtensionsV1beta1().
			DaemonSets(ns).
			Get(name, v1.GetOptions{})

		if err != nil {
			if !errors.IsNotFound(err) {
				return nil, true, err
			}
		}

		ready := daemonSet.Status.NumberReady == daemonSet.Status.DesiredNumberScheduled

		return nil, ready, nil
=======
// WaitUntilPodsInNamespaceAreReady waits for pods to be become running/succeeded in a given namespace.
func (a *Accessor) WaitUntilPodsInNamespaceAreReady(ns string, timeLimit time.Duration) error {
	scopes.CI.Infof("Starting wait for pods to be ready in namespace %s", ns)

	_, err := util.Retry(timeLimit, time.Second*10, func() (interface{}, bool, error) {

		list, err := a.set.CoreV1().Pods(ns).List(v1.ListOptions{})
		if err != nil {
			scopes.Framework.Errorf("Error retrieving pods in namespace: %s: %v", ns, err)
			return nil, false, err
		}

		scopes.CI.Infof("  Pods in %q:", ns)
		for i, p := range list.Items {
			ready := p.Status.Phase == v12.PodRunning || p.Status.Phase == v12.PodSucceeded
			scopes.CI.Infof("  [%d] %s:\t %v (%v)", i, p.Name, p.Status.Phase, ready)
		}

		for _, p := range list.Items {
			ready := p.Status.Phase == v12.PodRunning || p.Status.Phase == v12.PodSucceeded
			if !ready {
				return nil, false, nil
			}
		}

		return nil, true, nil
>>>>>>> 9a53553d
	})

	return err
}

// GetService returns the service entry with the given name/namespace.
func (a *Accessor) GetService(ns string, name string) (*v12.Service, error) {
	svc, err := a.set.CoreV1().Services(ns).Get(name, v1.GetOptions{})
	return svc, err
}

// CreateNamespace with the given name. Also adds an "istio-testing" annotation.
func (a *Accessor) CreateNamespace(ns string, istioTestingAnnotation string) error {
	scopes.Framework.Debugf("Creating namespace: %s", ns)
	n := v12.Namespace{
		ObjectMeta: v1.ObjectMeta{
			Name:   ns,
			Labels: map[string]string{},
		},
	}
	if istioTestingAnnotation != "" {
		n.ObjectMeta.Labels["istio-testing"] = istioTestingAnnotation
	}

	_, err := a.set.CoreV1().Namespaces().Create(&n)
	return err
}

// NamespaceExists returns true if the given namespace exists.
func (a *Accessor) NamespaceExists(ns string) bool {
	allNs, err := a.set.CoreV1().Namespaces().List(v1.ListOptions{})
	if err != nil {
		return false
	}
	for _, n := range allNs.Items {
		if n.Name == ns {
			return true
		}
	}
	return false
}

// DeleteNamespace with the given name
func (a *Accessor) DeleteNamespace(ns string) error {
	scopes.Framework.Debugf("Deleting namespace: %s", ns)
	return a.set.CoreV1().Namespaces().Delete(ns, &v1.DeleteOptions{})
}

// WaitForNamespaceDeletion waits until a namespace is deleted.
func (a *Accessor) WaitForNamespaceDeletion(ns string) error {
	_, err := util.Retry(util.DefaultRetryTimeout, util.DefaultRetryWait, func() (interface{}, bool, error) {
		_, err2 := a.set.CoreV1().Namespaces().Get(ns, v1.GetOptions{})
		if err2 == nil {
			return nil, false, nil
		}

		if errors.IsNotFound(err2) {
			return nil, true, nil
		}

		return nil, true, err2
	})

	return err
}<|MERGE_RESOLUTION|>--- conflicted
+++ resolved
@@ -159,10 +159,9 @@
 	return err
 }
 
-<<<<<<< HEAD
 // WaitUntilDeploymentIsReady waits until the deployment with the name/namespace is in ready state.
 func (a *Accessor) WaitUntilDeploymentIsReady(ns string, name string) error {
-	_, err := retry(defaultTimeout, defaultRetryWait, func() (interface{}, bool, error) {
+	_, err := util.Retry(util.DefaultRetryTimeout, util.DefaultRetryWait, func() (interface{}, bool, error) {
 
 		deployment, err := a.set.ExtensionsV1beta1().
 			Deployments(ns).
@@ -184,7 +183,7 @@
 
 // WaitUntilDaemonSetIsReady waits until the deployment with the name/namespace is in ready state.
 func (a *Accessor) WaitUntilDaemonSetIsReady(ns string, name string) error {
-	_, err := retry(defaultTimeout, defaultRetryWait, func() (interface{}, bool, error) {
+	_, err := util.Retry(util.DefaultRetryTimeout, util.DefaultRetryWait, func() (interface{}, bool, error) {
 
 		daemonSet, err := a.set.ExtensionsV1beta1().
 			DaemonSets(ns).
@@ -199,7 +198,11 @@
 		ready := daemonSet.Status.NumberReady == daemonSet.Status.DesiredNumberScheduled
 
 		return nil, ready, nil
-=======
+	})
+
+	return err
+}
+
 // WaitUntilPodsInNamespaceAreReady waits for pods to be become running/succeeded in a given namespace.
 func (a *Accessor) WaitUntilPodsInNamespaceAreReady(ns string, timeLimit time.Duration) error {
 	scopes.CI.Infof("Starting wait for pods to be ready in namespace %s", ns)
@@ -226,7 +229,6 @@
 		}
 
 		return nil, true, nil
->>>>>>> 9a53553d
 	})
 
 	return err
