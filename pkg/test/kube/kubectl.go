//  Copyright 2018 Istio Authors
//
//  Licensed under the Apache License, Version 2.0 (the "License");
//  you may not use this file except in compliance with the License.
//  You may obtain a copy of the License at
//
//      http://www.apache.org/licenses/LICENSE-2.0
//
//  Unless required by applicable law or agreed to in writing, software
//  distributed under the License is distributed on an "AS IS" BASIS,
//  WITHOUT WARRANTIES OR CONDITIONS OF ANY KIND, either express or implied.
//  See the License for the specific language governing permissions and
//  limitations under the License.

package kube

import (
	"fmt"
	"io/ioutil"
	"os"

	"istio.io/istio/pkg/test/shell"
)

// ApplyContents applies the given config contents using kubectl.
func ApplyContents(kubeconfig string, ns string, contents string) error {
	f, err := ioutil.TempFile(os.TempDir(), "kubectl")
	if err != nil {
		return err
	}
	defer func() { _ = os.Remove(f.Name()) }()

	_, err = f.WriteString(contents)
	if err != nil {
		return err
	}

	return Apply(kubeconfig, ns, f.Name())
}

// Apply the config in the given filename using kubectl.
func Apply(kubeconfig string, ns string, filename string) error {
	nsPart := ""
	if ns != "" {
		nsPart = fmt.Sprintf(" -n %s", ns)
	}

	s, err := shell.Execute("kubectl apply --kubeconfig=%s%s -f %s", kubeconfig, nsPart, filename)
	if err == nil {
		return nil
	}

	return fmt.Errorf("%v: %s", err, s)
}

// Delete the config in the given filename using kubectl.
<<<<<<< HEAD
func Delete(kubeconfig string, ns string, filename string) error {
	s, err := execute("kubectl delete --kubeconfig=%s -n %s -f %s", kubeconfig, ns, filename)
	if err == nil {
		return nil
	}
	return fmt.Errorf("%v: %s", err, s)
=======
func Delete(kubeconfig string, filename string) error {
	s, err := shell.Execute("kubectl delete --kubeconfig=%s -f %s", kubeconfig, filename)
	if err == nil {
		return nil
	}

	return fmt.Errorf("%v: %s", err, s)
}

// Logs calls the logs command for the specified pod, with -c, if container is specified.
func Logs(kubeConfig string, namespace string, pod string, container string) (string, error) {
	containerFlag := ""
	if container != "" {
		containerFlag += " -c " + container
	}

	s, err := shell.Execute("kubectl logs --kubeconfig=%s -n %s %s%s",
		kubeConfig, namespace, pod, containerFlag)

	if err == nil {
		return s, nil
	}

	return "", fmt.Errorf("%v: %s", err, s)
}

// GetPods calls "kubectl get pods" and returns the text.
func GetPods(kubeConfig string, namespace string) (string, error) {
	s, err := shell.Execute("kubectl get pods --kubeconfig=%s -n %s", kubeConfig, namespace)

	if err == nil {
		return s, nil
	}

	return "", fmt.Errorf("%v: %s", err, s)
>>>>>>> 9a53553d
}<|MERGE_RESOLUTION|>--- conflicted
+++ resolved
@@ -53,15 +53,6 @@
 	return fmt.Errorf("%v: %s", err, s)
 }
 
-// Delete the config in the given filename using kubectl.
-<<<<<<< HEAD
-func Delete(kubeconfig string, ns string, filename string) error {
-	s, err := execute("kubectl delete --kubeconfig=%s -n %s -f %s", kubeconfig, ns, filename)
-	if err == nil {
-		return nil
-	}
-	return fmt.Errorf("%v: %s", err, s)
-=======
 func Delete(kubeconfig string, filename string) error {
 	s, err := shell.Execute("kubectl delete --kubeconfig=%s -f %s", kubeconfig, filename)
 	if err == nil {
@@ -97,5 +88,4 @@
 	}
 
 	return "", fmt.Errorf("%v: %s", err, s)
->>>>>>> 9a53553d
 }