--- conflicted
+++ resolved
@@ -250,36 +250,13 @@
         {{- end }}
       {{- end }}
 
-<<<<<<< HEAD
-    {{- if not (eq .Values.revision "") }}
-    {{- $defPilotHostname := printf "istiod-%s.%s.svc" .Values.revision .Release.Namespace }}
-    {{- else }}
-    {{- $defPilotHostname := printf "istiod.%s.svc"  .Release.Namespace }}
-    {{- end }}
-    {{- $defPilotHostname := printf "istiod%s.%s.svc" .Values.revision .Release.Namespace }}
-    {{- $istiodRemote := printf "istiod-remote.%s.svc" .Release.Namespace }}
-
-    {{- if .Values.global.remotePilotAddress }}
-      # Use the DNS hostname instead of the IP address. The discovery address needs to match the
-      # SAN in istiod's cert. The istiod-remote.<namespace>.svc will resolve to the remotePilotAddress.
-      discoveryAddress: {{ $istiodRemote }}:15012
-    {{- else }}
-      discoveryAddress: {{ $defPilotHostname }}:15012
-    {{- end }}
-
-      # controlPlaneAuthPolicy is for mounted secrets, will wait for the files.
-      controlPlaneAuthPolicy: NONE
-
-
-=======
       # controlPlaneAuthPolicy is for mounted secrets, will wait for the files.
       controlPlaneAuthPolicy: NONE
       {{- if .Values.global.remotePilotAddress }}
-      discoveryAddress: {{ .Values.global.remotePilotAddress }}
+      discoveryAddress: {{ $istiodRemote := printf "istiod-remote.%s.svc" .Release.Namespace }}
       {{- else }}
       discoveryAddress: istiod{{- if not (eq .Values.revision "") }}-{{ .Values.revision }}{{- end }}.{{.Release.Namespace}}.svc:15012
       {{- end }}
->>>>>>> 81230d4d
 
     {{- if .Values.global.proxy.envoyMetricsService.enabled }}
       #
