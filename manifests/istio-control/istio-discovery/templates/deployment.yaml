{{ if or (eq .Values.revision "") (not .Values.clusterResources) }}
apiVersion: apps/v1
kind: Deployment
metadata:
<<<<<<< HEAD
  name: istiod{{- if not (eq .Values.revision "") }}-{{ .Values.revision }}{{- end }}
  namespace: {{ .Release.Namespace }}
  labels:
    app: pilot
    {{- if ne .Values.revision ""}}
    version: {{ .Values.revision }}
    {{- end }}
=======
  name: istiod
  namespace: {{ .Release.Namespace }}
  labels:
    app: pilot
>>>>>>> 4abb8eff
    istio: pilot
    release: {{ .Release.Name }}
{{- range $key, $val := .Values.pilot.deploymentLabels }}
    {{ $key }}: "{{ $val }}"
{{- end }}
spec:
{{- if not .Values.pilot.autoscaleEnabled }}
{{- if .Values.pilot.replicaCount }}
  replicas: {{ .Values.pilot.replicaCount }}
{{- end }}
{{- end }}
  strategy:
    rollingUpdate:
      maxSurge: {{ .Values.pilot.rollingMaxSurge }}
      maxUnavailable: {{ .Values.pilot.rollingMaxUnavailable }}
  selector:
    matchLabels:
<<<<<<< HEAD
      {{- if ne .Values.revision ""}}
      app: pilot
      version: {{ .Values.revision }}
      {{- else }}
=======
>>>>>>> 4abb8eff
      istio: pilot
  template:
    metadata:
      labels:
        app: pilot
<<<<<<< HEAD
        {{- if ne .Values.revision ""}}
        version: {{ .Values.revision }}
        {{- else }}
        # Label used by the 'default' service. For versioned deployments we match with app and version.
        # This avoids default deployment picking the canary
=======
>>>>>>> 4abb8eff
        istio: pilot
      annotations:
        sidecar.istio.io/inject: "false"
        {{- if .Values.pilot.podAnnotations }}
{{ toYaml .Values.pilot.podAnnotations | indent 8 }}
        {{- end }}
    spec:
      serviceAccountName: istio-pilot-service-account
{{- if .Values.global.priorityClassName }}
      priorityClassName: "{{ .Values.global.priorityClassName }}"
{{- end }}
      securityContext:
        fsGroup: 1337
      containers:
        - name: discovery
{{- if contains "/" .Values.pilot.image }}
          image: "{{ .Values.pilot.image }}"
{{- else }}
          image: "{{ .Values.pilot.hub | default .Values.global.hub }}/{{ .Values.pilot.image | default "pilot" }}:{{ .Values.pilot.tag | default .Values.global.tag }}"
{{- end }}
          imagePullPolicy: {{ .Values.global.imagePullPolicy | default "Always" }}
          args:
          - "discovery"
          - --monitoringAddr=:15014
{{- if .Values.global.logging.level }}
          - --log_output_level={{ .Values.global.logging.level }}
{{- end}}
{{- if .Values.global.logAsJson }}
          - --log_as_json
{{- end }}
          - --domain
          - {{ .Values.global.proxy.clusterDomain }}
{{- if .Values.global.oneNamespace }}
          - "-a"
          - {{ .Release.Namespace }}
{{- end }}

{{- if and .Values.global.controlPlaneSecurityEnabled .Values.global.istiod.enabled }}
          - --secureGrpcAddr=:15011
{{- else }}
          - --secureGrpcAddr=
{{- end }}
{{- if .Values.global.trustDomain }}
          - --trust-domain={{ .Values.global.trustDomain }}
{{- end }}
{{- if .Values.pilot.plugins }}
          - --plugins={{ .Values.pilot.plugins }}
{{- end }}
          - --keepaliveMaxServerConnectionAge
          - "{{ .Values.pilot.keepaliveMaxServerConnectionAge }}"
          # TODO: make default
          - --disable-install-crds=true
          ports:
          - containerPort: 8080
          - containerPort: 15010
          - containerPort: 15017
          readinessProbe:
            httpGet:
              path: /ready
              port: 8080
            initialDelaySeconds: 5
            periodSeconds: 5
            timeoutSeconds: 5
          envFrom:
          # Allow an istiod configmap injecting user-specified env.
          - configMapRef:
              name: istiod
              optional: true
          env:
          - name: JWT_POLICY
            value: {{ .Values.global.jwtPolicy }}
          - name: PILOT_CERT_PROVIDER
            value: {{ .Values.global.pilotCertProvider }}
          - name: POD_NAME
            valueFrom:
              fieldRef:
                apiVersion: v1
                fieldPath: metadata.name
          - name: POD_NAMESPACE
            valueFrom:
              fieldRef:
                apiVersion: v1
                fieldPath: metadata.namespace
          - name: SERVICE_ACCOUNT
            valueFrom:
              fieldRef:
                apiVersion: v1
                fieldPath: spec.serviceAccountName
          {{- if .Values.pilot.env }}
          {{- range $key, $val := .Values.pilot.env }}
          - name: {{ $key }}
            value: "{{ $val }}"
          {{- end }}
          {{- end }}
{{- if .Values.pilot.traceSampling }}
          - name: PILOT_TRACE_SAMPLING
            value: "{{ .Values.pilot.traceSampling }}"
{{- end }}
          - name: CONFIG_NAMESPACE
            value: {{ .Values.pilot.configNamespace }}
{{- if .Values.pilot.appNamespaces }}
          - name: APP_NAMESPACE
            value: {{ join "," .Values.pilot.appNamespaces }}
{{- end }}
          - name: PILOT_ENABLE_PROTOCOL_SNIFFING_FOR_OUTBOUND
            value: "{{ .Values.pilot.enableProtocolSniffingForOutbound }}"
          - name: PILOT_ENABLE_PROTOCOL_SNIFFING_FOR_INBOUND
            value: "{{ .Values.pilot.enableProtocolSniffingForInbound }}"
{{- if .Values.global.istiod.enabled }}
          - name: INJECTION_WEBHOOK_CONFIG_NAME
            value: istio-sidecar-injector{{- if not (eq .Values.revision "") }}-{{ .Values.revision }}{{- end }}
          - name: ISTIOD_ADDR
            value: istiod{{- if not (eq .Values.revision "") }}-{{ .Values.revision }}{{- end }}.{{ .Release.Namespace }}.svc:15012
          - name: PILOT_EXTERNAL_GALLEY
            value: "false"
{{- end }}
          resources:
{{- if .Values.pilot.resources }}
{{ toYaml .Values.pilot.resources | trim | indent 12 }}
{{- else }}
{{ toYaml .Values.global.defaultResources | trim | indent 12 }}
{{- end }}
          securityContext:
            runAsUser: 1337
            runAsGroup: 1337
            runAsNonRoot: true
          volumeMounts:
          - name: config-volume
            mountPath: /etc/istio/config
          {{- if .Values.global.istiod.enabled }}
          {{- if eq .Values.global.jwtPolicy "third-party-jwt" }}
          - name: istio-token
            mountPath: /var/run/secrets/tokens
            readOnly: true
          {{- end }}
          - name: local-certs
            mountPath: /var/run/secrets/istio-dns
          - name: cacerts
            mountPath: /etc/cacerts
            readOnly: true
          - name: inject
            mountPath: /var/lib/istio/inject
            readOnly: true
          - name: istiod
            mountPath: /var/lib/istio/local
            readOnly: true
          - name: validation
            mountPath: /var/lib/istio/validation
            readOnly: true
          {{- end }}
{{- if and .Values.global.controlPlaneSecurityEnabled (not .Values.global.istiod.enabled) }}
        - name: istio-proxy
{{- if contains "/" .Values.global.proxy.image }}
          image: "{{ .Values.global.proxy.image }}"
{{- else }}
          image: "{{ .Values.global.hub }}/{{ .Values.global.proxy.image }}:{{ .Values.global.tag }}"
{{- end }}
          imagePullPolicy: {{ .Values.global.imagePullPolicy | default "Always" }}
          ports:
          - containerPort: 15011
          args:
          - proxy
          - --domain
          - $(POD_NAMESPACE).svc.{{ .Values.global.proxy.clusterDomain }}
          - --serviceCluster
          - istio-pilot
          - --templateFile
          - /var/lib/envoy/envoy.yaml.tmpl
        {{- if .Values.global.controlPlaneSecurityEnabled}}
          - --controlPlaneAuthPolicy
          - MUTUAL_TLS
        {{- else }}
          - --controlPlaneAuthPolicy
          - NONE
        {{- end }}
        {{- if .Values.global.trustDomain }}
          - --trust-domain={{ .Values.global.trustDomain }}
        {{- end }}
        {{- if .Values.global.logAsJson }}
          - --log_as_json
        {{- end }}
          env:
          - name: JWT_POLICY
            value: {{ .Values.global.jwtPolicy }}
          - name: PILOT_CERT_PROVIDER
            value: {{ .Values.global.pilotCertProvider }}
          - name: POD_NAME
            valueFrom:
              fieldRef:
                apiVersion: v1
                fieldPath: metadata.name
          - name: POD_NAMESPACE
            valueFrom:
              fieldRef:
                apiVersion: v1
                fieldPath: metadata.namespace
          - name: INSTANCE_IP
            valueFrom:
              fieldRef:
                apiVersion: v1
                fieldPath: status.podIP
          - name: SDS_ENABLED
            value: "{{ .Values.global.sds.enabled }}"
          resources:
{{- if .Values.global.proxy.resources }}
{{ toYaml .Values.global.proxy.resources | trim | indent 12 }}
{{- else }}
{{ toYaml .Values.global.defaultResources | trim | indent 12 }}
{{- end }}
          volumeMounts:
{{- if and .Values.global.controlPlaneSecurityEnabled .Values.global.mountMtlsCerts }}
          - name: istio-certs
            mountPath: /etc/certs
            readOnly: true
{{- end }}
{{- if .Values.pilot.jwksResolverExtraRootCA }}
          - name: extracacerts
            mountPath: /cacerts
{{- end }}
          - name: pilot-envoy-config
            mountPath: /var/lib/envoy
          {{- if .Values.global.sds.enabled }}
          - name: sds-uds-path
            mountPath: /var/run/sds
            readOnly: true
          {{- if eq .Values.global.jwtPolicy "third-party-jwt" }}
          - name: istio-token
            mountPath: /var/run/secrets/tokens
          {{- end }}
          {{- end }}
{{- end }}
      volumes:
      {{- if .Values.global.istiod.enabled }}
      # Technically not needed on this pod - but it helps debugging/testing SDS
      # Should be removed after everything works.
      - emptyDir:
          medium: Memory
        name: local-certs
      {{- if eq .Values.global.jwtPolicy "third-party-jwt" }}
      - name: istio-token
        projected:
          sources:
            - serviceAccountToken:
                audience: {{ .Values.global.sds.token.aud }}
                expirationSeconds: 43200
                path: istio-token
      {{- end }}
      - name: istiod
        configMap:
          name: istiod
          optional: true
      # Optional: user-generated root
      - name: cacerts
        secret:
          secretName: cacerts
          optional: true
      # Optional - image should have
      - name: inject
        configMap:
          name: istio-sidecar-injector
          optional: true
      - name: validation
        configMap:
          name: istio-validation
          optional: true

      {{- else }}
      {{- if .Values.global.sds.enabled }}
      - hostPath:
          path: /var/run/sds
        name: sds-uds-path
      {{- if eq .Values.global.jwtPolicy "third-party-jwt" }}
      - name: istio-token
        projected:
          sources:
          - serviceAccountToken:
              audience: {{ .Values.global.sds.token.aud }}
              expirationSeconds: 43200
              path: istio-token
      {{- end }}
      {{- end }}
      {{- end }}

      - name: config-volume
        configMap:
          name: istio{{- if not (eq .Values.revision "") }}-{{ .Values.revision }}{{- end }}
      - name: pilot-envoy-config
        configMap:
<<<<<<< HEAD
          name: pilot-envoy-config{{- if not (eq .Values.revision "") }}-{{ .Values.revision }}{{- end }}
  {{- if .Values.global.controlPlaneSecurityEnabled}}
=======
          name: pilot-envoy-config{{ .Values.version }}
  {{- if and .Values.global.controlPlaneSecurityEnabled .Values.global.mountMtlsCerts }}
>>>>>>> 4abb8eff
      - name: istio-certs
        secret:
          secretName: istio.istio-pilot-service-account
          optional: true
  {{- end }}
  {{- if .Values.pilot.jwksResolverExtraRootCA }}
      - name: extracacerts
        configMap:
          name: pilot-jwks-extra-cacerts{{- if not (eq .Values.revision "") }}-{{ .Values.revision }}{{- end }}
  {{- end }}
      affinity:
      {{- include "nodeaffinity" . | indent 6 }}
      {{- include "podAntiAffinity" . | indent 6 }}
{{- if .Values.pilot.tolerations }}
      tolerations:
{{ toYaml .Values.pilot.tolerations | indent 6 }}
{{- else if .Values.global.defaultTolerations }}
      tolerations:
{{ toYaml .Values.global.defaultTolerations | indent 6 }}
{{- end }}
---
{{- end }}<|MERGE_RESOLUTION|>--- conflicted
+++ resolved
@@ -2,22 +2,15 @@
 apiVersion: apps/v1
 kind: Deployment
 metadata:
-<<<<<<< HEAD
   name: istiod{{- if not (eq .Values.revision "") }}-{{ .Values.revision }}{{- end }}
   namespace: {{ .Release.Namespace }}
   labels:
     app: pilot
+    istio: pilot
+    release: {{ .Release.Name }}
     {{- if ne .Values.revision ""}}
     version: {{ .Values.revision }}
     {{- end }}
-=======
-  name: istiod
-  namespace: {{ .Release.Namespace }}
-  labels:
-    app: pilot
->>>>>>> 4abb8eff
-    istio: pilot
-    release: {{ .Release.Name }}
 {{- range $key, $val := .Values.pilot.deploymentLabels }}
     {{ $key }}: "{{ $val }}"
 {{- end }}
@@ -33,26 +26,20 @@
       maxUnavailable: {{ .Values.pilot.rollingMaxUnavailable }}
   selector:
     matchLabels:
-<<<<<<< HEAD
       {{- if ne .Values.revision ""}}
       app: pilot
       version: {{ .Values.revision }}
       {{- else }}
-=======
->>>>>>> 4abb8eff
       istio: pilot
   template:
     metadata:
       labels:
         app: pilot
-<<<<<<< HEAD
         {{- if ne .Values.revision ""}}
         version: {{ .Values.revision }}
         {{- else }}
         # Label used by the 'default' service. For versioned deployments we match with app and version.
         # This avoids default deployment picking the canary
-=======
->>>>>>> 4abb8eff
         istio: pilot
       annotations:
         sidecar.istio.io/inject: "false"
@@ -341,13 +328,8 @@
           name: istio{{- if not (eq .Values.revision "") }}-{{ .Values.revision }}{{- end }}
       - name: pilot-envoy-config
         configMap:
-<<<<<<< HEAD
           name: pilot-envoy-config{{- if not (eq .Values.revision "") }}-{{ .Values.revision }}{{- end }}
-  {{- if .Values.global.controlPlaneSecurityEnabled}}
-=======
-          name: pilot-envoy-config{{ .Values.version }}
   {{- if and .Values.global.controlPlaneSecurityEnabled .Values.global.mountMtlsCerts }}
->>>>>>> 4abb8eff
       - name: istio-certs
         secret:
           secretName: istio.istio-pilot-service-account
