#
# addon istiocoredns tracing configuration
#
istiocoredns:
  enabled: false
  autoscaleEnabled: true
  autoscaleMin: 1
  autoscaleMax: 5
  replicaCount: 1
  rollingMaxSurge: 100%
  rollingMaxUnavailable: 25%
  coreDNSImage: coredns/coredns
  coreDNSTag: 1.6.2
  # Source code for the plugin can be found at
  # https://github.com/istio-ecosystem/istio-coredns-plugin
  # The plugin listens for DNS requests from coredns server at 127.0.0.1:8053
  coreDNSPluginImage: istio/coredns-plugin:0.2-istio-1.1
  nodeSelector: {}
  tolerations: []
  podAnnotations: {}
  resources: {}
  # Specify the pod anti-affinity that allows you to constrain which nodes
  # your pod is eligible to be scheduled based on labels on pods that are
  # already running on the node rather than based on labels on nodes.
  # There are currently two types of anti-affinity:
  #    "requiredDuringSchedulingIgnoredDuringExecution"
  #    "preferredDuringSchedulingIgnoredDuringExecution"
  # which denote "hard" vs. "soft" requirements, you can define your values
  # in "podAntiAffinityLabelSelector" and "podAntiAffinityTermLabelSelector"
  # correspondingly.
  # For example:
  # podAntiAffinityLabelSelector:
  # - key: security
  #   operator: In
  #   values: S1,S2
  #   topologyKey: "kubernetes.io/hostname"
  # This pod anti-affinity rule says that the pod requires not to be scheduled
  # onto a node if that node is already running a pod with label having key
  # "security" and value "S1".
  podAntiAffinityLabelSelector: []
  podAntiAffinityTermLabelSelector: []

  cpu:
    targetAverageUtilization: 80

global:
<<<<<<< HEAD
  podDNSSearchNamespaces:
  - global
=======
  # Specify pod scheduling arch(amd64, ppc64le, s390x) and weight as follows:
  #   0 - Never scheduled
  #   1 - Least preferred
  #   2 - No preference
  #   3 - Most preferred
  arch:
    amd64: 2
    s390x: 2
    ppc64le: 2

  # Default node selector to be applied to all deployments so that all pods can be
  # constrained to run a particular nodes. Each component can overwrite these default
  # values by adding its node selector block in the relevant section below and setting
  # the desired values.
  defaultNodeSelector: {}

  # enable pod disruption budget for the control plane, which is used to
  # ensure Istio control plane components are gradually upgraded or recovered.
  defaultPodDisruptionBudget:
    enabled: true
    # The values aren't mutable due to a current PodDisruptionBudget limitation
    # minAvailable: 1

  # A minimal set of requested resources to applied to all deployments so that
  # Horizontal Pod Autoscaler will be able to function (if set).
  # Each component can overwrite these default values by adding its own resources
  # block in the relevant section below and setting the desired resources values.
  defaultResources:
    requests:
      cpu: 10m
    #   memory: 128Mi
    # limits:
    #   cpu: 100m
    #   memory: 128Mi

  # Default node tolerations to be applied to all deployments so that all pods can be
  # scheduled to a particular nodes with matching taints. Each component can overwrite
  # these default values by adding its tolerations block in the relevant section below
  # and setting the desired values.
  # Configure this field in case that all pods of Istio control plane are expected to
  # be scheduled to particular nodes with specified taints.
  defaultTolerations: []

  # Specify image pull policy if default behavior isn't desired.
  # Default behavior: latest images will be Always else IfNotPresent.
  imagePullPolicy: ""

  # ImagePullSecrets for all ServiceAccount, list of secrets in the same namespace
  # to use for pulling any images in pods that reference this ServiceAccount.
  # For components that don't use ServiceAccounts (i.e. grafana, servicegraph, tracing)
  # ImagePullSecrets will be added to the corresponding Deployment(StatefulSet) objects.
  # Must be set for any cluster configured with private docker registry.
  imagePullSecrets: []
  # - private-registry-key

  # Kubernetes >=v1.11.0 will create two PriorityClass, including system-cluster-critical and
  # system-node-critical, it is better to configure this in order to make sure your Istio pods
  # will not be killed because of low priority class.
  # Refer to https://kubernetes.io/docs/concepts/configuration/pod-priority-preemption/#priorityclass
  # for more detail.
  priorityClassName: ""
>>>>>>> 267b20f4
<|MERGE_RESOLUTION|>--- conflicted
+++ resolved
@@ -43,11 +43,6 @@
   cpu:
     targetAverageUtilization: 80
 
-global:
-<<<<<<< HEAD
-  podDNSSearchNamespaces:
-  - global
-=======
   # Specify pod scheduling arch(amd64, ppc64le, s390x) and weight as follows:
   #   0 - Never scheduled
   #   1 - Least preferred
@@ -109,4 +104,7 @@
   # Refer to https://kubernetes.io/docs/concepts/configuration/pod-priority-preemption/#priorityclass
   # for more detail.
   priorityClassName: ""
->>>>>>> 267b20f4
+
+global:
+  podDNSSearchNamespaces:
+  - global