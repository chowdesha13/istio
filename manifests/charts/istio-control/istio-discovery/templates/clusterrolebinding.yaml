apiVersion: rbac.authorization.k8s.io/v1
kind: ClusterRoleBinding
metadata:
<<<<<<< HEAD
{{- if not .Values.global.externalIstiod }}
  name: istio-reader-cr{{- if not (eq .Values.revision "")}}-{{ .Values.revision }}{{- end }}
{{- else }}
  name: istio-reader{{- if not (eq .Values.revision "")}}-{{ .Values.revision }}{{- end }}-{{ .Values.global.istioNamespace }}
{{- end }}
=======
  name: istio-reader-clusterrole{{- if not (eq .Values.revision "")}}-{{ .Values.revision }}{{- end }}-{{ .Release.Namespace }}
>>>>>>> 6b00f05c
  labels:
    app: istio-reader
    release: {{ .Release.Name }}
roleRef:
  apiGroup: rbac.authorization.k8s.io
  kind: ClusterRole
<<<<<<< HEAD
{{- if not .Values.global.externalIstiod }}
  name: istio-reader-cr{{- if not (eq .Values.revision "")}}-{{ .Values.revision }}{{- end }}
{{- else }}
  name: istio-reader{{- if not (eq .Values.revision "")}}-{{ .Values.revision }}{{- end }}-{{ .Values.global.istioNamespace }}
{{- end }}
subjects:
  - kind: ServiceAccount
{{- if not .Values.global.externalIstiod }}
    name: istio-reader{{- if not (eq .Values.revision "") }}-{{ .Values.revision }}{{- end }}
{{- else }}
    name: istio-reader-service-account
{{- end }}
=======
  name: istio-reader-clusterrole{{- if not (eq .Values.revision "")}}-{{ .Values.revision }}{{- end }}-{{ .Release.Namespace }}
subjects:
  - kind: ServiceAccount
    name: istio-reader-aggregate
>>>>>>> 6b00f05c
    namespace: {{ .Values.global.istioNamespace }}
---
apiVersion: rbac.authorization.k8s.io/v1
kind: ClusterRoleBinding
metadata:
<<<<<<< HEAD
{{- if not .Values.global.externalIstiod }}
  name: istiod-cr{{- if not (eq .Values.revision "")}}-{{ .Values.revision }}{{- end }}{{ .Release.Namespace }}
{{- else }}
  name: istiod{{- if not (eq .Values.revision "")}}-{{ .Values.revision }}{{- end }}-{{ .Values.global.istioNamespace }}
{{- end }}
=======
  name: istiod-clusterrole{{- if not (eq .Values.revision "")}}-{{ .Values.revision }}{{- end }}-{{ .Release.Namespace }}
>>>>>>> 6b00f05c
  labels:
    app: istiod
    release: {{ .Release.Name }}
roleRef:
  apiGroup: rbac.authorization.k8s.io
  kind: ClusterRole
<<<<<<< HEAD
{{- if not .Values.global.externalIstiod }}
  name: istiod-cr{{- if not (eq .Values.revision "")}}-{{ .Values.revision }}{{- end }}{{ .Release.Namespace }}
{{- else }}
  name: istiod{{- if not (eq .Values.revision "")}}-{{ .Values.revision }}{{- end }}-{{ .Values.global.istioNamespace }}
{{- end }}
=======
  name: istiod-clusterrole{{- if not (eq .Values.revision "")}}-{{ .Values.revision }}{{- end }}-{{ .Release.Namespace }}
>>>>>>> 6b00f05c
subjects:
  - kind: ServiceAccount
{{- if not .Values.global.externalIstiod }}
    name: istiod{{- if not (eq .Values.revision "")}}-{{ .Values.revision }}{{- end }}
{{- else }}
    name: istiod-service-account
{{- end }}
    namespace: {{ .Values.global.istioNamespace }}
---<|MERGE_RESOLUTION|>--- conflicted
+++ resolved
@@ -1,69 +1,50 @@
 apiVersion: rbac.authorization.k8s.io/v1
 kind: ClusterRoleBinding
 metadata:
-<<<<<<< HEAD
 {{- if not .Values.global.externalIstiod }}
-  name: istio-reader-cr{{- if not (eq .Values.revision "")}}-{{ .Values.revision }}{{- end }}
+  name: istio-reader-clusterrole{{- if not (eq .Values.revision "")}}-{{ .Values.revision }}{{- end }}-{{ .Release.Namespace }}
 {{- else }}
   name: istio-reader{{- if not (eq .Values.revision "")}}-{{ .Values.revision }}{{- end }}-{{ .Values.global.istioNamespace }}
 {{- end }}
-=======
-  name: istio-reader-clusterrole{{- if not (eq .Values.revision "")}}-{{ .Values.revision }}{{- end }}-{{ .Release.Namespace }}
->>>>>>> 6b00f05c
   labels:
     app: istio-reader
     release: {{ .Release.Name }}
 roleRef:
   apiGroup: rbac.authorization.k8s.io
   kind: ClusterRole
-<<<<<<< HEAD
 {{- if not .Values.global.externalIstiod }}
-  name: istio-reader-cr{{- if not (eq .Values.revision "")}}-{{ .Values.revision }}{{- end }}
+  name: istio-reader-clusterrole{{- if not (eq .Values.revision "")}}-{{ .Values.revision }}{{- end }}-{{ .Release.Namespace }}
 {{- else }}
   name: istio-reader{{- if not (eq .Values.revision "")}}-{{ .Values.revision }}{{- end }}-{{ .Values.global.istioNamespace }}
 {{- end }}
 subjects:
   - kind: ServiceAccount
 {{- if not .Values.global.externalIstiod }}
-    name: istio-reader{{- if not (eq .Values.revision "") }}-{{ .Values.revision }}{{- end }}
+    name: istio-reader-aggregate
 {{- else }}
     name: istio-reader-service-account
 {{- end }}
-=======
-  name: istio-reader-clusterrole{{- if not (eq .Values.revision "")}}-{{ .Values.revision }}{{- end }}-{{ .Release.Namespace }}
-subjects:
-  - kind: ServiceAccount
-    name: istio-reader-aggregate
->>>>>>> 6b00f05c
     namespace: {{ .Values.global.istioNamespace }}
 ---
 apiVersion: rbac.authorization.k8s.io/v1
 kind: ClusterRoleBinding
 metadata:
-<<<<<<< HEAD
 {{- if not .Values.global.externalIstiod }}
-  name: istiod-cr{{- if not (eq .Values.revision "")}}-{{ .Values.revision }}{{- end }}{{ .Release.Namespace }}
+  name: istiod-clusterrole{{- if not (eq .Values.revision "")}}-{{ .Values.revision }}{{- end }}-{{ .Release.Namespace }}
 {{- else }}
   name: istiod{{- if not (eq .Values.revision "")}}-{{ .Values.revision }}{{- end }}-{{ .Values.global.istioNamespace }}
 {{- end }}
-=======
-  name: istiod-clusterrole{{- if not (eq .Values.revision "")}}-{{ .Values.revision }}{{- end }}-{{ .Release.Namespace }}
->>>>>>> 6b00f05c
   labels:
     app: istiod
     release: {{ .Release.Name }}
 roleRef:
   apiGroup: rbac.authorization.k8s.io
   kind: ClusterRole
-<<<<<<< HEAD
 {{- if not .Values.global.externalIstiod }}
-  name: istiod-cr{{- if not (eq .Values.revision "")}}-{{ .Values.revision }}{{- end }}{{ .Release.Namespace }}
+  name: istiod-clusterrole{{- if not (eq .Values.revision "")}}-{{ .Values.revision }}{{- end }}-{{ .Release.Namespace }}
 {{- else }}
   name: istiod{{- if not (eq .Values.revision "")}}-{{ .Values.revision }}{{- end }}-{{ .Values.global.istioNamespace }}
 {{- end }}
-=======
-  name: istiod-clusterrole{{- if not (eq .Values.revision "")}}-{{ .Values.revision }}{{- end }}-{{ .Release.Namespace }}
->>>>>>> 6b00f05c
 subjects:
   - kind: ServiceAccount
 {{- if not .Values.global.externalIstiod }}
