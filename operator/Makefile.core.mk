--- conflicted
+++ resolved
@@ -19,13 +19,10 @@
 
 # make targets
 
-<<<<<<< HEAD
-=======
 # -------------------------- Lint ----------------------------------
 
 .PHONY: lint lint-dependencies test_with_coverage mandiff build fmt vfsgen update-charts update-goldens
 
->>>>>>> 74792bcc
 lint-dependencies:
 	@! go mod graph | grep k8s.io/kubernetes || echo "depenency on k8s.io/kubernetes not allowed" || exit 2
 
