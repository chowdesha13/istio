// Copyright 2019 Istio Authors
//
// Licensed under the Apache License, Version 2.0 (the "License");
// you may not use this file except in compliance with the License.
// You may obtain a copy of the License at
//
//     http://www.apache.org/licenses/LICENSE-2.0
//
// Unless required by applicable law or agreed to in writing, software
// distributed under the License is distributed on an "AS IS" BASIS,
// WITHOUT WARRANTIES OR CONDITIONS OF ANY KIND, either express or implied.
// See the License for the specific language governing permissions and
// limitations under the License.


syntax = 'proto3';

import "google/protobuf/duration.proto";
import "k8s.io/api/core/v1/generated.proto";
import "github.com/gogo/protobuf/protobuf/google/protobuf/wrappers.proto";

package v1alpha1;

// Package-wide variables from generator "generated".
option go_package = "v1alpha1";

// Configuration for the addon ingress.
message AddonIngressConfig {
  // Controls whether addon ingress is enabled.
  google.protobuf.BoolValue enabled = 1;

  repeated string hosts = 2;

  TypeMapStringInterface annotations = 3;

  TypeMapStringInterface tls = 4;
}

// ArchConfig specifies the pod scheduling target architecture(amd64, ppc64le, s390x) for all the Istio control plane components.
message ArchConfig {
  // Sets pod scheduling weight for amd64 arch
  uint32 amd64 = 1;

  // Sets pod scheduling weight for ppc64le arch.
  uint32 ppc64le = 2;

  // Sets pod scheduling weight for s390x arch.
  uint32 s390x = 3;
}

// Configuration for CNI.
message CNIConfig {
  // Controls whether CNI is enabled.
  google.protobuf.BoolValue enabled = 1;

  string hub = 2;

  TypeInterface tag = 3;

  string image = 4;

  string pullPolicy = 5;

  string cniBinDir = 6;

  string cniConfDir = 7;

  string cniConfFileName = 8;

  repeated string excludeNamespaces = 9;

  TypeMapStringInterface podAnnotations = 10 [deprecated=true];

  string psp_cluster_role = 11;

  string logLevel = 12;

  CNIRepairConfig repair = 13;
}

message CNIRepairConfig {
  // Controls whether repair behavior is enabled.
  google.protobuf.BoolValue enabled = 1;

  string hub = 2;

  TypeInterface tag = 3;

  string image = 4;

  // Controls whether various repair behaviors are enabled.
  string labelPods = 5;

  string createEvents = 6;

  string deletePods = 7;

  string brokenPodLabelKey = 8;

  string brokenPodLabelValue = 9;

  string initContainerName = 10;

}

// Configuration for CPU target utilization for HorizontalPodAutoscaler target.
message CPUTargetUtilizationConfig {
  // K8s utilization setting for HorizontalPodAutoscaler target.
  //
  // See https://kubernetes.io/docs/tasks/run-application/horizontal-pod-autoscale/
  int32 targetAverageUtilization = 1;
}

// Configuration for CertManager.
message CertManagerConfig {
  // Controls whether CertManager is enabled.
  google.protobuf.BoolValue enabled = 1;

  // Image hub for the CertManager Deployment.
  string hub = 2;

  // Image tag for the CertManager Deployment.
  TypeInterface tag = 3;

  // Image name for the CertManager Deployment.
  string image = 4;

  uint32 replicaCount = 5 [deprecated=true];

  string email = 6;

  repeated string extraArgs = 7;
  // K8s node selector.
  //
  // See https://kubernetes.io/docs/concepts/configuration/assign-pod-node/#nodeselector
  TypeMapStringInterface nodeSelector = 8 [deprecated=true];

  // K8s resources settings.
  //
  // See https://kubernetes.io/docs/concepts/configuration/manage-compute-resources-container/#resource-requests-and-limits-of-pod-and-container
  Resources resources = 9 [deprecated=true];

  string podDnsPolicy = 10;

  TypeMapStringInterface podDnsConfig = 11;

  TypeSliceOfMapStringInterface podAntiAffinityLabelSelector = 12 [deprecated=true];

  TypeSliceOfMapStringInterface podAntiAffinityTermLabelSelector = 13 [deprecated=true];

  TypeSliceOfMapStringInterface tolerations = 14 [deprecated=true];

  TypeMapStringInterface podAnnotations = 15 [deprecated=true];

  TypeMapStringInterface podLabels = 16 [deprecated=true];
}

// Mirrors Resources for unmarshaling.
message Resources {
  map<string, string> limits = 1;
  map<string, string> requests = 2;
}

// Configuration for Core DNS.
message CoreDNSConfig {
  // Controls whether CoreDNS is enabled.
  google.protobuf.BoolValue enabled = 1;

  // Image for Core DNS.
  string coreDNSImage = 2;

  string coreDNSTag = 3;

  string coreDNSPluginImage = 4;

  // K8s node selector.
  //
  // See https://kubernetes.io/docs/concepts/configuration/assign-pod-node/#nodeselector
  TypeMapStringInterface nodeSelector = 5 [deprecated=true];

  // Number of replicas for Core DNS.
  uint32 replicaCount = 6 [deprecated=true];

  // K8s annotations for pods.
  //
  // See: https://kubernetes.io/docs/concepts/overview/working-with-objects/annotations/
  TypeMapStringInterface podAnnotations = 7 [deprecated=true];

  // K8s resources settings.
  //
  // See https://kubernetes.io/docs/concepts/configuration/manage-compute-resources-container/#resource-requests-and-limits-of-pod-and-container
  Resources resources = 8 [deprecated=true];

  // K8s rolling update strategy
  TypeIntOrStringForPB rollingMaxSurge = 9 [deprecated=true];

  // K8s rolling update strategy
  TypeIntOrStringForPB rollingMaxUnavailable = 10 [deprecated=true];

  TypeSliceOfMapStringInterface podAntiAffinityLabelSelector = 11 [deprecated=true];

  TypeSliceOfMapStringInterface podAntiAffinityTermLabelSelector = 12 [deprecated=true];

  TypeSliceOfMapStringInterface tolerations = 13 [deprecated=true];
}

// DefaultPodDisruptionBudgetConfig specifies the default pod disruption budget configuration.
//
// See https://kubernetes.io/docs/concepts/workloads/pods/disruptions/
message DefaultPodDisruptionBudgetConfig {
  // Controls whether a PodDisruptionBudget with a default minAvailable value of 1 is created for each deployment.
  google.protobuf.BoolValue enabled = 1;
}

// DefaultResourcesConfig specifies the default k8s resources settings for all Istio control plane components.
message DefaultResourcesConfig {
  // k8s resources settings.
  //
  // See https://kubernetes.io/docs/concepts/configuration/manage-compute-resources-container/#resource-requests-and-limits-of-pod-and-container
  ResourcesRequestsConfig requests = 1;
}

// Configuration for an egress gateway.
message EgressGatewayConfig {
  // Controls whether auto scaling with a HorizontalPodAutoscaler is enabled.
  google.protobuf.BoolValue autoscaleEnabled = 1;

  // maxReplicas setting for HorizontalPodAutoscaler.
  uint32 autoscaleMax = 2;

  // minReplicas setting for HorizontalPodAutoscaler.
  uint32 autoscaleMin = 3;

  string connectTimeout = 4;

  // K8s utilization setting for HorizontalPodAutoscaler target.
  //
  // See https://kubernetes.io/docs/tasks/run-application/horizontal-pod-autoscale/
  CPUTargetUtilizationConfig cpu = 5 [deprecated=true];

  google.protobuf.Duration drainDuration = 6;

  // Controls whether an egress gateway is enabled.
  google.protobuf.BoolValue enabled = 7;

  // Environment variables passed to the proxy container.
  TypeMapStringInterface env = 8;

  GatewayLabelsConfig labels = 9;

  // K8s node selector.
  //
  // See https://kubernetes.io/docs/concepts/configuration/assign-pod-node/#nodeselector
  TypeMapStringInterface nodeSelector = 10 [deprecated=true];

  // K8s annotations for pods.
  //
  // See: https://kubernetes.io/docs/concepts/overview/working-with-objects/annotations/
  TypeMapStringInterface podAnnotations = 11 [deprecated=true];

  // Pod anti-affinity label selector.
  //
  // Specify the pod anti-affinity that allows you to constrain which nodes
  // your pod is eligible to be scheduled based on labels on pods that are
  // already running on the node rather than based on labels on nodes.
  // There are currently two types of anti-affinity:
  //    "requiredDuringSchedulingIgnoredDuringExecution"
  //    "preferredDuringSchedulingIgnoredDuringExecution"
  // which denote “hard” vs. “soft” requirements, you can define your values
  // in "podAntiAffinityLabelSelector" and "podAntiAffinityTermLabelSelector"
  // correspondingly.
  // See https://kubernetes.io/docs/concepts/configuration/assign-pod-node/#affinity-and-anti-affinity
  //
  // Examples:
  // podAntiAffinityLabelSelector:
  //  - key: security
  //    operator: In
  //    values: S1,S2
  //    topologyKey: "kubernetes.io/hostname"
  //  This pod anti-affinity rule says that the pod requires not to be scheduled
  //  onto a node if that node is already running a pod with label having key
  //  “security” and value “S1”.
  TypeSliceOfMapStringInterface podAntiAffinityLabelSelector = 12 [deprecated=true];

  // See PodAntiAffinityLabelSelector.
  TypeSliceOfMapStringInterface podAntiAffinityTermLabelSelector = 13 [deprecated=true];

  // Ports Configuration for the egress gateway service.
  repeated PortsConfig ports = 14;

  // K8s resources settings.
  //
  // See https://kubernetes.io/docs/concepts/configuration/manage-compute-resources-container/#resource-requests-and-limits-of-pod-and-container
  Resources resources = 15 [deprecated=true];

  // Config for secret volume mounts.
  repeated SecretVolume secretVolumes = 16;

  // Annotations to add to the egress gateway service.
  TypeMapStringInterface serviceAnnotations = 17;

  // Service type.
  //
  // See https://kubernetes.io/docs/concepts/services-networking/service/#publishing-services-service-types
  string type = 18;

  // Enables cross-cluster access using SNI matching.
  ZeroVPNConfig zvpn = 19;

  TypeSliceOfMapStringInterface tolerations = 20 [deprecated=true];

  // K8s rolling update strategy
  TypeIntOrStringForPB rollingMaxSurge = 21 [deprecated=true];

  // K8s rolling update strategy
  TypeIntOrStringForPB rollingMaxUnavailable = 22 [deprecated=true];

  TypeSliceOfMapStringInterface configVolumes = 23;

  TypeSliceOfMapStringInterface additionalContainers = 24;
}


// EnvoyMetricsConfig is a set of configuration options for Envoy metrics.
message EnvoyMetricsConfig {
  // Enables the Envoy Metrics Service.
  google.protobuf.BoolValue enabled = 1;

  // Sets the destination Envoy Metrics Service address in Envoy.
  string host = 2;

  // Sets the destination Envoy Metrics Service port in Envoy.
  int32 port = 3;

  TypeMapStringInterface tlsSettings = 4;

  TypeMapStringInterface tcpKeepalive = 5;
}

// GalleyConfig is a set of Configuration for Galley.
message GalleyConfig {
  // Controls whether Galley is enabled
  google.protobuf.BoolValue enabled = 1;

  // Image name used for Galley.
  //
  // This can be set either to image name if hub is also set in global.hub, or can be set to the full hub:name string.
  //
  // Examples: custom-galley, docker.io/someuser:custom-galley
  string image = 2;

  // TODO: Galley appears to use the mesh config - need to find which fields are used and need to be configured (https://github.com/istio/istio/issues/15865).
  map<string, string> mesh = 3;

  // See EgressGatewayConfig.
  TypeSliceOfMapStringInterface podAntiAffinityLabelSelector = 4 [deprecated=true];

  // See EgressGatewayConfig.
  TypeSliceOfMapStringInterface podAntiAffinityTermLabelSelector = 5 [deprecated=true];

  // Number of replicas in the Galley Deployment.
  uint32 replicaCount = 6 [deprecated=true];

  // K8s resources settings.
  //
  // See https://kubernetes.io/docs/concepts/configuration/manage-compute-resources-container/#resource-requests-and-limits-of-pod-and-container
  Resources resources = 7 [deprecated=true];

  // Enable analysis and status update in Galley
  google.protobuf.BoolValue enableAnalysis = 8;

  // K8s rolling update strategy
  TypeIntOrStringForPB rollingMaxSurge = 9 [deprecated=true];

  // K8s rolling update strategy
  TypeIntOrStringForPB rollingMaxUnavailable = 10 [deprecated=true];

  TypeSliceOfMapStringInterface tolerations = 11 [deprecated=true];

  google.protobuf.BoolValue enableServiceDiscovery = 12 [deprecated=true];

  // K8s node selector.
  //
  // See https://kubernetes.io/docs/concepts/configuration/assign-pod-node/#nodeselector
  TypeMapStringInterface nodeSelector = 13 [deprecated=true];

  TypeMapStringInterface podAnnotations = 14 [deprecated=true];

  string hub = 15;

  TypeInterface tag = 16;
}

// GatewayLabelsConfig is a set of Configuration for gateway labels.
message GatewayLabelsConfig {
  string app = 1;
  string istio = 2;
}

// Configuration for gateways.
message GatewaysConfig {
  // Configuration for an egress gateway.
  EgressGatewayConfig istio_egressgateway = 1;

  // Controls whether any gateways are enabled.
  google.protobuf.BoolValue enabled = 2;

  // Configuration for an ingress gateway.
  IngressGatewayConfig istio_ingressgateway = 4;
}

// Global Configuration for Istio components.
message GlobalConfig {
  // Specifies pod scheduling arch(amd64, ppc64le, s390x) and weight as follows:
  //   0 - Never scheduled
  //   1 - Least preferred
  //   2 - No preference
  //   3 - Most preferred
  ArchConfig arch = 1;

  TypeSliceOfMapStringInterface certificates = 40;

  // Specifies the namespace for the configuration and validation component.
  string configNamespace = 2;

  string configRootNamespace = 50;

  // Controls whether the server-side validation is enabled.
  google.protobuf.BoolValue configValidation = 3;

  // Controls whether the MTLS for communication between the control plane components is enabled.
  google.protobuf.BoolValue controlPlaneSecurityEnabled = 4;

  repeated string defaultConfigVisibilitySettings = 52;
  // Default k8s node selector for all the Istio control plane components
  //
  // See https://kubernetes.io/docs/concepts/configuration/assign-pod-node/#nodeselector
  TypeMapStringInterface defaultNodeSelector = 6 [deprecated=true];

  // Specifies the default pod disruption budget configuration.
  DefaultPodDisruptionBudgetConfig defaultPodDisruptionBudget = 7 [deprecated=true];

  // Controls whether the policy enforcement is enabled.
  google.protobuf.BoolValue disablePolicyChecks = 8;

  // Default k8s resources settings for all Istio control plane components.
  //
  // See https://kubernetes.io/docs/concepts/configuration/manage-compute-resources-container/#resource-requests-and-limits-of-pod-and-container
  DefaultResourcesConfig defaultResources = 9 [deprecated=true];

  TypeSliceOfMapStringInterface defaultTolerations = 55 [deprecated=true];

  // Controls whether the helm test templates are enabled.
  google.protobuf.BoolValue enableHelmTest = 10;

  // Controls whether the distributed tracing for the applications is enabled.
  //
  // See https://opentracing.io/docs/overview/what-is-tracing/
  google.protobuf.BoolValue enableTracing = 11;

  // Specifies the docker hub for Istio images.
  string hub = 12;

  // Specifies the image pull policy for the Istio images. one of Always, Never, IfNotPresent.
  // Defaults to Always if :latest tag is specified, or IfNotPresent otherwise. Cannot be updated.
  //
  // More info: https://kubernetes.io/docs/concepts/containers/images#updating-images
  string imagePullPolicy = 13;
  // ImagePullPolicy             v1.PullPolicy                 `json:"imagePullPolicy,omitempty"`

  TypeSliceOfMapStringInterface imagePullSecrets = 37;

  // Specifies the default namespace for the Istio control plane components.
  string istioNamespace = 14;

  // Specifies the global locality load balancing settings.
  // Locality-weighted load balancing allows administrators to control the distribution of traffic to
  // endpoints based on the localities of where the traffic originates and where it will terminate.
  // Please set either failover or distribute configuration but not both.
  //
  // localityLbSetting:
  //   distribute:
  //   - from: "us-central1/*"
  //     to:
  //       "us-central1/*": 80
  //       "us-central2/*": 20
  //
  // localityLbSetting:
  //   failover:
  //   - from: us-east
  //     to: eu-west
  //   - from: us-west
  //     to: us-east
  TypeMapStringInterface localityLbSetting = 15;
  // 	LocalityLbSetting map[string]interface{}    `json:"localityLbSetting"`

  // Specifies the Configuration for the legacy kubernetes Ingress.
  KubernetesIngressConfig k8sIngress = 16;

  google.protobuf.BoolValue logAsJson = 36;

  // Specifies the global logging level settings for the Istio control plane components.
  GlobalLoggingConfig logging = 17;

  // Specifies the Configuration for Istio mesh expansion to bare metal.
  MeshExpansionConfig meshExpansion = 18;

  string meshID = 53;

  // Configure the mesh networks to be used by the Split Horizon EDS.
  //
  // The following example defines two networks with different endpoints association methods.
  // For `network1` all endpoints that their IP belongs to the provided CIDR range will be
  // mapped to network1. The gateway for this network example is specified by its public IP
  // address and port.
  // The second network, `network2`, in this example is defined differently with all endpoints
  // retrieved through the specified Multi-Cluster registry being mapped to network2. The
  // gateway is also defined differently with the name of the gateway service on the remote
  // cluster. The public IP for the gateway will be determined from that remote service (only
  // LoadBalancer gateway service type is currently supported, for a NodePort type gateway service,
  // it still need to be configured manually).
  //
  // meshNetworks:
  //   network1:
  //     endpoints:
  //     - fromCidr: "192.168.0.1/24"
  //     gateways:
  //     - address: 1.1.1.1
  //       port: 80
  //   network2:
  //     endpoints:
  //     - fromRegistry: reg1
  //     gateways:
  //     - registryServiceName: istio-ingressgateway.istio-system.svc.cluster.local
  //       port: 443
  //
  TypeMapStringInterface meshNetworks = 19;

  // Specifies the monitor port number for all Istio control plane components.
  uint32 monitoringPort = 20;

  // Specifies the MTLS settings for the applications that Istio manages.
  MTLSConfig mtls = 21;

  // Specifies the Configuration for Istio mesh across multiple clusters through Istio gateways.
  MultiClusterConfig multiCluster = 22;

  string network = 39;

  // Custom DNS config for the pod to resolve names of services in other
  // clusters. Use this to add additional search domains, and other settings.
  // see https://kubernetes.io/docs/concepts/services-networking/dns-pod-service/#dns-config
  // This does not apply to gateway pods as they typically need a different
  // set of DNS settings than the normal application pods (e.g. in multicluster scenarios).
  repeated string podDNSSearchNamespaces = 43;

  google.protobuf.BoolValue omitSidecarInjectorConfigMap = 38;

  // Controls whether to restrict the applications namespace the controller manages;
  // If set it to false, the controller watches all namespaces.
  google.protobuf.BoolValue oneNamespace = 23;

  google.protobuf.BoolValue operatorManageWebhooks = 41;

  // Controls the default behavior of the sidecar for handling outbound traffic from the application.
  OutboundTrafficPolicyConfig outboundTrafficPolicy = 24;

  // Controls whether to allow traffic in cases when the mixer policy service cannot be reached.
  google.protobuf.BoolValue policyCheckFailOpen = 25;

  // Specifies the namespace for the policy component.
  string policyNamespace = 26;

  // Specifies the k8s priorityClassName for the istio control plane components.
  //
  // See https://kubernetes.io/docs/concepts/configuration/pod-priority-preemption/#priorityclass
  string priorityClassName = 27 [deprecated=true];

  string prometheusNamespace = 51;

  // Specifies how proxies are configured within Istio.
  ProxyConfig proxy = 28;

  // Specifies the Configuration for proxy_init container which sets the pods' networking to intercept the inbound/outbound traffic.
  ProxyInitConfig proxyInit = 29;

  // Specifies the Configuration for the SecretDiscoveryService instead of using K8S secrets to mount the certificates.
  SDSConfig sds = 30;

  // Specifies the tag for the Istio docker images.
  TypeInterface tag = 31;

  // Specifies the namespace for the telemetry component.
  string telemetryNamespace = 32;

  // Specifies the Configuration for each of the supported tracers.
  TracerConfig tracer = 33;

  // Specifies the trust domain that corresponds to the root cert of CA.
  string trustDomain = 34;

  // The trust domain aliases represent the aliases of trustDomain.
  repeated string trustDomainAliases = 42;

  // Controls whether to use of Mesh Configuration Protocol to distribute configuration.
  google.protobuf.BoolValue useMCP = 35;

  // Settings for remote cluster.
  // Controls whether to use the Istio remote control plane
  google.protobuf.BoolValue istioRemote = 44;
  google.protobuf.BoolValue createRemoteSvcEndpoints = 45;
  // If set, a selector-less service and endpoint for istio-pilot are created with the remotePilotAddress IP,
  // which ensures the istio-pilot. is DNS resolvable in the remote cluster.
  google.protobuf.BoolValue remotePilotCreateSvcEndpoint = 46;
  // Specifies the Istio control plane’s policy Pod IP address or remote cluster DNS resolvable hostname.
  string remotePolicyAddress = 47;
  // Specifies the Istio control plane’s pilot Pod IP address or remote cluster DNS resolvable hostname.
  string remotePilotAddress = 48;
  // Specifies the Istio control plane’s telemetry Pod IP address or remote cluster DNS resolvable hostname
  string remoteTelemetryAddress = 49;

  // Specifies the configution of istiod
  IstiodConfig istiod = 54;

  // Configure the Pilot certificate provider.
  // Currently, two providers are supported: "kubernetes" and "citadel".
  string pilotCertProvider = 56;

  // Configure the policy for validating JWT.
  // Currently, two options are supported: "third-party-jwt" and "first-party-jwt".
  string jwtPolicy = 57;

  // Specifies the configuration for Security Token Service.
  STSConfig sts = 58;

<<<<<<< HEAD
  // Controls whether the in-cluster MTLS key and certs are loaded from the secret volume mounts.
  google.protobuf.BoolValue mountMtlsCerts = 59;

=======
  // Configures the revision this control plane is a part of
  string revision = 59;
>>>>>>> 0655abc6
  // The next available key is 60
}

// Configuration for Security Token Service (STS) server.
//
// See https://tools.ietf.org/html/draft-ietf-oauth-token-exchange-16
message STSConfig {
  uint32 servicePort = 1;
}

message IstiodConfig {
  // If enabled, all control plane functionality will be handled by a single deployment.
  // Deprecated. This field is always ignored and assumed true.
  google.protobuf.BoolValue enabled = 1 [deprecated=true];
}

// GlobalLoggingConfig specifies the global logging level settings for the Istio control plane components.
message GlobalLoggingConfig {
  // Comma-separated minimum per-scope logging level of messages to output, in the form of <scope>:<level>,<scope>:<level>
  // The control plane has different scopes depending on component, but can configure default log level across all components
  // If empty, default scope and level will be used as configured in code
  string level = 1;
}

// Configuration for an ingress gateway.
message IngressGatewayConfig {
  // Controls whether auto scaling with a HorizontalPodAutoscaler is enabled.
  google.protobuf.BoolValue autoscaleEnabled = 1;

  // maxReplicas setting for HorizontalPodAutoscaler.
  uint32 autoscaleMax = 2;

  // minReplicas setting for HorizontalPodAutoscaler.
  uint32 autoscaleMin = 3;

  string connectTimeout = 4;

  // K8s utilization setting for HorizontalPodAutoscaler target.
  //
  // See https://kubernetes.io/docs/tasks/run-application/horizontal-pod-autoscale/
  CPUTargetUtilizationConfig cpu = 5 [deprecated=true];

  google.protobuf.BoolValue customService = 6;

  string debug = 7;

  string domain = 8;

  google.protobuf.Duration drainDuration = 9;

  // Controls whether an ingress gateway is enabled.
  google.protobuf.BoolValue enabled = 10;

  // Environment variables passed to the proxy container.
  TypeMapStringInterface env = 11;

  repeated string externalIPs = 12;

  google.protobuf.BoolValue k8sIngress = 13;

  google.protobuf.BoolValue k8sIngressHttps = 14;

  GatewayLabelsConfig labels = 15;

  string loadBalancerIP = 16;

  repeated string loadBalancerSourceRanges = 17;

  repeated PortsConfig meshExpansionPorts = 18;

  // K8s node selector.
  //
  // See https://kubernetes.io/docs/concepts/configuration/assign-pod-node/#nodeselector
  TypeMapStringInterface nodeSelector = 19 [deprecated=true];

  // K8s annotations for pods.
  //
  // See: https://kubernetes.io/docs/concepts/overview/working-with-objects/annotations/
  TypeMapStringInterface podAnnotations = 20 [deprecated=true];

  // See EgressGatewayConfig.
  TypeSliceOfMapStringInterface podAntiAffinityLabelSelector = 21 [deprecated=true];

  // See EgressGatewayConfig.
  TypeSliceOfMapStringInterface podAntiAffinityTermLabelSelector = 22 [deprecated=true];

  // Port Configuration for the ingress gateway.
  repeated PortsConfig ports = 23;

  // Number of replicas for the ingress gateway Deployment.
  uint32 replicaCount = 24 [deprecated=true];

  // K8s resources settings.
  //
  // See https://kubernetes.io/docs/concepts/configuration/manage-compute-resources-container/#resource-requests-and-limits-of-pod-and-container
  TypeMapStringInterface resources = 25 [deprecated=true];

  // Secret Discovery Service (SDS) Configuration for ingress gateway.
  IngressGatewaySdsConfig sds = 26;

  // Config for secret volume mounts.
  repeated SecretVolume secretVolumes = 27;

  // Annotations to add to the egress gateway service.
  TypeMapStringInterface serviceAnnotations = 28;

  // Service type.
  //
  // See https://kubernetes.io/docs/concepts/services-networking/service/#publishing-services-service-types
  string type = 29;

  // Enables cross-cluster access using SNI matching.
  IngressGatewayZvpnConfig zvpn = 30;

  // K8s rolling update strategy
  TypeIntOrStringForPB rollingMaxSurge = 31 [deprecated=true];

  // K8s rolling update strategy
  TypeIntOrStringForPB rollingMaxUnavailable = 32 [deprecated=true];

  // Ports to explicitly check for readiness
  string applicationPorts = 33;

  string externalTrafficPolicy = 34;

  TypeSliceOfMapStringInterface tolerations = 35 [deprecated=true];

  TypeSliceOfMapStringInterface ingressPorts = 36;

  TypeSliceOfMapStringInterface additionalContainers = 37;

  TypeSliceOfMapStringInterface configVolumes = 38;

  google.protobuf.BoolValue certificates = 39;

  google.protobuf.BoolValue tls = 40;

  TypeMapStringInterface telemetry_addon_gateways = 41;

  TypeSliceOfMapStringInterface hosts = 42;

  string telemetry_domain_name = 43;
}

// Secret Discovery Service (SDS) Configuration for ingress gateway.
message IngressGatewaySdsConfig {
  // If true, ingress gateway fetches credentials from SDS server to handle TLS connections.
  google.protobuf.BoolValue enabled = 1;

  // SDS server that watches kubernetes secrets and provisions credentials to ingress gateway.
  // This server runs in the same pod as ingress gateway.
  string image = 2;

  // K8s resources settings.
  //
  // See https://kubernetes.io/docs/concepts/configuration/manage-compute-resources-container/#resource-requests-and-limits-of-pod-and-container
  Resources resources = 3 [deprecated=true];
}

// IngressGatewayZvpnConfig enables cross-cluster access using SNI matching.
message IngressGatewayZvpnConfig {
  // Controls whether ZeroVPN is enabled.
  google.protobuf.BoolValue enabled = 1;

  string suffix = 2;
}

// Configuration for Kubernetes environment adapter in mixer.
message KubernetesEnvMixerAdapterConfig {
  // Enables the Kubernetes env adapter in Mixer.
  //
  // See: https://istio.io/docs/reference/config/policy-and-telemetry/adapters/kubernetesenv/
  google.protobuf.BoolValue enabled = 1;
}

// Configuration for the legacy kubernetes Ingress.
message KubernetesIngressConfig {
  // Enables gateway for legacy k8s Ingress.
  google.protobuf.BoolValue enabled = 1;

  // Enables HTTPS legacy k8s Ingress.
  google.protobuf.BoolValue enableHttps = 2;

  // Sets the gateway name for legacy k8s Ingress.
  string gatewayName = 3;
}

// Configuration for when mixer starts rejecting grpc requests.
message LoadSheddingConfig {
  string latencyThreshold = 1;
  mode mode = 2;
}

// Throttling behavior for mixer.
enum mode {
  // Removes throttling behavior for mixer.
  disabled = 0;
  // Enables an advisory mode for throttling behavior for mixer.
  log_only = 1;
  // Turn on throttling behavior for mixer.
  enforce = 2;
}


// MTLS settings for the applications that Istio manages.
message MTLSConfig {
  // Enables MTLS for service to service traffic.
  google.protobuf.BoolValue enabled = 1;

  google.protobuf.BoolValue auto = 2;
}

// Configuration for Istio mesh expansion to bare metal.
message MeshExpansionConfig {
  // Exposes Pilot and Citadel mTLS on the ingress gateway.
  google.protobuf.BoolValue enabled = 1;

  // Exposes Pilot and Citadel mTLS and the plain text Pilot ports on an internal gateway.
  google.protobuf.BoolValue useILB = 2;
}

// Configuration for Mixer Telemetry adapters.
message MixerTelemetryAdaptersConfig {
  // Configuration for Kubernetes environment adapter in mixer.
  KubernetesEnvMixerAdapterConfig kubernetesenv = 1;

  // Configuration for Prometheus adapter in mixer.
  PrometheusMixerAdapterConfig prometheus = 2;

  // Configuration for stdio adapter in mixer, recommended for debug usage only.
  StdioMixerAdapterConfig stdio = 3;

  //
  StackdriverMixerAdapterConfig stackdriver = 4;

  // Sets the --useAdapterCRDs mixer startup argument.
  google.protobuf.BoolValue useAdapterCRDs = 5;
}

// Configuration for Mixer Policy adapters.
message MixerPolicyAdaptersConfig {
  // Configuration for Kubernetes environment adapter in mixer.
  KubernetesEnvMixerAdapterConfig kubernetesenv = 1;

  // Configuration for Prometheus adapter in mixer.
  PrometheusMixerAdapterConfig prometheus = 2;

  // Configuration for stdio adapter in mixer, recommended for debug usage only.
  StdioMixerAdapterConfig stdio = 3;

  //
  StackdriverMixerAdapterConfig stackdriver = 4;

  // Sets the --useAdapterCRDs mixer startup argument.
  google.protobuf.BoolValue useAdapterCRDs = 5;
}

// Configuration for Mixer.
message MixerConfig {
  // MixerPolicyConfig is set of configurations for Mixer Policy
  MixerPolicyConfig policy = 1;

  // MixerTelemetryConfig is set of configurations for Mixer Telemetry
  MixerTelemetryConfig telemetry = 2;

  // Configuration for different mixer adapters.
  MixerTelemetryAdaptersConfig adapters = 3;
}

// Configuration for Mixer Policy.
message MixerPolicyConfig {
  // Controls whether a HorizontalPodAutoscaler is installed for Mixer Policy.
  google.protobuf.BoolValue autoscaleEnabled = 1;

  // Maximum number of replicas in the HorizontalPodAutoscaler for Mixer Policy.
  uint32 autoscaleMax = 2;

  // Minimum number of replicas in the HorizontalPodAutoscaler for Mixer Policy.
  uint32 autoscaleMin = 3;

  // Target CPU utilization used in HorizontalPodAutoscaler.
  //
  // See https://kubernetes.io/docs/tasks/run-application/horizontal-pod-autoscale/
  CPUTargetUtilizationConfig cpu = 4 [deprecated=true];

  // Controls whether Mixer Policy is enabled
  google.protobuf.BoolValue enabled = 5;

  // Image name used for Mixer Policy.
  //
  // This can be set either to image name if hub is also set, or can be set to the full hub:name string.
  //
  // Examples: custom-mixer, docker.io/someuser:custom-mixer
  string image = 6;

  // K8s annotations to attach to mixer policy deployment
  //
  // See: https://kubernetes.io/docs/concepts/overview/working-with-objects/annotations/
  TypeMapStringInterface podAnnotations = 7 [deprecated=true];

  // Number of replicas in the Mixer Policy Deployment
  uint32 replicaCount = 8 [deprecated=true];

  // Configuration for different mixer adapters.
  MixerPolicyAdaptersConfig adapters = 9;

  // Controls whether to enable the sticky session setting when choosing backend pods.
  google.protobuf.BoolValue sessionAffinityEnabled = 10;

  // K8s resources settings.
  //
  // See https://kubernetes.io/docs/concepts/configuration/manage-compute-resources-container/#resource-requests-and-limits-of-pod-and-container
  Resources resources = 11 [deprecated=true];

  // K8s rolling update strategy
  TypeIntOrStringForPB rollingMaxSurge = 12 [deprecated=true];

  // K8s rolling update strategy
  TypeIntOrStringForPB rollingMaxUnavailable = 13 [deprecated=true];

  TypeSliceOfMapStringInterface podAntiAffinityLabelSelector = 14 [deprecated=true];

  TypeSliceOfMapStringInterface podAntiAffinityTermLabelSelector = 15 [deprecated=true];

  // K8s node selector.
  //
  // See https://kubernetes.io/docs/concepts/configuration/assign-pod-node/#nodeselector
  TypeMapStringInterface nodeSelector = 16 [deprecated=true];

  // Environment variables passed to the Mixer container.
  //
  // Examples:
  // env:
  //   ENV_VAR_1: value1
  //   ENV_VAR_2: value2
  TypeMapStringInterface env = 17;

  TypeSliceOfMapStringInterface tolerations = 18 [deprecated=true];

  string hub = 19;

  TypeInterface tag = 20;
}

// Configuration for Mixer Telemetry.
message MixerTelemetryConfig {
  // Controls whether a HorizontalPodAutoscaler is installed for Mixer Telemetry.
  google.protobuf.BoolValue autoscaleEnabled = 2;

  // Maximum number of replicas in the HorizontalPodAutoscaler for Mixer Telemetry.
  uint32 autoscaleMax = 3;

  // Minimum number of replicas in the HorizontalPodAutoscaler for Mixer Telemetry.
  uint32 autoscaleMin = 4;

  // Target CPU utilization used in HorizontalPodAutoscaler.
  //
  // See https://kubernetes.io/docs/tasks/run-application/horizontal-pod-autoscale/
  CPUTargetUtilizationConfig cpu = 5 [deprecated=true];

  // Controls whether Mixer Telemetry is enabled.
  google.protobuf.BoolValue enabled = 6;

  // Environment variables passed to the Mixer container.
  //
  // Examples:
  // env:
  //   ENV_VAR_1: value1
  //   ENV_VAR_2: value2
  TypeMapStringInterface env = 7;

  // Image name used for Mixer Telemetry.
  //
  // This can be set either to image name if hub is also set, or can be set to the full hub:name string.
  //
  // Examples: custom-mixer, docker.io/someuser:custom-mixer
  string image = 8;

  // LoadSheddingConfig configs when mixer starts rejecting grpc requests.
  LoadSheddingConfig loadshedding = 9;

  // K8s node selector.
  //
  // See https://kubernetes.io/docs/concepts/configuration/assign-pod-node/#nodeselector
  TypeMapStringInterface nodeSelector = 10 [deprecated=true];

  // K8s annotations to attach to mixer telemetry deployment
  //
  // See: https://kubernetes.io/docs/concepts/overview/working-with-objects/annotations/
  TypeMapStringInterface podAnnotations = 11 [deprecated=true];

  // Number of replicas in the Mixer Telemetry Deployment.
  uint32 replicaCount = 12 [deprecated=true];

  // K8s rolling update strategy
  TypeIntOrStringForPB rollingMaxSurge  = 15 [deprecated=true];

  // K8s rolling update strategy
  TypeIntOrStringForPB rollingMaxUnavailable = 16 [deprecated=true];

  // Controls whether to use of Mesh Configuration Protocol to distribute configuration.
  google.protobuf.BoolValue useMCP = 17;

  string reportBatchMaxTime = 18;

  uint32 reportBatchMaxEntries = 19;

  // K8s resources settings.
  //
  // See https://kubernetes.io/docs/concepts/configuration/manage-compute-resources-container/#resource-requests-and-limits-of-pod-and-container
  Resources resources = 13 [deprecated=true];

  // Controls whether to enable the sticky session setting when choosing backend pods.
  google.protobuf.BoolValue sessionAffinityEnabled = 14;

  TypeSliceOfMapStringInterface podAntiAffinityLabelSelector = 20 [deprecated=true];

  TypeSliceOfMapStringInterface podAntiAffinityTermLabelSelector = 21 [deprecated=true];

  TypeSliceOfMapStringInterface tolerations = 22 [deprecated=true];

  string hub = 23;

  TypeInterface tag = 24;
}

// MultiClusterConfig specifies the Configuration for Istio mesh across multiple clusters through the istio gateways.
message MultiClusterConfig {
  // Enables the connection between two kubernetes clusters via their respective ingressgateway services.
  // Use if the pods in each cluster cannot directly talk to one another.
  google.protobuf.BoolValue enabled = 1;

  string clusterName = 2;
}

// Configuration for Node Agent Daemonset.
message NodeAgentConfig {
  // Controls whether Node Agent is enabled.
  google.protobuf.BoolValue enabled = 1;

  // Environment variables passed to the Node Agent container.
  //
  // Examples:
  // env:
  //   ENV_VAR_1: value1
  //   ENV_VAR_2: value2
  TypeMapStringInterface env = 2;

  // Image name for the Node Agent DaemonSet.
  string image = 3;

  // K8s node selector.
  //
  // See https://kubernetes.io/docs/concepts/configuration/assign-pod-node/#nodeselector
  TypeMapStringInterface nodeSelector = 4 [deprecated=true];

  TypeSliceOfMapStringInterface tolerations = 5 [deprecated=true];

  TypeSliceOfMapStringInterface podAntiAffinityLabelSelector = 6 [deprecated=true];

  TypeSliceOfMapStringInterface podAntiAffinityTermLabelSelector = 7 [deprecated=true];

  // K8s annotations for pods.
  //
  // See: https://kubernetes.io/docs/concepts/overview/working-with-objects/annotations/
  TypeMapStringInterface podAnnotations = 8 [deprecated=true];

  string hub = 9;

  TypeInterface tag = 10;
}

// OutboundTrafficPolicyConfig controls the default behavior of the sidecar for handling outbound traffic from the application.
message OutboundTrafficPolicyConfig {
  // Specifies the sidecar's default behavior when handling outbound traffic from the application.
  enum Mode {
    // Outbound traffic to unknown destinations will be allowed, in case there are no services or ServiceEntries for the destination port
    ALLOW_ANY = 0;
    // Restrict outbound traffic to services defined in the service registry as well as those defined through ServiceEntries
    REGISTRY_ONLY = 1;
  }
  Mode mode = 2;
}

// Configuration for Pilot.
message PilotConfig {
  // Controls whether Pilot is enabled.
  google.protobuf.BoolValue enabled = 1;

  // Controls whether a HorizontalPodAutoscaler is installed for Pilot.
  google.protobuf.BoolValue autoscaleEnabled = 2;

  // Minimum number of replicas in the HorizontalPodAutoscaler for Pilot.
  uint32 autoscaleMin = 3;

  // Maximum number of replicas in the HorizontalPodAutoscaler for Pilot.
  uint32 autoscaleMax = 4;

  // Number of replicas in the Pilot Deployment.
  uint32 replicaCount = 5 [deprecated=true];

  // Image name used for Pilot.
  //
  // This can be set either to image name if hub is also set, or can be set to the full hub:name string.
  //
  // Examples: custom-pilot, docker.io/someuser:custom-pilot
  string image = 6;

  // Controls whether a sidecar proxy is installed in the Pilot pod.
  //
  // Setting to true installs a proxy in the Pilot pod, used primarily for collecting Pilot telemetry.
  google.protobuf.BoolValue sidecar = 7;

  // Trace sampling fraction.
  //
  // Used to set the fraction of time that traces are sampled. Higher values are more accurate but add CPU overhead.
  //
  // Allowed values: 0.0 to 1.0
  double traceSampling = 8;

  // K8s resources settings.
  //
  // See https://kubernetes.io/docs/concepts/configuration/manage-compute-resources-container/#resource-requests-and-limits-of-pod-and-container
  Resources resources = 9 [deprecated=true];

  // Namespace that the configuration management feature is installed into, if different from Pilot namespace.
  string configNamespace = 10;

  // Target CPU utilization used in HorizontalPodAutoscaler.
  //
  // See https://kubernetes.io/docs/tasks/run-application/horizontal-pod-autoscale/
  CPUTargetUtilizationConfig cpu = 11 [deprecated=true];

  // K8s node selector.
  //
  // See https://kubernetes.io/docs/concepts/configuration/assign-pod-node/#nodeselector
  TypeMapStringInterface nodeSelector = 12 [deprecated=true];

  // Maximum duration that a sidecar can be connected to a pilot.
  //
  // This setting balances out load across pilot instances, but adds some resource overhead.
  //
  // Examples: 300s, 30m, 1h
  google.protobuf.Duration keepaliveMaxServerConnectionAge = 13;

  // Labels that are added to Pilot pods.
  //
  // See https://kubernetes.io/docs/concepts/overview/working-with-objects/labels/
  TypeMapStringInterface deploymentLabels = 14;

  // Used to override control plane networks.
  TypeMapStringInterface meshNetworks = 15;

  // See EgressGatewayConfig.
  TypeSliceOfMapStringInterface podAntiAffinityLabelSelector = 16 [deprecated=true];

  // See EgressGatewayConfig.
  TypeSliceOfMapStringInterface podAntiAffinityTermLabelSelector = 17 [deprecated=true];

  // Configuration settings passed to Pilot as a ConfigMap.
  //
  // This controls whether the mesh config map, generated from values.yaml is generated.
  // If false, pilot wil use default values or user-supplied values, in that order of preference.
  google.protobuf.BoolValue configMap = 18;

  // Controls legacy k8s ingress. Only one pilot profile should enable ingress support.
  PilotIngressConfig ingress = 19;

  // Controls whether Pilot is configured through the Mesh Control Protocol (MCP).
  //
  // If set to true, Pilot requires an MCP server (like Galley) to be installed.
  google.protobuf.BoolValue useMCP = 20;

  // Environment variables passed to the Pilot container.
  //
  // Examples:
  // env:
  //   ENV_VAR_1: value1
  //   ENV_VAR_2: value2
  TypeMapStringInterface env = 21;

  // Controls whether Istio policy is applied to Pilot.
  PilotPolicyConfig policy = 22;

  // K8s rolling update strategy
  TypeIntOrStringForPB rollingMaxSurge  = 24 [deprecated=true];

  // K8s rolling update strategy
  TypeIntOrStringForPB rollingMaxUnavailable = 25 [deprecated=true];

  //
  TypeSliceOfMapStringInterface tolerations = 26 [deprecated=true];

  TypeSliceOfMapStringInterface appNamespaces = 27;

  // if protocol sniffing is enabled for outbound
  google.protobuf.BoolValue enableProtocolSniffingForOutbound = 28;
  // if protocol sniffing is enabled for inbound
  google.protobuf.BoolValue enableProtocolSniffingForInbound = 29;

  // K8s annotations for pods.
  //
  // See: https://kubernetes.io/docs/concepts/overview/working-with-objects/annotations/
  TypeMapStringInterface podAnnotations = 30 [deprecated=true];

  // ConfigSource describes a source of configuration data for networking
  // rules, and other Istio configuration artifacts. Multiple data sources
  // can be configured for a single control plane.
  PilotConfigSource configSource = 31;

  string jwksResolverExtraRootCA = 32;

  TypeSliceOfMapStringInterface plugins = 33;

  string hub = 34;

  TypeInterface tag = 35;
}

// Controls legacy k8s ingress. Only one pilot profile should enable ingress support.
message PilotIngressConfig {
  // Sets the type ingress service for Pilot.
  //
  // If empty, node-port is assumed.
  //
  // Allowed values: node-port, istio-ingressgateway, ingress
  string ingressService = 1;

  ingressControllerMode ingressControllerMode = 2;
  // If mode is STRICT, this value must be set on "kubernetes.io/ingress.class" annotation to activate.
  string ingressClass = 3;
}

// Mode for the ingress controller.
enum ingressControllerMode {
  // Selects all Ingress resources, with or without Istio annotation.
  DEFAULT = 0;
  // Selects only resources with istio annotation.
  STRICT = 1;
  // No ingress or sync.
  OFF = 2;
}

// Controls whether Istio policy is applied to Pilot.
message PilotPolicyConfig {
  // Controls whether Istio policy is applied to Pilot.
  google.protobuf.BoolValue enabled = 1;
}

// Controls telemetry configuration
message TelemetryConfig {
  // Controls whether telemetry is exported for Pilot.
  google.protobuf.BoolValue enabled = 1;

  // Use telemetry v1.
  TelemetryV1Config v1 = 2;

  // Use telemetry v2.
  TelemetryV2Config v2 = 3;
}

// Controls whether pilot will configure telemetry v1.
message TelemetryV1Config {
  // Controls whether pilot will configure telemetry v1.
  google.protobuf.BoolValue enabled = 1;
}

// Controls whether pilot will configure telemetry v2.
message TelemetryV2Config {
  // Controls whether pilot will configure telemetry v2.
  google.protobuf.BoolValue enabled = 1;

  TelemetryV2PrometheusConfig prometheus = 2;

  TelemetryV2StackDriverConfig stackdriver = 3;
}

// Conrols telemetry v2 prometheus settings.
message TelemetryV2PrometheusConfig {
  // Controls whether stats envoyfilter would be enabled or not.
  google.protobuf.BoolValue enabled = 1;
}

// Conrols telemetry v2 stackdriver settings.
message TelemetryV2StackDriverConfig {
  google.protobuf.BoolValue enabled = 1;

  google.protobuf.BoolValue logging = 2;

  google.protobuf.BoolValue monitoring = 3;

  google.protobuf.BoolValue topology = 4;

  TypeMapStringInterface configOverride = 5;
}

// PilotConfigSource describes information about a configuration store inside a
// mesh. A single control plane instance can interact with one or more data
// sources.
message PilotConfigSource {
  // Describes the source of configuration, if nothing is specified default is MCP.
  repeated string subscribedResources = 1;
}

// Configuration for a port.
message PortsConfig {
  // Port name.
  string name = 1;

  // Port number.
  int32 port = 2;

  // NodePort number.
  int32 nodePort = 3;

  // Target port number.
  int32 targetPort = 4;
}

// Configuration for Prometheus.
message PrometheusConfig {
  google.protobuf.BoolValue createPrometheusResource = 1;

  google.protobuf.BoolValue enabled = 2;

  uint32 replicaCount = 3 [deprecated=true];

  string hub = 4;

  TypeInterface tag = 5;

  string retention = 6;

  TypeMapStringInterface nodeSelector = 7 [deprecated=true];
  // GOSTRUCT: NodeSelector             map[string]interface{}    `json:"nodeSelector,omitempty"`

  google.protobuf.Duration scrapeInterval = 8;

  string contextPath = 9;

  AddonIngressConfig ingress = 10;

  PrometheusServiceConfig service = 11;

  PrometheusSecurityConfig security = 12;

  TypeSliceOfMapStringInterface tolerations = 13 [deprecated=true];

  TypeSliceOfMapStringInterface podAntiAffinityLabelSelector = 14 [deprecated=true];

  TypeSliceOfMapStringInterface podAntiAffinityTermLabelSelector = 15 [deprecated=true];

  // K8s resources settings.
  //
  // See https://kubernetes.io/docs/concepts/configuration/manage-compute-resources-container/#resource-requests-and-limits-of-pod-and-container
  Resources resources = 16 [deprecated=true];

  TypeSliceOfMapStringInterface datasources = 17 [deprecated=true];

  // K8s annotations for pods.
  //
  // See: https://kubernetes.io/docs/concepts/overview/working-with-objects/annotations/
  TypeMapStringInterface podAnnotations = 18 [deprecated=true];

  string image = 19 [deprecated=true];
}

// Configuration for Prometheus adapter in mixer.
message PrometheusMixerAdapterConfig {
  // Enables the Prometheus adapter in Mixer.
  google.protobuf.BoolValue enabled = 1;

  // Sets the duration after which Prometheus registry purges a metric.
  //
  // See: https://istio.io/docs/reference/config/policy-and-telemetry/adapters/prometheus/#Params
  google.protobuf.Duration metricsExpiryDuration = 2;
}

// Configuration for Prometheus adapter security.
message PrometheusSecurityConfig {
  // Controls whether Prometheus security is enabled.
  google.protobuf.BoolValue enabled = 1;
}

// Configuration for Prometheus adapter service.
message PrometheusServiceConfig {
  TypeMapStringInterface annotations = 1;
  PrometheusServiceNodePortConfig nodePort = 2;
}

// Configuration for Prometheus Service NodePort.
message PrometheusServiceNodePortConfig {
  // Controls whether Prometheus NodePort config is enabled.
  google.protobuf.BoolValue enabled = 1;

  uint32 port = 2;
}

// Configures the access log for sidecar to JSON or TEXT
enum accessLogEncoding {
  JSON = 0;
  TEXT = 1;
}

// Configuration for Proxy.
message ProxyConfig {
  google.protobuf.BoolValue enabled = 35;

  // Specifies the path to write the sidecar access log file.
  string accessLogFile = 1;

  // Configures how and what fields are displayed in sidecar access log.
  string accessLogFormat = 2;

  accessLogEncoding accessLogEncoding = 3;

  string autoInject = 4;

  // Domain for the cluster, default: "cluster.local".
  //
  // K8s allows this to be customized, see https://kubernetes.io/docs/tasks/administer-cluster/dns-custom-nameservers/
  string clusterDomain = 5;

  // Per Component log level for proxy, applies to gateways and sidecars.
  //
  // If a component level is not set, then the global "logLevel" will be used. If left empty, "misc:error" is used.
  string componentLogLevel = 6;

  // Controls number of proxy worker threads.
  //
  // If set to 0 (default), then start worker thread for each CPU thread/core.
  uint32 concurrency = 7;

  // Configures the DNS refresh rate for Envoy cluster of type STRICT_DNS.
  //
  // This must be given it terms of seconds. For example, 300s is valid but 5m is invalid.
  google.protobuf.Duration dnsRefreshRate = 8;

  // Enables core dumps for newly injected sidecars.
  //
  // If set, newly injected sidecars will have core dumps enabled.
  google.protobuf.BoolValue enableCoreDump = 9;

  // Configures Envoy Metrics Service.
  EnvoyMetricsConfig envoyMetricsService = 10;

  // Configures statsd export in Envoy.
  EnvoyMetricsConfig envoyStatsd = 11;

  // Specifies the Istio ingress ports not to capture.
  string excludeInboundPorts = 12;

  // Lists the excluded IP ranges of Istio egress traffic that the sidecar captures.
  string excludeIPRanges = 13;

  // Image name or path for the proxy, default: "proxyv2".
  //
  // If registry or tag are not specified, global.hub and global.tag are used.
  //
  // Examples: my-proxy (uses global.hub/tag), docker.io/myrepo/my-proxy:v1.0.0
  string image = 14;

  // Specifies the Istio ingress ports to capture.
  //
  // Examples:
  // "":          Redirect no inbound traffic to Envoy.
  // "*":         Redirect all inbound traffic to Envoy.
  // "80,8080":   Redirect only selected ports.
  string includeInboundPorts = 15;

  // Lists the IP ranges of Istio egress traffic that the sidecar captures.
  //
  // Example: "172.30.0.0/16,172.20.0.0/16"
  // This would only capture egress traffic on those two IP Ranges, all other outbound traffic would # be allowed by the sidecar."
  string includeIPRanges = 16;

  // Comma separated list of virtual interfaces whose inbound traffic (from VM) will be treated as outbound. By default, no interfaces are configured.
  string kubevirtInterfaces = 17;

  // Log level for proxy, applies to gateways and sidecars. If left empty, "warning" is used. Expected values are: trace\|debug\|info\|warning\|error\|critical\|off
  string logLevel = 18;

  // Enables privileged securityContext for the istio-proxy container.
  //
  // See https://kubernetes.io/docs/tasks/configure-pod-container/security-context/
  google.protobuf.BoolValue privileged = 19;

  // Sets the initial delay for readiness probes in seconds.
  uint32 readinessInitialDelaySeconds = 20;

  // Sets the interval between readiness probes in seconds.
  uint32 readinessPeriodSeconds = 21;

  // Sets the number of successive failed probes before indicating readiness failure.
  uint32 readinessFailureThreshold = 22;

  // Default port used for the Pilot agent's health checks.
  uint32 statusPort = 23;

  // K8s resources settings.
  //
  // See https://kubernetes.io/docs/concepts/configuration/manage-compute-resources-container/#resource-requests-and-limits-of-pod-and-container
  Resources resources = 24 [deprecated=true];

  tracer tracer = 25;

  string protocolDetectionTimeout = 26;

  EnvoyAccessLogConfig envoyAccessLogService = 27;

  string excludeOutboundPorts = 28;

  google.protobuf.Duration drainDuration = 29;

  string connectTimeout = 30;

  google.protobuf.Duration parentShutdownDuration = 32;

  string enableCoreDumpImage = 33 [deprecated=true];

  string outlierLogPath = 34;
}

// Specifies which tracer to use.
enum tracer {
  zipkin = 0;
  lightstep = 1;
  datadog = 2;
  stackdriver = 3;
}

message EnvoyAccessLogConfig {
  google.protobuf.BoolValue enabled = 1;

  string host = 2;

  string port = 3;

  EnvoyAccessLogtlsSettings tlsSettings = 4;

  TypeMapStringInterface tcpKeepalive = 5;
}

message EnvoyAccessLogtlsSettings {
  string mode = 1;

  string clientCertificate = 2;

  string privateKey = 3;

  string caCertificates = 4;

  string sni = 5;

  repeated string subjectAltNames = 6;
}

// Configuration for proxy_init container which sets the pods' networking to intercept the inbound/outbound traffic.
message ProxyInitConfig {
  // Specifies the image for the proxy_init container.
  string image = 1;
  // K8s resources settings.
  //
  // See https://kubernetes.io/docs/concepts/configuration/manage-compute-resources-container/#resource-requests-and-limits-of-pod-and-container
  Resources resources = 5 [deprecated=true];
}

// Configuration for K8s resource requests.
message ResourcesRequestsConfig {
  string cpu = 1;

  string memory = 2;
}

// Configuration for the SecretDiscoveryService instead of using K8S secrets to mount the certificates.
message SDSConfig {
  // Controls whether the SecretDiscoveryService is enabled.
  google.protobuf.BoolValue enabled = 1 [deprecated=true];

  // Specifies the Unix Domain Socket through which Envoy communicates with NodeAgent SDS to get key/cert for mTLS.
  string udsPath = 2 [deprecated=true];

  // Enables SDS use of k8s normal JWT to request for certificates.
  google.protobuf.BoolValue useNormalJwt = 3 [deprecated=true];

  // Enables SDS use of trustworthy JWT to request for certificates.
  google.protobuf.BoolValue useTrustworthyJwt = 4 [deprecated=true];

  TypeMapStringInterface token = 5 [deprecated=true];
}

// Configuration for secret volume mounts.
//
// See https://kubernetes.io/docs/concepts/configuration/secret/#using-secrets.
message SecretVolume {
  string mountPath = 1;

  string name = 2;

  string secretName = 3;
}

// Configuration for Citadel.
message SecurityConfig {
  // Controls whether Citadel is enabled.
  google.protobuf.BoolValue enabled = 1;

  // Number of replicas in the Citadel Deployment.
  uint32 replicaCount = 2 [deprecated=true];

  // Image name used for Citadel.
  //
  // This can be set either to image name if hub is also set, or can be set to the full hub:name string.
  //
  // Examples: custom-citadel, docker.io/someuser:custom-citadel
  string image = 3;

  // Controls whether self-signed CA is used for citadel to generate the certificate/key pair.
  //
  // Setting to false if you want to use your own root CA for Citade Deployment.
  google.protobuf.BoolValue selfSigned = 4;

  // The trust domain corresponds to the trust root of a system
  // Refer to https://github.com/spiffe/spiffe/blob/master/standards/SPIFFE-ID.md#21-trust-domain
  // Indicate the domain used in SPIFFE identity URL
  // The default depends on the environment.
  //   kubernetes: cluster.local
  //    else:  default dns domain
  string trustDomain = 5;

  // The DNS Certs specifies the customized DNS name and corresponding service account.
  //
  // Example:
  //   istio-pilot-service-account.istio-control: istio-pilot.istio-control.svc
  //   istio-galley-service-account.istio-config: istio-galley.istio-config.svc
  map<string, string> dnsCerts = 6;

  // Controls whether the mesh-wide authentication policy is created or not.
  //
  // Setting to true creates the mesh-wide authentication policy with name "default".
  google.protobuf.BoolValue createMeshPolicy = 7;

  google.protobuf.BoolValue enableNamespacesByDefault = 8;

  google.protobuf.BoolValue citadelHealthCheck = 9;

  // K8s node selector.
  //
  // See https://kubernetes.io/docs/concepts/configuration/assign-pod-node/#nodeselector
  TypeMapStringInterface nodeSelector = 10 [deprecated=true];

  TypeMapStringInterface env = 11;

  // K8s annotations for pods.
  //
  // See: https://kubernetes.io/docs/concepts/overview/working-with-objects/annotations/
  TypeMapStringInterface podAnnotations = 12 [deprecated=true];

  // How long workload certs are valid for
  string workloadCertTtl = 13;

  TypeSliceOfMapStringInterface tolerations = 14 [deprecated=true];

  // K8s resources settings.
  //
  // See https://kubernetes.io/docs/concepts/configuration/manage-compute-resources-container/#resource-requests-and-limits-of-pod-and-container
  Resources resources = 15 [deprecated=true];

  // K8s rolling update strategy
  TypeIntOrStringForPB rollingMaxSurge = 16 [deprecated=true];

  // K8s rolling update strategy
  TypeIntOrStringForPB rollingMaxUnavailable = 17 [deprecated=true];

  TypeSliceOfMapStringInterface podAntiAffinityLabelSelector = 18 [deprecated=true];

  TypeSliceOfMapStringInterface podAntiAffinityTermLabelSelector = 19 [deprecated=true];
}

// ServiceConfig is described in istio.io documentation.
message ServiceConfig {
  TypeMapStringInterface annotations = 1;

  uint32 externalPort = 2;

  string name = 3;

  string type = 18;
}

// SidecarInjectorConfig is described in istio.io documentation.
message SidecarInjectorConfig {
  // Controls whether Sidecar Injector is enabled.
  google.protobuf.BoolValue enabled = 1;

  // Enables sidecar auto-injection in namespaces by default.
  google.protobuf.BoolValue enableNamespacesByDefault = 2;

  // Image name used for Sidecar Injector.
  //
  // This can be set either to image name if hub is also set, or can be set to the full hub:name string.
  //
  // Examples: custom-sidecar_injector, docker.io/someuser:custom-sidecar_injector
  string image = 3;

  string hub = 4;

  TypeInterface tag = 5;

  // K8s node selector. Each component can overwrite the default values by adding its node selector block in the relevant section and setting the desired values.
  //
  // See https://kubernetes.io/docs/concepts/configuration/assign-pod-node/#nodeselector
  TypeMapStringInterface nodeSelector = 10 [deprecated=true];

  // Instructs Istio to not inject the sidecar on those pods, based on labels that are present in those pods.
  //
  // Annotations in the pods have higher precedence than the label selectors.
  // Order of evaluation: Pod Annotations → NeverInjectSelector → AlwaysInjectSelector → Default Policy.
  // See https://istio.io/docs/setup/kubernetes/additional-setup/sidecar-injection/#more-control-adding-exceptions
  TypeSliceOfMapStringInterface neverInjectSelector = 11;

  // See NeverInjectSelector.
  TypeSliceOfMapStringInterface alwaysInjectSelector = 12;

  // See EgressGatewayConfig.
  TypeSliceOfMapStringInterface podAntiAffinityLabelSelector = 13 [deprecated=true];

  // See EgressGatewayConfig.
  TypeSliceOfMapStringInterface podAntiAffinityTermLabelSelector = 14 [deprecated=true];

  // Number of replicas in the Sidecar Injector Deployment.
  uint32 replicaCount = 15 [deprecated=true];

  //  If true, webhook or istioctl injector will rewrite PodSpec for liveness health check to redirect request to sidecar. This makes liveness check work even when mTLS is enabled.
  google.protobuf.BoolValue rewriteAppHTTPProbe = 16;

  // Controls whether self-signed CA is used for Sidecar Injector to generate the certificate/key pair.
  //
  // Setting to false if you want to use your own root CA.
  google.protobuf.BoolValue selfSigned = 17;

  string injectLabel = 18;

  // injectedAnnotations are additional annotations that will be added to the pod spec after injection
  // This is primarily to support PSP annotations.
  TypeMapStringInterface injectedAnnotations = 19;

  // K8s resources settings.
  //
  // See https://kubernetes.io/docs/concepts/configuration/manage-compute-resources-container/#resource-requests-and-limits-of-pod-and-container
  Resources resources = 20 [deprecated=true];

  // Enable objectSelector to filter out pods with no need for sidecar before calling istio-sidecar-injector.
  TypeMapStringInterface objectSelector = 21;

  TypeSliceOfMapStringInterface tolerations = 22 [deprecated=true];

  TypeMapStringInterface lifecycle = 23;

  // K8s annotations for pods.
  //
  // See: https://kubernetes.io/docs/concepts/overview/working-with-objects/annotations/
  TypeMapStringInterface podAnnotations = 24 [deprecated=true];

  // K8s rolling update strategy
  TypeIntOrStringForPB rollingMaxSurge = 25 [deprecated=true];

  // K8s rolling update strategy
  TypeIntOrStringForPB rollingMaxUnavailable = 26 [deprecated=true];
}

// Configuration for stdio adapter in mixer, recommended for debug usage only.
message StdioMixerAdapterConfig {
  // Enable stdio adapter to output logs and metrics to local machine.
  google.protobuf.BoolValue enabled = 1;

  // Whether to output a console-friendly or json-friendly format.
  google.protobuf.BoolValue outputAsJson = 2;
}

// Configuration for stackdriver adapter in mixer.
message StackdriverMixerAdapterConfig {
  google.protobuf.BoolValue enabled = 1;

  StackdriverAuthConfig auth = 2;

  StackdriverTracerConfig tracer = 3;

  StackdriverContextGraph contextGraph = 4;

  message EnabledConfig {
    google.protobuf.BoolValue enabled = 1;
  }

  EnabledConfig logging = 5;

  EnabledConfig metrics = 6;
}

message StackdriverAuthConfig {
  google.protobuf.BoolValue appCredentials = 1;

  string apiKey = 2;

  string serviceAccountPath = 3;
}

message StackdriverTracerConfig {
  google.protobuf.BoolValue enabled = 1;

  uint32 sampleProbability = 2;
}

message StackdriverContextGraph {
  google.protobuf.BoolValue enabled = 1;
}

// Configuration for each of the supported tracers.
message TracerConfig {
  // Configuration for the datadog tracing service.
  TracerDatadogConfig datadog = 1;

  // Configuration for the lightstep tracing service.
  TracerLightStepConfig lightstep = 2;

  // Configuration for the zipkin tracing service.
  TracerZipkinConfig zipkin = 3;

  // Configuration for the stackdriver tracing service.
  TracerStackdriverConfig stackdriver = 4;
}

// Configuration for the datadog tracing service.
message TracerDatadogConfig {
  // Address in host:port format for reporting trace data to the Datadog agent.
  string address = 1;
}

// Configuration for the lightstep tracing service.
message TracerLightStepConfig {
  // Sets the lightstep satellite pool address in host:port format for reporting trace data.
  string address = 1;

  // Sets the lightstep access token.
  string accessToken = 2;

  // Sets path to the file containing the cacert to use when verifying TLS.
  string cacertPath = 3;

  // Enables lightstep secure connection.
  google.protobuf.BoolValue secure = 4;
}

// Configuration for the zipkin tracing service.
message TracerZipkinConfig {
  // Address of zipkin instance in host:port format for reporting trace data.
  //
  // Example: <zipkin-collector-service>.<zipkin-collector-namespace>:941
  string address = 1;
}

// Configuration for the stackdriver tracing service.
message TracerStackdriverConfig {
  // enables trace output to stdout.
  google.protobuf.BoolValue debug = 1;

  // The global default max number of attributes per span.
  uint32 maxNumberOfAttributes = 2;

  // The global default max number of annotation events per span.
  uint32 maxNumberOfAnnotations = 3;

  // The global default max number of message events per span.
  uint32 maxNumberOfMessageEvents = 4;
}

// Configurations for different tracing system to be installed.
message TracingConfig {
  // Enables tracing systems installation.
  google.protobuf.BoolValue enabled = 1;

  // Controls legacy k8s ingress for addon tracing components.
  TracingIngressConfig ingress = 2;

  // Defines Configuration for addon Jaeger tracing.
  TracingJaegerConfig jaeger = 3;

  // K8s node selector.
  //
  // See https://kubernetes.io/docs/concepts/configuration/assign-pod-node/#nodeselector
  TypeMapStringInterface nodeSelector = 4 [deprecated=true];

  // Configures which tracing system to be installed.
  string provider = 5;

  // Controls K8s service for addon tracing components.
  ServiceConfig service = 6;

  // Defines Configuration for addon Zipkin tracing.
  TracingZipkinConfig zipkin = 7;

  TracingOpencensusConfig opencensus = 8;

  string contextPath = 9;

  // See EgressGatewayConfig.
  TypeSliceOfMapStringInterface podAntiAffinityLabelSelector = 13 [deprecated=true];

  // See EgressGatewayConfig.
  TypeSliceOfMapStringInterface podAntiAffinityTermLabelSelector = 14 [deprecated=true];

  TypeSliceOfMapStringInterface tolerations = 15 [deprecated=true];
}

message TracingOpencensusConfig {
  // Image hub for Opencensus tracing deployment.
  string hub = 1;

  // Image tag for Opencensus tracing deployment.
  TypeInterface tag = 2;

  TracingOpencensusExportersConfig exporters  = 3;
  // K8s resources settings.
  //
  // See https://kubernetes.io/docs/concepts/configuration/manage-compute-resources-container/#resource-requests-and-limits-of-pod-and-container
  TypeMapStringInterface resources = 5 [deprecated=true];

  // K8s annotations for pods.
  //
  // See: https://kubernetes.io/docs/concepts/overview/working-with-objects/annotations/
  TypeMapStringInterface podAnnotations = 6 [deprecated=true];
}

message TracingOpencensusExportersConfig {
  TypeMapStringInterface stackdriver = 1;
}
// Controls legacy k8s ingress for addon tracing components.
message TracingIngressConfig {
  // Enables k8s ingress for addon tracing components.
  google.protobuf.BoolValue enabled = 1;

  TypeMapStringInterface annotations = 2;

  repeated string hosts = 3;

  TypeMapStringInterface tls = 4;
}

// Configuration for addon Jaeger tracing.
message TracingJaegerConfig {
  // Image hub for Jaeger tracing deployment.
  string hub = 1;

  // Image tag for Jaeger tracing deployment.
  TypeInterface tag = 2;

  string image = 10;

  // Configures Jaeger in-memory storage setting.
  TracingJaegerMemoryConfig memory = 3;

  string spanStorageType = 4;

  google.protobuf.BoolValue persist = 5;

  string storageClassName = 6;

  string accessMode = 7;

  // K8s resources settings.
  //
  // See https://kubernetes.io/docs/concepts/configuration/manage-compute-resources-container/#resource-requests-and-limits-of-pod-and-container
  TypeMapStringInterface resources = 8 [deprecated=true];

  // K8s annotations for pods.
  //
  // See: https://kubernetes.io/docs/concepts/overview/working-with-objects/annotations/
  TypeMapStringInterface podAnnotations = 9 [deprecated=true];
}

// Configuration for Jaeger in-memory storage setting.
message TracingJaegerMemoryConfig {
  // Set limit of the amount of traces stored in memory for Jaeger
  uint32 max_traces = 1;
}

// Configuration for Zipkin.
message TracingZipkinConfig {
  // Image hub for Zipkin tracing deployment.
  string hub = 1;

  // Image tag for Zipkin tracing deployment.
  TypeInterface tag = 2;

  string image = 9;

  // InitialDelaySeconds of livenessProbe for Zipkin deployment
  uint32 probeStartupDelay = 3;

  // Container port for Zipkin deployment
  uint32 queryPort = 4;

  // K8s resources settings.
  //
  // See https://kubernetes.io/docs/concepts/configuration/manage-compute-resources-container/#resource-requests-and-limits-of-pod-and-container
  Resources resources = 5 [deprecated=true];

  // Configure java heap opts for Zipkin deployment
  uint32 javaOptsHeap = 6;

  // Configures number of max spans to keep in Zipkin memory storage.
  //
  // Example: A safe estimate is 1K of memory per span (each span with 2 annotations + 1 binary annotation), plus 100 MB for a safety buffer
  uint32 maxSpans = 7;

  // Configures GC values of JAVA_OPTS for Zipkin deployment
  TracingZipkinNodeConfig node = 8;

  // K8s annotations for pods.
  //
  // See: https://kubernetes.io/docs/concepts/overview/working-with-objects/annotations/
  TypeMapStringInterface podAnnotations = 10 [deprecated=true];
}

// Configuration for GC values of JAVA_OPTS for Zipkin deployment
message TracingZipkinNodeConfig {
  // Configures -XX:ConcGCThreads value of JAVA_OPTS for Zipkin deployment
  uint32 cpus = 1;
}

message KialiSecurityConfig {
  google.protobuf.BoolValue enabled = 1;

  string cert_file = 2;

  string private_key_file = 3;
}

message KialiDashboardConfig {
  string secretName = 1;

  string usernameKey = 2;

  string passphraseKey = 3;

  google.protobuf.BoolValue viewOnlyMode = 4;

  string grafanaURL = 5;

  string jaegerURL = 6;

  TypeMapStringInterface auth = 7;
}

message KialiIngressConfig {
  google.protobuf.BoolValue enabled = 1;

  TypeMapStringInterface annotations = 2;

  TypeSliceOfMapStringInterface tls = 3;

  repeated string hosts = 4;
}
// Configuration for Kiali addon.
message KialiConfig {
  google.protobuf.BoolValue enabled = 1;

  google.protobuf.BoolValue createDemoSecret = 2;

  // Image hub for kiali deployment.
  string hub = 3;

  // Image tag for kiali deployment.
  TypeInterface tag = 4;

  // Number of replicas for Kiali.
  uint32 replicaCount = 5 [deprecated=true];

  string prometheusNamespace = 6;

  KialiSecurityConfig security = 7;

  KialiDashboardConfig dashboard = 8;

  KialiIngressConfig ingress = 9;

  string contextPath = 15;

  // K8s node selector.
  //
  // See https://kubernetes.io/docs/concepts/configuration/assign-pod-node/#nodeselector
  TypeMapStringInterface nodeSelector = 10 [deprecated=true];

  // K8s annotations for pods.
  //
  // See: https://kubernetes.io/docs/concepts/overview/working-with-objects/annotations/
  TypeMapStringInterface podAnnotations = 11 [deprecated=true];

  // Pod anti-affinity label selector.
  //
  // Specify the pod anti-affinity that allows you to constrain which nodes
  // your pod is eligible to be scheduled based on labels on pods that are
  // already running on the node rather than based on labels on nodes.
  // There are currently two types of anti-affinity:
  //    "requiredDuringSchedulingIgnoredDuringExecution"
  //    "preferredDuringSchedulingIgnoredDuringExecution"
  // which denote “hard” vs. “soft” requirements, you can define your values
  // in "podAntiAffinityLabelSelector" and "podAntiAffinityTermLabelSelector"
  // correspondingly.
  // See https://kubernetes.io/docs/concepts/configuration/assign-pod-node/#affinity-and-anti-affinity
  //
  // Examples:
  // podAntiAffinityLabelSelector:
  //  - key: security
  //    operator: In
  //    values: S1,S2
  //    topologyKey: "kubernetes.io/hostname"
  //  This pod anti-affinity rule says that the pod requires not to be scheduled
  //  onto a node if that node is already running a pod with label having key
  //  “security” and value “S1”.
  TypeSliceOfMapStringInterface podAntiAffinityLabelSelector = 12 [deprecated=true];

  // See PodAntiAffinityLabelSelector.
  TypeSliceOfMapStringInterface podAntiAffinityTermLabelSelector = 13 [deprecated=true];

  TypeSliceOfMapStringInterface tolerations = 14 [deprecated=true];

  string image = 16 [deprecated=true];

  // K8s resources settings.
  //
  // See https://kubernetes.io/docs/concepts/configuration/manage-compute-resources-container/#resource-requests-and-limits-of-pod-and-container
  Resources resources = 17 [deprecated=true];

  string prometheusAddr = 18 [deprecated=true];
}

message Values {
  CertManagerConfig certmanager = 1;

  CNIConfig cni = 2;

  CoreDNSConfig istiocoredns = 3;

  GalleyConfig galley = 4;

  GatewaysConfig gateways = 5;

  GlobalConfig global = 6;

  TypeMapStringInterface grafana = 7;

  MixerConfig mixer = 8;

  NodeAgentConfig nodeagent = 9 [deprecated=true];

  PilotConfig pilot = 10;

  // Controls whether telemetry is exported for Pilot.
  TelemetryConfig telemetry = 23;

  PrometheusConfig prometheus = 11;

  SecurityConfig security = 12;

  SidecarInjectorConfig sidecarInjectorWebhook = 13;

  TracingConfig tracing = 14;

  KialiConfig kiali = 15;

  string version = 16;

  google.protobuf.BoolValue clusterResources = 17;

  // TODO: populate these.
  TypeMapStringInterface prometheusOperator = 18;
  CNIConfig istio_cni = 19;

  google.protobuf.BoolValue kustomize = 20;
}

// GOTYPE: map[string]interface{}
message TypeMapStringInterface {}

// GOTYPE: []map[string]interface{}
message TypeSliceOfMapStringInterface {}

// GOTYPE: *IntOrStringForPB
message TypeIntOrStringForPB {}

// ZeroVPNConfig enables cross-cluster access using SNI matching.
message ZeroVPNConfig {
  // Controls whether ZeroVPN is enabled.
  google.protobuf.BoolValue enabled = 1;

  string suffix = 2;
}

// GOTYPE: interface{}
message TypeInterface {}<|MERGE_RESOLUTION|>--- conflicted
+++ resolved
@@ -633,15 +633,12 @@
   // Specifies the configuration for Security Token Service.
   STSConfig sts = 58;
 
-<<<<<<< HEAD
-  // Controls whether the in-cluster MTLS key and certs are loaded from the secret volume mounts.
-  google.protobuf.BoolValue mountMtlsCerts = 59;
-
-=======
   // Configures the revision this control plane is a part of
   string revision = 59;
->>>>>>> 0655abc6
-  // The next available key is 60
+
+  // Controls whether the in-cluster MTLS key and certs are loaded from the secret volume mounts.
+  google.protobuf.BoolValue mountMtlsCerts = 60;
+  // The next available key is 61
 }
 
 // Configuration for Security Token Service (STS) server.
