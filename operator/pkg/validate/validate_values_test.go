// Copyright 2019 Istio Authors
//
// Licensed under the Apache License, Version 2.0 (the "License");
// you may not use this file except in compliance with the License.
// You may obtain a copy of the License at
//
//     http://www.apache.org/licenses/LICENSE-2.0
//
// Unless required by applicable law or agreed to in writing, software
// distributed under the License is distributed on an "AS IS" BASIS,
// WITHOUT WARRANTIES OR CONDITIONS OF ANY KIND, either express or implied.
// See the License for the specific language governing permissions and
// limitations under the License.

package validate

import (
	"fmt"
	"io/ioutil"
	"path/filepath"
	"testing"

	"github.com/ghodss/yaml"

	"istio.io/istio/operator/pkg/helm"
	"istio.io/istio/operator/pkg/manifest"
	"istio.io/istio/operator/pkg/util"
	"istio.io/istio/pkg/test/env"
)

var (
	repoRootDir string
)

func init() {
	repoRootDir = env.IstioSrc
}

func TestValidateValues(t *testing.T) {
	tests := []struct {
		desc     string
		yamlStr  string
		wantErrs util.Errors
	}{
		{
			desc: "nil success",
		},
		{
			desc: "StarIPRange",
			yamlStr: `
global:
  proxy:
    includeIPRanges: "*"
    excludeIPRanges: "*"
`,
		},
		{
			desc: "ProxyConfig",
			yamlStr: `
global:
  podDNSSearchNamespaces:
  - "my-namespace"
  proxy:
    enabled: true
    includeIPRanges: "1.1.0.0/16,2.2.0.0/16"
    excludeIPRanges: "3.3.0.0/16,4.4.0.0/16"
    includeInboundPorts: "111,222"
    excludeInboundPorts: "333,444"
    clusterDomain: "my.domain"
    connectTimeout: "11s"
    drainDuration: "22s"
    parentShutdownDuration: "33s"
    concurrency: 5
`,
		},
		{
			desc: "CNIConfig",
			yamlStr: `
cni:
  cniBinDir: "/var/lib/cni/bin"
  cniConfDir: "/var/run/multus/cni/net.d"
`,
		},

		{
			desc: "BadIPRange",
			yamlStr: `
global:
  proxy:
    includeIPRanges: "1.1.0.256/16,2.2.0.257/16"
    excludeIPRanges: "3.3.0.0/33,4.4.0.0/34"
`,
			wantErrs: makeErrors([]string{`global.proxy.excludeIPRanges invalid CIDR address: 3.3.0.0/33`,
				`global.proxy.excludeIPRanges invalid CIDR address: 4.4.0.0/34`,
				`global.proxy.includeIPRanges invalid CIDR address: 1.1.0.256/16`,
				`global.proxy.includeIPRanges invalid CIDR address: 2.2.0.257/16`}),
		},
		{
			desc: "BadIPMalformed",
			yamlStr: `
global:
  proxy:
    includeIPRanges: "1.2.3/16,1.2.3.x/16"
`,
			wantErrs: makeErrors([]string{`global.proxy.includeIPRanges invalid CIDR address: 1.2.3/16`,
				`global.proxy.includeIPRanges invalid CIDR address: 1.2.3.x/16`}),
		},
		{
			desc: "BadIPWithStar",
			yamlStr: `
global:
  proxy:
    includeIPRanges: "*,1.1.0.0/16,2.2.0.0/16"
`,
			wantErrs: makeErrors([]string{`global.proxy.includeIPRanges invalid CIDR address: *`}),
		},
		{
			desc: "BadPortRange",
			yamlStr: `
global:
  proxy:
    includeInboundPorts: "111,65536"
    excludeInboundPorts: "-1,444"
`,
			wantErrs: makeErrors([]string{`value global.proxy.excludeInboundPorts:-1 falls outside range [0, 65535]`,
				`value global.proxy.includeInboundPorts:65536 falls outside range [0, 65535]`}),
		},
		{
			desc: "BadPortMalformed",
			yamlStr: `
global:
  proxy:
    includeInboundPorts: "111,222x"
`,
			wantErrs: makeErrors([]string{`global.proxy.includeInboundPorts : strconv.ParseInt: parsing "222x": invalid syntax`}),
		},
		{
			desc: "unknown field",
			yamlStr: `
global:
  proxy:
    foo: "bar"
`,
			wantErrs: makeErrors([]string{`unknown field "foo" in v1alpha1.ProxyConfig`}),
		},
		{
			desc: "unknown field",
			yamlStr: `
cni:
  foo: "bar"
`,
			wantErrs: makeErrors([]string{`unknown field "foo" in v1alpha1.CNIConfig`}),
		},
	}

	for _, tt := range tests {
		t.Run(tt.desc, func(t *testing.T) {
			root := make(map[string]interface{})
			err := yaml.Unmarshal([]byte(tt.yamlStr), &root)
			if err != nil {
				t.Fatalf("yaml.Unmarshal(%s): got error %s", tt.desc, err)
			}
			errs := CheckValues(root)
			if gotErr, wantErr := errs, tt.wantErrs; !util.EqualErrors(gotErr, wantErr) {
				t.Errorf("CheckValues(%s)(%v): gotErr:%s, wantErr:%s", tt.desc, tt.yamlStr, gotErr, wantErr)
			}
		})
	}
}

func TestValidateValuesFromProfile(t *testing.T) {
<<<<<<< HEAD
=======
	t.Skip("https://github.com/istio/istio/issues/20112")
	// TODO port to new api
>>>>>>> 2745bc34
	tests := []struct {
		desc     string
		profile  string
		wantErrs util.Errors
	}{
		{
			profile: "default",
		},
		{
			profile: "demo",
		},
		{
			profile: "minimal",
		},
		{
			profile: "sds",
		},
	}
	for _, tt := range tests {
		t.Run(tt.desc, func(t *testing.T) {
			pf, err := helm.ReadProfileYAML(tt.profile)
			if err != nil {
				t.Fatalf("fail to read profile: %s", tt.profile)
			}
			val, _, err := manifest.ParseK8SYAMLToIstioOperatorSpec(pf)
			if err != nil {
				t.Fatalf(" fail to parse profile to ISCP: (%s), got error %s", tt.profile, err)
			}
			errs := CheckValues(val.Values)
			if gotErr, wantErr := errs, tt.wantErrs; !util.EqualErrors(gotErr, wantErr) {
				t.Errorf("CheckValues of (%v): gotErr:%s, wantErr:%s", tt.profile, gotErr, wantErr)
			}
		})
	}
}
func TestValidateValuesFromValuesYAMLs(t *testing.T) {
	valuesYAML := ""
	var allFiles []string
	manifestDir := filepath.Join(repoRootDir, "manifests")
	for _, sd := range []string{"base", "gateways", "istio-cni", "istiocoredns", "istio-telemetry", "istio-control", "istio-policy", "security"} {
		dir := filepath.Join(manifestDir, sd)
		files, err := util.FindFiles(dir, yamlFileFilter)
		if err != nil {
			t.Fatalf(err.Error())
		}
		allFiles = append(allFiles, files...)
	}
	allFiles = append(allFiles, filepath.Join(manifestDir, "global.yaml"))
	for _, f := range allFiles {
		b, err := ioutil.ReadFile(f)
		if err != nil {
			t.Fatal(err.Error())
		}
		valuesYAML, err = util.OverlayYAML(valuesYAML, string(b))
		valuesTree := make(map[string]interface{})
		if err := yaml.Unmarshal([]byte(valuesYAML), &valuesTree); err != nil {
			t.Fatal(err.Error())
		}
		if err := CheckValues(valuesTree); err != nil {
			t.Fatalf("file %s failed validation with: %s", f, err)
		}
	}
}

func makeErrors(estr []string) util.Errors {
	var errs util.Errors
	for _, s := range estr {
		errs = util.AppendErr(errs, fmt.Errorf("%s", s))
	}
	return errs
}

func yamlFileFilter(path string) bool {
	return filepath.Base(path) == "values.yaml"
}<|MERGE_RESOLUTION|>--- conflicted
+++ resolved
@@ -169,11 +169,8 @@
 }
 
 func TestValidateValuesFromProfile(t *testing.T) {
-<<<<<<< HEAD
-=======
 	t.Skip("https://github.com/istio/istio/issues/20112")
-	// TODO port to new api
->>>>>>> 2745bc34
+    // TODO port to new api
 	tests := []struct {
 		desc     string
 		profile  string
