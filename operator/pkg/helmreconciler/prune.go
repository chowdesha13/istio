--- conflicted
+++ resolved
@@ -173,7 +173,6 @@
 		if err != nil {
 			return errStatus, err
 		}
-<<<<<<< HEAD
 		
 		crHash, err := h.getCRHash(c)
 		if err != nil {
@@ -186,9 +185,7 @@
 			objCache.Cache = map[string]*object.K8sObject{}
 			objCache.Mu.Unlock()
 		}
-		
-=======
->>>>>>> 88841b9f
+
 		err = h.DeleteObjectsList(uslist, c)
 		if err != nil {
 			return errStatus, err
