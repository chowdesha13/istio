// Copyright 2019 Istio Authors
//
// Licensed under the Apache License, Version 2.0 (the "License");
// you may not use this file except in compliance with the License.
// You may obtain a copy of the License at
//
//     http://www.apache.org/licenses/LICENSE-2.0
//
// Unless required by applicable law or agreed to in writing, software
// distributed under the License is distributed on an "AS IS" BASIS,
// WITHOUT WARRANTIES OR CONDITIONS OF ANY KIND, either express or implied.
// See the License for the specific language governing permissions and
// limitations under the License.

package mesh

import (
	"flag"

	"github.com/spf13/cobra"

	binversion "istio.io/istio/operator/version"
	"istio.io/pkg/log"
	"istio.io/pkg/version"
)

const (
	setFlagHelpStr = `Override an IstioOperator value, e.g. to choose a profile
(--set profile=demo), enable or disable components (--set components.policy.enabled=true), or override Istio
settings (--set values.grafana.enabled=true). See documentation for more info:
https://istio.io/docs/reference/config/istio.operator.v1alpha1/#IstioOperatorSpec`
	// ChartsFlagHelpStr is the command line description for --charts
<<<<<<< HEAD
	ChartsFlagHelpStr = `Specify a path to a directory of charts and profiles
(e.g. ~/Downloads/istio-1.6.0/install/kubernetes/operator)
or release tar URL (e.g. https://github.com/istio/istio/releases/download/1.5.1/istio-1.5.1-linux.tar.gz).
=======
	chartsFlagHelpStr = `Specify a path to a directory of charts and profiles
(e.g. ~/Downloads/istio-1.6.0/install/kubernetes/operator)
or release tar URL (e.g. https://github.com/istio/istio/releases/download/1.6.0/istio-1.6.0-linux-amd64.tar.gz).
>>>>>>> 8218b337
`
	revisionFlagHelpStr         = `Target control plane revision for the command.`
	skipConfirmationFlagHelpStr = `skipConfirmation determines whether the user is prompted for confirmation.
If set to true, the user is not prompted and a Yes response is assumed in all cases.`
	filenameFlagHelpStr = `Path to file containing IstioOperator custom resource
This flag can be specified multiple times to overlay multiple files. Multiple files are overlaid in left to right order.`
	installationCompleteStr = `Installation complete`
)

type rootArgs struct {
	// Dry run performs all steps except actually applying the manifests or creating output dirs/files.
	dryRun bool
}

func addFlags(cmd *cobra.Command, rootArgs *rootArgs) {
	cmd.PersistentFlags().BoolVarP(&rootArgs.dryRun, "dry-run", "",
		false, "Console/log output only, make no changes.")
}

// GetRootCmd returns the root of the cobra command-tree.
func GetRootCmd(args []string) *cobra.Command {
	rootCmd := &cobra.Command{
		Use:          "mesh",
		Short:        "Command line Istio install utility.",
		SilenceUsage: true,
		Long: "This command uses the Istio operator code to generate templates, query configurations and perform " +
			"utility operations.",
	}
	rootCmd.SetArgs(args)
	rootCmd.PersistentFlags().AddGoFlagSet(flag.CommandLine)

	rootCmd.AddCommand(ManifestCmd(log.DefaultOptions()))
	rootCmd.AddCommand(ProfileCmd())
	rootCmd.AddCommand(OperatorCmd())
	rootCmd.AddCommand(version.CobraCommand())
	rootCmd.AddCommand(UpgradeCmd())

	version.Info.Version = binversion.OperatorVersionString

	return rootCmd
}<|MERGE_RESOLUTION|>--- conflicted
+++ resolved
@@ -30,15 +30,9 @@
 settings (--set values.grafana.enabled=true). See documentation for more info:
 https://istio.io/docs/reference/config/istio.operator.v1alpha1/#IstioOperatorSpec`
 	// ChartsFlagHelpStr is the command line description for --charts
-<<<<<<< HEAD
-	ChartsFlagHelpStr = `Specify a path to a directory of charts and profiles
-(e.g. ~/Downloads/istio-1.6.0/install/kubernetes/operator)
-or release tar URL (e.g. https://github.com/istio/istio/releases/download/1.5.1/istio-1.5.1-linux.tar.gz).
-=======
 	chartsFlagHelpStr = `Specify a path to a directory of charts and profiles
 (e.g. ~/Downloads/istio-1.6.0/install/kubernetes/operator)
 or release tar URL (e.g. https://github.com/istio/istio/releases/download/1.6.0/istio-1.6.0-linux-amd64.tar.gz).
->>>>>>> 8218b337
 `
 	revisionFlagHelpStr         = `Target control plane revision for the command.`
 	skipConfirmationFlagHelpStr = `skipConfirmation determines whether the user is prompted for confirmation.
