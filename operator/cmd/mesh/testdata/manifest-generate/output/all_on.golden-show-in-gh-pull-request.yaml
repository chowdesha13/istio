# Resources for AddonComponents coreDNS component

apiVersion: rbac.authorization.k8s.io/v1
kind: ClusterRole
metadata:
  name: istiocoredns
  labels:
    app: istiocoredns
    release: istio
rules:
- apiGroups: ["networking.istio.io"]
  resources: ["*"]
  verbs: ["get", "watch", "list"]
---


apiVersion: rbac.authorization.k8s.io/v1
kind: ClusterRoleBinding
metadata:
  name: istio-istiocoredns-role-binding-istio-system
  labels:
    app: istiocoredns
    release: istio
roleRef:
  apiGroup: rbac.authorization.k8s.io
  kind: ClusterRole
  name: istiocoredns
subjects:
- kind: ServiceAccount
  name: istiocoredns-service-account
  namespace: istio-system
---


apiVersion: v1
kind: ConfigMap
metadata:
  name: coredns
  namespace: istio-system
  labels:
    app: istiocoredns
    release: istio
data:
  Corefile: |
    .:53 {
          errors
          health
          
          # Removed support for the proxy plugin: https://coredns.io/2019/03/03/coredns-1.4.0-release/
          grpc global 127.0.0.1:8053
          forward . /etc/resolv.conf {
            except global
          }
          
          prometheus :9153
          cache 30
          reload
        }
---


apiVersion: apps/v1
kind: Deployment
metadata:
  name: istiocoredns
  namespace: istio-system
  labels:
    app: istiocoredns
    release: istio
spec:
  replicas: 1
  selector:
    matchLabels:
      app: istiocoredns
  strategy:
    rollingUpdate:
      maxSurge: 100%
      maxUnavailable: 25%
  template:
    metadata:
      name: istiocoredns
      labels:
        app: istiocoredns
        release: istio
      annotations:
        sidecar.istio.io/inject: "false"
    spec:
      serviceAccountName: istiocoredns-service-account
      containers:
      - name: coredns
        image: coredns/coredns:1.6.2
        args: [ "-conf", "/etc/coredns/Corefile" ]
        volumeMounts:
        - name: config-volume
          mountPath: /etc/coredns
        ports:
        - containerPort: 53
          name: dns
          protocol: UDP
        - containerPort: 53
          name: dns-tcp
          protocol: TCP
        - containerPort: 9153
          name: metrics
          protocol: TCP
        livenessProbe:
          httpGet:
            path: /health
            port: 8080
            scheme: HTTP
          initialDelaySeconds: 60
          timeoutSeconds: 5
          successThreshold: 1
          failureThreshold: 5
        resources:
          requests:
            cpu: 10m
          
      - name: istio-coredns-plugin
        command:
        - /usr/local/bin/plugin
        image: istio/coredns-plugin:0.2-istio-1.1
        ports:
        - containerPort: 8053
          name: dns-grpc
          protocol: TCP
        resources:
          requests:
            cpu: 10m
          
      dnsPolicy: Default
      volumes:
      - name: config-volume
        configMap:
          name: coredns
          items:
          - key: Corefile
            path: Corefile
      affinity:      
        nodeAffinity:
          requiredDuringSchedulingIgnoredDuringExecution:
            nodeSelectorTerms:
            - matchExpressions:
              - key: beta.kubernetes.io/arch
                operator: In
                values:
                - "amd64"
                - "ppc64le"
                - "s390x"
          preferredDuringSchedulingIgnoredDuringExecution:
          - weight: 2
            preference:
              matchExpressions:
              - key: beta.kubernetes.io/arch
                operator: In
                values:
                - "amd64"
          - weight: 2
            preference:
              matchExpressions:
              - key: beta.kubernetes.io/arch
                operator: In
                values:
                - "ppc64le"
          - weight: 2
            preference:
              matchExpressions:
              - key: beta.kubernetes.io/arch
                operator: In
                values:
                - "s390x"
---


apiVersion: v1
kind: Service
metadata:
  name: istiocoredns
  namespace: istio-system
  labels:
    app: istiocoredns
    release: istio
spec:
  selector:
    app: istiocoredns
  ports:
  - name: dns
    port: 53
    protocol: UDP
  - name: dns-tcp
    port: 53
    protocol: TCP
---


apiVersion: v1
kind: ServiceAccount
metadata:
  name: istiocoredns-service-account
  namespace: istio-system
  labels:
    app: istiocoredns
    release: istio
---

---
# Resources for AddonComponents prometheus component

apiVersion: rbac.authorization.k8s.io/v1
kind: ClusterRole
metadata:
  name: prometheus-istio-system
  labels:
    app: prometheus
    release: istio
rules:
- apiGroups: [""]
  resources:
  - nodes
  - services
  - endpoints
  - pods
  - nodes/proxy
  verbs: ["get", "list", "watch"]
- apiGroups: [""]
  resources:
  - configmaps
  verbs: ["get"]
- nonResourceURLs: ["/metrics"]
  verbs: ["get"]
---


apiVersion: rbac.authorization.k8s.io/v1
kind: ClusterRoleBinding
metadata:
  name: prometheus-istio-system
  labels:
    app: prometheus
    release: istio
roleRef:
  apiGroup: rbac.authorization.k8s.io
  kind: ClusterRole
  name: prometheus-istio-system
subjects:
- kind: ServiceAccount
  name: prometheus
  namespace: istio-system
---


apiVersion: v1
kind: ConfigMap
metadata:
  name: prometheus
  namespace: istio-system
  labels:
    app: prometheus
    release: istio
data:
  prometheus.yml: |-
    global:
      scrape_interval: 15s
    scrape_configs:

    # Mixer scrapping. Defaults to Prometheus and mixer on same namespace.
    #
    - job_name: 'istio-mesh'
      kubernetes_sd_configs:
      - role: endpoints
        namespaces:
          names:
          - istio-system
      relabel_configs:
      - source_labels: [__meta_kubernetes_service_name, __meta_kubernetes_endpoint_port_name]
        action: keep
        regex: istio-telemetry;prometheus

    # Scrape config for envoy stats
    - job_name: 'envoy-stats'
      metrics_path: /stats/prometheus
      kubernetes_sd_configs:
      - role: pod

      relabel_configs:
      - source_labels: [__meta_kubernetes_pod_container_port_name]
        action: keep
        regex: '.*-envoy-prom'
      - source_labels: [__address__, __meta_kubernetes_pod_annotation_prometheus_io_port]
        action: replace
        regex: ([^:]+)(?::\d+)?;(\d+)
        replacement: $1:15090
        target_label: __address__
      - action: labelmap
        regex: __meta_kubernetes_pod_label_(.+)
      - source_labels: [__meta_kubernetes_namespace]
        action: replace
        target_label: namespace
      - source_labels: [__meta_kubernetes_pod_name]
        action: replace
        target_label: pod_name

    - job_name: 'istio-policy'
      kubernetes_sd_configs:
      - role: endpoints
        namespaces:
          names:
          - istio-system


      relabel_configs:
      - source_labels: [__meta_kubernetes_service_name, __meta_kubernetes_endpoint_port_name]
        action: keep
        regex: istio-policy;http-policy-monitoring

    - job_name: 'istio-telemetry'
      kubernetes_sd_configs:
      - role: endpoints
        namespaces:
          names:
          - istio-system

      relabel_configs:
      - source_labels: [__meta_kubernetes_service_name, __meta_kubernetes_endpoint_port_name]
        action: keep
        regex: istio-telemetry;http-monitoring

    - job_name: 'pilot'
      kubernetes_sd_configs:
      - role: endpoints
        namespaces:
          names:
          - istio-system

      relabel_configs:
      - source_labels: [__meta_kubernetes_service_name, __meta_kubernetes_endpoint_port_name]
        action: keep
        regex: istio-pilot;http-monitoring

    - job_name: 'galley'
      kubernetes_sd_configs:
      - role: endpoints
        namespaces:
          names:
          - istio-system

      relabel_configs:
      - source_labels: [__meta_kubernetes_service_name, __meta_kubernetes_endpoint_port_name]
        action: keep
        regex: istio-galley;http-monitoring

    - job_name: 'citadel'
      kubernetes_sd_configs:
      - role: endpoints
        namespaces:
          names:
          - istio-system

      relabel_configs:
      - source_labels: [__meta_kubernetes_service_name, __meta_kubernetes_endpoint_port_name]
        action: keep
        regex: istio-citadel;http-monitoring

    - job_name: 'sidecar-injector'

      kubernetes_sd_configs:
      - role: endpoints
        namespaces:
          names:
          - istio-system

      relabel_configs:
      - source_labels: [__meta_kubernetes_service_name, __meta_kubernetes_endpoint_port_name]
        action: keep
        regex: istio-sidecar-injector;http-monitoring

    # scrape config for API servers
    - job_name: 'kubernetes-apiservers'
      kubernetes_sd_configs:
      - role: endpoints
        namespaces:
          names:
          - default
      scheme: https
      tls_config:
        ca_file: /var/run/secrets/kubernetes.io/serviceaccount/ca.crt
      bearer_token_file: /var/run/secrets/kubernetes.io/serviceaccount/token
      relabel_configs:
      - source_labels: [__meta_kubernetes_service_name, __meta_kubernetes_endpoint_port_name]
        action: keep
        regex: kubernetes;https

    # scrape config for nodes (kubelet)
    - job_name: 'kubernetes-nodes'
      scheme: https
      tls_config:
        ca_file: /var/run/secrets/kubernetes.io/serviceaccount/ca.crt
      bearer_token_file: /var/run/secrets/kubernetes.io/serviceaccount/token
      kubernetes_sd_configs:
      - role: node
      relabel_configs:
      - action: labelmap
        regex: __meta_kubernetes_node_label_(.+)
      - target_label: __address__
        replacement: kubernetes.default.svc:443
      - source_labels: [__meta_kubernetes_node_name]
        regex: (.+)
        target_label: __metrics_path__
        replacement: /api/v1/nodes/${1}/proxy/metrics

    # Scrape config for Kubelet cAdvisor.
    #
    # This is required for Kubernetes 1.7.3 and later, where cAdvisor metrics
    # (those whose names begin with 'container_') have been removed from the
    # Kubelet metrics endpoint.  This job scrapes the cAdvisor endpoint to
    # retrieve those metrics.
    #
    # In Kubernetes 1.7.0-1.7.2, these metrics are only exposed on the cAdvisor
    # HTTP endpoint; use "replacement: /api/v1/nodes/${1}:4194/proxy/metrics"
    # in that case (and ensure cAdvisor's HTTP server hasn't been disabled with
    # the --cadvisor-port=0 Kubelet flag).
    #
    # This job is not necessary and should be removed in Kubernetes 1.6 and
    # earlier versions, or it will cause the metrics to be scraped twice.
    - job_name: 'kubernetes-cadvisor'
      scheme: https
      tls_config:
        ca_file: /var/run/secrets/kubernetes.io/serviceaccount/ca.crt
      bearer_token_file: /var/run/secrets/kubernetes.io/serviceaccount/token
      kubernetes_sd_configs:
      - role: node
      relabel_configs:
      - action: labelmap
        regex: __meta_kubernetes_node_label_(.+)
      - target_label: __address__
        replacement: kubernetes.default.svc:443
      - source_labels: [__meta_kubernetes_node_name]
        regex: (.+)
        target_label: __metrics_path__
        replacement: /api/v1/nodes/${1}/proxy/metrics/cadvisor

    # scrape config for service endpoints.
    - job_name: 'kubernetes-service-endpoints'
      kubernetes_sd_configs:
      - role: endpoints
      relabel_configs:
      - source_labels: [__meta_kubernetes_service_annotation_prometheus_io_scrape]
        action: keep
        regex: true
      - source_labels: [__meta_kubernetes_service_annotation_prometheus_io_scheme]
        action: replace
        target_label: __scheme__
        regex: (https?)
      - source_labels: [__meta_kubernetes_service_annotation_prometheus_io_path]
        action: replace
        target_label: __metrics_path__
        regex: (.+)
      - source_labels: [__address__, __meta_kubernetes_service_annotation_prometheus_io_port]
        action: replace
        target_label: __address__
        regex: ([^:]+)(?::\d+)?;(\d+)
        replacement: $1:$2
      - action: labelmap
        regex: __meta_kubernetes_service_label_(.+)
      - source_labels: [__meta_kubernetes_namespace]
        action: replace
        target_label: kubernetes_namespace
      - source_labels: [__meta_kubernetes_service_name]
        action: replace
        target_label: kubernetes_name

    - job_name: 'kubernetes-pods'
      kubernetes_sd_configs:
      - role: pod
      relabel_configs:  # If first two labels are present, pod should be scraped  by the istio-secure job.
      - source_labels: [__meta_kubernetes_pod_annotation_prometheus_io_scrape]
        action: keep
        regex: true
      - source_labels: [__meta_kubernetes_pod_annotation_sidecar_istio_io_status]
        action: drop
        regex: (.+)
      - source_labels: [__meta_kubernetes_pod_annotation_istio_mtls]
        action: drop
        regex: (true)
      - source_labels: [__meta_kubernetes_pod_annotation_prometheus_io_path]
        action: replace
        target_label: __metrics_path__
        regex: (.+)
      - source_labels: [__address__, __meta_kubernetes_pod_annotation_prometheus_io_port]
        action: replace
        regex: ([^:]+)(?::\d+)?;(\d+)
        replacement: $1:$2
        target_label: __address__
      - action: labelmap
        regex: __meta_kubernetes_pod_label_(.+)
      - source_labels: [__meta_kubernetes_namespace]
        action: replace
        target_label: namespace
      - source_labels: [__meta_kubernetes_pod_name]
        action: replace
        target_label: pod_name
    - job_name: 'kubernetes-pods-istio-secure'
      scheme: https
      tls_config:
        ca_file: /etc/istio-certs/root-cert.pem
        cert_file: /etc/istio-certs/cert-chain.pem
        key_file: /etc/istio-certs/key.pem
        insecure_skip_verify: true  # prometheus does not support secure naming.
      kubernetes_sd_configs:
      - role: pod
      relabel_configs:
      - source_labels: [__meta_kubernetes_pod_annotation_prometheus_io_scrape]
        action: keep
        regex: true
      # sidecar status annotation is added by sidecar injector and
      # istio_workload_mtls_ability can be specifically placed on a pod to indicate its ability to receive mtls traffic.
      - source_labels: [__meta_kubernetes_pod_annotation_sidecar_istio_io_status, __meta_kubernetes_pod_annotation_istio_mtls]
        action: keep
        regex: (([^;]+);([^;]*))|(([^;]*);(true))
      - source_labels: [__meta_kubernetes_pod_annotation_prometheus_io_path]
        action: replace
        target_label: __metrics_path__
        regex: (.+)
      - source_labels: [__address__]  # Only keep address that is host:port
        action: keep    # otherwise an extra target with ':443' is added for https scheme
        regex: ([^:]+):(\d+)
      - source_labels: [__address__, __meta_kubernetes_pod_annotation_prometheus_io_port]
        action: replace
        regex: ([^:]+)(?::\d+)?;(\d+)
        replacement: $1:$2
        target_label: __address__
      - action: labelmap
        regex: __meta_kubernetes_pod_label_(.+)
      - source_labels: [__meta_kubernetes_namespace]
        action: replace
        target_label: namespace
      - source_labels: [__meta_kubernetes_pod_name]
        action: replace
        target_label: pod_name
---


apiVersion: apps/v1
kind: Deployment
metadata:
  name: prometheus
  namespace: istio-system
  labels:
    app: prometheus
    release: istio
spec:
  replicas: 1
  selector:
    matchLabels:
      app: prometheus
  template:
    metadata:
      labels:
        app: prometheus
        release: istio
      annotations:
        sidecar.istio.io/inject: "false"
    spec:
      serviceAccountName: prometheus
      containers:
        - name: prometheus
          image: "docker.io/prom/prometheus:v2.15.1"
          args:
            - '--storage.tsdb.retention=6h'
            - '--config.file=/etc/prometheus/prometheus.yml'
          ports:
            - containerPort: 9090
              name: http
          livenessProbe:
            httpGet:
              path: /-/healthy
              port: 9090
          readinessProbe:
            httpGet:
              path: /-/ready
              port: 9090
          resources:
            requests:
              cpu: 10m
            
          volumeMounts:
          - name: config-volume
            mountPath: /etc/prometheus
          - mountPath: /etc/istio-certs
            name: istio-certs
      volumes:
      - name: config-volume
        configMap:
          name: prometheus
      - name: istio-certs
        secret:
          defaultMode: 420
          secretName: istio.default
      affinity:      
        nodeAffinity:
          requiredDuringSchedulingIgnoredDuringExecution:
            nodeSelectorTerms:
            - matchExpressions:
              - key: beta.kubernetes.io/arch
                operator: In
                values:
                - "amd64"
                - "ppc64le"
                - "s390x"
          preferredDuringSchedulingIgnoredDuringExecution:
          - weight: 2
            preference:
              matchExpressions:
              - key: beta.kubernetes.io/arch
                operator: In
                values:
                - "amd64"
          - weight: 2
            preference:
              matchExpressions:
              - key: beta.kubernetes.io/arch
                operator: In
                values:
                - "ppc64le"
          - weight: 2
            preference:
              matchExpressions:
              - key: beta.kubernetes.io/arch
                operator: In
                values:
                - "s390x"
---


apiVersion: v1
kind: Service
metadata:
  name: prometheus
  namespace: istio-system
  annotations:
    prometheus.io/scrape: 'true'
  labels:
    app: prometheus
    release: istio
spec:
  selector:
    app: prometheus
  ports:
  - name: http-prometheus
    protocol: TCP
    port: 9090
---


apiVersion: v1
kind: ServiceAccount
metadata:
  name: prometheus
  namespace: istio-system
  labels:
    app: prometheus
    release: istio
---

# Resources for Base component

apiVersion: rbac.authorization.k8s.io/v1
kind: ClusterRole
metadata:
  name: istio-reader-istio-system
  labels:
    app: istio-reader
    release: istio
rules:
- apiGroups:
  - "config.istio.io"
  - "rbac.istio.io"
  - "security.istio.io"
  - "networking.istio.io"
  - "authentication.istio.io"
  resources: ["*"]
  verbs: ["get", "list", "watch"]
- apiGroups: [""]
  resources: ["endpoints", "pods", "services", "nodes", "replicationcontrollers"]
  verbs: ["get", "list", "watch"]
- apiGroups: ["apps"]
  resources: ["replicasets"]
  verbs: ["get", "list", "watch"]
---


apiVersion: rbac.authorization.k8s.io/v1
kind: ClusterRoleBinding
metadata:
  name: istio-reader-istio-system
  labels:
    app: istio-reader
    release: istio
roleRef:
  apiGroup: rbac.authorization.k8s.io
  kind: ClusterRole
  name: istio-reader-istio-system
subjects:
  - kind: ServiceAccount
    name: istio-reader-service-account
    namespace: istio-system
---


apiVersion: apiextensions.k8s.io/v1beta1
kind: CustomResourceDefinition
metadata:
  annotations:
    "helm.sh/resource-policy": keep
  labels:
    app: istio-citadel
    chart: istio
    heritage: Tiller
    release: istio
  name: meshpolicies.authentication.istio.io
spec:
  group: authentication.istio.io
  names:
    categories:
    - istio-io
    - authentication-istio-io
    kind: MeshPolicy
    listKind: MeshPolicyList
    plural: meshpolicies
    singular: meshpolicy
  scope: Cluster
  subresources:
    status: {}
  validation:
    openAPIV3Schema:
      properties:
        spec:
          description: 'Authentication policy for Istio services. See more details
            at: https://istio.io/docs/reference/config/security/istio.authentication.v1alpha1.html'
          properties:
            originIsOptional:
              description: Deprecated.
              type: boolean
            origins:
              description: Deprecated.
              items:
                properties:
                  jwt:
                    description: Jwt params for the method.
                    properties:
                      audiences:
                        items:
                          format: string
                          type: string
                        type: array
                      issuer:
                        description: Identifies the issuer that issued the JWT.
                        format: string
                        type: string
                      jwks:
                        description: JSON Web Key Set of public keys to validate signature
                          of the JWT.
                        format: string
                        type: string
                      jwks_uri:
                        format: string
                        type: string
                      jwksUri:
                        format: string
                        type: string
                      jwt_headers:
                        description: JWT is sent in a request header.
                        items:
                          format: string
                          type: string
                        type: array
                      jwtHeaders:
                        description: JWT is sent in a request header.
                        items:
                          format: string
                          type: string
                        type: array
                      jwtParams:
                        description: JWT is sent in a query parameter.
                        items:
                          format: string
                          type: string
                        type: array
                      trigger_rules:
                        items:
                          properties:
                            excluded_paths:
                              description: List of paths to be excluded from the request.
                              items:
                                oneOf:
                                - required:
                                  - exact
                                - required:
                                  - prefix
                                - required:
                                  - suffix
                                - required:
                                  - regex
                                properties:
                                  exact:
                                    description: exact string match.
                                    format: string
                                    type: string
                                  prefix:
                                    description: prefix-based match.
                                    format: string
                                    type: string
                                  regex:
                                    description: ECMAscript style regex-based match
                                      as defined by [EDCA-262](http://en.cppreference.com/w/cpp/regex/ecmascript).
                                    format: string
                                    type: string
                                  suffix:
                                    description: suffix-based match.
                                    format: string
                                    type: string
                                type: object
                              type: array
                            excludedPaths:
                              description: List of paths to be excluded from the request.
                              items:
                                oneOf:
                                - required:
                                  - exact
                                - required:
                                  - prefix
                                - required:
                                  - suffix
                                - required:
                                  - regex
                                properties:
                                  exact:
                                    description: exact string match.
                                    format: string
                                    type: string
                                  prefix:
                                    description: prefix-based match.
                                    format: string
                                    type: string
                                  regex:
                                    description: ECMAscript style regex-based match
                                      as defined by [EDCA-262](http://en.cppreference.com/w/cpp/regex/ecmascript).
                                    format: string
                                    type: string
                                  suffix:
                                    description: suffix-based match.
                                    format: string
                                    type: string
                                type: object
                              type: array
                            included_paths:
                              description: List of paths that the request must include.
                              items:
                                oneOf:
                                - required:
                                  - exact
                                - required:
                                  - prefix
                                - required:
                                  - suffix
                                - required:
                                  - regex
                                properties:
                                  exact:
                                    description: exact string match.
                                    format: string
                                    type: string
                                  prefix:
                                    description: prefix-based match.
                                    format: string
                                    type: string
                                  regex:
                                    description: ECMAscript style regex-based match
                                      as defined by [EDCA-262](http://en.cppreference.com/w/cpp/regex/ecmascript).
                                    format: string
                                    type: string
                                  suffix:
                                    description: suffix-based match.
                                    format: string
                                    type: string
                                type: object
                              type: array
                            includedPaths:
                              description: List of paths that the request must include.
                              items:
                                oneOf:
                                - required:
                                  - exact
                                - required:
                                  - prefix
                                - required:
                                  - suffix
                                - required:
                                  - regex
                                properties:
                                  exact:
                                    description: exact string match.
                                    format: string
                                    type: string
                                  prefix:
                                    description: prefix-based match.
                                    format: string
                                    type: string
                                  regex:
                                    description: ECMAscript style regex-based match
                                      as defined by [EDCA-262](http://en.cppreference.com/w/cpp/regex/ecmascript).
                                    format: string
                                    type: string
                                  suffix:
                                    description: suffix-based match.
                                    format: string
                                    type: string
                                type: object
                              type: array
                          type: object
                        type: array
                      triggerRules:
                        items:
                          properties:
                            excluded_paths:
                              description: List of paths to be excluded from the request.
                              items:
                                oneOf:
                                - required:
                                  - exact
                                - required:
                                  - prefix
                                - required:
                                  - suffix
                                - required:
                                  - regex
                                properties:
                                  exact:
                                    description: exact string match.
                                    format: string
                                    type: string
                                  prefix:
                                    description: prefix-based match.
                                    format: string
                                    type: string
                                  regex:
                                    description: ECMAscript style regex-based match
                                      as defined by [EDCA-262](http://en.cppreference.com/w/cpp/regex/ecmascript).
                                    format: string
                                    type: string
                                  suffix:
                                    description: suffix-based match.
                                    format: string
                                    type: string
                                type: object
                              type: array
                            excludedPaths:
                              description: List of paths to be excluded from the request.
                              items:
                                oneOf:
                                - required:
                                  - exact
                                - required:
                                  - prefix
                                - required:
                                  - suffix
                                - required:
                                  - regex
                                properties:
                                  exact:
                                    description: exact string match.
                                    format: string
                                    type: string
                                  prefix:
                                    description: prefix-based match.
                                    format: string
                                    type: string
                                  regex:
                                    description: ECMAscript style regex-based match
                                      as defined by [EDCA-262](http://en.cppreference.com/w/cpp/regex/ecmascript).
                                    format: string
                                    type: string
                                  suffix:
                                    description: suffix-based match.
                                    format: string
                                    type: string
                                type: object
                              type: array
                            included_paths:
                              description: List of paths that the request must include.
                              items:
                                oneOf:
                                - required:
                                  - exact
                                - required:
                                  - prefix
                                - required:
                                  - suffix
                                - required:
                                  - regex
                                properties:
                                  exact:
                                    description: exact string match.
                                    format: string
                                    type: string
                                  prefix:
                                    description: prefix-based match.
                                    format: string
                                    type: string
                                  regex:
                                    description: ECMAscript style regex-based match
                                      as defined by [EDCA-262](http://en.cppreference.com/w/cpp/regex/ecmascript).
                                    format: string
                                    type: string
                                  suffix:
                                    description: suffix-based match.
                                    format: string
                                    type: string
                                type: object
                              type: array
                            includedPaths:
                              description: List of paths that the request must include.
                              items:
                                oneOf:
                                - required:
                                  - exact
                                - required:
                                  - prefix
                                - required:
                                  - suffix
                                - required:
                                  - regex
                                properties:
                                  exact:
                                    description: exact string match.
                                    format: string
                                    type: string
                                  prefix:
                                    description: prefix-based match.
                                    format: string
                                    type: string
                                  regex:
                                    description: ECMAscript style regex-based match
                                      as defined by [EDCA-262](http://en.cppreference.com/w/cpp/regex/ecmascript).
                                    format: string
                                    type: string
                                  suffix:
                                    description: suffix-based match.
                                    format: string
                                    type: string
                                type: object
                              type: array
                          type: object
                        type: array
                    type: object
                type: object
              type: array
            peerIsOptional:
              description: Deprecated.
              type: boolean
            peers:
              description: List of authentication methods that can be used for peer
                authentication.
              items:
                oneOf:
                - required:
                  - mtls
                - properties:
                    jwt: {}
                  required:
                  - jwt
                properties:
                  jwt:
                    properties:
                      audiences:
                        items:
                          format: string
                          type: string
                        type: array
                      issuer:
                        description: Identifies the issuer that issued the JWT.
                        format: string
                        type: string
                      jwks:
                        description: JSON Web Key Set of public keys to validate signature
                          of the JWT.
                        format: string
                        type: string
                      jwks_uri:
                        format: string
                        type: string
                      jwksUri:
                        format: string
                        type: string
                      jwt_headers:
                        description: JWT is sent in a request header.
                        items:
                          format: string
                          type: string
                        type: array
                      jwtHeaders:
                        description: JWT is sent in a request header.
                        items:
                          format: string
                          type: string
                        type: array
                      jwtParams:
                        description: JWT is sent in a query parameter.
                        items:
                          format: string
                          type: string
                        type: array
                      trigger_rules:
                        items:
                          properties:
                            excluded_paths:
                              description: List of paths to be excluded from the request.
                              items:
                                oneOf:
                                - required:
                                  - exact
                                - required:
                                  - prefix
                                - required:
                                  - suffix
                                - required:
                                  - regex
                                properties:
                                  exact:
                                    description: exact string match.
                                    format: string
                                    type: string
                                  prefix:
                                    description: prefix-based match.
                                    format: string
                                    type: string
                                  regex:
                                    description: ECMAscript style regex-based match
                                      as defined by [EDCA-262](http://en.cppreference.com/w/cpp/regex/ecmascript).
                                    format: string
                                    type: string
                                  suffix:
                                    description: suffix-based match.
                                    format: string
                                    type: string
                                type: object
                              type: array
                            excludedPaths:
                              description: List of paths to be excluded from the request.
                              items:
                                oneOf:
                                - required:
                                  - exact
                                - required:
                                  - prefix
                                - required:
                                  - suffix
                                - required:
                                  - regex
                                properties:
                                  exact:
                                    description: exact string match.
                                    format: string
                                    type: string
                                  prefix:
                                    description: prefix-based match.
                                    format: string
                                    type: string
                                  regex:
                                    description: ECMAscript style regex-based match
                                      as defined by [EDCA-262](http://en.cppreference.com/w/cpp/regex/ecmascript).
                                    format: string
                                    type: string
                                  suffix:
                                    description: suffix-based match.
                                    format: string
                                    type: string
                                type: object
                              type: array
                            included_paths:
                              description: List of paths that the request must include.
                              items:
                                oneOf:
                                - required:
                                  - exact
                                - required:
                                  - prefix
                                - required:
                                  - suffix
                                - required:
                                  - regex
                                properties:
                                  exact:
                                    description: exact string match.
                                    format: string
                                    type: string
                                  prefix:
                                    description: prefix-based match.
                                    format: string
                                    type: string
                                  regex:
                                    description: ECMAscript style regex-based match
                                      as defined by [EDCA-262](http://en.cppreference.com/w/cpp/regex/ecmascript).
                                    format: string
                                    type: string
                                  suffix:
                                    description: suffix-based match.
                                    format: string
                                    type: string
                                type: object
                              type: array
                            includedPaths:
                              description: List of paths that the request must include.
                              items:
                                oneOf:
                                - required:
                                  - exact
                                - required:
                                  - prefix
                                - required:
                                  - suffix
                                - required:
                                  - regex
                                properties:
                                  exact:
                                    description: exact string match.
                                    format: string
                                    type: string
                                  prefix:
                                    description: prefix-based match.
                                    format: string
                                    type: string
                                  regex:
                                    description: ECMAscript style regex-based match
                                      as defined by [EDCA-262](http://en.cppreference.com/w/cpp/regex/ecmascript).
                                    format: string
                                    type: string
                                  suffix:
                                    description: suffix-based match.
                                    format: string
                                    type: string
                                type: object
                              type: array
                          type: object
                        type: array
                      triggerRules:
                        items:
                          properties:
                            excluded_paths:
                              description: List of paths to be excluded from the request.
                              items:
                                oneOf:
                                - required:
                                  - exact
                                - required:
                                  - prefix
                                - required:
                                  - suffix
                                - required:
                                  - regex
                                properties:
                                  exact:
                                    description: exact string match.
                                    format: string
                                    type: string
                                  prefix:
                                    description: prefix-based match.
                                    format: string
                                    type: string
                                  regex:
                                    description: ECMAscript style regex-based match
                                      as defined by [EDCA-262](http://en.cppreference.com/w/cpp/regex/ecmascript).
                                    format: string
                                    type: string
                                  suffix:
                                    description: suffix-based match.
                                    format: string
                                    type: string
                                type: object
                              type: array
                            excludedPaths:
                              description: List of paths to be excluded from the request.
                              items:
                                oneOf:
                                - required:
                                  - exact
                                - required:
                                  - prefix
                                - required:
                                  - suffix
                                - required:
                                  - regex
                                properties:
                                  exact:
                                    description: exact string match.
                                    format: string
                                    type: string
                                  prefix:
                                    description: prefix-based match.
                                    format: string
                                    type: string
                                  regex:
                                    description: ECMAscript style regex-based match
                                      as defined by [EDCA-262](http://en.cppreference.com/w/cpp/regex/ecmascript).
                                    format: string
                                    type: string
                                  suffix:
                                    description: suffix-based match.
                                    format: string
                                    type: string
                                type: object
                              type: array
                            included_paths:
                              description: List of paths that the request must include.
                              items:
                                oneOf:
                                - required:
                                  - exact
                                - required:
                                  - prefix
                                - required:
                                  - suffix
                                - required:
                                  - regex
                                properties:
                                  exact:
                                    description: exact string match.
                                    format: string
                                    type: string
                                  prefix:
                                    description: prefix-based match.
                                    format: string
                                    type: string
                                  regex:
                                    description: ECMAscript style regex-based match
                                      as defined by [EDCA-262](http://en.cppreference.com/w/cpp/regex/ecmascript).
                                    format: string
                                    type: string
                                  suffix:
                                    description: suffix-based match.
                                    format: string
                                    type: string
                                type: object
                              type: array
                            includedPaths:
                              description: List of paths that the request must include.
                              items:
                                oneOf:
                                - required:
                                  - exact
                                - required:
                                  - prefix
                                - required:
                                  - suffix
                                - required:
                                  - regex
                                properties:
                                  exact:
                                    description: exact string match.
                                    format: string
                                    type: string
                                  prefix:
                                    description: prefix-based match.
                                    format: string
                                    type: string
                                  regex:
                                    description: ECMAscript style regex-based match
                                      as defined by [EDCA-262](http://en.cppreference.com/w/cpp/regex/ecmascript).
                                    format: string
                                    type: string
                                  suffix:
                                    description: suffix-based match.
                                    format: string
                                    type: string
                                type: object
                              type: array
                          type: object
                        type: array
                    type: object
                  mtls:
                    description: Set if mTLS is used.
                    properties:
                      allowTls:
                        description: Deprecated.
                        type: boolean
                      mode:
                        description: Defines the mode of mTLS authentication.
                        enum:
                        - STRICT
                        - PERMISSIVE
                        type: string
                    type: object
                type: object
              type: array
            principalBinding:
              description: Deprecated.
              enum:
              - USE_PEER
              - USE_ORIGIN
              type: string
            targets:
              description: Deprecated.
              items:
                properties:
                  name:
                    description: The name must be a short name from the service registry.
                    format: string
                    type: string
                  ports:
                    description: Specifies the ports.
                    items:
                      oneOf:
                      - required:
                        - number
                      - required:
                        - name
                      properties:
                        name:
                          format: string
                          type: string
                        number:
                          type: integer
                      type: object
                    type: array
                type: object
              type: array
          type: object
      type: object
  versions:
  - name: v1alpha1
    served: true
    storage: true
---


apiVersion: apiextensions.k8s.io/v1beta1
kind: CustomResourceDefinition
metadata:
  annotations:
    "helm.sh/resource-policy": keep
  labels:
    app: istio-citadel
    chart: istio
    heritage: Tiller
    release: istio
  name: policies.authentication.istio.io
spec:
  group: authentication.istio.io
  names:
    categories:
    - istio-io
    - authentication-istio-io
    kind: Policy
    listKind: PolicyList
    plural: policies
    singular: policy
  scope: Namespaced
  subresources:
    status: {}
  validation:
    openAPIV3Schema:
      properties:
        spec:
          description: 'Authentication policy for Istio services. See more details
            at: https://istio.io/docs/reference/config/security/istio.authentication.v1alpha1.html'
          properties:
            originIsOptional:
              description: Deprecated.
              type: boolean
            origins:
              description: Deprecated.
              items:
                properties:
                  jwt:
                    description: Jwt params for the method.
                    properties:
                      audiences:
                        items:
                          format: string
                          type: string
                        type: array
                      issuer:
                        description: Identifies the issuer that issued the JWT.
                        format: string
                        type: string
                      jwks:
                        description: JSON Web Key Set of public keys to validate signature
                          of the JWT.
                        format: string
                        type: string
                      jwks_uri:
                        format: string
                        type: string
                      jwksUri:
                        format: string
                        type: string
                      jwt_headers:
                        description: JWT is sent in a request header.
                        items:
                          format: string
                          type: string
                        type: array
                      jwtHeaders:
                        description: JWT is sent in a request header.
                        items:
                          format: string
                          type: string
                        type: array
                      jwtParams:
                        description: JWT is sent in a query parameter.
                        items:
                          format: string
                          type: string
                        type: array
                      trigger_rules:
                        items:
                          properties:
                            excluded_paths:
                              description: List of paths to be excluded from the request.
                              items:
                                oneOf:
                                - required:
                                  - exact
                                - required:
                                  - prefix
                                - required:
                                  - suffix
                                - required:
                                  - regex
                                properties:
                                  exact:
                                    description: exact string match.
                                    format: string
                                    type: string
                                  prefix:
                                    description: prefix-based match.
                                    format: string
                                    type: string
                                  regex:
                                    description: ECMAscript style regex-based match
                                      as defined by [EDCA-262](http://en.cppreference.com/w/cpp/regex/ecmascript).
                                    format: string
                                    type: string
                                  suffix:
                                    description: suffix-based match.
                                    format: string
                                    type: string
                                type: object
                              type: array
                            excludedPaths:
                              description: List of paths to be excluded from the request.
                              items:
                                oneOf:
                                - required:
                                  - exact
                                - required:
                                  - prefix
                                - required:
                                  - suffix
                                - required:
                                  - regex
                                properties:
                                  exact:
                                    description: exact string match.
                                    format: string
                                    type: string
                                  prefix:
                                    description: prefix-based match.
                                    format: string
                                    type: string
                                  regex:
                                    description: ECMAscript style regex-based match
                                      as defined by [EDCA-262](http://en.cppreference.com/w/cpp/regex/ecmascript).
                                    format: string
                                    type: string
                                  suffix:
                                    description: suffix-based match.
                                    format: string
                                    type: string
                                type: object
                              type: array
                            included_paths:
                              description: List of paths that the request must include.
                              items:
                                oneOf:
                                - required:
                                  - exact
                                - required:
                                  - prefix
                                - required:
                                  - suffix
                                - required:
                                  - regex
                                properties:
                                  exact:
                                    description: exact string match.
                                    format: string
                                    type: string
                                  prefix:
                                    description: prefix-based match.
                                    format: string
                                    type: string
                                  regex:
                                    description: ECMAscript style regex-based match
                                      as defined by [EDCA-262](http://en.cppreference.com/w/cpp/regex/ecmascript).
                                    format: string
                                    type: string
                                  suffix:
                                    description: suffix-based match.
                                    format: string
                                    type: string
                                type: object
                              type: array
                            includedPaths:
                              description: List of paths that the request must include.
                              items:
                                oneOf:
                                - required:
                                  - exact
                                - required:
                                  - prefix
                                - required:
                                  - suffix
                                - required:
                                  - regex
                                properties:
                                  exact:
                                    description: exact string match.
                                    format: string
                                    type: string
                                  prefix:
                                    description: prefix-based match.
                                    format: string
                                    type: string
                                  regex:
                                    description: ECMAscript style regex-based match
                                      as defined by [EDCA-262](http://en.cppreference.com/w/cpp/regex/ecmascript).
                                    format: string
                                    type: string
                                  suffix:
                                    description: suffix-based match.
                                    format: string
                                    type: string
                                type: object
                              type: array
                          type: object
                        type: array
                      triggerRules:
                        items:
                          properties:
                            excluded_paths:
                              description: List of paths to be excluded from the request.
                              items:
                                oneOf:
                                - required:
                                  - exact
                                - required:
                                  - prefix
                                - required:
                                  - suffix
                                - required:
                                  - regex
                                properties:
                                  exact:
                                    description: exact string match.
                                    format: string
                                    type: string
                                  prefix:
                                    description: prefix-based match.
                                    format: string
                                    type: string
                                  regex:
                                    description: ECMAscript style regex-based match
                                      as defined by [EDCA-262](http://en.cppreference.com/w/cpp/regex/ecmascript).
                                    format: string
                                    type: string
                                  suffix:
                                    description: suffix-based match.
                                    format: string
                                    type: string
                                type: object
                              type: array
                            excludedPaths:
                              description: List of paths to be excluded from the request.
                              items:
                                oneOf:
                                - required:
                                  - exact
                                - required:
                                  - prefix
                                - required:
                                  - suffix
                                - required:
                                  - regex
                                properties:
                                  exact:
                                    description: exact string match.
                                    format: string
                                    type: string
                                  prefix:
                                    description: prefix-based match.
                                    format: string
                                    type: string
                                  regex:
                                    description: ECMAscript style regex-based match
                                      as defined by [EDCA-262](http://en.cppreference.com/w/cpp/regex/ecmascript).
                                    format: string
                                    type: string
                                  suffix:
                                    description: suffix-based match.
                                    format: string
                                    type: string
                                type: object
                              type: array
                            included_paths:
                              description: List of paths that the request must include.
                              items:
                                oneOf:
                                - required:
                                  - exact
                                - required:
                                  - prefix
                                - required:
                                  - suffix
                                - required:
                                  - regex
                                properties:
                                  exact:
                                    description: exact string match.
                                    format: string
                                    type: string
                                  prefix:
                                    description: prefix-based match.
                                    format: string
                                    type: string
                                  regex:
                                    description: ECMAscript style regex-based match
                                      as defined by [EDCA-262](http://en.cppreference.com/w/cpp/regex/ecmascript).
                                    format: string
                                    type: string
                                  suffix:
                                    description: suffix-based match.
                                    format: string
                                    type: string
                                type: object
                              type: array
                            includedPaths:
                              description: List of paths that the request must include.
                              items:
                                oneOf:
                                - required:
                                  - exact
                                - required:
                                  - prefix
                                - required:
                                  - suffix
                                - required:
                                  - regex
                                properties:
                                  exact:
                                    description: exact string match.
                                    format: string
                                    type: string
                                  prefix:
                                    description: prefix-based match.
                                    format: string
                                    type: string
                                  regex:
                                    description: ECMAscript style regex-based match
                                      as defined by [EDCA-262](http://en.cppreference.com/w/cpp/regex/ecmascript).
                                    format: string
                                    type: string
                                  suffix:
                                    description: suffix-based match.
                                    format: string
                                    type: string
                                type: object
                              type: array
                          type: object
                        type: array
                    type: object
                type: object
              type: array
            peerIsOptional:
              description: Deprecated.
              type: boolean
            peers:
              description: List of authentication methods that can be used for peer
                authentication.
              items:
                oneOf:
                - required:
                  - mtls
                - properties:
                    jwt: {}
                  required:
                  - jwt
                properties:
                  jwt:
                    properties:
                      audiences:
                        items:
                          format: string
                          type: string
                        type: array
                      issuer:
                        description: Identifies the issuer that issued the JWT.
                        format: string
                        type: string
                      jwks:
                        description: JSON Web Key Set of public keys to validate signature
                          of the JWT.
                        format: string
                        type: string
                      jwks_uri:
                        format: string
                        type: string
                      jwksUri:
                        format: string
                        type: string
                      jwt_headers:
                        description: JWT is sent in a request header.
                        items:
                          format: string
                          type: string
                        type: array
                      jwtHeaders:
                        description: JWT is sent in a request header.
                        items:
                          format: string
                          type: string
                        type: array
                      jwtParams:
                        description: JWT is sent in a query parameter.
                        items:
                          format: string
                          type: string
                        type: array
                      trigger_rules:
                        items:
                          properties:
                            excluded_paths:
                              description: List of paths to be excluded from the request.
                              items:
                                oneOf:
                                - required:
                                  - exact
                                - required:
                                  - prefix
                                - required:
                                  - suffix
                                - required:
                                  - regex
                                properties:
                                  exact:
                                    description: exact string match.
                                    format: string
                                    type: string
                                  prefix:
                                    description: prefix-based match.
                                    format: string
                                    type: string
                                  regex:
                                    description: ECMAscript style regex-based match
                                      as defined by [EDCA-262](http://en.cppreference.com/w/cpp/regex/ecmascript).
                                    format: string
                                    type: string
                                  suffix:
                                    description: suffix-based match.
                                    format: string
                                    type: string
                                type: object
                              type: array
                            excludedPaths:
                              description: List of paths to be excluded from the request.
                              items:
                                oneOf:
                                - required:
                                  - exact
                                - required:
                                  - prefix
                                - required:
                                  - suffix
                                - required:
                                  - regex
                                properties:
                                  exact:
                                    description: exact string match.
                                    format: string
                                    type: string
                                  prefix:
                                    description: prefix-based match.
                                    format: string
                                    type: string
                                  regex:
                                    description: ECMAscript style regex-based match
                                      as defined by [EDCA-262](http://en.cppreference.com/w/cpp/regex/ecmascript).
                                    format: string
                                    type: string
                                  suffix:
                                    description: suffix-based match.
                                    format: string
                                    type: string
                                type: object
                              type: array
                            included_paths:
                              description: List of paths that the request must include.
                              items:
                                oneOf:
                                - required:
                                  - exact
                                - required:
                                  - prefix
                                - required:
                                  - suffix
                                - required:
                                  - regex
                                properties:
                                  exact:
                                    description: exact string match.
                                    format: string
                                    type: string
                                  prefix:
                                    description: prefix-based match.
                                    format: string
                                    type: string
                                  regex:
                                    description: ECMAscript style regex-based match
                                      as defined by [EDCA-262](http://en.cppreference.com/w/cpp/regex/ecmascript).
                                    format: string
                                    type: string
                                  suffix:
                                    description: suffix-based match.
                                    format: string
                                    type: string
                                type: object
                              type: array
                            includedPaths:
                              description: List of paths that the request must include.
                              items:
                                oneOf:
                                - required:
                                  - exact
                                - required:
                                  - prefix
                                - required:
                                  - suffix
                                - required:
                                  - regex
                                properties:
                                  exact:
                                    description: exact string match.
                                    format: string
                                    type: string
                                  prefix:
                                    description: prefix-based match.
                                    format: string
                                    type: string
                                  regex:
                                    description: ECMAscript style regex-based match
                                      as defined by [EDCA-262](http://en.cppreference.com/w/cpp/regex/ecmascript).
                                    format: string
                                    type: string
                                  suffix:
                                    description: suffix-based match.
                                    format: string
                                    type: string
                                type: object
                              type: array
                          type: object
                        type: array
                      triggerRules:
                        items:
                          properties:
                            excluded_paths:
                              description: List of paths to be excluded from the request.
                              items:
                                oneOf:
                                - required:
                                  - exact
                                - required:
                                  - prefix
                                - required:
                                  - suffix
                                - required:
                                  - regex
                                properties:
                                  exact:
                                    description: exact string match.
                                    format: string
                                    type: string
                                  prefix:
                                    description: prefix-based match.
                                    format: string
                                    type: string
                                  regex:
                                    description: ECMAscript style regex-based match
                                      as defined by [EDCA-262](http://en.cppreference.com/w/cpp/regex/ecmascript).
                                    format: string
                                    type: string
                                  suffix:
                                    description: suffix-based match.
                                    format: string
                                    type: string
                                type: object
                              type: array
                            excludedPaths:
                              description: List of paths to be excluded from the request.
                              items:
                                oneOf:
                                - required:
                                  - exact
                                - required:
                                  - prefix
                                - required:
                                  - suffix
                                - required:
                                  - regex
                                properties:
                                  exact:
                                    description: exact string match.
                                    format: string
                                    type: string
                                  prefix:
                                    description: prefix-based match.
                                    format: string
                                    type: string
                                  regex:
                                    description: ECMAscript style regex-based match
                                      as defined by [EDCA-262](http://en.cppreference.com/w/cpp/regex/ecmascript).
                                    format: string
                                    type: string
                                  suffix:
                                    description: suffix-based match.
                                    format: string
                                    type: string
                                type: object
                              type: array
                            included_paths:
                              description: List of paths that the request must include.
                              items:
                                oneOf:
                                - required:
                                  - exact
                                - required:
                                  - prefix
                                - required:
                                  - suffix
                                - required:
                                  - regex
                                properties:
                                  exact:
                                    description: exact string match.
                                    format: string
                                    type: string
                                  prefix:
                                    description: prefix-based match.
                                    format: string
                                    type: string
                                  regex:
                                    description: ECMAscript style regex-based match
                                      as defined by [EDCA-262](http://en.cppreference.com/w/cpp/regex/ecmascript).
                                    format: string
                                    type: string
                                  suffix:
                                    description: suffix-based match.
                                    format: string
                                    type: string
                                type: object
                              type: array
                            includedPaths:
                              description: List of paths that the request must include.
                              items:
                                oneOf:
                                - required:
                                  - exact
                                - required:
                                  - prefix
                                - required:
                                  - suffix
                                - required:
                                  - regex
                                properties:
                                  exact:
                                    description: exact string match.
                                    format: string
                                    type: string
                                  prefix:
                                    description: prefix-based match.
                                    format: string
                                    type: string
                                  regex:
                                    description: ECMAscript style regex-based match
                                      as defined by [EDCA-262](http://en.cppreference.com/w/cpp/regex/ecmascript).
                                    format: string
                                    type: string
                                  suffix:
                                    description: suffix-based match.
                                    format: string
                                    type: string
                                type: object
                              type: array
                          type: object
                        type: array
                    type: object
                  mtls:
                    description: Set if mTLS is used.
                    properties:
                      allowTls:
                        description: Deprecated.
                        type: boolean
                      mode:
                        description: Defines the mode of mTLS authentication.
                        enum:
                        - STRICT
                        - PERMISSIVE
                        type: string
                    type: object
                type: object
              type: array
            principalBinding:
              description: Deprecated.
              enum:
              - USE_PEER
              - USE_ORIGIN
              type: string
            targets:
              description: Deprecated.
              items:
                properties:
                  name:
                    description: The name must be a short name from the service registry.
                    format: string
                    type: string
                  ports:
                    description: Specifies the ports.
                    items:
                      oneOf:
                      - required:
                        - number
                      - required:
                        - name
                      properties:
                        name:
                          format: string
                          type: string
                        number:
                          type: integer
                      type: object
                    type: array
                type: object
              type: array
          type: object
      type: object
  versions:
  - name: v1alpha1
    served: true
    storage: true
---


apiVersion: apiextensions.k8s.io/v1beta1
kind: CustomResourceDefinition
metadata:
  annotations:
    "helm.sh/resource-policy": keep
  labels:
    app: istio-mixer
    chart: istio
    heritage: Tiller
    release: istio
  name: httpapispecs.config.istio.io
spec:
  group: config.istio.io
  names:
    categories:
    - istio-io
    - apim-istio-io
    kind: HTTPAPISpec
    listKind: HTTPAPISpecList
    plural: httpapispecs
    singular: httpapispec
  scope: Namespaced
  subresources:
    status: {}
  validation:
    openAPIV3Schema:
      properties:
        spec:
          properties:
            api_keys:
              items:
                oneOf:
                - required:
                  - query
                - required:
                  - header
                - required:
                  - cookie
                properties:
                  cookie:
                    format: string
                    type: string
                  header:
                    description: API key is sent in a request header.
                    format: string
                    type: string
                  query:
                    description: API Key is sent as a query parameter.
                    format: string
                    type: string
                type: object
              type: array
            apiKeys:
              items:
                oneOf:
                - required:
                  - query
                - required:
                  - header
                - required:
                  - cookie
                properties:
                  cookie:
                    format: string
                    type: string
                  header:
                    description: API key is sent in a request header.
                    format: string
                    type: string
                  query:
                    description: API Key is sent as a query parameter.
                    format: string
                    type: string
                type: object
              type: array
            attributes:
              properties:
                attributes:
                  additionalProperties:
                    oneOf:
                    - required:
                      - stringValue
                    - required:
                      - int64Value
                    - required:
                      - doubleValue
                    - required:
                      - boolValue
                    - required:
                      - bytesValue
                    - required:
                      - timestampValue
                    - required:
                      - durationValue
                    - required:
                      - stringMapValue
                    properties:
                      boolValue:
                        type: boolean
                      bytesValue:
                        format: binary
                        type: string
                      doubleValue:
                        format: double
                        type: number
                      durationValue:
                        type: string
                      int64Value:
                        format: int64
                        type: integer
                      stringMapValue:
                        properties:
                          entries:
                            additionalProperties:
                              format: string
                              type: string
                            description: Holds a set of name/value pairs.
                            type: object
                        type: object
                      stringValue:
                        format: string
                        type: string
                      timestampValue:
                        format: dateTime
                        type: string
                    type: object
                  description: A map of attribute name to its value.
                  type: object
              type: object
            patterns:
              description: List of HTTP patterns to match.
              items:
                oneOf:
                - required:
                  - uriTemplate
                - required:
                  - regex
                properties:
                  attributes:
                    properties:
                      attributes:
                        additionalProperties:
                          oneOf:
                          - required:
                            - stringValue
                          - required:
                            - int64Value
                          - required:
                            - doubleValue
                          - required:
                            - boolValue
                          - required:
                            - bytesValue
                          - required:
                            - timestampValue
                          - required:
                            - durationValue
                          - required:
                            - stringMapValue
                          properties:
                            boolValue:
                              type: boolean
                            bytesValue:
                              format: binary
                              type: string
                            doubleValue:
                              format: double
                              type: number
                            durationValue:
                              type: string
                            int64Value:
                              format: int64
                              type: integer
                            stringMapValue:
                              properties:
                                entries:
                                  additionalProperties:
                                    format: string
                                    type: string
                                  description: Holds a set of name/value pairs.
                                  type: object
                              type: object
                            stringValue:
                              format: string
                              type: string
                            timestampValue:
                              format: dateTime
                              type: string
                          type: object
                        description: A map of attribute name to its value.
                        type: object
                    type: object
                  httpMethod:
                    format: string
                    type: string
                  regex:
                    format: string
                    type: string
                  uriTemplate:
                    format: string
                    type: string
                type: object
              type: array
          type: object
      type: object
  versions:
  - name: v1alpha2
    served: true
    storage: true
---


apiVersion: apiextensions.k8s.io/v1beta1
kind: CustomResourceDefinition
metadata:
  annotations:
    "helm.sh/resource-policy": keep
  labels:
    app: istio-mixer
    chart: istio
    heritage: Tiller
    release: istio
  name: httpapispecbindings.config.istio.io
spec:
  group: config.istio.io
  names:
    categories:
    - istio-io
    - apim-istio-io
    kind: HTTPAPISpecBinding
    listKind: HTTPAPISpecBindingList
    plural: httpapispecbindings
    singular: httpapispecbinding
  scope: Namespaced
  subresources:
    status: {}
  validation:
    openAPIV3Schema:
      properties:
        spec:
          properties:
            api_specs:
              items:
                properties:
                  name:
                    description: The short name of the HTTPAPISpec.
                    format: string
                    type: string
                  namespace:
                    description: Optional namespace of the HTTPAPISpec.
                    format: string
                    type: string
                type: object
              type: array
            apiSpecs:
              items:
                properties:
                  name:
                    description: The short name of the HTTPAPISpec.
                    format: string
                    type: string
                  namespace:
                    description: Optional namespace of the HTTPAPISpec.
                    format: string
                    type: string
                type: object
              type: array
            services:
              description: One or more services to map the listed HTTPAPISpec onto.
              items:
                properties:
                  domain:
                    description: Domain suffix used to construct the service FQDN
                      in implementations that support such specification.
                    format: string
                    type: string
                  labels:
                    additionalProperties:
                      format: string
                      type: string
                    description: Optional one or more labels that uniquely identify
                      the service version.
                    type: object
                  name:
                    description: The short name of the service such as "foo".
                    format: string
                    type: string
                  namespace:
                    description: Optional namespace of the service.
                    format: string
                    type: string
                  service:
                    description: The service FQDN.
                    format: string
                    type: string
                type: object
              type: array
          type: object
      type: object
  versions:
  - name: v1alpha2
    served: true
    storage: true
---


apiVersion: apiextensions.k8s.io/v1beta1
kind: CustomResourceDefinition
metadata:
  annotations:
    "helm.sh/resource-policy": keep
  labels:
    app: istio-mixer
    chart: istio
    heritage: Tiller
    release: istio
  name: quotaspecs.config.istio.io
spec:
  group: config.istio.io
  names:
    categories:
    - istio-io
    - apim-istio-io
    kind: QuotaSpec
    listKind: QuotaSpecList
    plural: quotaspecs
    singular: quotaspec
  scope: Namespaced
  subresources:
    status: {}
  validation:
    openAPIV3Schema:
      properties:
        spec:
          description: Determines the quotas used for individual requests.
          properties:
            rules:
              description: A list of Quota rules.
              items:
                properties:
                  match:
                    description: If empty, match all request.
                    items:
                      properties:
                        clause:
                          additionalProperties:
                            oneOf:
                            - required:
                              - exact
                            - required:
                              - prefix
                            - required:
                              - regex
                            properties:
                              exact:
                                format: string
                                type: string
                              prefix:
                                format: string
                                type: string
                              regex:
                                format: string
                                type: string
                            type: object
                          description: Map of attribute names to StringMatch type.
                          type: object
                      type: object
                    type: array
                  quotas:
                    description: The list of quotas to charge.
                    items:
                      properties:
                        charge:
                          format: int32
                          type: integer
                        quota:
                          format: string
                          type: string
                      type: object
                    type: array
                type: object
              type: array
          type: object
      type: object
  versions:
  - name: v1alpha2
    served: true
    storage: true
---


apiVersion: apiextensions.k8s.io/v1beta1
kind: CustomResourceDefinition
metadata:
  annotations:
    "helm.sh/resource-policy": keep
  labels:
    app: istio-mixer
    chart: istio
    heritage: Tiller
    release: istio
  name: quotaspecbindings.config.istio.io
spec:
  group: config.istio.io
  names:
    categories:
    - istio-io
    - apim-istio-io
    kind: QuotaSpecBinding
    listKind: QuotaSpecBindingList
    plural: quotaspecbindings
    singular: quotaspecbinding
  scope: Namespaced
  subresources:
    status: {}
  validation:
    openAPIV3Schema:
      properties:
        spec:
          properties:
            quotaSpecs:
              items:
                properties:
                  name:
                    description: The short name of the QuotaSpec.
                    format: string
                    type: string
                  namespace:
                    description: Optional namespace of the QuotaSpec.
                    format: string
                    type: string
                type: object
              type: array
            services:
              description: One or more services to map the listed QuotaSpec onto.
              items:
                properties:
                  domain:
                    description: Domain suffix used to construct the service FQDN
                      in implementations that support such specification.
                    format: string
                    type: string
                  labels:
                    additionalProperties:
                      format: string
                      type: string
                    description: Optional one or more labels that uniquely identify
                      the service version.
                    type: object
                  name:
                    description: The short name of the service such as "foo".
                    format: string
                    type: string
                  namespace:
                    description: Optional namespace of the service.
                    format: string
                    type: string
                  service:
                    description: The service FQDN.
                    format: string
                    type: string
                type: object
              type: array
          type: object
      type: object
  versions:
  - name: v1alpha2
    served: true
    storage: true
---


apiVersion: apiextensions.k8s.io/v1beta1
kind: CustomResourceDefinition
metadata:
  annotations:
    "helm.sh/resource-policy": keep
  labels:
    app: istio-pilot
    chart: istio
    heritage: Tiller
    release: istio
  name: destinationrules.networking.istio.io
spec:
  additionalPrinterColumns:
  - JSONPath: .spec.host
    description: The name of a service from the service registry
    name: Host
    type: string
  - JSONPath: .metadata.creationTimestamp
    description: 'CreationTimestamp is a timestamp representing the server time when
      this object was created. It is not guaranteed to be set in happens-before order
      across separate operations. Clients may not set this value. It is represented
      in RFC3339 form and is in UTC. Populated by the system. Read-only. Null for
      lists. More info: https://git.k8s.io/community/contributors/devel/api-conventions.md#metadata'
    name: Age
    type: date
  group: networking.istio.io
  names:
    categories:
    - istio-io
    - networking-istio-io
    kind: DestinationRule
    listKind: DestinationRuleList
    plural: destinationrules
    shortNames:
    - dr
    singular: destinationrule
  scope: Namespaced
  subresources:
    status: {}
  validation:
    openAPIV3Schema:
      properties:
        spec:
          description: 'Configuration affecting load balancing, outlier detection,
            etc. See more details at: https://istio.io/docs/reference/config/networking/destination-rule.html'
          properties:
            exportTo:
              description: A list of namespaces to which this destination rule is
                exported.
              items:
                format: string
                type: string
              type: array
            host:
              description: The name of a service from the service registry.
              format: string
              type: string
            subsets:
              items:
                properties:
                  labels:
                    additionalProperties:
                      format: string
                      type: string
                    type: object
                  name:
                    description: Name of the subset.
                    format: string
                    type: string
                  trafficPolicy:
                    description: Traffic policies that apply to this subset.
                    properties:
                      connectionPool:
                        properties:
                          http:
                            description: HTTP connection pool settings.
                            properties:
                              h2UpgradePolicy:
                                description: Specify if http1.1 connection should
                                  be upgraded to http2 for the associated destination.
                                enum:
                                - DEFAULT
                                - DO_NOT_UPGRADE
                                - UPGRADE
                                type: string
                              http1MaxPendingRequests:
                                description: Maximum number of pending HTTP requests
                                  to a destination.
                                format: int32
                                type: integer
                              http2MaxRequests:
                                description: Maximum number of requests to a backend.
                                format: int32
                                type: integer
                              idleTimeout:
                                description: The idle timeout for upstream connection
                                  pool connections.
                                type: string
                              maxRequestsPerConnection:
                                description: Maximum number of requests per connection
                                  to a backend.
                                format: int32
                                type: integer
                              maxRetries:
                                format: int32
                                type: integer
                            type: object
                          tcp:
                            description: Settings common to both HTTP and TCP upstream
                              connections.
                            properties:
                              connectTimeout:
                                description: TCP connection timeout.
                                type: string
                              maxConnections:
                                description: Maximum number of HTTP1 /TCP connections
                                  to a destination host.
                                format: int32
                                type: integer
                              tcpKeepalive:
                                description: If set then set SO_KEEPALIVE on the socket
                                  to enable TCP Keepalives.
                                properties:
                                  interval:
                                    description: The time duration between keep-alive
                                      probes.
                                    type: string
                                  probes:
                                    type: integer
                                  time:
                                    type: string
                                type: object
                            type: object
                        type: object
                      loadBalancer:
                        description: Settings controlling the load balancer algorithms.
                        oneOf:
                        - required:
                          - simple
                        - properties:
                            consistentHash:
                              oneOf:
                              - required:
                                - httpHeaderName
                              - required:
                                - httpCookie
                              - required:
                                - useSourceIp
                          required:
                          - consistentHash
                        properties:
                          consistentHash:
                            properties:
                              httpCookie:
                                description: Hash based on HTTP cookie.
                                properties:
                                  name:
                                    description: Name of the cookie.
                                    format: string
                                    type: string
                                  path:
                                    description: Path to set for the cookie.
                                    format: string
                                    type: string
                                  ttl:
                                    description: Lifetime of the cookie.
                                    type: string
                                type: object
                              httpHeaderName:
                                description: Hash based on a specific HTTP header.
                                format: string
                                type: string
                              minimumRingSize:
                                type: integer
                              useSourceIp:
                                description: Hash based on the source IP address.
                                type: boolean
                            type: object
                          localityLbSetting:
                            properties:
                              distribute:
                                description: 'Optional: only one of distribute or
                                  failover can be set.'
                                items:
                                  properties:
                                    from:
                                      description: Originating locality, '/' separated,
                                        e.g.
                                      format: string
                                      type: string
                                    to:
                                      additionalProperties:
                                        type: integer
                                      description: Map of upstream localities to traffic
                                        distribution weights.
                                      type: object
                                  type: object
                                type: array
                              enabled:
                                description: enable locality load balancing, this
                                  is DestinationRule-level and will override mesh
                                  wide settings in entirety.
                                type: boolean
                              failover:
                                description: 'Optional: only failover or distribute
                                  can be set.'
                                items:
                                  properties:
                                    from:
                                      description: Originating region.
                                      format: string
                                      type: string
                                    to:
                                      format: string
                                      type: string
                                  type: object
                                type: array
                            type: object
                          simple:
                            enum:
                            - ROUND_ROBIN
                            - LEAST_CONN
                            - RANDOM
                            - PASSTHROUGH
                            type: string
                        type: object
                      outlierDetection:
                        properties:
                          baseEjectionTime:
                            description: Minimum ejection duration.
                            type: string
                          consecutive5xxErrors:
                            description: Number of 5xx errors before a host is ejected
                              from the connection pool.
                            type: integer
                          consecutiveErrors:
                            format: int32
                            type: integer
                          consecutiveGatewayErrors:
                            description: Number of gateway errors before a host is
                              ejected from the connection pool.
                            type: integer
                          interval:
                            description: Time interval between ejection sweep analysis.
                            type: string
                          maxEjectionPercent:
                            format: int32
                            type: integer
                          minHealthPercent:
                            format: int32
                            type: integer
                        type: object
                      portLevelSettings:
                        description: Traffic policies specific to individual ports.
                        items:
                          properties:
                            connectionPool:
                              properties:
                                http:
                                  description: HTTP connection pool settings.
                                  properties:
                                    h2UpgradePolicy:
                                      description: Specify if http1.1 connection should
                                        be upgraded to http2 for the associated destination.
                                      enum:
                                      - DEFAULT
                                      - DO_NOT_UPGRADE
                                      - UPGRADE
                                      type: string
                                    http1MaxPendingRequests:
                                      description: Maximum number of pending HTTP
                                        requests to a destination.
                                      format: int32
                                      type: integer
                                    http2MaxRequests:
                                      description: Maximum number of requests to a
                                        backend.
                                      format: int32
                                      type: integer
                                    idleTimeout:
                                      description: The idle timeout for upstream connection
                                        pool connections.
                                      type: string
                                    maxRequestsPerConnection:
                                      description: Maximum number of requests per
                                        connection to a backend.
                                      format: int32
                                      type: integer
                                    maxRetries:
                                      format: int32
                                      type: integer
                                  type: object
                                tcp:
                                  description: Settings common to both HTTP and TCP
                                    upstream connections.
                                  properties:
                                    connectTimeout:
                                      description: TCP connection timeout.
                                      type: string
                                    maxConnections:
                                      description: Maximum number of HTTP1 /TCP connections
                                        to a destination host.
                                      format: int32
                                      type: integer
                                    tcpKeepalive:
                                      description: If set then set SO_KEEPALIVE on
                                        the socket to enable TCP Keepalives.
                                      properties:
                                        interval:
                                          description: The time duration between keep-alive
                                            probes.
                                          type: string
                                        probes:
                                          type: integer
                                        time:
                                          type: string
                                      type: object
                                  type: object
                              type: object
                            loadBalancer:
                              description: Settings controlling the load balancer
                                algorithms.
                              oneOf:
                              - required:
                                - simple
                              - properties:
                                  consistentHash:
                                    oneOf:
                                    - required:
                                      - httpHeaderName
                                    - required:
                                      - httpCookie
                                    - required:
                                      - useSourceIp
                                required:
                                - consistentHash
                              properties:
                                consistentHash:
                                  properties:
                                    httpCookie:
                                      description: Hash based on HTTP cookie.
                                      properties:
                                        name:
                                          description: Name of the cookie.
                                          format: string
                                          type: string
                                        path:
                                          description: Path to set for the cookie.
                                          format: string
                                          type: string
                                        ttl:
                                          description: Lifetime of the cookie.
                                          type: string
                                      type: object
                                    httpHeaderName:
                                      description: Hash based on a specific HTTP header.
                                      format: string
                                      type: string
                                    minimumRingSize:
                                      type: integer
                                    useSourceIp:
                                      description: Hash based on the source IP address.
                                      type: boolean
                                  type: object
                                localityLbSetting:
                                  properties:
                                    distribute:
                                      description: 'Optional: only one of distribute
                                        or failover can be set.'
                                      items:
                                        properties:
                                          from:
                                            description: Originating locality, '/'
                                              separated, e.g.
                                            format: string
                                            type: string
                                          to:
                                            additionalProperties:
                                              type: integer
                                            description: Map of upstream localities
                                              to traffic distribution weights.
                                            type: object
                                        type: object
                                      type: array
                                    enabled:
                                      description: enable locality load balancing,
                                        this is DestinationRule-level and will override
                                        mesh wide settings in entirety.
                                      type: boolean
                                    failover:
                                      description: 'Optional: only failover or distribute
                                        can be set.'
                                      items:
                                        properties:
                                          from:
                                            description: Originating region.
                                            format: string
                                            type: string
                                          to:
                                            format: string
                                            type: string
                                        type: object
                                      type: array
                                  type: object
                                simple:
                                  enum:
                                  - ROUND_ROBIN
                                  - LEAST_CONN
                                  - RANDOM
                                  - PASSTHROUGH
                                  type: string
                              type: object
                            outlierDetection:
                              properties:
                                baseEjectionTime:
                                  description: Minimum ejection duration.
                                  type: string
                                consecutive5xxErrors:
                                  description: Number of 5xx errors before a host
                                    is ejected from the connection pool.
                                  type: integer
                                consecutiveErrors:
                                  format: int32
                                  type: integer
                                consecutiveGatewayErrors:
                                  description: Number of gateway errors before a host
                                    is ejected from the connection pool.
                                  type: integer
                                interval:
                                  description: Time interval between ejection sweep
                                    analysis.
                                  type: string
                                maxEjectionPercent:
                                  format: int32
                                  type: integer
                                minHealthPercent:
                                  format: int32
                                  type: integer
                              type: object
                            port:
                              properties:
                                number:
                                  type: integer
                              type: object
                            tls:
                              description: TLS related settings for connections to
                                the upstream service.
                              properties:
                                caCertificates:
                                  format: string
                                  type: string
                                clientCertificate:
                                  description: REQUIRED if mode is `MUTUAL`.
                                  format: string
                                  type: string
                                mode:
                                  enum:
                                  - DISABLE
                                  - SIMPLE
                                  - MUTUAL
                                  - ISTIO_MUTUAL
                                  type: string
                                privateKey:
                                  description: REQUIRED if mode is `MUTUAL`.
                                  format: string
                                  type: string
                                sni:
                                  description: SNI string to present to the server
                                    during TLS handshake.
                                  format: string
                                  type: string
                                subjectAltNames:
                                  items:
                                    format: string
                                    type: string
                                  type: array
                              type: object
                          type: object
                        type: array
                      tls:
                        description: TLS related settings for connections to the upstream
                          service.
                        properties:
                          caCertificates:
                            format: string
                            type: string
                          clientCertificate:
                            description: REQUIRED if mode is `MUTUAL`.
                            format: string
                            type: string
                          mode:
                            enum:
                            - DISABLE
                            - SIMPLE
                            - MUTUAL
                            - ISTIO_MUTUAL
                            type: string
                          privateKey:
                            description: REQUIRED if mode is `MUTUAL`.
                            format: string
                            type: string
                          sni:
                            description: SNI string to present to the server during
                              TLS handshake.
                            format: string
                            type: string
                          subjectAltNames:
                            items:
                              format: string
                              type: string
                            type: array
                        type: object
                    type: object
                type: object
              type: array
            trafficPolicy:
              properties:
                connectionPool:
                  properties:
                    http:
                      description: HTTP connection pool settings.
                      properties:
                        h2UpgradePolicy:
                          description: Specify if http1.1 connection should be upgraded
                            to http2 for the associated destination.
                          enum:
                          - DEFAULT
                          - DO_NOT_UPGRADE
                          - UPGRADE
                          type: string
                        http1MaxPendingRequests:
                          description: Maximum number of pending HTTP requests to
                            a destination.
                          format: int32
                          type: integer
                        http2MaxRequests:
                          description: Maximum number of requests to a backend.
                          format: int32
                          type: integer
                        idleTimeout:
                          description: The idle timeout for upstream connection pool
                            connections.
                          type: string
                        maxRequestsPerConnection:
                          description: Maximum number of requests per connection to
                            a backend.
                          format: int32
                          type: integer
                        maxRetries:
                          format: int32
                          type: integer
                      type: object
                    tcp:
                      description: Settings common to both HTTP and TCP upstream connections.
                      properties:
                        connectTimeout:
                          description: TCP connection timeout.
                          type: string
                        maxConnections:
                          description: Maximum number of HTTP1 /TCP connections to
                            a destination host.
                          format: int32
                          type: integer
                        tcpKeepalive:
                          description: If set then set SO_KEEPALIVE on the socket
                            to enable TCP Keepalives.
                          properties:
                            interval:
                              description: The time duration between keep-alive probes.
                              type: string
                            probes:
                              type: integer
                            time:
                              type: string
                          type: object
                      type: object
                  type: object
                loadBalancer:
                  description: Settings controlling the load balancer algorithms.
                  oneOf:
                  - required:
                    - simple
                  - properties:
                      consistentHash:
                        oneOf:
                        - required:
                          - httpHeaderName
                        - required:
                          - httpCookie
                        - required:
                          - useSourceIp
                    required:
                    - consistentHash
                  properties:
                    consistentHash:
                      properties:
                        httpCookie:
                          description: Hash based on HTTP cookie.
                          properties:
                            name:
                              description: Name of the cookie.
                              format: string
                              type: string
                            path:
                              description: Path to set for the cookie.
                              format: string
                              type: string
                            ttl:
                              description: Lifetime of the cookie.
                              type: string
                          type: object
                        httpHeaderName:
                          description: Hash based on a specific HTTP header.
                          format: string
                          type: string
                        minimumRingSize:
                          type: integer
                        useSourceIp:
                          description: Hash based on the source IP address.
                          type: boolean
                      type: object
                    localityLbSetting:
                      properties:
                        distribute:
                          description: 'Optional: only one of distribute or failover
                            can be set.'
                          items:
                            properties:
                              from:
                                description: Originating locality, '/' separated,
                                  e.g.
                                format: string
                                type: string
                              to:
                                additionalProperties:
                                  type: integer
                                description: Map of upstream localities to traffic
                                  distribution weights.
                                type: object
                            type: object
                          type: array
                        enabled:
                          description: enable locality load balancing, this is DestinationRule-level
                            and will override mesh wide settings in entirety.
                          type: boolean
                        failover:
                          description: 'Optional: only failover or distribute can
                            be set.'
                          items:
                            properties:
                              from:
                                description: Originating region.
                                format: string
                                type: string
                              to:
                                format: string
                                type: string
                            type: object
                          type: array
                      type: object
                    simple:
                      enum:
                      - ROUND_ROBIN
                      - LEAST_CONN
                      - RANDOM
                      - PASSTHROUGH
                      type: string
                  type: object
                outlierDetection:
                  properties:
                    baseEjectionTime:
                      description: Minimum ejection duration.
                      type: string
                    consecutive5xxErrors:
                      description: Number of 5xx errors before a host is ejected from
                        the connection pool.
                      type: integer
                    consecutiveErrors:
                      format: int32
                      type: integer
                    consecutiveGatewayErrors:
                      description: Number of gateway errors before a host is ejected
                        from the connection pool.
                      type: integer
                    interval:
                      description: Time interval between ejection sweep analysis.
                      type: string
                    maxEjectionPercent:
                      format: int32
                      type: integer
                    minHealthPercent:
                      format: int32
                      type: integer
                  type: object
                portLevelSettings:
                  description: Traffic policies specific to individual ports.
                  items:
                    properties:
                      connectionPool:
                        properties:
                          http:
                            description: HTTP connection pool settings.
                            properties:
                              h2UpgradePolicy:
                                description: Specify if http1.1 connection should
                                  be upgraded to http2 for the associated destination.
                                enum:
                                - DEFAULT
                                - DO_NOT_UPGRADE
                                - UPGRADE
                                type: string
                              http1MaxPendingRequests:
                                description: Maximum number of pending HTTP requests
                                  to a destination.
                                format: int32
                                type: integer
                              http2MaxRequests:
                                description: Maximum number of requests to a backend.
                                format: int32
                                type: integer
                              idleTimeout:
                                description: The idle timeout for upstream connection
                                  pool connections.
                                type: string
                              maxRequestsPerConnection:
                                description: Maximum number of requests per connection
                                  to a backend.
                                format: int32
                                type: integer
                              maxRetries:
                                format: int32
                                type: integer
                            type: object
                          tcp:
                            description: Settings common to both HTTP and TCP upstream
                              connections.
                            properties:
                              connectTimeout:
                                description: TCP connection timeout.
                                type: string
                              maxConnections:
                                description: Maximum number of HTTP1 /TCP connections
                                  to a destination host.
                                format: int32
                                type: integer
                              tcpKeepalive:
                                description: If set then set SO_KEEPALIVE on the socket
                                  to enable TCP Keepalives.
                                properties:
                                  interval:
                                    description: The time duration between keep-alive
                                      probes.
                                    type: string
                                  probes:
                                    type: integer
                                  time:
                                    type: string
                                type: object
                            type: object
                        type: object
                      loadBalancer:
                        description: Settings controlling the load balancer algorithms.
                        oneOf:
                        - required:
                          - simple
                        - properties:
                            consistentHash:
                              oneOf:
                              - required:
                                - httpHeaderName
                              - required:
                                - httpCookie
                              - required:
                                - useSourceIp
                          required:
                          - consistentHash
                        properties:
                          consistentHash:
                            properties:
                              httpCookie:
                                description: Hash based on HTTP cookie.
                                properties:
                                  name:
                                    description: Name of the cookie.
                                    format: string
                                    type: string
                                  path:
                                    description: Path to set for the cookie.
                                    format: string
                                    type: string
                                  ttl:
                                    description: Lifetime of the cookie.
                                    type: string
                                type: object
                              httpHeaderName:
                                description: Hash based on a specific HTTP header.
                                format: string
                                type: string
                              minimumRingSize:
                                type: integer
                              useSourceIp:
                                description: Hash based on the source IP address.
                                type: boolean
                            type: object
                          localityLbSetting:
                            properties:
                              distribute:
                                description: 'Optional: only one of distribute or
                                  failover can be set.'
                                items:
                                  properties:
                                    from:
                                      description: Originating locality, '/' separated,
                                        e.g.
                                      format: string
                                      type: string
                                    to:
                                      additionalProperties:
                                        type: integer
                                      description: Map of upstream localities to traffic
                                        distribution weights.
                                      type: object
                                  type: object
                                type: array
                              enabled:
                                description: enable locality load balancing, this
                                  is DestinationRule-level and will override mesh
                                  wide settings in entirety.
                                type: boolean
                              failover:
                                description: 'Optional: only failover or distribute
                                  can be set.'
                                items:
                                  properties:
                                    from:
                                      description: Originating region.
                                      format: string
                                      type: string
                                    to:
                                      format: string
                                      type: string
                                  type: object
                                type: array
                            type: object
                          simple:
                            enum:
                            - ROUND_ROBIN
                            - LEAST_CONN
                            - RANDOM
                            - PASSTHROUGH
                            type: string
                        type: object
                      outlierDetection:
                        properties:
                          baseEjectionTime:
                            description: Minimum ejection duration.
                            type: string
                          consecutive5xxErrors:
                            description: Number of 5xx errors before a host is ejected
                              from the connection pool.
                            type: integer
                          consecutiveErrors:
                            format: int32
                            type: integer
                          consecutiveGatewayErrors:
                            description: Number of gateway errors before a host is
                              ejected from the connection pool.
                            type: integer
                          interval:
                            description: Time interval between ejection sweep analysis.
                            type: string
                          maxEjectionPercent:
                            format: int32
                            type: integer
                          minHealthPercent:
                            format: int32
                            type: integer
                        type: object
                      port:
                        properties:
                          number:
                            type: integer
                        type: object
                      tls:
                        description: TLS related settings for connections to the upstream
                          service.
                        properties:
                          caCertificates:
                            format: string
                            type: string
                          clientCertificate:
                            description: REQUIRED if mode is `MUTUAL`.
                            format: string
                            type: string
                          mode:
                            enum:
                            - DISABLE
                            - SIMPLE
                            - MUTUAL
                            - ISTIO_MUTUAL
                            type: string
                          privateKey:
                            description: REQUIRED if mode is `MUTUAL`.
                            format: string
                            type: string
                          sni:
                            description: SNI string to present to the server during
                              TLS handshake.
                            format: string
                            type: string
                          subjectAltNames:
                            items:
                              format: string
                              type: string
                            type: array
                        type: object
                    type: object
                  type: array
                tls:
                  description: TLS related settings for connections to the upstream
                    service.
                  properties:
                    caCertificates:
                      format: string
                      type: string
                    clientCertificate:
                      description: REQUIRED if mode is `MUTUAL`.
                      format: string
                      type: string
                    mode:
                      enum:
                      - DISABLE
                      - SIMPLE
                      - MUTUAL
                      - ISTIO_MUTUAL
                      type: string
                    privateKey:
                      description: REQUIRED if mode is `MUTUAL`.
                      format: string
                      type: string
                    sni:
                      description: SNI string to present to the server during TLS
                        handshake.
                      format: string
                      type: string
                    subjectAltNames:
                      items:
                        format: string
                        type: string
                      type: array
                  type: object
              type: object
          type: object
      type: object
  versions:
  - name: v1alpha3
    served: true
    storage: false
  - name: v1beta1
    served: true
    storage: true
---


apiVersion: apiextensions.k8s.io/v1beta1
kind: CustomResourceDefinition
metadata:
  annotations:
    "helm.sh/resource-policy": keep
  labels:
    app: istio-pilot
    chart: istio
    heritage: Tiller
    release: istio
  name: envoyfilters.networking.istio.io
spec:
  group: networking.istio.io
  names:
    categories:
    - istio-io
    - networking-istio-io
    kind: EnvoyFilter
    listKind: EnvoyFilterList
    plural: envoyfilters
    singular: envoyfilter
  scope: Namespaced
  subresources:
    status: {}
  validation:
    openAPIV3Schema:
      properties:
        spec:
          description: 'Customizing Envoy configuration generated by Istio. See more
            details at: https://istio.io/docs/reference/config/networking/envoy-filter.html'
          properties:
            configPatches:
              description: One or more patches with match conditions.
              items:
                properties:
                  applyTo:
                    enum:
                    - INVALID
                    - LISTENER
                    - FILTER_CHAIN
                    - NETWORK_FILTER
                    - HTTP_FILTER
                    - ROUTE_CONFIGURATION
                    - VIRTUAL_HOST
                    - HTTP_ROUTE
                    - CLUSTER
                    type: string
                  match:
                    description: Match on listener/route configuration/cluster.
                    oneOf:
                    - required:
                      - listener
                    - required:
                      - routeConfiguration
                    - required:
                      - cluster
                    properties:
                      cluster:
                        description: Match on envoy cluster attributes.
                        properties:
                          name:
                            description: The exact name of the cluster to match.
                            format: string
                            type: string
                          portNumber:
                            description: The service port for which this cluster was
                              generated.
                            type: integer
                          service:
                            description: The fully qualified service name for this
                              cluster.
                            format: string
                            type: string
                          subset:
                            description: The subset associated with the service.
                            format: string
                            type: string
                        type: object
                      context:
                        description: The specific config generation context to match
                          on.
                        enum:
                        - ANY
                        - SIDECAR_INBOUND
                        - SIDECAR_OUTBOUND
                        - GATEWAY
                        type: string
                      listener:
                        description: Match on envoy listener attributes.
                        properties:
                          filterChain:
                            description: Match a specific filter chain in a listener.
                            properties:
                              applicationProtocols:
                                description: Applies only to sidecars.
                                format: string
                                type: string
                              filter:
                                description: The name of a specific filter to apply
                                  the patch to.
                                properties:
                                  name:
                                    description: The filter name to match on.
                                    format: string
                                    type: string
                                  subFilter:
                                    properties:
                                      name:
                                        description: The filter name to match on.
                                        format: string
                                        type: string
                                    type: object
                                type: object
                              name:
                                description: The name assigned to the filter chain.
                                format: string
                                type: string
                              sni:
                                description: The SNI value used by a filter chain's
                                  match condition.
                                format: string
                                type: string
                              transportProtocol:
                                description: Applies only to SIDECAR_INBOUND context.
                                format: string
                                type: string
                            type: object
                          name:
                            description: Match a specific listener by its name.
                            format: string
                            type: string
                          portName:
                            format: string
                            type: string
                          portNumber:
                            type: integer
                        type: object
                      proxy:
                        description: Match on properties associated with a proxy.
                        properties:
                          metadata:
                            additionalProperties:
                              format: string
                              type: string
                            type: object
                          proxyVersion:
                            format: string
                            type: string
                        type: object
                      routeConfiguration:
                        description: Match on envoy HTTP route configuration attributes.
                        properties:
                          gateway:
                            format: string
                            type: string
                          name:
                            description: Route configuration name to match on.
                            format: string
                            type: string
                          portName:
                            description: Applicable only for GATEWAY context.
                            format: string
                            type: string
                          portNumber:
                            type: integer
                          vhost:
                            properties:
                              name:
                                format: string
                                type: string
                              route:
                                description: Match a specific route within the virtual
                                  host.
                                properties:
                                  action:
                                    description: Match a route with specific action
                                      type.
                                    enum:
                                    - ANY
                                    - ROUTE
                                    - REDIRECT
                                    - DIRECT_RESPONSE
                                    type: string
                                  name:
                                    format: string
                                    type: string
                                type: object
                            type: object
                        type: object
                    type: object
                  patch:
                    description: The patch to apply along with the operation.
                    properties:
                      operation:
                        description: Determines how the patch should be applied.
                        enum:
                        - INVALID
                        - MERGE
                        - ADD
                        - REMOVE
                        - INSERT_BEFORE
                        - INSERT_AFTER
                        - INSERT_FIRST
                        type: string
                      value:
                        description: The JSON config of the object being patched.
                        type: object
                    type: object
                type: object
              type: array
            filters:
              items:
                properties:
                  filterConfig:
                    type: object
                  filterName:
                    description: The name of the filter to instantiate.
                    format: string
                    type: string
                  filterType:
                    description: The type of filter to instantiate.
                    enum:
                    - INVALID
                    - HTTP
                    - NETWORK
                    type: string
                  insertPosition:
                    description: Insert position in the filter chain.
                    properties:
                      index:
                        description: Position of this filter in the filter chain.
                        enum:
                        - FIRST
                        - LAST
                        - BEFORE
                        - AFTER
                        type: string
                      relativeTo:
                        format: string
                        type: string
                    type: object
                  listenerMatch:
                    properties:
                      address:
                        description: One or more IP addresses to which the listener
                          is bound.
                        items:
                          format: string
                          type: string
                        type: array
                      listenerProtocol:
                        description: Selects a class of listeners for the same protocol.
                        enum:
                        - ALL
                        - HTTP
                        - TCP
                        type: string
                      listenerType:
                        description: Inbound vs outbound sidecar listener or gateway
                          listener.
                        enum:
                        - ANY
                        - SIDECAR_INBOUND
                        - SIDECAR_OUTBOUND
                        - GATEWAY
                        type: string
                      portNamePrefix:
                        format: string
                        type: string
                      portNumber:
                        type: integer
                    type: object
                type: object
              type: array
            workloadLabels:
              additionalProperties:
                format: string
                type: string
              description: Deprecated.
              type: object
            workloadSelector:
              properties:
                labels:
                  additionalProperties:
                    format: string
                    type: string
                  type: object
              type: object
          type: object
      type: object
  versions:
  - name: v1alpha3
    served: true
    storage: true
---


apiVersion: apiextensions.k8s.io/v1beta1
kind: CustomResourceDefinition
metadata:
  annotations:
    "helm.sh/resource-policy": keep
  labels:
    app: istio-pilot
    chart: istio
    heritage: Tiller
    release: istio
  name: gateways.networking.istio.io
spec:
  group: networking.istio.io
  names:
    categories:
    - istio-io
    - networking-istio-io
    kind: Gateway
    listKind: GatewayList
    plural: gateways
    shortNames:
    - gw
    singular: gateway
  scope: Namespaced
  subresources:
    status: {}
  validation:
    openAPIV3Schema:
      properties:
        spec:
          description: 'Configuration affecting edge load balancer. See more details
            at: https://istio.io/docs/reference/config/networking/gateway.html'
          properties:
            selector:
              additionalProperties:
                format: string
                type: string
              type: object
            servers:
              description: A list of server specifications.
              items:
                properties:
                  bind:
                    format: string
                    type: string
                  defaultEndpoint:
                    format: string
                    type: string
                  hosts:
                    description: One or more hosts exposed by this gateway.
                    items:
                      format: string
                      type: string
                    type: array
                  port:
                    properties:
                      name:
                        description: Label assigned to the port.
                        format: string
                        type: string
                      number:
                        description: A valid non-negative integer port number.
                        type: integer
                      protocol:
                        description: The protocol exposed on the port.
                        format: string
                        type: string
                    type: object
                  tls:
                    description: Set of TLS related options that govern the server's
                      behavior.
                    properties:
                      caCertificates:
                        description: REQUIRED if mode is `MUTUAL`.
                        format: string
                        type: string
                      cipherSuites:
                        description: 'Optional: If specified, only support the specified
                          cipher list.'
                        items:
                          format: string
                          type: string
                        type: array
                      credentialName:
                        format: string
                        type: string
                      httpsRedirect:
                        type: boolean
                      maxProtocolVersion:
                        description: 'Optional: Maximum TLS protocol version.'
                        enum:
                        - TLS_AUTO
                        - TLSV1_0
                        - TLSV1_1
                        - TLSV1_2
                        - TLSV1_3
                        type: string
                      minProtocolVersion:
                        description: 'Optional: Minimum TLS protocol version.'
                        enum:
                        - TLS_AUTO
                        - TLSV1_0
                        - TLSV1_1
                        - TLSV1_2
                        - TLSV1_3
                        type: string
                      mode:
                        enum:
                        - PASSTHROUGH
                        - SIMPLE
                        - MUTUAL
                        - AUTO_PASSTHROUGH
                        - ISTIO_MUTUAL
                        type: string
                      privateKey:
                        description: REQUIRED if mode is `SIMPLE` or `MUTUAL`.
                        format: string
                        type: string
                      serverCertificate:
                        description: REQUIRED if mode is `SIMPLE` or `MUTUAL`.
                        format: string
                        type: string
                      subjectAltNames:
                        items:
                          format: string
                          type: string
                        type: array
                      verifyCertificateHash:
                        items:
                          format: string
                          type: string
                        type: array
                      verifyCertificateSpki:
                        items:
                          format: string
                          type: string
                        type: array
                    type: object
                type: object
              type: array
          type: object
      type: object
  versions:
  - name: v1alpha3
    served: true
    storage: false
  - name: v1beta1
    served: true
    storage: true
---


apiVersion: apiextensions.k8s.io/v1beta1
kind: CustomResourceDefinition
metadata:
  annotations:
    "helm.sh/resource-policy": keep
  labels:
    app: istio-pilot
    chart: istio
    heritage: Tiller
    release: istio
  name: serviceentries.networking.istio.io
spec:
  additionalPrinterColumns:
  - JSONPath: .spec.hosts
    description: The hosts associated with the ServiceEntry
    name: Hosts
    type: string
  - JSONPath: .spec.location
    description: Whether the service is external to the mesh or part of the mesh (MESH_EXTERNAL
      or MESH_INTERNAL)
    name: Location
    type: string
  - JSONPath: .spec.resolution
    description: Service discovery mode for the hosts (NONE, STATIC, or DNS)
    name: Resolution
    type: string
  - JSONPath: .metadata.creationTimestamp
    description: 'CreationTimestamp is a timestamp representing the server time when
      this object was created. It is not guaranteed to be set in happens-before order
      across separate operations. Clients may not set this value. It is represented
      in RFC3339 form and is in UTC. Populated by the system. Read-only. Null for
      lists. More info: https://git.k8s.io/community/contributors/devel/api-conventions.md#metadata'
    name: Age
    type: date
  group: networking.istio.io
  names:
    categories:
    - istio-io
    - networking-istio-io
    kind: ServiceEntry
    listKind: ServiceEntryList
    plural: serviceentries
    shortNames:
    - se
    singular: serviceentry
  scope: Namespaced
  subresources:
    status: {}
  validation:
    openAPIV3Schema:
      properties:
        spec:
          description: 'Configuration affecting service registry. See more details
            at: https://istio.io/docs/reference/config/networking/service-entry.html'
          properties:
            addresses:
              description: The virtual IP addresses associated with the service.
              items:
                format: string
                type: string
              type: array
            endpoints:
              description: One or more endpoints associated with the service.
              items:
                properties:
                  address:
                    format: string
                    type: string
                  labels:
                    additionalProperties:
                      format: string
                      type: string
                    description: One or more labels associated with the endpoint.
                    type: object
                  locality:
                    description: The locality associated with the endpoint.
                    format: string
                    type: string
                  network:
                    format: string
                    type: string
                  ports:
                    additionalProperties:
                      type: integer
                    description: Set of ports associated with the endpoint.
                    type: object
                  weight:
                    description: The load balancing weight associated with the endpoint.
                    type: integer
                type: object
              type: array
            exportTo:
              description: A list of namespaces to which this service is exported.
              items:
                format: string
                type: string
              type: array
            hosts:
              description: The hosts associated with the ServiceEntry.
              items:
                format: string
                type: string
              type: array
            location:
              enum:
              - MESH_EXTERNAL
              - MESH_INTERNAL
              type: string
            ports:
              description: The ports associated with the external service.
              items:
                properties:
                  name:
                    description: Label assigned to the port.
                    format: string
                    type: string
                  number:
                    description: A valid non-negative integer port number.
                    type: integer
                  protocol:
                    description: The protocol exposed on the port.
                    format: string
                    type: string
                type: object
              type: array
            resolution:
              description: Service discovery mode for the hosts.
              enum:
              - NONE
              - STATIC
              - DNS
              type: string
            subjectAltNames:
              items:
                format: string
                type: string
              type: array
          type: object
      type: object
  versions:
  - name: v1alpha3
    served: true
    storage: false
  - name: v1beta1
    served: true
    storage: true
---


apiVersion: apiextensions.k8s.io/v1beta1
kind: CustomResourceDefinition
metadata:
  annotations:
    "helm.sh/resource-policy": keep
  labels:
    app: istio-pilot
    chart: istio
    heritage: Tiller
    release: istio
  name: sidecars.networking.istio.io
spec:
  group: networking.istio.io
  names:
    categories:
    - istio-io
    - networking-istio-io
    kind: Sidecar
    listKind: SidecarList
    plural: sidecars
    singular: sidecar
  scope: Namespaced
  subresources:
    status: {}
  validation:
    openAPIV3Schema:
      properties:
        spec:
          description: 'Configuration affecting network reachability of a sidecar.
            See more details at: https://istio.io/docs/reference/config/networking/sidecar.html'
          properties:
            egress:
              items:
                properties:
                  bind:
                    format: string
                    type: string
                  captureMode:
                    enum:
                    - DEFAULT
                    - IPTABLES
                    - NONE
                    type: string
                  hosts:
                    items:
                      format: string
                      type: string
                    type: array
                  port:
                    description: The port associated with the listener.
                    properties:
                      name:
                        description: Label assigned to the port.
                        format: string
                        type: string
                      number:
                        description: A valid non-negative integer port number.
                        type: integer
                      protocol:
                        description: The protocol exposed on the port.
                        format: string
                        type: string
                    type: object
                type: object
              type: array
            ingress:
              items:
                properties:
                  bind:
                    description: The IP to which the listener should be bound.
                    format: string
                    type: string
                  captureMode:
                    enum:
                    - DEFAULT
                    - IPTABLES
                    - NONE
                    type: string
                  defaultEndpoint:
                    format: string
                    type: string
                  port:
                    description: The port associated with the listener.
                    properties:
                      name:
                        description: Label assigned to the port.
                        format: string
                        type: string
                      number:
                        description: A valid non-negative integer port number.
                        type: integer
                      protocol:
                        description: The protocol exposed on the port.
                        format: string
                        type: string
                    type: object
                type: object
              type: array
            outboundTrafficPolicy:
              description: This allows to configure the outbound traffic policy.
              properties:
                mode:
                  enum:
                  - REGISTRY_ONLY
                  - ALLOW_ANY
                  type: string
              type: object
            workloadSelector:
              properties:
                labels:
                  additionalProperties:
                    format: string
                    type: string
                  type: object
              type: object
          type: object
      type: object
  versions:
  - name: v1alpha3
    served: true
    storage: false
  - name: v1beta1
    served: true
    storage: true
---


apiVersion: apiextensions.k8s.io/v1beta1
kind: CustomResourceDefinition
metadata:
  annotations:
    "helm.sh/resource-policy": keep
  labels:
    app: istio-pilot
    chart: istio
    heritage: Tiller
    release: istio
  name: virtualservices.networking.istio.io
spec:
  additionalPrinterColumns:
  - JSONPath: .spec.gateways
    description: The names of gateways and sidecars that should apply these routes
    name: Gateways
    type: string
  - JSONPath: .spec.hosts
    description: The destination hosts to which traffic is being sent
    name: Hosts
    type: string
  - JSONPath: .metadata.creationTimestamp
    description: 'CreationTimestamp is a timestamp representing the server time when
      this object was created. It is not guaranteed to be set in happens-before order
      across separate operations. Clients may not set this value. It is represented
      in RFC3339 form and is in UTC. Populated by the system. Read-only. Null for
      lists. More info: https://git.k8s.io/community/contributors/devel/api-conventions.md#metadata'
    name: Age
    type: date
  group: networking.istio.io
  names:
    categories:
    - istio-io
    - networking-istio-io
    kind: VirtualService
    listKind: VirtualServiceList
    plural: virtualservices
    shortNames:
    - vs
    singular: virtualservice
  scope: Namespaced
  subresources:
    status: {}
  validation:
    openAPIV3Schema:
      properties:
        spec:
          description: 'Configuration affecting label/content routing, sni routing,
            etc. See more details at: https://istio.io/docs/reference/config/networking/virtual-service.html'
          properties:
            exportTo:
              description: A list of namespaces to which this virtual service is exported.
              items:
                format: string
                type: string
              type: array
            gateways:
              description: The names of gateways and sidecars that should apply these
                routes.
              items:
                format: string
                type: string
              type: array
            hosts:
              description: The destination hosts to which traffic is being sent.
              items:
                format: string
                type: string
              type: array
            http:
              description: An ordered list of route rules for HTTP traffic.
              items:
                properties:
                  corsPolicy:
                    description: Cross-Origin Resource Sharing policy (CORS).
                    properties:
                      allowCredentials:
                        type: boolean
                      allowHeaders:
                        items:
                          format: string
                          type: string
                        type: array
                      allowMethods:
                        description: List of HTTP methods allowed to access the resource.
                        items:
                          format: string
                          type: string
                        type: array
                      allowOrigin:
                        description: The list of origins that are allowed to perform
                          CORS requests.
                        items:
                          format: string
                          type: string
                        type: array
                      allowOrigins:
                        description: String patterns that match allowed origins.
                        items:
                          oneOf:
                          - required:
                            - exact
                          - required:
                            - prefix
                          - required:
                            - regex
                          properties:
                            exact:
                              format: string
                              type: string
                            prefix:
                              format: string
                              type: string
                            regex:
                              format: string
                              type: string
                          type: object
                        type: array
                      exposeHeaders:
                        items:
                          format: string
                          type: string
                        type: array
                      maxAge:
                        type: string
                    type: object
                  fault:
                    description: Fault injection policy to apply on HTTP traffic at
                      the client side.
                    properties:
                      abort:
                        oneOf:
                        - required:
                          - httpStatus
                        - required:
                          - grpcStatus
                        - required:
                          - http2Error
                        properties:
                          grpcStatus:
                            format: string
                            type: string
                          http2Error:
                            format: string
                            type: string
                          httpStatus:
                            description: HTTP status code to use to abort the Http
                              request.
                            format: int32
                            type: integer
                          percentage:
                            description: Percentage of requests to be aborted with
                              the error code provided.
                            properties:
                              value:
                                format: double
                                type: number
                            type: object
                        type: object
                      delay:
                        oneOf:
                        - properties:
                            percent: {}
                          required:
                          - fixedDelay
                        - properties:
                            percent: {}
                          required:
                          - exponentialDelay
                        properties:
                          exponentialDelay:
                            type: string
                          fixedDelay:
                            description: Add a fixed delay before forwarding the request.
                            type: string
                          percent:
                            description: Percentage of requests on which the delay
                              will be injected (0-100).
                            format: int32
                            type: integer
                          percentage:
                            description: Percentage of requests on which the delay
                              will be injected.
                            properties:
                              value:
                                format: double
                                type: number
                            type: object
                        type: object
                    type: object
                  headers:
                    properties:
                      request:
                        properties:
                          add:
                            additionalProperties:
                              format: string
                              type: string
                            type: object
                          remove:
                            items:
                              format: string
                              type: string
                            type: array
                          set:
                            additionalProperties:
                              format: string
                              type: string
                            type: object
                        type: object
                      response:
                        properties:
                          add:
                            additionalProperties:
                              format: string
                              type: string
                            type: object
                          remove:
                            items:
                              format: string
                              type: string
                            type: array
                          set:
                            additionalProperties:
                              format: string
                              type: string
                            type: object
                        type: object
                    type: object
                  match:
                    items:
                      properties:
                        authority:
                          oneOf:
                          - required:
                            - exact
                          - required:
                            - prefix
                          - required:
                            - regex
                          properties:
                            exact:
                              format: string
                              type: string
                            prefix:
                              format: string
                              type: string
                            regex:
                              format: string
                              type: string
                          type: object
                        gateways:
                          description: Names of gateways where the rule should be
                            applied.
                          items:
                            format: string
                            type: string
                          type: array
                        headers:
                          additionalProperties:
                            oneOf:
                            - required:
                              - exact
                            - required:
                              - prefix
                            - required:
                              - regex
                            properties:
                              exact:
                                format: string
                                type: string
                              prefix:
                                format: string
                                type: string
                              regex:
                                format: string
                                type: string
                            type: object
                          type: object
                        ignoreUriCase:
                          description: Flag to specify whether the URI matching should
                            be case-insensitive.
                          type: boolean
                        method:
                          oneOf:
                          - required:
                            - exact
                          - required:
                            - prefix
                          - required:
                            - regex
                          properties:
                            exact:
                              format: string
                              type: string
                            prefix:
                              format: string
                              type: string
                            regex:
                              format: string
                              type: string
                          type: object
                        name:
                          description: The name assigned to a match.
                          format: string
                          type: string
                        port:
                          description: Specifies the ports on the host that is being
                            addressed.
                          type: integer
                        queryParams:
                          additionalProperties:
                            oneOf:
                            - required:
                              - exact
                            - required:
                              - prefix
                            - required:
                              - regex
                            properties:
                              exact:
                                format: string
                                type: string
                              prefix:
                                format: string
                                type: string
                              regex:
                                format: string
                                type: string
                            type: object
                          description: Query parameters for matching.
                          type: object
                        scheme:
                          oneOf:
                          - required:
                            - exact
                          - required:
                            - prefix
                          - required:
                            - regex
                          properties:
                            exact:
                              format: string
                              type: string
                            prefix:
                              format: string
                              type: string
                            regex:
                              format: string
                              type: string
                          type: object
                        sourceLabels:
                          additionalProperties:
                            format: string
                            type: string
                          type: object
                        uri:
                          oneOf:
                          - required:
                            - exact
                          - required:
                            - prefix
                          - required:
                            - regex
                          properties:
                            exact:
                              format: string
                              type: string
                            prefix:
                              format: string
                              type: string
                            regex:
                              format: string
                              type: string
                          type: object
                        withoutHeaders:
                          additionalProperties:
                            oneOf:
                            - required:
                              - exact
                            - required:
                              - prefix
                            - required:
                              - regex
                            properties:
                              exact:
                                format: string
                                type: string
                              prefix:
                                format: string
                                type: string
                              regex:
                                format: string
                                type: string
                            type: object
                          description: withoutHeader has the same syntax with the
                            header, but has opposite meaning.
                          type: object
                      type: object
                    type: array
                  mirror:
                    properties:
                      host:
                        description: The name of a service from the service registry.
                        format: string
                        type: string
                      port:
                        description: Specifies the port on the host that is being
                          addressed.
                        properties:
                          number:
                            type: integer
                        type: object
                      subset:
                        description: The name of a subset within the service.
                        format: string
                        type: string
                    type: object
                  mirror_percent:
                    description: Percentage of the traffic to be mirrored by the `mirror`
                      field.
                    type: integer
                  mirrorPercent:
                    description: Percentage of the traffic to be mirrored by the `mirror`
                      field.
                    type: integer
                  mirrorPercentage:
                    description: Percentage of the traffic to be mirrored by the `mirror`
                      field.
                    properties:
                      value:
                        format: double
                        type: number
                    type: object
                  name:
                    description: The name assigned to the route for debugging purposes.
                    format: string
                    type: string
                  redirect:
                    description: A HTTP rule can either redirect or forward (default)
                      traffic.
                    properties:
                      authority:
                        format: string
                        type: string
                      redirectCode:
                        type: integer
                      uri:
                        format: string
                        type: string
                    type: object
                  retries:
                    description: Retry policy for HTTP requests.
                    properties:
                      attempts:
                        description: Number of retries for a given request.
                        format: int32
                        type: integer
                      perTryTimeout:
                        description: Timeout per retry attempt for a given request.
                        type: string
                      retryOn:
                        description: Specifies the conditions under which retry takes
                          place.
                        format: string
                        type: string
                    type: object
                  rewrite:
                    description: Rewrite HTTP URIs and Authority headers.
                    properties:
                      authority:
                        description: rewrite the Authority/Host header with this value.
                        format: string
                        type: string
                      uri:
                        format: string
                        type: string
                    type: object
                  route:
                    description: A HTTP rule can either redirect or forward (default)
                      traffic.
                    items:
                      properties:
                        destination:
                          properties:
                            host:
                              description: The name of a service from the service
                                registry.
                              format: string
                              type: string
                            port:
                              description: Specifies the port on the host that is
                                being addressed.
                              properties:
                                number:
                                  type: integer
                              type: object
                            subset:
                              description: The name of a subset within the service.
                              format: string
                              type: string
                          type: object
                        headers:
                          properties:
                            request:
                              properties:
                                add:
                                  additionalProperties:
                                    format: string
                                    type: string
                                  type: object
                                remove:
                                  items:
                                    format: string
                                    type: string
                                  type: array
                                set:
                                  additionalProperties:
                                    format: string
                                    type: string
                                  type: object
                              type: object
                            response:
                              properties:
                                add:
                                  additionalProperties:
                                    format: string
                                    type: string
                                  type: object
                                remove:
                                  items:
                                    format: string
                                    type: string
                                  type: array
                                set:
                                  additionalProperties:
                                    format: string
                                    type: string
                                  type: object
                              type: object
                          type: object
                        weight:
                          format: int32
                          type: integer
                      type: object
                    type: array
                  timeout:
                    description: Timeout for HTTP requests.
                    type: string
                type: object
              type: array
            tcp:
              description: An ordered list of route rules for opaque TCP traffic.
              items:
                properties:
                  match:
                    items:
                      properties:
                        destinationSubnets:
                          description: IPv4 or IPv6 ip addresses of destination with
                            optional subnet.
                          items:
                            format: string
                            type: string
                          type: array
                        gateways:
                          description: Names of gateways where the rule should be
                            applied.
                          items:
                            format: string
                            type: string
                          type: array
                        port:
                          description: Specifies the port on the host that is being
                            addressed.
                          type: integer
                        sourceLabels:
                          additionalProperties:
                            format: string
                            type: string
                          type: object
                        sourceSubnet:
                          description: IPv4 or IPv6 ip address of source with optional
                            subnet.
                          format: string
                          type: string
                      type: object
                    type: array
                  route:
                    description: The destination to which the connection should be
                      forwarded to.
                    items:
                      properties:
                        destination:
                          properties:
                            host:
                              description: The name of a service from the service
                                registry.
                              format: string
                              type: string
                            port:
                              description: Specifies the port on the host that is
                                being addressed.
                              properties:
                                number:
                                  type: integer
                              type: object
                            subset:
                              description: The name of a subset within the service.
                              format: string
                              type: string
                          type: object
                        weight:
                          format: int32
                          type: integer
                      type: object
                    type: array
                type: object
              type: array
            tls:
              items:
                properties:
                  match:
                    items:
                      properties:
                        destinationSubnets:
                          description: IPv4 or IPv6 ip addresses of destination with
                            optional subnet.
                          items:
                            format: string
                            type: string
                          type: array
                        gateways:
                          description: Names of gateways where the rule should be
                            applied.
                          items:
                            format: string
                            type: string
                          type: array
                        port:
                          description: Specifies the port on the host that is being
                            addressed.
                          type: integer
                        sniHosts:
                          description: SNI (server name indicator) to match on.
                          items:
                            format: string
                            type: string
                          type: array
                        sourceLabels:
                          additionalProperties:
                            format: string
                            type: string
                          type: object
                      type: object
                    type: array
                  route:
                    description: The destination to which the connection should be
                      forwarded to.
                    items:
                      properties:
                        destination:
                          properties:
                            host:
                              description: The name of a service from the service
                                registry.
                              format: string
                              type: string
                            port:
                              description: Specifies the port on the host that is
                                being addressed.
                              properties:
                                number:
                                  type: integer
                              type: object
                            subset:
                              description: The name of a subset within the service.
                              format: string
                              type: string
                          type: object
                        weight:
                          format: int32
                          type: integer
                      type: object
                    type: array
                type: object
              type: array
          type: object
      type: object
  versions:
  - name: v1alpha3
    served: true
    storage: false
  - name: v1beta1
    served: true
    storage: true
---


apiVersion: apiextensions.k8s.io/v1beta1
kind: CustomResourceDefinition
metadata:
  annotations:
    "helm.sh/resource-policy": keep
  labels:
    app: mixer
    chart: istio
    heritage: Tiller
    istio: core
    package: istio.io.mixer
    release: istio
  name: attributemanifests.config.istio.io
spec:
  group: config.istio.io
  names:
    categories:
    - istio-io
    - policy-istio-io
    kind: attributemanifest
    listKind: attributemanifestList
    plural: attributemanifests
    singular: attributemanifest
  scope: Namespaced
  subresources:
    status: {}
  validation:
    openAPIV3Schema:
      properties:
        spec:
          description: 'Describes the rules used to configure Mixer''s policy and
            telemetry features. See more details at: https://istio.io/docs/reference/config/policy-and-telemetry/istio.policy.v1beta1.html'
          properties:
            attributes:
              additionalProperties:
                properties:
                  description:
                    description: A human-readable description of the attribute's purpose.
                    format: string
                    type: string
                  valueType:
                    description: The type of data carried by this attribute.
                    enum:
                    - VALUE_TYPE_UNSPECIFIED
                    - STRING
                    - INT64
                    - DOUBLE
                    - BOOL
                    - TIMESTAMP
                    - IP_ADDRESS
                    - EMAIL_ADDRESS
                    - URI
                    - DNS_NAME
                    - DURATION
                    - STRING_MAP
                    type: string
                type: object
              description: The set of attributes this Istio component will be responsible
                for producing at runtime.
              type: object
            name:
              description: Name of the component producing these attributes.
              format: string
              type: string
            revision:
              description: The revision of this document.
              format: string
              type: string
          type: object
      type: object
  versions:
  - name: v1alpha2
    served: true
    storage: true
---


apiVersion: apiextensions.k8s.io/v1beta1
kind: CustomResourceDefinition
metadata:
  annotations:
    "helm.sh/resource-policy": keep
  labels:
    app: mixer
    chart: istio
    heritage: Tiller
    istio: mixer-handler
    package: handler
    release: istio
  name: handlers.config.istio.io
spec:
  group: config.istio.io
  names:
    categories:
    - istio-io
    - policy-istio-io
    kind: handler
    listKind: handlerList
    plural: handlers
    singular: handler
  scope: Namespaced
  subresources:
    status: {}
  validation:
    openAPIV3Schema:
      properties:
        spec:
          description: Handler allows the operator to configure a specific adapter
            implementation.
          properties:
            adapter:
              description: The name of a specific adapter implementation.
              format: string
              type: string
            compiledAdapter:
              description: The name of the compiled in adapter this handler instantiates.
              format: string
              type: string
            connection:
              description: Information on how to connect to the out-of-process adapter.
              properties:
                address:
                  description: The address of the backend.
                  format: string
                  type: string
                authentication:
                  description: Auth config for the connection to the backend.
                  oneOf:
                  - properties:
                      tls:
                        allOf:
                        - oneOf:
                          - required:
                            - tokenPath
                          - required:
                            - oauth
                        - oneOf:
                          - required:
                            - authHeader
                          - required:
                            - customHeader
                    required:
                    - tls
                  - required:
                    - mutual
                  properties:
                    mutual:
                      properties:
                        caCertificates:
                          format: string
                          type: string
                        clientCertificate:
                          description: The path to the file holding client certificate
                            for mutual TLS.
                          format: string
                          type: string
                        privateKey:
                          description: The path to the file holding the private key
                            for mutual TLS.
                          format: string
                          type: string
                        serverName:
                          description: Used to configure mixer mutual TLS client to
                            supply server name for SNI.
                          format: string
                          type: string
                      type: object
                    tls:
                      properties:
                        authHeader:
                          description: Access token is passed as authorization header.
                          enum:
                          - PLAIN
                          - BEARER
                          type: string
                        caCertificates:
                          format: string
                          type: string
                        customHeader:
                          description: Customized header key to hold access token,
                            e.g.
                          format: string
                          type: string
                        oauth:
                          description: Oauth config to fetch access token from auth
                            provider.
                          properties:
                            clientId:
                              description: OAuth client id for mixer.
                              format: string
                              type: string
                            clientSecret:
                              description: The path to the file holding the client
                                secret for oauth.
                              format: string
                              type: string
                            endpointParams:
                              additionalProperties:
                                format: string
                                type: string
                              description: Additional parameters for requests to the
                                token endpoint.
                              type: object
                            scopes:
                              description: List of requested permissions.
                              items:
                                format: string
                                type: string
                              type: array
                            tokenUrl:
                              description: The Resource server's token endpoint URL.
                              format: string
                              type: string
                          type: object
                        serverName:
                          format: string
                          type: string
                        tokenPath:
                          format: string
                          type: string
                      type: object
                  type: object
                timeout:
                  description: Timeout for remote calls to the backend.
                  type: string
              type: object
            name:
              description: Must be unique in the entire Mixer configuration.
              format: string
              type: string
            params:
              description: Depends on adapter implementation.
              type: object
          type: object
      type: object
  versions:
  - name: v1alpha2
    served: true
    storage: true
---


apiVersion: apiextensions.k8s.io/v1beta1
kind: CustomResourceDefinition
metadata:
  annotations:
    "helm.sh/resource-policy": keep
  labels:
    app: mixer
    chart: istio
    heritage: Tiller
    istio: mixer-instance
    package: instance
    release: istio
  name: instances.config.istio.io
spec:
  group: config.istio.io
  names:
    categories:
    - istio-io
    - policy-istio-io
    kind: instance
    listKind: instanceList
    plural: instances
    singular: instance
  scope: Namespaced
  subresources:
    status: {}
  validation:
    openAPIV3Schema:
      properties:
        spec:
          description: An Instance tells Mixer how to create instances for particular
            template.
          properties:
            attributeBindings:
              additionalProperties:
                format: string
                type: string
              type: object
            compiledTemplate:
              description: The name of the compiled in template this instance creates
                instances for.
              format: string
              type: string
            name:
              format: string
              type: string
            params:
              description: Depends on referenced template.
              type: object
            template:
              description: The name of the template this instance creates instances
                for.
              format: string
              type: string
          type: object
      type: object
  versions:
  - name: v1alpha2
    served: true
    storage: true
---


apiVersion: apiextensions.k8s.io/v1beta1
kind: CustomResourceDefinition
metadata:
  annotations:
    "helm.sh/resource-policy": keep
  labels:
    app: mixer
    chart: istio
    heritage: Tiller
    istio: core
    package: istio.io.mixer
    release: istio
  name: rules.config.istio.io
spec:
  group: config.istio.io
  names:
    categories:
    - istio-io
    - policy-istio-io
    kind: rule
    listKind: ruleList
    plural: rules
    singular: rule
  scope: Namespaced
  subresources:
    status: {}
  validation:
    openAPIV3Schema:
      properties:
        spec:
          description: 'Describes the rules used to configure Mixer''s policy and
            telemetry features. See more details at: https://istio.io/docs/reference/config/policy-and-telemetry/istio.policy.v1beta1.html'
          properties:
            actions:
              description: The actions that will be executed when match evaluates
                to `true`.
              items:
                properties:
                  handler:
                    description: Fully qualified name of the handler to invoke.
                    format: string
                    type: string
                  instances:
                    items:
                      format: string
                      type: string
                    type: array
                  name:
                    description: A handle to refer to the results of the action.
                    format: string
                    type: string
                type: object
              type: array
            match:
              description: Match is an attribute based predicate.
              format: string
              type: string
            requestHeaderOperations:
              items:
                properties:
                  name:
                    description: Header name literal value.
                    format: string
                    type: string
                  operation:
                    description: Header operation type.
                    enum:
                    - REPLACE
                    - REMOVE
                    - APPEND
                    type: string
                  values:
                    description: Header value expressions.
                    items:
                      format: string
                      type: string
                    type: array
                type: object
              type: array
            responseHeaderOperations:
              items:
                properties:
                  name:
                    description: Header name literal value.
                    format: string
                    type: string
                  operation:
                    description: Header operation type.
                    enum:
                    - REPLACE
                    - REMOVE
                    - APPEND
                    type: string
                  values:
                    description: Header value expressions.
                    items:
                      format: string
                      type: string
                    type: array
                type: object
              type: array
            sampling:
              properties:
                random:
                  description: Provides filtering of actions based on random selection
                    per request.
                  properties:
                    attributeExpression:
                      description: Specifies an attribute expression to use to override
                        the numerator in the `percent_sampled` field.
                      format: string
                      type: string
                    percentSampled:
                      description: The default sampling rate, expressed as a percentage.
                      properties:
                        denominator:
                          description: Specifies the denominator.
                          enum:
                          - HUNDRED
                          - TEN_THOUSAND
                          type: string
                        numerator:
                          description: Specifies the numerator.
                          type: integer
                      type: object
                    useIndependentRandomness:
                      description: By default sampling will be based on the value
                        of the request header `x-request-id`.
                      type: boolean
                  type: object
                rateLimit:
                  properties:
                    maxUnsampledEntries:
                      description: Number of entries to allow during the `sampling_duration`
                        before sampling is enforced.
                      format: int64
                      type: integer
                    samplingDuration:
                      description: Window in which to enforce the sampling rate.
                      type: string
                    samplingRate:
                      description: The rate at which to sample entries once the unsampled
                        limit has been reached.
                      format: int64
                      type: integer
                  type: object
              type: object
          type: object
      type: object
  versions:
  - name: v1alpha2
    served: true
    storage: true
---


apiVersion: apiextensions.k8s.io/v1beta1
kind: CustomResourceDefinition
metadata:
  annotations:
    "helm.sh/resource-policy": keep
  labels:
    app: istio-pilot
    chart: istio
    heritage: Tiller
    istio: rbac
    release: istio
  name: clusterrbacconfigs.rbac.istio.io
spec:
  group: rbac.istio.io
  names:
    categories:
    - istio-io
    - rbac-istio-io
    kind: ClusterRbacConfig
    listKind: ClusterRbacConfigList
    plural: clusterrbacconfigs
    singular: clusterrbacconfig
  scope: Cluster
  subresources:
    status: {}
  validation:
    openAPIV3Schema:
      properties:
        spec:
          description: 'Configuration for Role Based Access Control. See more details
            at: https://istio.io/docs/reference/config/security/istio.rbac.v1alpha1.html'
          properties:
            enforcementMode:
              enum:
              - ENFORCED
              - PERMISSIVE
              type: string
            exclusion:
              description: A list of services or namespaces that should not be enforced
                by Istio RBAC policies.
              properties:
                namespaces:
                  description: A list of namespaces.
                  items:
                    format: string
                    type: string
                  type: array
                services:
                  description: A list of services.
                  items:
                    format: string
                    type: string
                  type: array
              type: object
            inclusion:
              description: A list of services or namespaces that should be enforced
                by Istio RBAC policies.
              properties:
                namespaces:
                  description: A list of namespaces.
                  items:
                    format: string
                    type: string
                  type: array
                services:
                  description: A list of services.
                  items:
                    format: string
                    type: string
                  type: array
              type: object
            mode:
              description: Istio RBAC mode.
              enum:
              - "OFF"
              - "ON"
              - ON_WITH_INCLUSION
              - ON_WITH_EXCLUSION
              type: string
          type: object
      type: object
  versions:
  - name: v1alpha1
    served: true
    storage: true
---


apiVersion: apiextensions.k8s.io/v1beta1
kind: CustomResourceDefinition
metadata:
  annotations:
    "helm.sh/resource-policy": keep
  labels:
    app: mixer
    chart: istio
    heritage: Tiller
    istio: rbac
    package: istio.io.mixer
    release: istio
  name: rbacconfigs.rbac.istio.io
spec:
  group: rbac.istio.io
  names:
    categories:
    - istio-io
    - rbac-istio-io
    kind: RbacConfig
    listKind: RbacConfigList
    plural: rbacconfigs
    singular: rbacconfig
  scope: Namespaced
  subresources:
    status: {}
  validation:
    openAPIV3Schema:
      properties:
        spec:
          description: 'Configuration for Role Based Access Control. See more details
            at: https://istio.io/docs/reference/config/security/istio.rbac.v1alpha1.html'
          properties:
            enforcementMode:
              enum:
              - ENFORCED
              - PERMISSIVE
              type: string
            exclusion:
              description: A list of services or namespaces that should not be enforced
                by Istio RBAC policies.
              properties:
                namespaces:
                  description: A list of namespaces.
                  items:
                    format: string
                    type: string
                  type: array
                services:
                  description: A list of services.
                  items:
                    format: string
                    type: string
                  type: array
              type: object
            inclusion:
              description: A list of services or namespaces that should be enforced
                by Istio RBAC policies.
              properties:
                namespaces:
                  description: A list of namespaces.
                  items:
                    format: string
                    type: string
                  type: array
                services:
                  description: A list of services.
                  items:
                    format: string
                    type: string
                  type: array
              type: object
            mode:
              description: Istio RBAC mode.
              enum:
              - "OFF"
              - "ON"
              - ON_WITH_INCLUSION
              - ON_WITH_EXCLUSION
              type: string
          type: object
      type: object
  versions:
  - name: v1alpha1
    served: true
    storage: true
---


apiVersion: apiextensions.k8s.io/v1beta1
kind: CustomResourceDefinition
metadata:
  annotations:
    "helm.sh/resource-policy": keep
  labels:
    app: mixer
    chart: istio
    heritage: Tiller
    istio: rbac
    package: istio.io.mixer
    release: istio
  name: serviceroles.rbac.istio.io
spec:
  group: rbac.istio.io
  names:
    categories:
    - istio-io
    - rbac-istio-io
    kind: ServiceRole
    listKind: ServiceRoleList
    plural: serviceroles
    singular: servicerole
  scope: Namespaced
  subresources:
    status: {}
  validation:
    openAPIV3Schema:
      properties:
        spec:
          description: 'Configuration for Role Based Access Control. See more details
            at: https://istio.io/docs/reference/config/security/istio.rbac.v1alpha1.html'
          properties:
            rules:
              description: The set of access rules (permissions) that the role has.
              items:
                properties:
                  constraints:
                    description: Optional.
                    items:
                      properties:
                        key:
                          description: Key of the constraint.
                          format: string
                          type: string
                        values:
                          description: List of valid values for the constraint.
                          items:
                            format: string
                            type: string
                          type: array
                      type: object
                    type: array
                  hosts:
                    items:
                      format: string
                      type: string
                    type: array
                  methods:
                    description: Optional.
                    items:
                      format: string
                      type: string
                    type: array
                  notHosts:
                    items:
                      format: string
                      type: string
                    type: array
                  notMethods:
                    items:
                      format: string
                      type: string
                    type: array
                  notPaths:
                    items:
                      format: string
                      type: string
                    type: array
                  notPorts:
                    items:
                      format: int32
                      type: integer
                    type: array
                  paths:
                    description: Optional.
                    items:
                      format: string
                      type: string
                    type: array
                  ports:
                    items:
                      format: int32
                      type: integer
                    type: array
                  services:
                    description: A list of service names.
                    items:
                      format: string
                      type: string
                    type: array
                type: object
              type: array
          type: object
      type: object
  versions:
  - name: v1alpha1
    served: true
    storage: true
---


apiVersion: apiextensions.k8s.io/v1beta1
kind: CustomResourceDefinition
metadata:
  annotations:
    "helm.sh/resource-policy": keep
  labels:
    app: mixer
    chart: istio
    heritage: Tiller
    istio: rbac
    package: istio.io.mixer
    release: istio
  name: servicerolebindings.rbac.istio.io
spec:
  additionalPrinterColumns:
  - JSONPath: .spec.roleRef.name
    description: The name of the ServiceRole object being referenced
    name: Reference
    type: string
  - JSONPath: .metadata.creationTimestamp
    description: 'CreationTimestamp is a timestamp representing the server time when
      this object was created. It is not guaranteed to be set in happens-before order
      across separate operations. Clients may not set this value. It is represented
      in RFC3339 form and is in UTC. Populated by the system. Read-only. Null for
      lists. More info: https://git.k8s.io/community/contributors/devel/api-conventions.md#metadata'
    name: Age
    type: date
  group: rbac.istio.io
  names:
    categories:
    - istio-io
    - rbac-istio-io
    kind: ServiceRoleBinding
    listKind: ServiceRoleBindingList
    plural: servicerolebindings
    singular: servicerolebinding
  scope: Namespaced
  subresources:
    status: {}
  validation:
    openAPIV3Schema:
      properties:
        spec:
          description: 'Configuration for Role Based Access Control. See more details
            at: https://istio.io/docs/reference/config/security/istio.rbac.v1alpha1.html'
          properties:
            actions:
              items:
                properties:
                  constraints:
                    description: Optional.
                    items:
                      properties:
                        key:
                          description: Key of the constraint.
                          format: string
                          type: string
                        values:
                          description: List of valid values for the constraint.
                          items:
                            format: string
                            type: string
                          type: array
                      type: object
                    type: array
                  hosts:
                    items:
                      format: string
                      type: string
                    type: array
                  methods:
                    description: Optional.
                    items:
                      format: string
                      type: string
                    type: array
                  notHosts:
                    items:
                      format: string
                      type: string
                    type: array
                  notMethods:
                    items:
                      format: string
                      type: string
                    type: array
                  notPaths:
                    items:
                      format: string
                      type: string
                    type: array
                  notPorts:
                    items:
                      format: int32
                      type: integer
                    type: array
                  paths:
                    description: Optional.
                    items:
                      format: string
                      type: string
                    type: array
                  ports:
                    items:
                      format: int32
                      type: integer
                    type: array
                  services:
                    description: A list of service names.
                    items:
                      format: string
                      type: string
                    type: array
                type: object
              type: array
            mode:
              enum:
              - ENFORCED
              - PERMISSIVE
              type: string
            role:
              format: string
              type: string
            roleRef:
              description: Reference to the ServiceRole object.
              properties:
                kind:
                  description: The type of the role being referenced.
                  format: string
                  type: string
                name:
                  description: The name of the ServiceRole object being referenced.
                  format: string
                  type: string
              type: object
            subjects:
              description: List of subjects that are assigned the ServiceRole object.
              items:
                properties:
                  group:
                    format: string
                    type: string
                  groups:
                    items:
                      format: string
                      type: string
                    type: array
                  ips:
                    items:
                      format: string
                      type: string
                    type: array
                  names:
                    items:
                      format: string
                      type: string
                    type: array
                  namespaces:
                    items:
                      format: string
                      type: string
                    type: array
                  notGroups:
                    items:
                      format: string
                      type: string
                    type: array
                  notIps:
                    items:
                      format: string
                      type: string
                    type: array
                  notNames:
                    items:
                      format: string
                      type: string
                    type: array
                  notNamespaces:
                    items:
                      format: string
                      type: string
                    type: array
                  properties:
                    additionalProperties:
                      format: string
                      type: string
                    description: Optional.
                    type: object
                  user:
                    description: Optional.
                    format: string
                    type: string
                type: object
              type: array
          type: object
      type: object
  versions:
  - name: v1alpha1
    served: true
    storage: true
---


apiVersion: apiextensions.k8s.io/v1beta1
kind: CustomResourceDefinition
metadata:
  annotations:
    "helm.sh/resource-policy": keep
  labels:
    app: istio-pilot
    chart: istio
    heritage: Tiller
    istio: security
    release: istio
  name: authorizationpolicies.security.istio.io
spec:
  group: security.istio.io
  names:
    categories:
    - istio-io
    - security-istio-io
    kind: AuthorizationPolicy
    listKind: AuthorizationPolicyList
    plural: authorizationpolicies
    singular: authorizationpolicy
  scope: Namespaced
  subresources:
    status: {}
  validation:
    openAPIV3Schema:
      properties:
        spec:
          description: 'Configuration for access control on workloads. See more details
            at: https://istio.io/docs/reference/config/security/authorization-policy.html'
          properties:
            action:
              description: Optional.
              enum:
              - ALLOW
              - DENY
              type: string
            rules:
              description: Optional.
              items:
                properties:
                  from:
                    description: Optional.
                    items:
                      properties:
                        source:
                          description: Source specifies the source of a request.
                          properties:
                            ipBlocks:
                              description: Optional.
                              items:
                                format: string
                                type: string
                              type: array
                            namespaces:
                              description: Optional.
                              items:
                                format: string
                                type: string
                              type: array
                            notIpBlocks:
                              description: Optional.
                              items:
                                format: string
                                type: string
                              type: array
                            notNamespaces:
                              description: Optional.
                              items:
                                format: string
                                type: string
                              type: array
                            notPrincipals:
                              description: Optional.
                              items:
                                format: string
                                type: string
                              type: array
                            notRequestPrincipals:
                              description: Optional.
                              items:
                                format: string
                                type: string
                              type: array
                            principals:
                              description: Optional.
                              items:
                                format: string
                                type: string
                              type: array
                            requestPrincipals:
                              description: Optional.
                              items:
                                format: string
                                type: string
                              type: array
                          type: object
                      type: object
                    type: array
                  to:
                    description: Optional.
                    items:
                      properties:
                        operation:
                          description: Operation specifies the operation of a request.
                          properties:
                            hosts:
                              description: Optional.
                              items:
                                format: string
                                type: string
                              type: array
                            methods:
                              description: Optional.
                              items:
                                format: string
                                type: string
                              type: array
                            notHosts:
                              description: Optional.
                              items:
                                format: string
                                type: string
                              type: array
                            notMethods:
                              description: Optional.
                              items:
                                format: string
                                type: string
                              type: array
                            notPaths:
                              description: Optional.
                              items:
                                format: string
                                type: string
                              type: array
                            notPorts:
                              description: Optional.
                              items:
                                format: string
                                type: string
                              type: array
                            paths:
                              description: Optional.
                              items:
                                format: string
                                type: string
                              type: array
                            ports:
                              description: Optional.
                              items:
                                format: string
                                type: string
                              type: array
                          type: object
                      type: object
                    type: array
                  when:
                    description: Optional.
                    items:
                      properties:
                        key:
                          description: The name of an Istio attribute.
                          format: string
                          type: string
                        notValues:
                          description: Optional.
                          items:
                            format: string
                            type: string
                          type: array
                        values:
                          description: Optional.
                          items:
                            format: string
                            type: string
                          type: array
                      type: object
                    type: array
                type: object
              type: array
            selector:
              description: Optional.
              properties:
                matchLabels:
                  additionalProperties:
                    format: string
                    type: string
                  type: object
              type: object
          type: object
      type: object
  versions:
  - name: v1beta1
    served: true
    storage: true
---


apiVersion: apiextensions.k8s.io/v1beta1
kind: CustomResourceDefinition
metadata:
  annotations:
    "helm.sh/resource-policy": keep
  labels:
    app: istio-pilot
    chart: istio
    heritage: Tiller
    istio: security
    release: istio
  name: peerauthentications.security.istio.io
spec:
  group: security.istio.io
  names:
    categories:
    - istio-io
    - security-istio-io
    kind: PeerAuthentication
    listKind: PeerAuthenticationList
    plural: peerauthentications
    singular: peerauthentication
  scope: Namespaced
  subresources:
    status: {}
  validation:
    openAPIV3Schema:
      properties:
        spec:
          description: PeerAuthentication defines how traffic will be tunneled (or
            not) to the sidecar.
          properties:
            mtls:
              description: Mutual TLS settings for workload.
              properties:
                mode:
                  description: Defines the mTLS mode used for peer authentication.
                  enum:
                  - UNSET
                  - DISABLE
                  - PERMISSIVE
                  - STRICT
                  type: string
              type: object
            portLevelMtls:
              additionalProperties:
                properties:
                  mode:
                    description: Defines the mTLS mode used for peer authentication.
                    enum:
                    - UNSET
                    - DISABLE
                    - PERMISSIVE
                    - STRICT
                    type: string
                type: object
              description: Port specific mutual TLS settings.
              type: object
            selector:
              description: The selector determines the workloads to apply the ChannelAuthentication
                on.
              properties:
                matchLabels:
                  additionalProperties:
                    format: string
                    type: string
                  type: object
              type: object
          type: object
      type: object
  versions:
  - name: v1beta1
    served: true
    storage: true
---


apiVersion: apiextensions.k8s.io/v1beta1
kind: CustomResourceDefinition
metadata:
  annotations:
    "helm.sh/resource-policy": keep
  labels:
    app: istio-pilot
    chart: istio
    heritage: Tiller
    istio: security
    release: istio
  name: requestauthentications.security.istio.io
spec:
  group: security.istio.io
  names:
    categories:
    - istio-io
    - security-istio-io
    kind: RequestAuthentication
    listKind: RequestAuthenticationList
    plural: requestauthentications
    singular: requestauthentication
  scope: Namespaced
  subresources:
    status: {}
  validation:
    openAPIV3Schema:
      properties:
        spec:
          description: RequestAuthentication defines what request authentication methods
            are supported by a workload.
          properties:
            jwtRules:
              description: Define the list of JWTs that can be validated at the selected
                workloads' proxy.
              items:
                properties:
                  audiences:
                    items:
                      format: string
                      type: string
                    type: array
                  forwardOriginalToken:
                    description: If set to true, the orginal token will be kept for
                      the ustream request.
                    type: boolean
                  fromHeaders:
                    description: List of header locations from which JWT is expected.
                    items:
                      properties:
                        name:
                          description: The HTTP header name.
                          format: string
                          type: string
                        prefix:
                          description: The prefix that should be stripped before decoding
                            the token.
                          format: string
                          type: string
                      type: object
                    type: array
                  fromParams:
                    description: List of query parameters from which JWT is expected.
                    items:
                      format: string
                      type: string
                    type: array
                  issuer:
                    description: Identifies the issuer that issued the JWT.
                    format: string
                    type: string
                  jwks:
                    description: JSON Web Key Set of public keys to validate signature
                      of the JWT.
                    format: string
                    type: string
                  jwks_uri:
                    format: string
                    type: string
                  jwksUri:
                    format: string
                    type: string
                  outputPayloadToHeader:
                    format: string
                    type: string
                type: object
              type: array
            selector:
              description: The selector determines the workloads to apply the RequestAuthentication
                on.
              properties:
                matchLabels:
                  additionalProperties:
                    format: string
                    type: string
                  type: object
              type: object
          type: object
      type: object
  versions:
  - name: v1beta1
    served: true
    storage: true
---


kind: CustomResourceDefinition
apiVersion: apiextensions.k8s.io/v1beta1
metadata:
  name: adapters.config.istio.io
  labels:
    app: mixer
    package: adapter
    istio: mixer-adapter
    chart: istio
    heritage: Tiller
    release: istio
  annotations:
    "helm.sh/resource-policy": keep
spec:
  group: config.istio.io
  names:
    kind: adapter
    plural: adapters
    singular: adapter
    categories:
    - istio-io
    - policy-istio-io
  scope: Namespaced
  subresources:
    status: {}
  versions:
    - name: v1alpha2
      served: true
      storage: true
---


kind: CustomResourceDefinition
apiVersion: apiextensions.k8s.io/v1beta1
metadata:
  name: templates.config.istio.io
  labels:
    app: mixer
    package: template
    istio: mixer-template
    chart: istio
    heritage: Tiller
    release: istio
  annotations:
    "helm.sh/resource-policy": keep
spec:
  group: config.istio.io
  names:
    kind: template
    plural: templates
    singular: template
    categories:
    - istio-io
    - policy-istio-io
  scope: Namespaced
  subresources:
    status: {}
  versions:
    - name: v1alpha2
      served: true
      storage: true
---


apiVersion: v1
kind: Namespace
metadata:
  name: istio-system
  labels:
    istio-operator-managed: Reconcile
    istio-injection: disabled
---


apiVersion: v1
kind: ServiceAccount
metadata:
  name: istio-reader-service-account
  namespace: istio-system
  labels:
    app: istio-reader
    release: istio
---

# Resources for Citadel component

apiVersion: rbac.authorization.k8s.io/v1
kind: ClusterRole
metadata:
  name: istio-citadel-istio-system
  labels:
    app: citadel
    release: istio
rules:
- apiGroups: [""]
  resources: ["configmaps"]
  verbs: ["create", "get", "update"]
- apiGroups: [""]
  resources: ["secrets"]
  verbs: ["create", "get", "watch", "list", "update", "delete"]
- apiGroups: [""]
  resources: ["serviceaccounts", "services", "namespaces"]
  verbs: ["get", "watch", "list"]
- apiGroups: ["authentication.k8s.io"]
  resources: ["tokenreviews"]
  verbs: ["create"]
---


apiVersion: rbac.authorization.k8s.io/v1
kind: ClusterRoleBinding
metadata:
  name: istio-citadel-istio-system
  labels:
    release: istio
roleRef:
  apiGroup: rbac.authorization.k8s.io
  kind: ClusterRole
  name: istio-citadel-istio-system
subjects:
  - kind: ServiceAccount
    name: istio-citadel-service-account
    namespace: istio-system
---


apiVersion: apps/v1
kind: Deployment
metadata:
  labels:
    app: security
    istio: citadel
    release: istio
  name: istio-citadel
  namespace: istio-system
spec:
  replicas: 1
  selector:
    matchLabels:
      istio: citadel
  strategy:
    rollingUpdate:
      maxSurge: 100%
      maxUnavailable: 25%
  template:
    metadata:
      annotations:
        sidecar.istio.io/inject: "false"
      labels:
        app: citadel
        istio: citadel
    spec:
      affinity:
        nodeAffinity:
          preferredDuringSchedulingIgnoredDuringExecution:
          - preference:
              matchExpressions:
              - key: beta.kubernetes.io/arch
                operator: In
                values:
                - amd64
            weight: 2
          - preference:
              matchExpressions:
              - key: beta.kubernetes.io/arch
                operator: In
                values:
                - ppc64le
            weight: 2
          - preference:
              matchExpressions:
              - key: beta.kubernetes.io/arch
                operator: In
                values:
                - s390x
            weight: 2
          requiredDuringSchedulingIgnoredDuringExecution:
            nodeSelectorTerms:
            - matchExpressions:
              - key: beta.kubernetes.io/arch
                operator: In
                values:
                - amd64
                - ppc64le
                - s390x
      containers:
      - args:
        - --append-dns-names=true
        - --grpc-port=8060
        - --citadel-storage-namespace=istio-system
        - --custom-dns-names=istio-galley-service-account.istio-config:istio-galley.istio-config.svc,istio-galley-service-account.istio-control:istio-galley.istio-control.svc,istio-galley-service-account.istio-control-master:istio-galley.istio-control-master.svc,istio-galley-service-account.istio-master:istio-galley.istio-master.svc,istio-galley-service-account.istio-pilot11:istio-galley.istio-pilot11.svc,istio-pilot-service-account.istio-control:istio-pilot.istio-control,istio-pilot-service-account.istio-pilot11:istio-pilot.istio-system,istio-sidecar-injector-service-account.istio-control:istio-sidecar-injector.istio-control.svc,istio-sidecar-injector-service-account.istio-control-master:istio-sidecar-injector.istio-control-master.svc,istio-sidecar-injector-service-account.istio-master:istio-sidecar-injector.istio-master.svc,istio-sidecar-injector-service-account.istio-pilot11:istio-sidecar-injector.istio-pilot11.svc,istio-sidecar-injector-service-account.istio-remote:istio-sidecar-injector.istio-remote.svc,
        - --self-signed-ca=true
        - --trust-domain=cluster.local
        - --workload-cert-ttl=2160h
        env:
        - name: CITADEL_ENABLE_NAMESPACES_BY_DEFAULT
          value: "true"
        image: gcr.io/istio-testing/citadel:latest
        livenessProbe:
          httpGet:
            path: /version
            port: 15014
          initialDelaySeconds: 5
          periodSeconds: 5
        name: citadel
        resources:
          requests:
            cpu: 10m
        securityContext:
          runAsGroup: 1337
          runAsNonRoot: true
          runAsUser: 1337
      serviceAccountName: istio-citadel-service-account

---


apiVersion: policy/v1beta1
kind: PodDisruptionBudget
metadata:
  name: istio-citadel
  namespace: istio-system
  labels:
    app: security
    istio: citadel
    release: istio
spec:
  minAvailable: 1
  selector:
    matchLabels:
      app: citadel
      istio: citadel
---


apiVersion: v1
kind: Service
metadata:
  # Must match the certificate, this is used in the node agent in same namespace.
  name: istio-citadel
  namespace: istio-system
  labels:
    app: security
    istio: citadel
    release: istio

spec:
  ports:
    - name: grpc-citadel
      port: 8060
      targetPort: 8060
      protocol: TCP
    - name: http-monitoring
      port: 15014
  selector:
    app: citadel
---


apiVersion: v1
kind: ServiceAccount
metadata:
  name: istio-citadel-service-account
  namespace: istio-system
  labels:
    app: security
    release: istio
---

# Cni component is disabled.

# Resources for EgressGateways component

apiVersion: autoscaling/v2beta1
kind: HorizontalPodAutoscaler
metadata:
  name: istio-egressgateway
  namespace: istio-system
  labels:
    app: istio-egressgateway
    istio: egressgateway
    
    release: istio
spec:
  maxReplicas: 5
  minReplicas: 1
  scaleTargetRef:
    apiVersion: apps/v1
    kind: Deployment
    name: istio-egressgateway
  metrics:
    - type: Resource
      resource:
        name: cpu
        targetAverageUtilization: 80
---


apiVersion: apps/v1
kind: Deployment
metadata:
  name: istio-egressgateway
  namespace: istio-system
  labels:
    app: istio-egressgateway
    istio: egressgateway
    
    release: istio
spec:
  selector:
    matchLabels:
      app: istio-egressgateway
      istio: egressgateway
      
  strategy:
    rollingUpdate:
      maxSurge: 100%
      maxUnavailable: 25%
  template:
    metadata:
      labels:
        app: istio-egressgateway
        istio: egressgateway
        
        heritage: Tiller
        release: istio
        chart: gateways
      annotations:
        sidecar.istio.io/inject: "false"
    spec:
      serviceAccountName: istio-egressgateway-service-account
      containers:
        - name: istio-proxy
          image: "gcr.io/istio-testing/proxyv2:latest"
          ports:
            - containerPort: 80
            - containerPort: 443
            - containerPort: 15443
            - containerPort: 15090
              protocol: TCP
              name: http-envoy-prom
          args:
          - proxy
          - router
          - --domain
          - $(POD_NAMESPACE).svc.cluster.local
          - --proxyLogLevel=warning
          - --proxyComponentLogLevel=misc:error
          - --log_output_level=default:info
          - --drainDuration
          - '45s' #drainDuration
          - --parentShutdownDuration
          - '1m0s' #parentShutdownDuration
          - --connectTimeout
          - '10s' #connectTimeout
          - --serviceCluster
          - istio-egressgateway
          - --zipkinAddress
          - zipkin.istio-system:9411
          - --proxyAdminPort
          - "15000"
          - --statusPort
          - "15020"
          - --controlPlaneAuthPolicy
          - NONE
          - --discoveryAddress
          - istio-pilot.istio-system.svc:15012
          - --trust-domain=cluster.local
          readinessProbe:
            failureThreshold: 30
            httpGet:
              path: /healthz/ready
              port: 15020
              scheme: HTTP
            initialDelaySeconds: 1
            periodSeconds: 2
            successThreshold: 1
            timeoutSeconds: 1
          resources:
            limits:
              cpu: 2000m
              memory: 1024Mi
            requests:
              cpu: 100m
              memory: 128Mi
            
          env:
          - name: JWT_POLICY
            value: third-party-jwt
          - name: PILOT_CERT_PROVIDER
            value: citadel
          - name: NODE_NAME
            valueFrom:
              fieldRef:
                apiVersion: v1
                fieldPath: spec.nodeName
          - name: POD_NAME
            valueFrom:
              fieldRef:
                apiVersion: v1
                fieldPath: metadata.name
          - name: POD_NAMESPACE
            valueFrom:
              fieldRef:
                apiVersion: v1
                fieldPath: metadata.namespace
          - name: INSTANCE_IP
            valueFrom:
              fieldRef:
                apiVersion: v1
                fieldPath: status.podIP
          - name: HOST_IP
            valueFrom:
              fieldRef:
                apiVersion: v1
                fieldPath: status.hostIP
          - name: SERVICE_ACCOUNT
            valueFrom:
              fieldRef:
                fieldPath: spec.serviceAccountName
          - name: ISTIO_META_WORKLOAD_NAME
            value: istio-egressgateway
          - name: ISTIO_META_OWNER
            value: kubernetes://apis/apps/v1/namespaces/istio-system/deployments/istio-egressgateway
          - name: ISTIO_META_MESH_ID
            value: "cluster.local"
          - name: ISTIO_AUTO_MTLS_ENABLED
            value: "true"
          - name: ISTIO_META_POD_NAME
            valueFrom:
              fieldRef:
                apiVersion: v1
                fieldPath: metadata.name
          - name: ISTIO_META_CONFIG_NAMESPACE
            valueFrom:
              fieldRef:
                fieldPath: metadata.namespace
          - name: ISTIO_META_ROUTER_MODE
            value: sni-dnat
          
          - name: ISTIO_METAJSON_LABELS
            value: |
              {"app":"istio-egressgateway","istio":"egressgateway"}
          - name: ISTIO_META_CLUSTER_ID
            value: "Kubernetes"
          volumeMounts:
          - mountPath: /etc/istio/citadel-ca-cert
            name: citadel-ca-cert
          - name: istio-token
            mountPath: /var/run/secrets/tokens
            readOnly: true
          - name: istio-certs
            mountPath: /etc/certs
            readOnly: true
          - name: egressgateway-certs
            mountPath: "/etc/istio/egressgateway-certs"
            readOnly: true
          - name: egressgateway-ca-certs
            mountPath: "/etc/istio/egressgateway-ca-certs"
            readOnly: true
      volumes:
      - name: citadel-ca-cert
        configMap:
          name: istio-ca-root-cert
      - name: istio-token
        projected:
          sources:
          - serviceAccountToken:
              path: istio-token
              expirationSeconds: 43200
              audience: istio-ca
      - name: istio-certs
        secret:
          secretName: istio.default
          optional: true
      - name: egressgateway-certs
        secret:
          secretName: "istio-egressgateway-certs"
          optional: true
      - name: egressgateway-ca-certs
        secret:
          secretName: "istio-egressgateway-ca-certs"
          optional: true
      affinity:      
        nodeAffinity:
          requiredDuringSchedulingIgnoredDuringExecution:
            nodeSelectorTerms:
            - matchExpressions:
              - key: beta.kubernetes.io/arch
                operator: In
                values:
                - "amd64"
                - "ppc64le"
                - "s390x"
          preferredDuringSchedulingIgnoredDuringExecution:
          - weight: 2
            preference:
              matchExpressions:
              - key: beta.kubernetes.io/arch
                operator: In
                values:
                - "amd64"
          - weight: 2
            preference:
              matchExpressions:
              - key: beta.kubernetes.io/arch
                operator: In
                values:
                - "ppc64le"
          - weight: 2
            preference:
              matchExpressions:
              - key: beta.kubernetes.io/arch
                operator: In
                values:
                - "s390x"
---


apiVersion: policy/v1beta1
kind: PodDisruptionBudget
metadata:
  name: istio-egressgateway
  namespace: istio-system
  labels:
    app: istio-egressgateway
    istio: egressgateway
    
    release: istio
spec:
  minAvailable: 1
  selector:
    matchLabels:
      app: istio-egressgateway
      istio: egressgateway
      
      release: istio
---


apiVersion: networking.istio.io/v1alpha3
kind: Gateway
metadata:
  name: istio-multicluster-egressgateway
  namespace: istio-system
  labels:
    app: istio-egressgateway
    istio: egressgateway
    
    release: istio
spec:
  selector:
    istio: egressgateway
  servers:
  - hosts:
    - "*.global"
    port:
      name: tls
      number: 15443
      protocol: TLS
    tls: {}
---


apiVersion: networking.istio.io/v1alpha3
kind: VirtualService
metadata:
  name: istio-multicluster-egressgateway
  namespace: istio-system 
  labels:
    app: istio-egressgateway
    istio: egressgateway
    
    release: istio
spec:
  gateways:
  - istio-multicluster-egressgateway
  hosts:
  - "*.global"
  tls:
  - match:
    - port: 15443
      sniHosts:
      - "*.global"
    route:
    - destination:
        host: non.existent.cluster
        port:
          number: 15443
      weight: 100
---


apiVersion: networking.istio.io/v1alpha3
kind: EnvoyFilter
metadata:
  name: istio-multicluster-egressgateway
  namespace: istio-system
  labels:
    app: istio-egressgateway
    istio: egressgateway
    
    release: istio
spec:
  workloadLabels:
    istio: egressgateway
  filters:
  - listenerMatch:
      portNumber: 15443
      listenerType: GATEWAY
    filterName: envoy.filters.network.sni_cluster
    filterType: NETWORK
    filterConfig: {}
---


apiVersion: networking.istio.io/v1alpha3
kind: DestinationRule
metadata:
  name: istio-multicluster-egressgateway
  namespace: istio-system
  labels:
    app: istio-egressgateway
    istio: egressgateway
    
    release: istio
spec:
  host: "*.global"
  trafficPolicy:
    tls:
      mode: ISTIO_MUTUAL
---


apiVersion: v1
kind: Service
metadata:
  name: istio-egressgateway
  namespace: istio-system
  annotations:
  labels:
    app: istio-egressgateway
    istio: egressgateway
    
    release: istio
spec:
  type: ClusterIP
  selector:
    app: istio-egressgateway
    istio: egressgateway
    
  ports:
    -
      name: http2
      port: 80
    -
      name: https
      port: 443
    -
      name: tls
      port: 15443
      targetPort: 15443
---


apiVersion: v1
kind: ServiceAccount
metadata:
  name: istio-egressgateway-service-account
  namespace: istio-system
  labels:
    app: istio-egressgateway
    istio: egressgateway
    
    release: istio
---

# Resources for Galley component

apiVersion: rbac.authorization.k8s.io/v1
kind: ClusterRole
metadata:
  name: istio-galley-istio-system
  labels:
    release: istio
rules:
  # For reading Istio resources
  - apiGroups: [
    "authentication.istio.io",
    "config.istio.io",
    "networking.istio.io",
    "rbac.istio.io",
    "security.istio.io"]
    resources: ["*"]
    verbs: ["get", "list", "watch"]
    # For updating Istio resource statuses
  - apiGroups: [
    "authentication.istio.io",
    "config.istio.io",
    "networking.istio.io",
    "rbac.istio.io",
    "security.istio.io"]
    resources: ["*/status"]
    verbs: ["update"]
    # Remove galley's permissions to reconcile the validation config when istiod is present.
  - apiGroups: ["extensions","apps"]
    resources: ["deployments"]
    resourceNames: ["istio-galley"]
    verbs: ["get"]
  - apiGroups: [""]
    resources: ["pods", "nodes", "services", "endpoints", "namespaces"]
    verbs: ["get", "list", "watch"]
  - apiGroups: ["extensions"]
    resources: ["ingresses"]
    verbs: ["get", "list", "watch"]
  - apiGroups: ["extensions"]
    resources: ["deployments/finalizers"]
    resourceNames: ["istio-galley"]
    verbs: ["update"]
  - apiGroups: ["apiextensions.k8s.io"]
    resources: ["customresourcedefinitions"]
    verbs: ["get", "list", "watch"]
  - apiGroups: ["rbac.authorization.k8s.io"]
    resources: ["clusterroles"]
    verbs: ["get", "list", "watch"]
---


apiVersion: rbac.authorization.k8s.io/v1
kind: ClusterRoleBinding
metadata:
  name: istio-galley-admin-role-binding-istio-system
  labels:
    release: istio
roleRef:
  apiGroup: rbac.authorization.k8s.io
  kind: ClusterRole
  name: istio-galley-istio-system
subjects:
  - kind: ServiceAccount
    name: istio-galley-service-account
    namespace: istio-system
---


apiVersion: v1
kind: ConfigMap
metadata:
  namespace: istio-system
  name: galley-envoy-config
  labels:
    app: galley
    istio: galley
    release: istio
data:
  envoy.yaml.tmpl: |-
    admin:
      access_log_path: /dev/null
      address:
        socket_address:
          address: 127.0.0.1
          port_value: 15000

    static_resources:

      clusters:
      - name: in.9901
        http2_protocol_options: {}
        connect_timeout: 1.000s

        hosts:
        - socket_address:
            address: 127.0.0.1
            port_value: 9901

        circuit_breakers:
          thresholds:
          - max_connections: 100000
            max_pending_requests: 100000
            max_requests: 100000
            max_retries: 3

      listeners:
      - name: "15019"
        address:
          socket_address:
            address: 0.0.0.0
            port_value: 15019
        filter_chains:
        - filters:
          - name: envoy.http_connection_manager
            config:
              codec_type: HTTP2
              stat_prefix: "15010"
              stream_idle_timeout: 0s
              http2_protocol_options:
                max_concurrent_streams: 1073741824

              access_log:
              - name: envoy.file_access_log
                config:
                  path: /dev/stdout

              http_filters:
              - name: envoy.router

              route_config:
                name: "15019"

                virtual_hosts:
                - name: istio-galley

                  domains:
                  - '*'

                  routes:
                  - match:
                      prefix: /
                    route:
                      cluster: in.9901
                      timeout: 0.000s
          tls_context:
            common_tls_context:
              alpn_protocols:
              - h2
              tls_certificates:
              - certificate_chain:
                  filename: /etc/certs/cert-chain.pem
                private_key:
                  filename: /etc/certs/key.pem
              validation_context:
                trusted_ca:
                  filename: /etc/certs/root-cert.pem
            require_client_certificate: true
---


apiVersion: v1
kind: ConfigMap
metadata:
  name: istio-mesh-galley
  namespace: istio-system
  labels:
    release: istio
data:
  mesh: |-
    {}
---


apiVersion: v1
kind: ConfigMap
metadata:
  name: istio-galley-configuration
  namespace: istio-system
  labels:
    release: istio
data:
  validatingwebhookconfiguration.yaml: |-    
    apiVersion: admissionregistration.k8s.io/v1beta1
    kind: ValidatingWebhookConfiguration
    metadata:
      name: istio-galley
      namespace: istio-system
      labels:
        app: galley
        release: istio
        istio: galley
    webhooks:
---


apiVersion: apps/v1
kind: Deployment
metadata:
  labels:
    app: galley
    istio: galley
    release: istio
  name: istio-galley
  namespace: istio-system
spec:
  replicas: 1
  selector:
    matchLabels:
      istio: galley
  strategy:
    rollingUpdate:
      maxSurge: 100%
      maxUnavailable: 25%
  template:
    metadata:
      annotations:
        sidecar.istio.io/inject: "false"
      labels:
        app: galley
        chart: galley
        heritage: Tiller
        istio: galley
        release: istio
    spec:
      affinity:
        nodeAffinity:
          preferredDuringSchedulingIgnoredDuringExecution:
          - preference:
              matchExpressions:
              - key: beta.kubernetes.io/arch
                operator: In
                values:
                - amd64
            weight: 2
          - preference:
              matchExpressions:
              - key: beta.kubernetes.io/arch
                operator: In
                values:
                - ppc64le
            weight: 2
          - preference:
              matchExpressions:
              - key: beta.kubernetes.io/arch
                operator: In
                values:
                - s390x
            weight: 2
          requiredDuringSchedulingIgnoredDuringExecution:
            nodeSelectorTerms:
            - matchExpressions:
              - key: beta.kubernetes.io/arch
                operator: In
                values:
                - amd64
                - ppc64le
                - s390x
      containers:
      - command:
        - /usr/local/bin/galley
        - server
        - --meshConfigFile=/etc/mesh-config/mesh
        - --livenessProbeInterval=1s
        - --livenessProbePath=/tmp/healthliveness
        - --readinessProbePath=/tmp/healthready
        - --readinessProbeInterval=1s
        - --insecure=true
        - --enable-validation=false
        - --enable-reconcileWebhookConfiguration=false
        - --enable-server=true
        - --deployment-namespace=istio-system
        - --validation-webhook-config-file
        - /etc/config/validatingwebhookconfiguration.yaml
        - --monitoringPort=15014
        - --validation-port=9443
        - --log_output_level=default:info
        image: gcr.io/istio-testing/galley:latest
        livenessProbe:
          exec:
            command:
            - /usr/local/bin/galley
            - probe
            - --probe-path=/tmp/healthliveness
            - --interval=10s
          initialDelaySeconds: 5
          periodSeconds: 5
        name: galley
        ports:
        - containerPort: 9443
        - containerPort: 15014
        - containerPort: 15019
        - containerPort: 9901
        readinessProbe:
          exec:
            command:
            - /usr/local/bin/galley
            - probe
            - --probe-path=/tmp/healthready
            - --interval=10s
          initialDelaySeconds: 5
          periodSeconds: 5
        resources:
          requests:
            cpu: 100m
        securityContext:
          runAsGroup: 1337
          runAsNonRoot: true
          runAsUser: 1337
        volumeMounts:
        - mountPath: /etc/config
          name: config
          readOnly: true
        - mountPath: /etc/mesh-config
          name: mesh-config
          readOnly: true
      - args:
        - proxy
        - --serviceCluster
        - istio-galley
        - --templateFile
        - /var/lib/istio/galley/envoy/envoy.yaml.tmpl
        - --controlPlaneAuthPolicy
        - MUTUAL_TLS
        - --trust-domain=cluster.local
        env:
        - name: POD_NAME
          valueFrom:
            fieldRef:
              apiVersion: v1
              fieldPath: metadata.name
        - name: POD_NAMESPACE
          valueFrom:
            fieldRef:
              apiVersion: v1
              fieldPath: metadata.namespace
        - name: INSTANCE_IP
          valueFrom:
            fieldRef:
              apiVersion: v1
              fieldPath: status.podIP
        image: gcr.io/istio-testing/proxyv2:latest
        name: istio-proxy
        ports:
        - containerPort: 9902
        resources:
          limits:
            cpu: 2000m
            memory: 1024Mi
          requests:
            cpu: 100m
            memory: 128Mi
        volumeMounts:
        - mountPath: /etc/certs
          name: istio-certs
          readOnly: true
        - mountPath: /var/lib/istio/galley/envoy
          name: envoy-config
      securityContext:
        fsGroup: 1337
      serviceAccountName: istio-galley-service-account
      volumes:
      - name: istio-certs
        secret:
          secretName: istio.istio-galley-service-account
      - configMap:
          name: galley-envoy-config
        name: envoy-config
      - configMap:
          name: istio-galley-configuration
        name: config
      - configMap:
          name: istio-mesh-galley
        name: mesh-config

---


apiVersion: policy/v1beta1
kind: PodDisruptionBudget
metadata:
  name: istio-galley
  namespace: istio-system
  labels:
    app: galley
    release: istio
    istio: galley
spec:
  minAvailable: 1
  selector:
    matchLabels:
      app: galley
      release: istio
      istio: galley
---


apiVersion: v1
kind: Service
metadata:
  name: istio-galley
  namespace: istio-system
  labels:
    app: galley
    istio: galley
    release: istio
spec:
  ports:
  - port: 443
    name: https-validation
    targetPort: 9443
  - port: 15014
    name: http-monitoring
  - port: 9901
    name: grpc-mcp
  - port: 15019
    name: grpc-tls-mcp
  selector:
    istio: galley
---


apiVersion: v1
kind: ServiceAccount
metadata:
  name: istio-galley-service-account
  namespace: istio-system
  labels:
    app: galley
    release: istio
---


apiVersion: admissionregistration.k8s.io/v1beta1
kind: ValidatingWebhookConfiguration
metadata:
  name: istio-galley
  namespace: istio-system
  labels:
    app: galley
    release: istio
    istio: galley
webhooks:
---

# Resources for IngressGateways component

apiVersion: autoscaling/v2beta1
kind: HorizontalPodAutoscaler
metadata:
  name: istio-ingressgateway
  namespace: istio-system
  labels:
    app: istio-ingressgateway
    istio: ingressgateway
    
    release: istio
spec:
  maxReplicas: 5
  minReplicas: 1
  scaleTargetRef:
    apiVersion: apps/v1
    kind: Deployment
    name: istio-ingressgateway
  metrics:
    - type: Resource
      resource:
        name: cpu
        targetAverageUtilization: 80
---


apiVersion: apps/v1
kind: Deployment
metadata:
  name: istio-ingressgateway
  namespace: istio-system
  labels:
    app: istio-ingressgateway
    istio: ingressgateway
    
    release: istio
spec:
  selector:
    matchLabels:
      app: istio-ingressgateway
      istio: ingressgateway
      
  strategy:
    rollingUpdate:
      maxSurge: 100%
      maxUnavailable: 25%
  template:
    metadata:
      labels:
        app: istio-ingressgateway
        istio: ingressgateway
        
        heritage: Tiller
        release: istio
        chart: gateways
      annotations:
        sidecar.istio.io/inject: "false"
    spec:
      serviceAccountName: istio-ingressgateway-service-account
      containers:
        - name: istio-proxy
          image: "gcr.io/istio-testing/proxyv2:latest"
          ports:
            - containerPort: 15020
            - containerPort: 80
            - containerPort: 443
            - containerPort: 15029
            - containerPort: 15030
            - containerPort: 15031
            - containerPort: 15032
            - containerPort: 15443
            - containerPort: 15011
            - containerPort: 8060
            - containerPort: 853
            - containerPort: 15090
              protocol: TCP
              name: http-envoy-prom
          args:
          - proxy
          - router
          - --domain
          - $(POD_NAMESPACE).svc.cluster.local
          - --proxyLogLevel=warning
          - --proxyComponentLogLevel=misc:error
          - --log_output_level=default:info
          - --drainDuration
          - '45s' #drainDuration
          - --parentShutdownDuration
          - '1m0s' #parentShutdownDuration
          - --connectTimeout
          - '10s' #connectTimeout
          - --serviceCluster
          - istio-ingressgateway
          - --zipkinAddress
          - zipkin.istio-system:9411
          - --proxyAdminPort
          - "15000"
          - --statusPort
          - "15020"
          - --controlPlaneAuthPolicy
          - NONE
          - --discoveryAddress
          - istio-pilot.istio-system.svc:15012
          - --trust-domain=cluster.local
          readinessProbe:
            failureThreshold: 30
            httpGet:
              path: /healthz/ready
              port: 15020
              scheme: HTTP
            initialDelaySeconds: 1
            periodSeconds: 2
            successThreshold: 1
            timeoutSeconds: 1
          resources:
            limits:
              cpu: 2000m
              memory: 1024Mi
            requests:
              cpu: 100m
              memory: 128Mi
            
          env:
          - name: JWT_POLICY
            value: third-party-jwt
          - name: PILOT_CERT_PROVIDER
            value: citadel
          - name: "ISTIO_META_USER_SDS"
            value: "true"
          - name: CA_ADDR
            value: istio-pilot.istio-system.svc:15012
          - name: NODE_NAME
            valueFrom:
              fieldRef:
                apiVersion: v1
                fieldPath: spec.nodeName
          - name: POD_NAME
            valueFrom:
              fieldRef:
                apiVersion: v1
                fieldPath: metadata.name
          - name: POD_NAMESPACE
            valueFrom:
              fieldRef:
                apiVersion: v1
                fieldPath: metadata.namespace
          - name: INSTANCE_IP
            valueFrom:
              fieldRef:
                apiVersion: v1
                fieldPath: status.podIP
          - name: HOST_IP
            valueFrom:
              fieldRef:
                apiVersion: v1
                fieldPath: status.hostIP
          - name: SERVICE_ACCOUNT
            valueFrom:
              fieldRef:
                fieldPath: spec.serviceAccountName
          - name: ISTIO_META_WORKLOAD_NAME
            value: istio-ingressgateway
          - name: ISTIO_META_OWNER
            value: kubernetes://apis/apps/v1/namespaces/istio-system/deployments/istio-ingressgateway
          - name: ISTIO_META_MESH_ID
            value: "cluster.local"
          - name: ISTIO_AUTO_MTLS_ENABLED
            value: "true"
          - name: ISTIO_META_POD_NAME
            valueFrom:
              fieldRef:
                apiVersion: v1
                fieldPath: metadata.name
          - name: ISTIO_META_CONFIG_NAMESPACE
            valueFrom:
              fieldRef:
                fieldPath: metadata.namespace
          - name: ISTIO_META_ROUTER_MODE
            value: sni-dnat
          
          - name: ISTIO_METAJSON_LABELS
            value: |
              {"app":"istio-ingressgateway","istio":"ingressgateway"}
          - name: ISTIO_META_CLUSTER_ID
            value: "Kubernetes"
          volumeMounts:
          - mountPath: /etc/istio/citadel-ca-cert
            name: citadel-ca-cert
          - name: istio-token
            mountPath: /var/run/secrets/tokens
            readOnly: true
          - name: ingressgatewaysdsudspath
            mountPath: /var/run/ingress_gateway

          - name: istio-certs
            mountPath: /etc/certs
            readOnly: true
          - name: ingressgateway-certs
            mountPath: "/etc/istio/ingressgateway-certs"
            readOnly: true
          - name: ingressgateway-ca-certs
            mountPath: "/etc/istio/ingressgateway-ca-certs"
            readOnly: true
      volumes:
      - name: citadel-ca-cert
        configMap:
          name: istio-ca-root-cert
      - name: ingressgatewaysdsudspath
        emptyDir: {}
      - name: istio-token
        projected:
          sources:
          - serviceAccountToken:
              path: istio-token
              expirationSeconds: 43200
              audience: istio-ca
      - name: istio-certs
        secret:
          secretName: istio.istio-ingressgateway-service-account
          optional: true
      - name: ingressgateway-certs
        secret:
          secretName: "istio-ingressgateway-certs"
          optional: true
      - name: ingressgateway-ca-certs
        secret:
          secretName: "istio-ingressgateway-ca-certs"
          optional: true
      affinity:      
        nodeAffinity:
          requiredDuringSchedulingIgnoredDuringExecution:
            nodeSelectorTerms:
            - matchExpressions:
              - key: beta.kubernetes.io/arch
                operator: In
                values:
                - "amd64"
                - "ppc64le"
                - "s390x"
          preferredDuringSchedulingIgnoredDuringExecution:
          - weight: 2
            preference:
              matchExpressions:
              - key: beta.kubernetes.io/arch
                operator: In
                values:
                - "amd64"
          - weight: 2
            preference:
              matchExpressions:
              - key: beta.kubernetes.io/arch
                operator: In
                values:
                - "ppc64le"
          - weight: 2
            preference:
              matchExpressions:
              - key: beta.kubernetes.io/arch
                operator: In
                values:
                - "s390x"
---


apiVersion: networking.istio.io/v1alpha3
kind: Gateway
metadata:
  name: ingressgateway
  namespace: istio-system
  labels:
    release: istio
spec:
  selector:
    istio: ingressgateway
  servers:
  - port:
      number: 80
      name: http
      protocol: HTTP
    hosts:
      - "*"
    # Additional ports in gateaway for the ingressPorts - apps using dedicated port instead of hostname
---


apiVersion: policy/v1beta1
kind: PodDisruptionBudget
metadata:
  name: ingressgateway
  namespace: istio-system
  labels:
    app: istio-ingressgateway
    istio: ingressgateway
    
    release: istio
spec:
  minAvailable: 1
  selector:
    matchLabels:
      app: istio-ingressgateway
      istio: ingressgateway
      
      release: istio
---


apiVersion: rbac.authorization.k8s.io/v1
kind: Role
metadata:
  name: istio-ingressgateway-sds
  namespace: istio-system
  labels:
    release: istio
rules:
- apiGroups: [""]
  resources: ["secrets"]
  verbs: ["get", "watch", "list"]
---


apiVersion: rbac.authorization.k8s.io/v1
kind: RoleBinding
metadata:
  name: istio-ingressgateway-sds
  namespace: istio-system
  labels:
    release: istio
roleRef:
  apiGroup: rbac.authorization.k8s.io
  kind: Role
  name: istio-ingressgateway-sds
subjects:
- kind: ServiceAccount
  name: istio-ingressgateway-service-account
---


apiVersion: v1
kind: Service
metadata:
  name: istio-ingressgateway
  namespace: istio-system
  annotations:
  labels:
    app: istio-ingressgateway
    istio: ingressgateway
    
    release: istio
spec:
  type: LoadBalancer
  selector:
    app: istio-ingressgateway
    istio: ingressgateway
    
  ports:
    -
      name: status-port
      port: 15020
      targetPort: 15020
    -
      name: http2
      port: 80
      targetPort: 80
    -
      name: https
      port: 443
    -
      name: kiali
      port: 15029
      targetPort: 15029
    -
      name: prometheus
      port: 15030
      targetPort: 15030
    -
      name: grafana
      port: 15031
      targetPort: 15031
    -
      name: tracing
      port: 15032
      targetPort: 15032
    -
      name: tls
      port: 15443
      targetPort: 15443
---


apiVersion: v1
kind: ServiceAccount
metadata:
  name: istio-ingressgateway-service-account
  namespace: istio-system
  labels:
    app: istio-ingressgateway
    istio: ingressgateway
    
    release: istio
---


apiVersion: networking.istio.io/v1alpha3
kind: Sidecar
metadata:
  name: default
  namespace: istio-system
  labels:
    release: istio
spec:
  egress:
    - hosts:
        - "*/*"
---

apiVersion: autoscaling/v2beta1
kind: HorizontalPodAutoscaler
metadata:
  labels:
    app: pilot
    release: istio
  name: istio-pilot
  namespace: istio-system
spec:
  maxReplicas: 5
  metrics:
  - resource:
      name: cpu
      targetAverageUtilization: 80
    type: Resource
  minReplicas: 1
  scaleTargetRef:
    apiVersion: apps/v1
    kind: Deployment
    name: istio-pilot
---


apiVersion: rbac.authorization.k8s.io/v1
kind: ClusterRole
metadata:
  name: istio-pilot-istio-system
  labels:
    app: pilot
    release: istio
rules:
- apiGroups: ["config.istio.io", "rbac.istio.io", "security.istio.io", "networking.istio.io", "authentication.istio.io"]
  verbs: ["get", "watch", "list"]
  resources: ["*"]
- apiGroups: ["apiextensions.k8s.io"]
  resources: ["customresourcedefinitions"]
  verbs: ["get", "watch", "list"]
- apiGroups: ["extensions"]
  resources: ["ingresses"]
  verbs: ["get", "list", "watch"]
- apiGroups: ["extensions"]
  resources: ["ingresses/status"]
  verbs: ["*"]
  # TODO: remove, too broad permission, should be namespace only
- apiGroups: [""]
  resources: ["configmaps"]
  # Create and update needed for ingress election
  verbs: ["get", "list", "watch", "create", "update"]
- apiGroups: [""]
  resources: ["endpoints", "pods", "services", "namespaces", "nodes", "secrets"]
  verbs: ["get", "list", "watch"]
- apiGroups: [""]
  resources: ["secrets"]
  verbs: ["create", "get", "watch", "list", "update", "delete"]
- apiGroups: ["certificates.k8s.io"]
  resources:
    - "certificatesigningrequests"
    - "certificatesigningrequests/approval"
    - "certificatesigningrequests/status"
  verbs: ["update", "create", "get", "delete", "watch"]
- apiGroups: ["discovery.k8s.io"]
  resources: ["endpointslices"]
  verbs: ["get", "list", "watch"]
---


apiVersion: rbac.authorization.k8s.io/v1
kind: ClusterRole
metadata:
  name: istiod-istio-system
  labels:
    app: pilot
    release: istio
rules:
  # Remove permissions to reconcile webhook configuration. This address the downgrade case
  # where istiod will be uninstalled. Removing the permissions reduces
  # the likelihood that istiod will reconcile something it shouldn't.

  # sidecar injection controller
  - apiGroups: ["admissionregistration.k8s.io"]
    resources: ["mutatingwebhookconfigurations"]
    verbs: ["get", "list", "watch", "patch"]

  # configuration validation webhook controller
  - apiGroups: ["admissionregistration.k8s.io"]
    resources: ["validatingwebhookconfigurations"]
    verbs: ["*"]
    # required to set ownerRef on istiod clusterrole.
  - apiGroups: ["rbac.authorization.k8s.io"]
    resources: ["clusterroles/finalizers"]
    resourceNames:
    - istiod-istio-system
    verbs: ["update"]
  - apiGroups: ["rbac.authorization.k8s.io"]
    resources: ["clusterroles"]
    resourceNames:
    - istiod-istio-system
    verbs: ["get"]

  # istio configuration
  - apiGroups: ["config.istio.io", "rbac.istio.io", "security.istio.io", "networking.istio.io", "authentication.istio.io"]
    verbs: ["get", "watch", "list"]
    resources: ["*"]

  # auto-detect installed CRD definitions
  - apiGroups: ["apiextensions.k8s.io"]
    resources: ["customresourcedefinitions"]
    verbs: ["get", "list", "watch"]

  # discovery and routing
  - apiGroups: ["extensions","apps"]
    resources: ["deployments"]
    verbs: ["get", "list", "watch"]
  - apiGroups: [""]
    resources: ["pods", "nodes", "services", "namespaces", "endpoints"]
    verbs: ["get", "list", "watch"]
  - apiGroups: ["discovery.k8s.io"]
    resources: ["endpointslices"]
    verbs: ["get", "list", "watch"]

  # ingress controller
  - apiGroups: ["extensions"]
    resources: ["ingresses"]
    verbs: ["get", "list", "watch"]
  - apiGroups: ["extensions"]
    resources: ["ingresses/status"]
    verbs: ["*"]

  # Pilot, injector - not clear why cluster wide.
  # TODO: remove, too broad permission, should be namespace only
  - apiGroups: [""]
    resources: ["configmaps"]
    verbs: ["create", "get", "list", "watch", "update"]

  # Istiod and bootstrap.
  - apiGroups: ["certificates.k8s.io"]
    resources:
      - "certificatesigningrequests"
      - "certificatesigningrequests/approval"
      - "certificatesigningrequests/status"
    verbs: ["update", "create", "get", "delete", "watch"]
  # Used by Istiod to verify the JWT tokens
  - apiGroups: ["authentication.k8s.io"]
    resources: ["tokenreviews"]
    verbs: ["create"]

  # Citadel subset
  # TODO: remove, namespace only
  - apiGroups: [""]
    resources: ["configmaps"]
    verbs: ["create", "get", "update"]

  # TODO: remove, no longer needed at cluster
  - apiGroups: [""]
    resources: ["secrets"]
    verbs: ["create", "get", "watch", "list", "update", "delete"]
  - apiGroups: [""]
    resources: ["serviceaccounts"]
    verbs: ["get", "watch", "list"]
---


apiVersion: rbac.authorization.k8s.io/v1
kind: ClusterRoleBinding
metadata:
  name: istio-pilot-istio-system
  labels:
    app: pilot
    release: istio
roleRef:
  apiGroup: rbac.authorization.k8s.io
  kind: ClusterRole
  name: istio-pilot-istio-system
subjects:
  - kind: ServiceAccount
    name: istio-pilot-service-account
    namespace: istio-system
---


apiVersion: rbac.authorization.k8s.io/v1
kind: ClusterRoleBinding
metadata:
  name: istiod-pilot-istio-system
  labels:
    app: pilot
    release: istio
roleRef:
  apiGroup: rbac.authorization.k8s.io
  kind: ClusterRole
  name: istiod-istio-system
subjects:
  - kind: ServiceAccount
    name: istio-pilot-service-account
    namespace: istio-system
---


apiVersion: v1
kind: ConfigMap
metadata:
  namespace: istio-system
  name: pilot-envoy-config
  labels:
    release: istio
data:
  envoy.yaml.tmpl: |-
    admin:
      access_log_path: /dev/null
      address:
        socket_address:
          address: 127.0.0.1
          port_value: 15000

    static_resources:
      clusters:
      - name: in.15010
        http2_protocol_options: {}
        connect_timeout: 1.000s

        hosts:
        - socket_address:
            address: 127.0.0.1
            port_value: 15010

        circuit_breakers:
          thresholds:
          - max_connections: 100000
            max_pending_requests: 100000
            max_requests: 100000
            max_retries: 3

    # TODO: telemetry using EDS
    # TODO: other pilots using EDS, load balancing
    # TODO: galley using EDS

      - name: out.galley.15019
        http2_protocol_options: {}
        connect_timeout: 1.000s
        type: STRICT_DNS

        circuit_breakers:
          thresholds:
            - max_connections: 100000
              max_pending_requests: 100000
              max_requests: 100000
              max_retries: 3

        tls_context:
          common_tls_context:
            tls_certificates:
            - certificate_chain:
                filename: /etc/certs/cert-chain.pem
              private_key:
                filename: /etc/certs/key.pem
            validation_context:
              trusted_ca:
                filename: /etc/certs/root-cert.pem
              verify_subject_alt_name:
              - spiffe://cluster.local/ns/istio-system/sa/istio-galley-service-account

        hosts:
          - socket_address:
              address: istio-galley.istio-system
              port_value: 15019


      listeners:
      - name: "in.15011"
        address:
          socket_address:
            address: 0.0.0.0
            port_value: 15011
        filter_chains:
        - filters:
          - name: envoy.http_connection_manager
            #typed_config
            #"@type": "type.googleapis.com/",
            config:
              codec_type: HTTP2
              stat_prefix: "15011"
              stream_idle_timeout: 0s
              http2_protocol_options:
                max_concurrent_streams: 1073741824

              access_log:
              - name: envoy.file_access_log
                config:
                  path: /dev/stdout

              http_filters:
              - name: envoy.router

              route_config:
                name: "15011"

                virtual_hosts:
                - name: istio-pilot

                  domains:
                  - '*'

                  routes:
                  - match:
                      prefix: /
                    route:
                      cluster: in.15010
                      timeout: 0.000s
                    decorator:
                      operation: xDS

          tls_context:
            require_client_certificate: true
            common_tls_context:
              validation_context:
                trusted_ca:
                  filename: /etc/certs/root-cert.pem

              alpn_protocols:
              - h2

              tls_certificates:
              - certificate_chain:
                  filename: /etc/certs/cert-chain.pem
                private_key:
                  filename: /etc/certs/key.pem


      # Manual 'whitebox' mode
      - name: "local.15019"
        address:
          socket_address:
            address: 127.0.0.1
            port_value: 15019
        filter_chains:
          - filters:
              - name: envoy.http_connection_manager
                config:
                  codec_type: HTTP2
                  stat_prefix: "15019"
                  stream_idle_timeout: 0s
                  http2_protocol_options:
                    max_concurrent_streams: 1073741824

                  access_log:
                    - name: envoy.file_access_log
                      config:
                        path: /dev/stdout

                  http_filters:
                    - name: envoy.router

                  route_config:
                    name: "15019"

                    virtual_hosts:
                      - name: istio-galley

                        domains:
                          - '*'

                        routes:
                          - match:
                              prefix: /
                            route:
                              cluster: out.galley.15019
                              timeout: 0.000s
---


apiVersion: v1
kind: ConfigMap
metadata:
  name: istio-validation
  namespace: istio-system
  labels:
    release: istio
data:
  config: |-    
    apiVersion: admissionregistration.k8s.io/v1beta1
    kind: ValidatingWebhookConfiguration
    metadata:
      name: istiod-istio-system
      namespace: istio-system
      labels:
        app: istiod
        release: istio
        istio: istiod
    webhooks:
      - name: validation.istio.io
        clientConfig:
          service:
            name: istiod
            namespace: istio-system
            path: "/validate"
            port: 443
          caBundle: ""
        rules:
          - operations:
            - CREATE
            - UPDATE
            apiGroups:
            - config.istio.io
            - rbac.istio.io
            - security.istio.io
            - authentication.istio.io
            - networking.istio.io
            apiVersions:
            - "*"
            resources:
            - "*"
        failurePolicy: Fail
        sideEffects: None
---


apiVersion: v1
data:
  mesh: |-
    accessLogEncoding: TEXT
    accessLogFile: ""
    accessLogFormat: ""
    certificates: []
    defaultConfig:
      concurrency: 2
      configPath: /etc/istio/proxy
      connectTimeout: 10s
      controlPlaneAuthPolicy: NONE
      discoveryAddress: istio-pilot.istio-system.svc:15012
      drainDuration: 45s
      parentShutdownDuration: 1m0s
      proxyAdminPort: 15000
      serviceCluster: istio-proxy
      tracing:
        zipkin:
          address: zipkin.istio-system:9411
    disableMixerHttpReports: true
    disablePolicyChecks: true
    enableAutoMtls: true
    enableEnvoyAccessLogService: false
    enableTracing: true
    ingressClass: istio
    ingressControllerMode: STRICT
    ingressService: istio-ingressgateway
    localityLbSetting:
      enabled: true
    mixerCheckServer: istio-policy.istio-system.svc.cluster.local:15004
    outboundTrafficPolicy:
      mode: ALLOW_ANY
    policyCheckFailOpen: false
    protocolDetectionTimeout: 100ms
    reportBatchMaxEntries: 100
    reportBatchMaxTime: 1s
    rootNamespace: istio-system
    sdsUdsPath: unix:/etc/istio/proxy/SDS
    trustDomain: cluster.local
    trustDomainAliases: null
  meshNetworks: 'networks: {}'
  values.yaml: |-
    appNamespaces: []
    autoscaleEnabled: true
    autoscaleMax: 5
    autoscaleMin: 1
    configMap: true
    configNamespace: istio-config
    configSource:
      subscribedResources: []
    cpu:
      targetAverageUtilization: 80
    deploymentLabels: {}
    enableProtocolSniffingForInbound: false
    enableProtocolSniffingForOutbound: true
    enabled: true
    env: {}
    hub: ""
    image: pilot
    ingress:
      ingressClass: istio
      ingressControllerMode: STRICT
      ingressService: istio-ingressgateway
    jwksResolverExtraRootCA: ""
    keepaliveMaxServerConnectionAge: 30m
    meshNetworks:
      networks: {}
    namespace: istio-system
    nodeSelector: {}
    plugins: []
    podAnnotations: {}
    podAntiAffinityLabelSelector: []
    podAntiAffinityTermLabelSelector: []
    policy:
      enabled: false
    replicaCount: 1
    resources:
      requests:
        cpu: 500m
        memory: 2048Mi
    rollingMaxSurge: 100%
    rollingMaxUnavailable: 25%
    tag: ""
    tolerations: []
    traceSampling: 1
kind: ConfigMap
metadata:
  labels:
    release: istio
  name: istio
  namespace: istio-system

---


apiVersion: apps/v1
kind: Deployment
metadata:
  name: istiod
  namespace: istio-system
  labels:
    app: pilot
    release: istio
    istio: pilot
spec:
  strategy:
    rollingUpdate:
      maxSurge: 100%
      maxUnavailable: 25%
  selector:
    matchLabels:
      istio: pilot
  template:
    metadata:
      labels:
        app: pilot
        # Label used by the 'default' service. For versioned deployments we match with app and version.
        # This avoids default deployment picking the canary
        istio: pilot
      annotations:
        sidecar.istio.io/inject: "false"
    spec:
      serviceAccountName: istio-pilot-service-account
      securityContext:
        fsGroup: 1337
      containers:
        - name: discovery
          image: "gcr.io/istio-testing/pilot:latest"
          args:
          - "discovery"
          - --monitoringAddr=:15014
          - --log_output_level=default:info
          - --domain
          - cluster.local
          - --secureGrpcAddr=:15011
          - --trust-domain=cluster.local
          - --keepaliveMaxServerConnectionAge
          - "30m"
          # TODO: make default
          - --disable-install-crds=true
          ports:
          - containerPort: 8080
          - containerPort: 15010
          - containerPort: 15017
          readinessProbe:
            httpGet:
              path: /ready
              port: 8080
            initialDelaySeconds: 5
            periodSeconds: 5
            timeoutSeconds: 5
          envFrom:
          # Allow an istiod configmap injecting user-specified env.
          - configMapRef:
              name: istiod
              optional: true
          env:
          - name: JWT_POLICY
            value: third-party-jwt
          - name: PILOT_CERT_PROVIDER
            value: citadel
          - name: POD_NAME
            valueFrom:
              fieldRef:
                apiVersion: v1
                fieldPath: metadata.name
          - name: POD_NAMESPACE
            valueFrom:
              fieldRef:
                apiVersion: v1
                fieldPath: metadata.namespace
          - name: SERVICE_ACCOUNT
            valueFrom:
              fieldRef:
                apiVersion: v1
                fieldPath: spec.serviceAccountName
          - name: PILOT_TRACE_SAMPLING
            value: "1"
          - name: CONFIG_NAMESPACE
            value: istio-config
          - name: PILOT_ENABLE_PROTOCOL_SNIFFING_FOR_OUTBOUND
            value: "true"
          - name: PILOT_ENABLE_PROTOCOL_SNIFFING_FOR_INBOUND
            value: "false"
          - name: ISTIOD_ADDR
            value: istio-pilot.istio-system.svc:15012
          - name: PILOT_EXTERNAL_GALLEY
            value: "false"
          resources:
            requests:
              cpu: 500m
              memory: 2048Mi
          securityContext:
            runAsUser: 1337
            runAsGroup: 1337
            runAsNonRoot: true
          volumeMounts:
          - name: config-volume
            mountPath: /etc/istio/config
          - name: istio-token
            mountPath: /var/run/secrets/tokens
            readOnly: true
          - name: local-certs
            mountPath: /var/run/secrets/istio-dns
          - name: cacerts
            mountPath: /etc/cacerts
            readOnly: true
          - name: inject
            mountPath: /var/lib/istio/inject
            readOnly: true
          - name: istiod
            mountPath: /var/lib/istio/local
            readOnly: true
          - name: validation
            mountPath: /var/lib/istio/validation
            readOnly: true
      volumes:
      # Technically not needed on this pod - but it helps debugging/testing SDS
      # Should be removed after everything works.
      - emptyDir:
          medium: Memory
        name: local-certs
      - name: istio-token
        projected:
          sources:
            - serviceAccountToken:
                audience: istio-ca
                expirationSeconds: 43200
                path: istio-token
      - name: istiod
        configMap:
          name: istiod
          optional: true
      # Optional: user-generated root
      - name: cacerts
        secret:
          secretName: cacerts
          optional: true
      # Optional - image should have
      - name: inject
        configMap:
          name: istio-sidecar-injector
          optional: true
      - name: validation
        configMap:
          name: istio-validation
          optional: true

      - name: config-volume
        configMap:
          name: istio
      - name: pilot-envoy-config
        configMap:
          name: pilot-envoy-config
      - name: istio-certs
        secret:
          secretName: istio.istio-pilot-service-account
          optional: true
      affinity:      
        nodeAffinity:
          requiredDuringSchedulingIgnoredDuringExecution:
            nodeSelectorTerms:
            - matchExpressions:
              - key: beta.kubernetes.io/arch
                operator: In
                values:
                - "amd64"
                - "ppc64le"
                - "s390x"
          preferredDuringSchedulingIgnoredDuringExecution:
          - weight: 2
            preference:
              matchExpressions:
              - key: beta.kubernetes.io/arch
                operator: In
                values:
                - "amd64"
          - weight: 2
            preference:
              matchExpressions:
              - key: beta.kubernetes.io/arch
                operator: In
                values:
                - "ppc64le"
          - weight: 2
            preference:
              matchExpressions:
              - key: beta.kubernetes.io/arch
                operator: In
                values:
                - "s390x"
---


apiVersion: "authentication.istio.io/v1alpha1"
kind: "MeshPolicy"
metadata:
  name: "default"
  labels:
    release: istio
spec:
  peers:
  - mtls:
      mode: PERMISSIVE
---


apiVersion: v1
kind: ConfigMap
metadata:
  name: istio-sidecar-injector
  namespace: istio-system
  labels:
    release: istio
data:

  values: |-
    {
      "global": {
        "arch": {
          "amd64": 2,
          "ppc64le": 2,
          "s390x": 2
        },
        "certificates": [],
        "configNamespace": "istio-system",
        "configValidation": true,
        "controlPlaneSecurityEnabled": true,
        "defaultNodeSelector": {},
        "defaultPodDisruptionBudget": {
          "enabled": true
        },
        "defaultResources": {
          "requests": {
            "cpu": "10m"
          }
        },
        "disablePolicyChecks": true,
        "enableHelmTest": false,
        "enableTracing": true,
        "enabled": true,
        "hub": "gcr.io/istio-testing",
        "imagePullPolicy": "",
        "imagePullSecrets": [],
        "istioNamespace": "istio-system",
        "istiod": {
          "enabled": true
        },
        "jwtPolicy": "third-party-jwt",
        "k8sIngress": {
          "enableHttps": false,
          "enabled": false,
          "gatewayName": "ingressgateway"
        },
        "localityLbSetting": {
          "enabled": true
        },
        "logAsJson": false,
        "logging": {
          "level": "default:info"
        },
        "meshExpansion": {
          "enabled": false,
          "useILB": false
        },
        "meshNetworks": {},
        "mtls": {
          "auto": true,
          "enabled": false
        },
        "multiCluster": {
          "clusterName": "",
          "enabled": false
        },
        "namespace": "istio-system",
        "network": "",
        "omitSidecarInjectorConfigMap": false,
        "oneNamespace": false,
        "operatorManageWebhooks": false,
        "outboundTrafficPolicy": {
          "mode": "ALLOW_ANY"
        },
        "pilotCertProvider": "citadel",
        "policyCheckFailOpen": false,
        "policyNamespace": "istio-system",
        "priorityClassName": "",
        "prometheusNamespace": "istio-system",
        "proxy": {
          "accessLogEncoding": "TEXT",
          "accessLogFile": "",
          "accessLogFormat": "",
          "autoInject": "enabled",
          "clusterDomain": "cluster.local",
          "componentLogLevel": "misc:error",
          "concurrency": 2,
          "dnsRefreshRate": "300s",
          "enableCoreDump": false,
          "envoyAccessLogService": {
            "enabled": false
          },
          "envoyMetricsService": {
            "enabled": false,
            "tcpKeepalive": {
              "interval": "10s",
              "probes": 3,
              "time": "10s"
            },
            "tlsSettings": {
              "mode": "DISABLE",
              "subjectAltNames": []
            }
          },
          "envoyStatsd": {
            "enabled": false
          },
          "excludeIPRanges": "",
          "excludeInboundPorts": "",
          "excludeOutboundPorts": "",
          "image": "proxyv2",
          "includeIPRanges": "*",
          "includeInboundPorts": "*",
          "kubevirtInterfaces": "",
          "logLevel": "warning",
          "privileged": false,
          "protocolDetectionTimeout": "100ms",
          "readinessFailureThreshold": 30,
          "readinessInitialDelaySeconds": 1,
          "readinessPeriodSeconds": 2,
          "resources": {
            "limits": {
              "cpu": "2000m",
              "memory": "1024Mi"
            },
            "requests": {
              "cpu": "100m",
              "memory": "128Mi"
            }
          },
          "statusPort": 15020,
          "tracer": "zipkin"
        },
        "proxy_init": {
          "image": "proxyv2",
          "resources": {
            "limits": {
              "cpu": "100m",
              "memory": "50Mi"
            },
            "requests": {
              "cpu": "10m",
              "memory": "10Mi"
            }
          }
        },
        "sds": {
          "enabled": false,
          "token": {
            "aud": "istio-ca"
          },
          "udsPath": ""
        },
        "securityNamespace": "istio-system",
        "sts": {
          "servicePort": 0
        },
        "tag": "latest",
        "telemetryNamespace": "istio-system",
        "tracer": {
          "datadog": {
            "address": "$(HOST_IP):8126"
          },
          "lightstep": {
            "accessToken": "",
            "address": "",
            "cacertPath": "",
            "secure": true
          },
          "stackdriver": {
            "debug": false,
            "maxNumberOfAnnotations": 200,
            "maxNumberOfAttributes": 200,
            "maxNumberOfMessageEvents": 200
          },
          "zipkin": {
            "address": ""
          }
        },
        "trustDomain": "cluster.local",
        "useMCP": false
      },
      "istio_cni": {
        "enabled": false
      },
      "sidecarInjectorWebhook": {
        "alwaysInjectSelector": [],
        "enableNamespacesByDefault": false,
        "enabled": true,
        "injectLabel": "istio-injection",
        "injectedAnnotations": {},
        "namespace": "istio-system",
        "neverInjectSelector": [],
        "objectSelector": {
          "autoInject": true,
          "enabled": false
        },
        "rewriteAppHTTPProbe": false
      }
    }

  # To disable injection: use omitSidecarInjectorConfigMap, which disables the webhook patching
  # and istiod webhook functionality.
  #
  # New fields should not use Values - it is a 'primary' config object, users should be able
  # to fine tune it or use it with kube-inject.
  config: |-
    policy: enabled
    alwaysInjectSelector:
            []
    neverInjectSelector:
            []
    injectedAnnotations:

    # Configmap optimized for Istiod. Please DO NOT MERGE all changes from istio - in particular those dependent on
    # Values.yaml, which should not be used by istiod.
    
    # Istiod only uses SDS based config ( files will mapped/handled by SDS).
    
    template: |
      rewriteAppHTTPProbe: {{ valueOrDefault .Values.sidecarInjectorWebhook.rewriteAppHTTPProbe false }}
      initContainers:
      {{ if ne (annotation .ObjectMeta `sidecar.istio.io/interceptionMode` .ProxyConfig.InterceptionMode) `NONE` }}
      {{ if .Values.istio_cni.enabled -}}
      - name: istio-validation
      {{ else -}}
      - name: istio-init
      {{ end -}}
      {{- if contains "/" .Values.global.proxy_init.image }}
        image: "{{ .Values.global.proxy_init.image }}"
      {{- else }}
        image: "{{ .Values.global.hub }}/{{ .Values.global.proxy_init.image }}:{{ .Values.global.tag }}"
      {{- end }}
        command:
        - istio-iptables
        - "-p"
        - 15001
        - "-z"
        - "15006"
        - "-u"
        - 1337
        - "-m"
        - "{{ annotation .ObjectMeta `sidecar.istio.io/interceptionMode` .ProxyConfig.InterceptionMode }}"
        - "-i"
        - "{{ annotation .ObjectMeta `traffic.sidecar.istio.io/includeOutboundIPRanges` .Values.global.proxy.includeIPRanges }}"
        - "-x"
        - "{{ annotation .ObjectMeta `traffic.sidecar.istio.io/excludeOutboundIPRanges` .Values.global.proxy.excludeIPRanges }}"
        - "-b"
        - "{{ annotation .ObjectMeta `traffic.sidecar.istio.io/includeInboundPorts` `*` }}"
        - "-d"
        - "{{ excludeInboundPort (annotation .ObjectMeta `status.sidecar.istio.io/port` .Values.global.proxy.statusPort) (annotation .ObjectMeta `traffic.sidecar.istio.io/excludeInboundPorts` .Values.global.proxy.excludeInboundPorts) }}"
        {{ if or (isset .ObjectMeta.Annotations `traffic.sidecar.istio.io/excludeOutboundPorts`) (ne (valueOrDefault .Values.global.proxy.excludeOutboundPorts "") "") -}}
        - "-o"
        - "{{ annotation .ObjectMeta `traffic.sidecar.istio.io/excludeOutboundPorts` .Values.global.proxy.excludeOutboundPorts }}"
        {{ end -}}
        {{ if (isset .ObjectMeta.Annotations `traffic.sidecar.istio.io/kubevirtInterfaces`) -}}
        - "-k"
        - "{{ index .ObjectMeta.Annotations `traffic.sidecar.istio.io/kubevirtInterfaces` }}"
        {{ end -}}
        {{ if .Values.istio_cni.enabled -}}
        - "--run-validation"
        - "--skip-rule-apply"
        {{ end -}}
        imagePullPolicy: "{{ valueOrDefault .Values.global.imagePullPolicy `Always` }}"
      {{- if .Values.global.proxy_init.resources }}
        resources:
          {{ toYaml .Values.global.proxy_init.resources | indent 4 }}
      {{- else }}
        resources: {}
      {{- end }}
        securityContext:
          allowPrivilegeEscalation: {{ .Values.global.proxy.privileged }}
          capabilities:
        {{- if not .Values.istio_cni.enabled }}
            add:
            - NET_ADMIN
            - NET_RAW
        {{- end }}
            drop:
            - ALL
          privileged: {{ .Values.global.proxy.privileged }}
          readOnlyRootFilesystem: false
          runAsGroup: 1337
          runAsNonRoot: true
          runAsUser: 1337
        restartPolicy: Always
      {{ end -}}
      {{- if eq .Values.global.proxy.enableCoreDump true }}
      - name: enable-core-dump
        args:
        - -c
        - sysctl -w kernel.core_pattern=/var/lib/istio/core.proxy && ulimit -c unlimited
        command:
          - /bin/sh
      {{- if contains "/" .Values.global.proxy_init.image }}
        image: "{{ .Values.global.proxy_init.image }}"
      {{- else }}
        image: "{{ .Values.global.hub }}/{{ .Values.global.proxy_init.image }}:{{ .Values.global.tag }}"
      {{- end }}
        imagePullPolicy: "{{ valueOrDefault .Values.global.imagePullPolicy `Always` }}"
        resources: {}
        securityContext:
          allowPrivilegeEscalation: true
          capabilities:
            add:
            - SYS_ADMIN
            drop:
            - ALL
          privileged: true
          readOnlyRootFilesystem: false
          runAsGroup: 0
          runAsNonRoot: false
          runAsUser: 0
      {{ end }}
      containers:
      - name: istio-proxy
      {{- if contains "/" (annotation .ObjectMeta `sidecar.istio.io/proxyImage` .Values.global.proxy.image) }}
        image: "{{ annotation .ObjectMeta `sidecar.istio.io/proxyImage` .Values.global.proxy.image }}"
      {{- else }}
        image: "{{ .Values.global.hub }}/{{ .Values.global.proxy.image }}:{{ .Values.global.tag }}"
      {{- end }}
        ports:
        - containerPort: 15090
          protocol: TCP
          name: http-envoy-prom
        args:
        - proxy
        - sidecar
        - --domain
        - $(POD_NAMESPACE).svc.{{ .Values.global.proxy.clusterDomain }}
        - --configPath
        - "/etc/istio/proxy"
        - --binaryPath
        - "/usr/local/bin/envoy"
        - --serviceCluster
        {{ if ne "" (index .ObjectMeta.Labels "app") -}}
        - "{{ index .ObjectMeta.Labels `app` }}.$(POD_NAMESPACE)"
        {{ else -}}
        - "{{ valueOrDefault .DeploymentMeta.Name `istio-proxy` }}.{{ valueOrDefault .DeploymentMeta.Namespace `default` }}"
        {{ end -}}
        - --drainDuration
        - "{{ formatDuration .ProxyConfig.DrainDuration }}"
        - --parentShutdownDuration
        - "{{ formatDuration .ProxyConfig.ParentShutdownDuration }}"
        - --discoveryAddress
        - "{{ annotation .ObjectMeta `sidecar.istio.io/discoveryAddress` .ProxyConfig.DiscoveryAddress }}"
      {{- if eq .Values.global.proxy.tracer "lightstep" }}
        - --lightstepAddress
        - "{{ .ProxyConfig.GetTracing.GetLightstep.GetAddress }}"
        - --lightstepAccessToken
        - "{{ .ProxyConfig.GetTracing.GetLightstep.GetAccessToken }}"
        - --lightstepSecure={{ .ProxyConfig.GetTracing.GetLightstep.GetSecure }}
        - --lightstepCacertPath
        - "{{ .ProxyConfig.GetTracing.GetLightstep.GetCacertPath }}"
      {{- else if eq .Values.global.proxy.tracer "zipkin" }}
        - --zipkinAddress
        - "{{ .ProxyConfig.GetTracing.GetZipkin.GetAddress }}"
      {{- else if eq .Values.global.proxy.tracer "datadog" }}
        - --datadogAgentAddress
        - "{{ .ProxyConfig.GetTracing.GetDatadog.GetAddress }}"
      {{- end }}
        - --proxyLogLevel={{ annotation .ObjectMeta `sidecar.istio.io/logLevel` .Values.global.proxy.logLevel}}
        - --proxyComponentLogLevel={{ annotation .ObjectMeta `sidecar.istio.io/componentLogLevel` .Values.global.proxy.componentLogLevel}}
        - --connectTimeout
        - "{{ formatDuration .ProxyConfig.ConnectTimeout }}"
      {{- if .Values.global.proxy.envoyStatsd.enabled }}
        - --statsdUdpAddress
        - "{{ .ProxyConfig.StatsdUdpAddress }}"
      {{- end }}
      {{- if .Values.global.proxy.envoyMetricsService.enabled }}
        - --envoyMetricsService
        - '{{ protoToJSON .ProxyConfig.EnvoyMetricsService }}'
      {{- end }}
      {{- if .Values.global.proxy.envoyAccessLogService.enabled }}
        - --envoyAccessLogService
        - '{{ protoToJSON .ProxyConfig.EnvoyAccessLogService }}'
      {{- end }}
        - --proxyAdminPort
        - "{{ .ProxyConfig.ProxyAdminPort }}"
        {{ if gt .ProxyConfig.Concurrency 0 -}}
        - --concurrency
        - "{{ .ProxyConfig.Concurrency }}"
        {{ end -}}
        {{- if .Values.global.istiod.enabled }}
        - --controlPlaneAuthPolicy
        - NONE
        {{- else if .Values.global.controlPlaneSecurityEnabled }}
        - --controlPlaneAuthPolicy
        - MUTUAL_TLS
        {{- else }}
        - --controlPlaneAuthPolicy
        - NONE
        {{- end }}
        - --dnsRefreshRate
        - {{ valueOrDefault .Values.global.proxy.dnsRefreshRate "300s" }}
      {{- if (ne (annotation .ObjectMeta "status.sidecar.istio.io/port" .Values.global.proxy.statusPort) "0") }}
        - --statusPort
        - "{{ annotation .ObjectMeta `status.sidecar.istio.io/port` .Values.global.proxy.statusPort }}"
      {{- end }}
      {{- if .Values.global.sts.servicePort }}
        - --stsPort={{ .Values.global.sts.servicePort }}
      {{- end }}
      {{- if .Values.global.trustDomain }}
        - --trust-domain={{ .Values.global.trustDomain }}
      {{- end }}
      {{- if .Values.global.logAsJson }}
        - --log_as_json
      {{- end }}
        - --controlPlaneBootstrap=false
      {{- if .Values.global.proxy.lifecycle }}
        lifecycle:
          {{ toYaml .Values.global.proxy.lifecycle | indent 4 }}
        {{- end }}
        env:
        - name: JWT_POLICY
          value: {{ .Values.global.jwtPolicy }}
        - name: PILOT_CERT_PROVIDER
          value: {{ .Values.global.pilotCertProvider }}
        # Temp, pending PR to make it default or based on the istiodAddr env
        - name: CA_ADDR
        {{- if .Values.global.configNamespace }}
          value: istio-pilot.{{ .Values.global.configNamespace }}.svc:15012
        {{- else }}
          value: istio-pilot.istio-system.svc:15012
        {{- end }}
        - name: POD_NAME
          valueFrom:
            fieldRef:
              fieldPath: metadata.name
        - name: POD_NAMESPACE
          valueFrom:
            fieldRef:
              fieldPath: metadata.namespace
        - name: INSTANCE_IP
          valueFrom:
            fieldRef:
              fieldPath: status.podIP
        - name: SERVICE_ACCOUNT
          valueFrom:
            fieldRef:
              fieldPath: spec.serviceAccountName
        - name: HOST_IP
          valueFrom:
            fieldRef:
              fieldPath: status.hostIP
      {{- if eq .Values.global.proxy.tracer "datadog" }}
      {{- if isset .ObjectMeta.Annotations `apm.datadoghq.com/env` }}
      {{- range $key, $value := fromJSON (index .ObjectMeta.Annotations `apm.datadoghq.com/env`) }}
        - name: {{ $key }}
          value: "{{ $value }}"
      {{- end }}
      {{- end }}
      {{- end }}
        - name: ISTIO_META_POD_PORTS
          value: |-
            [
            {{- $first := true }}
            {{- range $index1, $c := .Spec.Containers }}
              {{- range $index2, $p := $c.Ports }}
                {{- if (structToJSON $p) }}
                {{if not $first}},{{end}}{{ structToJSON $p }}
                {{- $first = false }}
                {{- end }}
              {{- end}}
            {{- end}}
            ]
        - name: ISTIO_META_CLUSTER_ID
          value: "{{ valueOrDefault .Values.global.multiCluster.clusterName `Kubernetes` }}"
        - name: ISTIO_META_POD_NAME
          valueFrom:
            fieldRef:
              fieldPath: metadata.name
        - name: ISTIO_META_CONFIG_NAMESPACE
          valueFrom:
            fieldRef:
              fieldPath: metadata.namespace
        - name: ISTIO_META_INTERCEPTION_MODE
          value: "{{ or (index .ObjectMeta.Annotations `sidecar.istio.io/interceptionMode`) .ProxyConfig.InterceptionMode.String }}"
        {{- if .Values.global.network }}
        - name: ISTIO_META_NETWORK
          value: "{{ .Values.global.network }}"
        {{- end }}
        {{ if .ObjectMeta.Annotations }}
        - name: ISTIO_METAJSON_ANNOTATIONS
          value: |
                 {{ toJSON .ObjectMeta.Annotations }}
        {{ end }}
        {{ if .ObjectMeta.Labels }}
        - name: ISTIO_METAJSON_LABELS
          value: |
                 {{ toJSON .ObjectMeta.Labels }}
        {{ end }}
        {{- if .DeploymentMeta.Name }}
        - name: ISTIO_META_WORKLOAD_NAME
          value: {{ .DeploymentMeta.Name }}
        {{ end }}
        {{- if and .TypeMeta.APIVersion .DeploymentMeta.Name }}
        - name: ISTIO_META_OWNER
          value: kubernetes://apis/{{ .TypeMeta.APIVersion }}/namespaces/{{ valueOrDefault .DeploymentMeta.Namespace `default` }}/{{ toLower .TypeMeta.Kind}}s/{{ .DeploymentMeta.Name }}
        {{- end}}
        {{- if (isset .ObjectMeta.Annotations `sidecar.istio.io/bootstrapOverride`) }}
        - name: ISTIO_BOOTSTRAP_OVERRIDE
          value: "/etc/istio/custom-bootstrap/custom_bootstrap.json"
        {{- end }}
        {{- if .Values.global.meshID }}
        - name: ISTIO_META_MESH_ID
          value: "{{ .Values.global.meshID }}"
        {{- else if .Values.global.trustDomain }}
        - name: ISTIO_META_MESH_ID
          value: "{{ .Values.global.trustDomain }}"
        {{- end }}
        {{- if eq .Values.global.proxy.tracer "stackdriver" }}
        - name: STACKDRIVER_TRACING_ENABLED
          value: "true"
        - name: STACKDRIVER_TRACING_DEBUG
          value: "{{ .ProxyConfig.GetTracing.GetStackdriver.GetDebug }}"
        - name: STACKDRIVER_TRACING_MAX_NUMBER_OF_ANNOTATIONS
          value: "{{ .ProxyConfig.GetTracing.GetStackdriver.GetMaxNumberOfAnnotations }}"
        - name: STACKDRIVER_TRACING_MAX_NUMBER_OF_ATTRIBUTES
          value: "{{ .ProxyConfig.GetTracing.GetStackdriver.GetMaxNumberOfAttributes }}"
        - name: STACKDRIVER_TRACING_MAX_NUMBER_OF_MESSAGE_EVENTS
          value: "{{ .ProxyConfig.GetTracing.GetStackdriver.GetMaxNumberOfMessageEvents }}"
        {{- end }}
        {{- if and (eq .Values.global.proxy.tracer "datadog") (isset .ObjectMeta.Annotations `apm.datadoghq.com/env`) }}
        {{- range $key, $value := fromJSON (index .ObjectMeta.Annotations `apm.datadoghq.com/env`) }}
          - name: {{ $key }}
            value: "{{ $value }}"
        {{- end }}
        {{- end }}
        {{- range $key, $value := .ProxyConfig.ProxyMetadata }}
        - name: {{ $key }}
          value: "{{ $value }}"
        {{- end }}
        imagePullPolicy: "{{ valueOrDefault .Values.global.imagePullPolicy `Always` }}"
        {{ if ne (annotation .ObjectMeta `status.sidecar.istio.io/port` .Values.global.proxy.statusPort) `0` }}
        readinessProbe:
          httpGet:
            path: /healthz/ready
            port: {{ annotation .ObjectMeta `status.sidecar.istio.io/port` .Values.global.proxy.statusPort }}
          initialDelaySeconds: {{ annotation .ObjectMeta `readiness.status.sidecar.istio.io/initialDelaySeconds` .Values.global.proxy.readinessInitialDelaySeconds }}
          periodSeconds: {{ annotation .ObjectMeta `readiness.status.sidecar.istio.io/periodSeconds` .Values.global.proxy.readinessPeriodSeconds }}
          failureThreshold: {{ annotation .ObjectMeta `readiness.status.sidecar.istio.io/failureThreshold` .Values.global.proxy.readinessFailureThreshold }}
        {{ end -}}
        securityContext:
          allowPrivilegeEscalation: {{ .Values.global.proxy.privileged }}
          capabilities:
            {{ if or (eq (annotation .ObjectMeta `sidecar.istio.io/interceptionMode` .ProxyConfig.InterceptionMode) `TPROXY`) (eq (annotation .ObjectMeta `sidecar.istio.io/capNetBindService` .Values.global.proxy.capNetBindService) `true`) -}}
            add:
            {{ if eq (annotation .ObjectMeta `sidecar.istio.io/interceptionMode` .ProxyConfig.InterceptionMode) `TPROXY` -}}
            - NET_ADMIN
            {{- end }}
            {{ if eq (annotation .ObjectMeta `sidecar.istio.io/capNetBindService` .Values.global.proxy.capNetBindService) `true` -}}
            - NET_BIND_SERVICE
            {{- end }}
            {{- end }}
            drop:
            - ALL
          privileged: {{ .Values.global.proxy.privileged }}
          readOnlyRootFilesystem: {{ not .Values.global.proxy.enableCoreDump }}
          runAsGroup: 1337
          fsGroup: 1337
          {{ if or (eq (annotation .ObjectMeta `sidecar.istio.io/interceptionMode` .ProxyConfig.InterceptionMode) `TPROXY`) (eq (annotation .ObjectMeta `sidecar.istio.io/capNetBindService` .Values.global.proxy.capNetBindService) `true`) -}}
          runAsNonRoot: false
          runAsUser: 0
          {{- else -}}
          runAsNonRoot: true
          runAsUser: 1337
          {{- end }}
        resources:
          {{ if or (isset .ObjectMeta.Annotations `sidecar.istio.io/proxyCPU`) (isset .ObjectMeta.Annotations `sidecar.istio.io/proxyMemory`) -}}
          requests:
            {{ if (isset .ObjectMeta.Annotations `sidecar.istio.io/proxyCPU`) -}}
            cpu: "{{ index .ObjectMeta.Annotations `sidecar.istio.io/proxyCPU` }}"
            {{ end}}
            {{ if (isset .ObjectMeta.Annotations `sidecar.istio.io/proxyMemory`) -}}
            memory: "{{ index .ObjectMeta.Annotations `sidecar.istio.io/proxyMemory` }}"
            {{ end }}
        {{ else -}}
      {{- if .Values.global.proxy.resources }}
          {{ toYaml .Values.global.proxy.resources | indent 4 }}
      {{- end }}
        {{  end -}}
        volumeMounts:
        {{- if eq .Values.global.pilotCertProvider "citadel" }}
        - mountPath: /etc/istio/citadel-ca-cert
          name: citadel-ca-cert
        {{- end }}
        {{ if (isset .ObjectMeta.Annotations `sidecar.istio.io/bootstrapOverride`) }}
        - mountPath: /etc/istio/custom-bootstrap
          name: custom-bootstrap-volume
        {{- end }}
        - mountPath: /etc/istio/proxy
          name: istio-envoy
        {{- if eq .Values.global.jwtPolicy "third-party-jwt" }}
        - mountPath: /var/run/secrets/tokens
          name: istio-token
        {{- end }}
        - mountPath: /etc/certs/
          name: istio-certs
          readOnly: true
        {{- if and (eq .Values.global.proxy.tracer "lightstep") .Values.global.tracer.lightstep.cacertPath }}
        - mountPath: {{ directory .ProxyConfig.GetTracing.GetLightstep.GetCacertPath }}
          name: lightstep-certs
          readOnly: true
        {{- end }}
          {{- if isset .ObjectMeta.Annotations `sidecar.istio.io/userVolumeMount` }}
          {{ range $index, $value := fromJSON (index .ObjectMeta.Annotations `sidecar.istio.io/userVolumeMount`) }}
        - name: "{{  $index }}"
          {{ toYaml $value | indent 4 }}
          {{ end }}
          {{- end }}
      volumes:
      {{- if (isset .ObjectMeta.Annotations `sidecar.istio.io/bootstrapOverride`) }}
      - name: custom-bootstrap-volume
        configMap:
          name: {{ annotation .ObjectMeta `sidecar.istio.io/bootstrapOverride` "" }}
      {{- end }}
      - emptyDir:
          medium: Memory
        name: istio-envoy
      {{- if eq .Values.global.jwtPolicy "third-party-jwt" }}
      - name: istio-token
        projected:
          sources:
          - serviceAccountToken:
              path: istio-token
              expirationSeconds: 43200
              audience: {{ .Values.global.sds.token.aud }}
      {{- end }}
      {{- if eq .Values.global.pilotCertProvider "citadel" }}
      - name: citadel-ca-cert
        configMap:
          name: istio-ca-root-cert
      {{- end }}
      - name: istio-certs
        secret:
          optional: true
          {{ if eq .Spec.ServiceAccountName "" }}
          secretName: istio.default
          {{ else -}}
          secretName: {{  printf "istio.%s" .Spec.ServiceAccountName }}
          {{  end -}}
        {{- if isset .ObjectMeta.Annotations `sidecar.istio.io/userVolume` }}
        {{range $index, $value := fromJSON (index .ObjectMeta.Annotations `sidecar.istio.io/userVolume`) }}
      - name: "{{ $index }}"
        {{ toYaml $value | indent 2 }}
        {{ end }}
        {{ end }}
      {{- if and (eq .Values.global.proxy.tracer "lightstep") .Values.global.tracer.lightstep.cacertPath }}
      - name: lightstep-certs
        secret:
          optional: true
          secretName: lightstep.cacert
      {{- end }}
      {{- if .Values.global.podDNSSearchNamespaces }}
      dnsConfig:
        searches:
          {{- range .Values.global.podDNSSearchNamespaces }}
          - {{ render . }}
          {{- end }}
      {{- end }}
      podRedirectAnnot:
        sidecar.istio.io/interceptionMode: "{{ annotation .ObjectMeta `sidecar.istio.io/interceptionMode` .ProxyConfig.InterceptionMode }}"
        traffic.sidecar.istio.io/includeOutboundIPRanges: "{{ annotation .ObjectMeta `traffic.sidecar.istio.io/includeOutboundIPRanges` .Values.global.proxy.includeIPRanges }}"
        traffic.sidecar.istio.io/excludeOutboundIPRanges: "{{ annotation .ObjectMeta `traffic.sidecar.istio.io/excludeOutboundIPRanges` .Values.global.proxy.excludeIPRanges }}"
        traffic.sidecar.istio.io/includeInboundPorts: "{{ annotation .ObjectMeta `traffic.sidecar.istio.io/includeInboundPorts` (includeInboundPorts .Spec.Containers) }}"
        traffic.sidecar.istio.io/excludeInboundPorts: "{{ excludeInboundPort (annotation .ObjectMeta `status.sidecar.istio.io/port` .Values.global.proxy.statusPort) (annotation .ObjectMeta `traffic.sidecar.istio.io/excludeInboundPorts` .Values.global.proxy.excludeInboundPorts) }}"
      {{ if or (isset .ObjectMeta.Annotations `traffic.sidecar.istio.io/excludeOutboundPorts`) (ne .Values.global.proxy.excludeOutboundPorts "") }}
        traffic.sidecar.istio.io/excludeOutboundPorts: "{{ annotation .ObjectMeta `traffic.sidecar.istio.io/excludeOutboundPorts` .Values.global.proxy.excludeOutboundPorts }}"
      {{- end }}
        traffic.sidecar.istio.io/kubevirtInterfaces: "{{ index .ObjectMeta.Annotations `traffic.sidecar.istio.io/kubevirtInterfaces` }}"
---


apiVersion: admissionregistration.k8s.io/v1beta1
kind: MutatingWebhookConfiguration
metadata:
  name: istio-sidecar-injector

  labels:
    app: sidecar-injector
    release: istio
webhooks:
  - name: sidecar-injector.istio.io
    clientConfig:
      service:
        name: istio-pilot
        namespace: istio-system
        path: "/inject"
      caBundle: ""
    rules:
      - operations: [ "CREATE" ]
        apiGroups: [""]
        apiVersions: ["v1"]
        resources: ["pods"]
    failurePolicy: Fail
    namespaceSelector:
      matchLabels:
        istio-injection: enabled
---


apiVersion: policy/v1beta1
kind: PodDisruptionBudget
metadata:
  name: istio-pilot
  namespace: istio-system
  labels:
    app: pilot
    release: istio
    istio: pilot
spec:
  minAvailable: 1
  selector:
    matchLabels:
      app: pilot
      release: istio
      istio: pilot
---


apiVersion: v1
kind: Service
metadata:
  name: istio-pilot
  namespace: istio-system
  labels:
    app: pilot
    release: istio
    istio: pilot
spec:
  ports:
  - port: 15010
    name: grpc-xds # direct
  - port: 15011
    name: https-xds # mTLS
  - port: 15012
    name: https-dns # mTLS with k8s-signed cert
  - port: 8080
    name: http-legacy-discovery # direct
  - port: 15014
    name: http-monitoring
  - port: 443
    name: https-webhook # validation and injection
    targetPort: 15017
  selector:
    istio: pilot
---


apiVersion: v1
kind: Service
metadata:
  name: istiod
  namespace: istio-system
  labels:
    app: istiod
    release: istio
spec:
  ports:
    - port: 15012
      name: https-dns # mTLS with k8s-signed cert
    - port: 443
      name: https-webhook # validation and injection
      targetPort: 15017
  selector:
    app: pilot
    istio: pilot
---


apiVersion: v1
kind: ServiceAccount
metadata:
  name: istio-pilot-service-account
  namespace: istio-system
  labels:
    app: pilot
    release: istio
---


apiVersion: networking.istio.io/v1alpha3
kind: EnvoyFilter
metadata:
  name: metadata-exchange-1.4
  namespace: istio-system
spec:
  configPatches:
    - applyTo: HTTP_FILTER
      match:
        context: ANY # inbound, outbound, and gateway
        proxy:
          proxyVersion: '1\.4.*'
        listener:
          filterChain:
            filter:
              name: "envoy.http_connection_manager"
      patch:
        operation: INSERT_BEFORE
        value:
          name: envoy.filters.http.wasm
          config:
            config:
              configuration: envoy.wasm.metadata_exchange
              vm_config:
                runtime: envoy.wasm.runtime.null
                code:
                  inline_string: envoy.wasm.metadata_exchange
---


apiVersion: networking.istio.io/v1alpha3
kind: EnvoyFilter
metadata:
  name: stats-filter-1.4
  namespace: istio-system
spec:
  configPatches:
    - applyTo: HTTP_FILTER
      match:
        context: SIDECAR_OUTBOUND
        proxy:
          proxyVersion: '1\.4.*'
        listener:
          filterChain:
            filter:
              name: "envoy.http_connection_manager"
              subFilter:
                name: "envoy.router"
      patch:
        operation: INSERT_BEFORE
        value:
          name: envoy.filters.http.wasm
          config:
            config:
              root_id: stats_outbound
              configuration: |
                {
                  "debug": "false",
                  "stat_prefix": "istio",
                }
              vm_config:
                vm_id: stats_outbound
                runtime: envoy.wasm.runtime.null
                code:
                  inline_string: envoy.wasm.stats
    - applyTo: HTTP_FILTER
      match:
        context: SIDECAR_INBOUND
        proxy:
          proxyVersion: '1\.4.*'
        listener:
          filterChain:
            filter:
              name: "envoy.http_connection_manager"
              subFilter:
                name: "envoy.router"
      patch:
        operation: INSERT_BEFORE
        value:
          name: envoy.filters.http.wasm
          config:
            config:
              root_id: stats_inbound
              configuration: |
                {
                  "debug": "false",
                  "stat_prefix": "istio",
                }
              vm_config:
                vm_id: stats_inbound
                runtime: envoy.wasm.runtime.null
                code:
                  inline_string: envoy.wasm.stats
    - applyTo: HTTP_FILTER
      match:
        context: GATEWAY
        proxy:
          proxyVersion: '1\.4.*'
        listener:
          filterChain:
            filter:
              name: "envoy.http_connection_manager"
              subFilter:
                name: "envoy.router"
      patch:
        operation: INSERT_BEFORE
        value:
          name: envoy.filters.http.wasm
          config:
            config:
              root_id: stats_outbound
              configuration: |
                {
                  "debug": "false",
                  "stat_prefix": "istio",
                }
              vm_config:
                vm_id: stats_outbound
                runtime: envoy.wasm.runtime.null
                code:
                  inline_string: envoy.wasm.stats
---


apiVersion: networking.istio.io/v1alpha3
kind: EnvoyFilter
metadata:
  name: metadata-exchange-1.5
  namespace: istio-system
spec:
  configPatches:
    - applyTo: HTTP_FILTER
      match:
        context: ANY # inbound, outbound, and gateway
        proxy:
          proxyVersion: '1\.5.*'
        listener:
          filterChain:
            filter:
              name: "envoy.http_connection_manager"
      patch:
        operation: INSERT_BEFORE
        value:
          name: envoy.filters.http.wasm
          typed_config:
            "@type": type.googleapis.com/udpa.type.v1.TypedStruct
            type_url: type.googleapis.com/envoy.config.filter.http.wasm.v2.Wasm
            value:
              config:
                configuration: envoy.wasm.metadata_exchange
                vm_config:
                  runtime: envoy.wasm.runtime.null
                  code:
                    local:
                      inline_string: envoy.wasm.metadata_exchange
---


apiVersion: networking.istio.io/v1alpha3
kind: EnvoyFilter
metadata:
  name: tcp-metadata-exchange-1.5
  namespace: istio-system
spec:
  configPatches:
    - applyTo: NETWORK_FILTER
      match:
        context: SIDECAR_INBOUND
        proxy:
          proxyVersion: '1\.5.*'
        listener: {}
      patch:
        operation: INSERT_BEFORE
        value:
          name: envoy.filters.network.metadata_exchange
          config:
            protocol: istio-peer-exchange
    - applyTo: CLUSTER
      match:
        context: SIDECAR_OUTBOUND
        proxy:
          proxyVersion: '1\.5.*'
        cluster: {}
      patch:
        operation: MERGE
        value:
          filters:
          - name: envoy.filters.network.upstream.metadata_exchange
            typed_config:
              "@type": type.googleapis.com/udpa.type.v1.TypedStruct
              type_url: type.googleapis.com/envoy.tcp.metadataexchange.config.MetadataExchange
              value:
                protocol: istio-peer-exchange
    - applyTo: CLUSTER
      match:
        context: GATEWAY
        proxy:
          proxyVersion: '1\.5.*'
        cluster: {}
      patch:
        operation: MERGE
        value:
          filters:
          - name: envoy.filters.network.upstream.metadata_exchange
            typed_config:
              "@type": type.googleapis.com/udpa.type.v1.TypedStruct
              type_url: type.googleapis.com/envoy.tcp.metadataexchange.config.MetadataExchange
              value:
                protocol: istio-peer-exchange
---


apiVersion: networking.istio.io/v1alpha3
kind: EnvoyFilter
metadata:
  name: stats-filter-1.5
  namespace: istio-system
spec:
  configPatches:
    - applyTo: HTTP_FILTER
      match:
        context: SIDECAR_OUTBOUND
        proxy:
          proxyVersion: '1\.5.*'
        listener:
          filterChain:
            filter:
              name: "envoy.http_connection_manager"
              subFilter:
                name: "envoy.router"
      patch:
        operation: INSERT_BEFORE
        value:
          name: envoy.filters.http.wasm
          typed_config:
            "@type": type.googleapis.com/udpa.type.v1.TypedStruct
            type_url: type.googleapis.com/envoy.config.filter.http.wasm.v2.Wasm
            value:
              config:
                root_id: stats_outbound
                configuration: |
                  {
                    "debug": "false",
                    "stat_prefix": "istio",
                  }
                vm_config:
                  vm_id: stats_outbound
                  runtime: envoy.wasm.runtime.null
                  code:
                    local:
                      inline_string: envoy.wasm.stats
    - applyTo: HTTP_FILTER
      match:
        context: SIDECAR_INBOUND
        proxy:
          proxyVersion: '1\.5.*'
        listener:
          filterChain:
            filter:
              name: "envoy.http_connection_manager"
              subFilter:
                name: "envoy.router"
      patch:
        operation: INSERT_BEFORE
        value:
          name: envoy.filters.http.wasm
          typed_config:
            "@type": type.googleapis.com/udpa.type.v1.TypedStruct
            type_url: type.googleapis.com/envoy.config.filter.http.wasm.v2.Wasm
            value:
              config:
                root_id: stats_inbound
                configuration: |
                  {
                    "debug": "false",
                    "stat_prefix": "istio",
                  }
                vm_config:
                  vm_id: stats_inbound
                  runtime: envoy.wasm.runtime.null
                  code:
                    local:
                      inline_string: envoy.wasm.stats
    - applyTo: HTTP_FILTER
      match:
        context: GATEWAY
        proxy:
          proxyVersion: '1\.5.*'
        listener:
          filterChain:
            filter:
              name: "envoy.http_connection_manager"
              subFilter:
                name: "envoy.router"
      patch:
        operation: INSERT_BEFORE
        value:
          name: envoy.filters.http.wasm
          typed_config:
            "@type": type.googleapis.com/udpa.type.v1.TypedStruct
            type_url: type.googleapis.com/envoy.config.filter.http.wasm.v2.Wasm
            value:
              config:
                root_id: stats_outbound
                configuration: |
                  {
                    "debug": "false",
                    "stat_prefix": "istio",
                  }
                vm_config:
                  vm_id: stats_outbound
                  runtime: envoy.wasm.runtime.null
                  code:
                    local:
                      inline_string: envoy.wasm.stats
---


apiVersion: networking.istio.io/v1alpha3
kind: EnvoyFilter
metadata:
  name: tcp-stats-filter-1.5
  namespace: istio-system
spec:
  configPatches:
    - applyTo: NETWORK_FILTER
      match:
        context: SIDECAR_INBOUND
        proxy:
          proxyVersion: '1\.5.*'
        listener:
          filterChain:
            filter:
              name: "envoy.tcp_proxy"
      patch:
        operation: INSERT_BEFORE
        value:
          name: envoy.filters.network.wasm
          typed_config:
            "@type": type.googleapis.com/udpa.type.v1.TypedStruct
            type_url: type.googleapis.com/envoy.config.filter.network.wasm.v2.Wasm
            value:
              config:
                root_id: stats_inbound
                configuration: |
                  {
                    "debug": "false",
                    "stat_prefix": "istio",
                  }
                vm_config:
                  vm_id: stats_inbound
                  runtime: envoy.wasm.runtime.null
                  code:
                    local:
                      inline_string: "envoy.wasm.stats"
    - applyTo: NETWORK_FILTER
      match:
        context: SIDECAR_OUTBOUND
        proxy:
          proxyVersion: '1\.5.*'
        listener:
          filterChain:
            filter:
              name: "envoy.tcp_proxy"
      patch:
        operation: INSERT_BEFORE
        value:
          name: envoy.filters.network.wasm
          typed_config:
            "@type": type.googleapis.com/udpa.type.v1.TypedStruct
            type_url: type.googleapis.com/envoy.config.filter.network.wasm.v2.Wasm
            value:
              config:
                root_id: stats_outbound
                configuration: |
                  {
                    "debug": "false",
                    "stat_prefix": "istio",
                  }
                vm_config:
                  vm_id: stats_outbound
                  runtime: envoy.wasm.runtime.null
                  code:
                    local:
                      inline_string: "envoy.wasm.stats"
    - applyTo: NETWORK_FILTER
      match:
        context: GATEWAY
        proxy:
          proxyVersion: '1\.5.*'
        listener:
          filterChain:
            filter:
              name: "envoy.tcp_proxy"
      patch:
        operation: INSERT_BEFORE
        value:
          name: envoy.filters.network.wasm
          typed_config:
            "@type": type.googleapis.com/udpa.type.v1.TypedStruct
            type_url: type.googleapis.com/envoy.config.filter.network.wasm.v2.Wasm
            value:
              config:
                root_id: stats_outbound
                configuration: |
                  {
                    "debug": "false",
                    "stat_prefix": "istio",
                  }
                vm_config:
                  vm_id: stats_outbound
                  runtime: envoy.wasm.runtime.null
                  code:
                    local:
                      inline_string: "envoy.wasm.stats"
---


apiVersion: networking.istio.io/v1alpha3
kind: EnvoyFilter
metadata:
  name: metadata-exchange-1.6
  namespace: istio-system
spec:
  configPatches:
    - applyTo: HTTP_FILTER
      match:
        context: ANY # inbound, outbound, and gateway
        proxy:
          proxyVersion: '1\.6.*'
        listener:
          filterChain:
            filter:
              name: "envoy.http_connection_manager"
      patch:
        operation: INSERT_BEFORE
        value:
          name: envoy.filters.http.wasm
          typed_config:
            "@type": type.googleapis.com/udpa.type.v1.TypedStruct
            type_url: type.googleapis.com/envoy.config.filter.http.wasm.v2.Wasm
            value:
              config:
                configuration: envoy.wasm.metadata_exchange
                vm_config:
                  runtime: envoy.wasm.runtime.null
                  code:
                    local:
                      inline_string: envoy.wasm.metadata_exchange
---


apiVersion: networking.istio.io/v1alpha3
kind: EnvoyFilter
metadata:
  name: tcp-metadata-exchange-1.6
  namespace: istio-system
spec:
  configPatches:
    - applyTo: NETWORK_FILTER
      match:
        context: SIDECAR_INBOUND
        proxy:
          proxyVersion: '1\.6.*'
        listener: {}
      patch:
        operation: INSERT_BEFORE
        value:
          name: envoy.filters.network.metadata_exchange
          config:
            protocol: istio-peer-exchange
    - applyTo: CLUSTER
      match:
        context: SIDECAR_OUTBOUND
        proxy:
          proxyVersion: '1\.6.*'
        cluster: {}
      patch:
        operation: MERGE
        value:
          filters:
          - name: envoy.filters.network.upstream.metadata_exchange
            typed_config:
              "@type": type.googleapis.com/udpa.type.v1.TypedStruct
              type_url: type.googleapis.com/envoy.tcp.metadataexchange.config.MetadataExchange
              value:
                protocol: istio-peer-exchange
    - applyTo: CLUSTER
      match:
        context: GATEWAY
        proxy:
          proxyVersion: '1\.6.*'
        cluster: {}
      patch:
        operation: MERGE
        value:
          filters:
          - name: envoy.filters.network.upstream.metadata_exchange
            typed_config:
              "@type": type.googleapis.com/udpa.type.v1.TypedStruct
              type_url: type.googleapis.com/envoy.tcp.metadataexchange.config.MetadataExchange
              value:
                protocol: istio-peer-exchange
---


apiVersion: networking.istio.io/v1alpha3
kind: EnvoyFilter
metadata:
  name: stats-filter-1.6
  namespace: istio-system
spec:
  configPatches:
    - applyTo: HTTP_FILTER
      match:
        context: SIDECAR_OUTBOUND
        proxy:
          proxyVersion: '1\.6.*'
        listener:
          filterChain:
            filter:
              name: "envoy.http_connection_manager"
              subFilter:
                name: "envoy.router"
      patch:
        operation: INSERT_BEFORE
        value:
          name: envoy.filters.http.wasm
          typed_config:
            "@type": type.googleapis.com/udpa.type.v1.TypedStruct
            type_url: type.googleapis.com/envoy.config.filter.http.wasm.v2.Wasm
            value:
              config:
                root_id: stats_outbound
                configuration: |
                  {
                    "debug": "false",
                    "stat_prefix": "istio",
                  }
                vm_config:
                  vm_id: stats_outbound
                  runtime: envoy.wasm.runtime.null
                  code:
                    local:
                      inline_string: envoy.wasm.stats
    - applyTo: HTTP_FILTER
      match:
        context: SIDECAR_INBOUND
        proxy:
          proxyVersion: '1\.6.*'
        listener:
          filterChain:
            filter:
              name: "envoy.http_connection_manager"
              subFilter:
                name: "envoy.router"
      patch:
        operation: INSERT_BEFORE
        value:
          name: envoy.filters.http.wasm
          typed_config:
            "@type": type.googleapis.com/udpa.type.v1.TypedStruct
            type_url: type.googleapis.com/envoy.config.filter.http.wasm.v2.Wasm
            value:
              config:
                root_id: stats_inbound
                configuration: |
                  {
                    "debug": "false",
                    "stat_prefix": "istio",
                  }
                vm_config:
                  vm_id: stats_inbound
                  runtime: envoy.wasm.runtime.null
                  code:
                    local:
                      inline_string: envoy.wasm.stats
    - applyTo: HTTP_FILTER
      match:
        context: GATEWAY
        proxy:
          proxyVersion: '1\.6.*'
        listener:
          filterChain:
            filter:
              name: "envoy.http_connection_manager"
              subFilter:
                name: "envoy.router"
      patch:
        operation: INSERT_BEFORE
        value:
          name: envoy.filters.http.wasm
          typed_config:
            "@type": type.googleapis.com/udpa.type.v1.TypedStruct
            type_url: type.googleapis.com/envoy.config.filter.http.wasm.v2.Wasm
            value:
              config:
                root_id: stats_outbound
                configuration: |
                  {
                    "debug": "false",
                    "stat_prefix": "istio",
                  }
                vm_config:
                  vm_id: stats_outbound
                  runtime: envoy.wasm.runtime.null
                  code:
                    local:
                      inline_string: envoy.wasm.stats
---


apiVersion: networking.istio.io/v1alpha3
kind: EnvoyFilter
metadata:
  name: tcp-stats-filter-1.6
  namespace: istio-system
spec:
  configPatches:
    - applyTo: NETWORK_FILTER
      match:
        context: SIDECAR_INBOUND
        proxy:
          proxyVersion: '1\.6.*'
        listener:
          filterChain:
            filter:
              name: "envoy.tcp_proxy"
      patch:
        operation: INSERT_BEFORE
        value:
          name: envoy.filters.network.wasm
          typed_config:
            "@type": type.googleapis.com/udpa.type.v1.TypedStruct
            type_url: type.googleapis.com/envoy.config.filter.network.wasm.v2.Wasm
            value:
              config:
                root_id: stats_inbound
                configuration: |
                  {
                    "debug": "false",
                    "stat_prefix": "istio",
                  }
                vm_config:
                  vm_id: stats_inbound
                  runtime: envoy.wasm.runtime.null
                  code:
                    local:
                      inline_string: "envoy.wasm.stats"
    - applyTo: NETWORK_FILTER
      match:
        context: SIDECAR_OUTBOUND
        proxy:
          proxyVersion: '1\.6.*'
        listener:
          filterChain:
            filter:
              name: "envoy.tcp_proxy"
      patch:
        operation: INSERT_BEFORE
        value:
          name: envoy.filters.network.wasm
          typed_config:
            "@type": type.googleapis.com/udpa.type.v1.TypedStruct
            type_url: type.googleapis.com/envoy.config.filter.network.wasm.v2.Wasm
            value:
              config:
                root_id: stats_outbound
                configuration: |
                  {
                    "debug": "false",
                    "stat_prefix": "istio",
                  }
                vm_config:
                  vm_id: stats_outbound
                  runtime: envoy.wasm.runtime.null
                  code:
                    local:
                      inline_string: "envoy.wasm.stats"
    - applyTo: NETWORK_FILTER
      match:
        context: GATEWAY
        proxy:
          proxyVersion: '1\.6.*'
        listener:
          filterChain:
            filter:
              name: "envoy.tcp_proxy"
      patch:
        operation: INSERT_BEFORE
        value:
          name: envoy.filters.network.wasm
          typed_config:
            "@type": type.googleapis.com/udpa.type.v1.TypedStruct
            type_url: type.googleapis.com/envoy.config.filter.network.wasm.v2.Wasm
            value:
              config:
                root_id: stats_outbound
                configuration: |
                  {
                    "debug": "false",
                    "stat_prefix": "istio",
                  }
                vm_config:
                  vm_id: stats_outbound
                  runtime: envoy.wasm.runtime.null
                  code:
                    local:
                      inline_string: "envoy.wasm.stats"
---

# Resources for Policy component

apiVersion: autoscaling/v2beta1
kind: HorizontalPodAutoscaler
metadata:
  labels:
    app: mixer
    release: istio
  name: istio-policy
  namespace: istio-system
spec:
  maxReplicas: 5
  metrics:
  - resource:
      name: cpu
      targetAverageUtilization: 80
    type: Resource
  minReplicas: 1
  scaleTargetRef:
    apiVersion: apps/v1
    kind: Deployment
    name: istio-policy

---


apiVersion: rbac.authorization.k8s.io/v1
kind: ClusterRole
metadata:
  name: istio-policy
  labels:
    release: istio
    app: istio-policy
rules:
- apiGroups: ["config.istio.io"] # istio CRD watcher
  resources: ["*"]
  verbs: ["create", "get", "list", "watch", "patch"]
- apiGroups: ["apiextensions.k8s.io"]
  resources: ["customresourcedefinitions"]
  verbs: ["get", "list", "watch"]
- apiGroups: [""]
  resources: ["configmaps", "endpoints", "pods", "services", "namespaces", "secrets", "replicationcontrollers"]
  verbs: ["get", "list", "watch"]
- apiGroups: ["extensions", "apps"]
  resources: ["replicasets"]
  verbs: ["get", "list", "watch"]
---


apiVersion: rbac.authorization.k8s.io/v1
kind: ClusterRoleBinding
metadata:
  name: istio-policy-admin-role-binding-istio-system
  labels:
    app: istio-policy
    release: istio
roleRef:
  apiGroup: rbac.authorization.k8s.io
  kind: ClusterRole
  name: istio-policy
subjects:
  - kind: ServiceAccount
    name: istio-policy-service-account
    namespace: istio-system
---


apiVersion: networking.istio.io/v1alpha3
kind: DestinationRule
metadata:
  name: istio-policy
  namespace: istio-system
  labels:
    app: istio-policy
    release: istio
spec:
  host: istio-policy.istio-system.svc.cluster.local
  trafficPolicy:
    portLevelSettings:
    - port:
        number: 15004 # grpc-mixer-mtls
      tls:
        mode: ISTIO_MUTUAL
    - port:
        number: 9091 # grpc-mixer
      tls:
        mode: DISABLE
    connectionPool:
      http:
        http2MaxRequests: 10000
        maxRequestsPerConnection: 10000
---


apiVersion: apps/v1
kind: Deployment
metadata:
  labels:
    app: istio-policy
    istio: mixer
    release: istio
  name: istio-policy
  namespace: istio-system
spec:
  selector:
    matchLabels:
      istio: mixer
      istio-mixer-type: policy
  strategy:
    rollingUpdate:
      maxSurge: 100%
      maxUnavailable: 25%
  template:
    metadata:
      annotations:
        sidecar.istio.io/inject: "false"
      labels:
        app: policy
        istio: mixer
        istio-mixer-type: policy
    spec:
      affinity:
        nodeAffinity:
          preferredDuringSchedulingIgnoredDuringExecution:
          - preference:
              matchExpressions:
              - key: beta.kubernetes.io/arch
                operator: In
                values:
                - amd64
            weight: 2
          - preference:
              matchExpressions:
              - key: beta.kubernetes.io/arch
                operator: In
                values:
                - ppc64le
            weight: 2
          - preference:
              matchExpressions:
              - key: beta.kubernetes.io/arch
                operator: In
                values:
                - s390x
            weight: 2
          requiredDuringSchedulingIgnoredDuringExecution:
            nodeSelectorTerms:
            - matchExpressions:
              - key: beta.kubernetes.io/arch
                operator: In
                values:
                - amd64
                - ppc64le
                - s390x
      containers:
      - args:
        - --monitoringPort=15014
        - --address
        - unix:///sock/mixer.socket
        - --log_output_level=default:info
        - --configStoreURL=k8s://
        - --configDefaultNamespace=istio-system
        - --useAdapterCRDs=false
        - --useTemplateCRDs=false
        - --trace_zipkin_url=http://zipkin.istio-system:9411/api/v1/spans
        env:
        - name: POD_NAMESPACE
          valueFrom:
            fieldRef:
              apiVersion: v1
              fieldPath: metadata.namespace
        image: gcr.io/istio-testing/mixer:latest
        livenessProbe:
          httpGet:
            path: /version
            port: 15014
          initialDelaySeconds: 5
          periodSeconds: 5
        name: mixer
        ports:
        - containerPort: 9091
        - containerPort: 15014
        - containerPort: 42422
        resources:
          requests:
            cpu: 10m
        securityContext:
          runAsGroup: 1337
          runAsNonRoot: true
          runAsUser: 1337
        volumeMounts:
        - mountPath: /sock
          name: uds-socket
        - mountPath: /var/run/secrets/istio.io/policy/adapter
          name: policy-adapter-secret
          readOnly: true
      - args:
        - proxy
        - --domain
        - $(POD_NAMESPACE).svc.cluster.local
        - --serviceCluster
        - istio-policy
        - --templateFile
        - /etc/istio/proxy/envoy_policy.yaml.tmpl
        - --controlPlaneAuthPolicy
        - MUTUAL_TLS
        - --trust-domain=cluster.local
        env:
        - name: POD_NAME
          valueFrom:
            fieldRef:
              apiVersion: v1
              fieldPath: metadata.name
        - name: POD_NAMESPACE
          valueFrom:
            fieldRef:
              apiVersion: v1
              fieldPath: metadata.namespace
        - name: INSTANCE_IP
          valueFrom:
            fieldRef:
              apiVersion: v1
              fieldPath: status.podIP
        image: gcr.io/istio-testing/proxyv2:latest
        name: istio-proxy
        ports:
        - containerPort: 15004
        - containerPort: 15090
          name: http-envoy-prom
          protocol: TCP
        resources:
          limits:
            cpu: 2000m
            memory: 1024Mi
          requests:
            cpu: 100m
            memory: 128Mi
        volumeMounts:
        - mountPath: /etc/certs
          name: istio-certs
          readOnly: true
        - mountPath: /sock
          name: uds-socket
      securityContext:
        fsGroup: 1337
      serviceAccountName: istio-policy-service-account
      volumes:
      - name: istio-certs
        secret:
          optional: true
          secretName: istio.istio-policy-service-account
      - emptyDir: {}
        name: uds-socket
      - name: policy-adapter-secret
        secret:
          optional: true
          secretName: policy-adapter-secret

---


apiVersion: policy/v1beta1
kind: PodDisruptionBudget
metadata:
  name: istio-policy
  namespace: istio-system
  labels:
    app: policy
    release: istio
    istio: mixer
    istio-mixer-type: policy
spec:
  minAvailable: 1
  selector:
    matchLabels:
      app: policy
      istio: mixer
      istio-mixer-type: policy
---


apiVersion: v1
kind: Service
metadata:
  name: istio-policy
  namespace: istio-system
  labels:
    app: mixer
    istio: mixer
    release: istio
spec:
  ports:
  - name: grpc-mixer
    port: 9091
  - name: grpc-mixer-mtls
    port: 15004
  - name: http-policy-monitoring
    port: 15014
  selector:
    istio: mixer
    istio-mixer-type: policy
---


apiVersion: v1
kind: ServiceAccount
metadata:
  name: istio-policy-service-account
  namespace: istio-system
  labels:
    app: istio-policy
    release: istio
---

<<<<<<< HEAD
# Resources for SidecarInjector component

apiVersion: rbac.authorization.k8s.io/v1
kind: ClusterRole
metadata:
  name: istio-sidecar-injector-istio-system
  labels:
    app: sidecar-injector
    release: istio
    istio: sidecar-injector
rules:
- apiGroups: [""]
  resources: ["configmaps"]
  resourceNames: ["istio-sidecar-injector"]
  verbs: ["get", "list", "watch"]
- apiGroups: ["admissionregistration.k8s.io"]
  resources: ["mutatingwebhookconfigurations"]
  resourceNames: ["istio-sidecar-injector", "istio-sidecar-injector-istio-system"]
  verbs: ["get", "list", "watch", "patch"]
---


apiVersion: rbac.authorization.k8s.io/v1
kind: ClusterRoleBinding
metadata:
  name: istio-sidecar-injector-admin-role-binding-istio-system
  labels:
    app: sidecar-injector
    release: istio
    istio: sidecar-injector
roleRef:
  apiGroup: rbac.authorization.k8s.io
  kind: ClusterRole
  name: istio-sidecar-injector-istio-system
subjects:
  - kind: ServiceAccount
    name: istio-sidecar-injector-service-account
    namespace: istio-system
---


apiVersion: v1
kind: ConfigMap
metadata:
  name: injector-mesh
  namespace: istio-system
  labels:
    release: istio
data:
  # This is the 'mesh' config, loaded by the sidecar injector.
  # It is a different configmap from pilot to allow a-la-carte install of the injector and follow the model
  # of reducing blast-radius of config changes and avoiding globals.

  # Note that injector uses a subset of the mesh config only - for clarity this is only generating the
  # required config, i.e. the defaultConfig section. See injection-template .ProxyConfig settings.


  mesh: |-
    # Unix Domain Socket through which envoy communicates with NodeAgent SDS to get
    # key/cert for mTLS. Use secret-mount files instead of SDS if set to empty.
    sdsUdsPath: ""

    defaultConfig:
      #
      # TCP connection timeout between Envoy & the application, and between Envoys.
      connectTimeout: 10s
      #
      ### ADVANCED SETTINGS #############
      # Where should envoy's configuration be stored in the istio-proxy container
      configPath: "/etc/istio/proxy"
      # The pseudo service name used for Envoy.
      serviceCluster: istio-proxy
      # These settings that determine how long an old Envoy
      # process should be kept alive after an occasional reload.
      drainDuration: 45s
      parentShutdownDuration: 1m0s
      #
      # Port where Envoy listens (on local host) for admin commands
      # You can exec into the istio-proxy container in a pod and
      # curl the admin port (curl http://localhost:15000/) to obtain
      # diagnostic information from Envoy. See
      # https://lyft.github.io/envoy/docs/operations/admin.html
      # for more details
      proxyAdminPort: 15000
      #
      # Set concurrency to a specific number to control the number of Proxy worker threads.
      # If set to 0 (default), then start worker thread for each CPU thread/core.
      concurrency: 2
      #
      tracing:
        zipkin:
          # Address of the Zipkin collector
          address: zipkin.istio-system:9411
      #
      # Mutual TLS authentication between sidecars and istio control plane.
      controlPlaneAuthPolicy: MUTUAL_TLS
      #
      # Address where istio Pilot service is running
      discoveryAddress: istio-pilot.istio-system:15011
---


apiVersion: apps/v1
kind: Deployment
metadata:
  labels:
    app: sidecarInjectorWebhook
    istio: sidecar-injector
    release: istio
  name: istio-sidecar-injector
  namespace: istio-system
spec:
  replicas: 1
  selector:
    matchLabels:
      istio: sidecar-injector
  strategy:
    rollingUpdate:
      maxSurge: 100%
      maxUnavailable: 25%
  template:
    metadata:
      annotations:
        sidecar.istio.io/inject: "false"
      labels:
        app: sidecarInjectorWebhook
        chart: sidecarInjectorWebhook
        heritage: Tiller
        istio: sidecar-injector
        release: istio
    spec:
      affinity:
        nodeAffinity:
          preferredDuringSchedulingIgnoredDuringExecution:
          - preference:
              matchExpressions:
              - key: beta.kubernetes.io/arch
                operator: In
                values:
                - amd64
            weight: 2
          - preference:
              matchExpressions:
              - key: beta.kubernetes.io/arch
                operator: In
                values:
                - ppc64le
            weight: 2
          - preference:
              matchExpressions:
              - key: beta.kubernetes.io/arch
                operator: In
                values:
                - s390x
            weight: 2
          requiredDuringSchedulingIgnoredDuringExecution:
            nodeSelectorTerms:
            - matchExpressions:
              - key: beta.kubernetes.io/arch
                operator: In
                values:
                - amd64
                - ppc64le
                - s390x
      containers:
      - args:
        - --caCertFile=/etc/istio/certs/root-cert.pem
        - --tlsCertFile=/etc/istio/certs/cert-chain.pem
        - --tlsKeyFile=/etc/istio/certs/key.pem
        - --injectConfig=/etc/istio/inject/config
        - --meshConfig=/etc/istio/config/mesh
        - --port=9443
        - --healthCheckInterval=2s
        - --healthCheckFile=/tmp/health
        - --reconcileWebhookConfig=false
        - --webhookConfigName=istio-sidecar-injector
        - --log_output_level=debug
        image: gcr.io/istio-testing/sidecar_injector:latest
        imagePullPolicy: IfNotPresent
        livenessProbe:
          exec:
            command:
            - /usr/local/bin/sidecar-injector
            - probe
            - --probe-path=/tmp/health
            - --interval=4s
          initialDelaySeconds: 4
          periodSeconds: 4
        name: sidecar-injector-webhook
        readinessProbe:
          exec:
            command:
            - /usr/local/bin/sidecar-injector
            - probe
            - --probe-path=/tmp/health
            - --interval=4s
          initialDelaySeconds: 4
          periodSeconds: 4
        resources:
          requests:
            cpu: 10m
        securityContext:
          runAsGroup: 1337
          runAsNonRoot: true
          runAsUser: 1337
        volumeMounts:
        - mountPath: /etc/istio/config
          name: config-volume
          readOnly: true
        - mountPath: /etc/istio/certs
          name: certs
          readOnly: true
        - mountPath: /etc/istio/inject
          name: inject-config
          readOnly: true
      securityContext:
        fsGroup: 1337
      serviceAccountName: istio-sidecar-injector-service-account
      volumes:
      - configMap:
          name: injector-mesh
        name: config-volume
      - name: certs
        secret:
          secretName: istio.istio-sidecar-injector-service-account
      - configMap:
          items:
          - key: config
            path: config
          - key: values
            path: values
          name: istio-sidecar-injector
        name: inject-config

---


apiVersion: admissionregistration.k8s.io/v1beta1
kind: MutatingWebhookConfiguration
metadata:
  name: istio-sidecar-injector
        
  labels:
    app: sidecar-injector
    release: istio
webhooks:
  - name: sidecar-injector.istio.io
    clientConfig:
      service:
        name: istio-sidecar-injector
        namespace: istio-system
        path: "/inject"
      caBundle: ""
    rules:
      - operations: [ "CREATE" ]
        apiGroups: [""]
        apiVersions: ["v1"]
        resources: ["pods"]
    failurePolicy: Fail
    namespaceSelector:
      matchLabels:
        istio-injection: enabled
---


apiVersion: policy/v1beta1
kind: PodDisruptionBudget
metadata:
  name: istio-sidecar-injector
  namespace: istio-system
  labels:
    app: sidecar-injector
    release: istio
    istio: sidecar-injector
spec:
  minAvailable: 1
  selector:
    matchLabels:
      app: sidecar-injector
      release: istio
      istio: sidecar-injector
---


apiVersion: v1
kind: Service
metadata:
  name: istio-sidecar-injector
  namespace: istio-system
  labels:
    app: sidecarInjectorWebhook
    release: istio
    istio: sidecar-injector
spec:
  ports:
  - port: 443
    targetPort: 9443
  selector:
    istio: sidecar-injector
---


apiVersion: v1
kind: ServiceAccount
metadata:
  name: istio-sidecar-injector-service-account
  namespace: istio-system
  labels:
    app: sidecarInjectorWebhook
    release: istio
    istio: sidecar-injector
---


apiVersion: v1
kind: ConfigMap
metadata:
  name: istio-sidecar-injector
  namespace: istio-system
  labels:
    release: istio
    app: sidecar-injector
    istio: sidecar-injector
data:
  values: |-
    {"certmanager":{"enabled":false,"namespace":"istio-system"},"clusterResources":true,"cni":{"namespace":"istio-system"},"galley":{"enableAnalysis":false,"enabled":true,"image":"galley","namespace":"istio-system"},"gateways":{"istio-egressgateway":{"autoscaleEnabled":true,"env":{"ISTIO_META_ROUTER_MODE":"sni-dnat"},"ports":[{"name":"http2","port":80},{"name":"https","port":443},{"name":"tls","port":15443,"targetPort":15443}],"secretVolumes":[{"mountPath":"/etc/istio/egressgateway-certs","name":"egressgateway-certs","secretName":"istio-egressgateway-certs"},{"mountPath":"/etc/istio/egressgateway-ca-certs","name":"egressgateway-ca-certs","secretName":"istio-egressgateway-ca-certs"}],"type":"ClusterIP","zvpn":{"enabled":true,"suffix":"global"}},"istio-ingressgateway":{"applicationPorts":"","autoscaleEnabled":true,"debug":"info","domain":"","env":{"ISTIO_META_ROUTER_MODE":"sni-dnat"},"meshExpansionPorts":[{"name":"tcp-pilot-grpc-tls","port":15011,"targetPort":15011},{"name":"tcp-citadel-grpc-tls","port":8060,"targetPort":8060},{"name":"tcp-dns-tls","port":853,"targetPort":853}],"ports":[{"name":"status-port","port":15020,"targetPort":15020},{"name":"http2","port":80,"targetPort":80},{"name":"https","port":443},{"name":"kiali","port":15029,"targetPort":15029},{"name":"prometheus","port":15030,"targetPort":15030},{"name":"grafana","port":15031,"targetPort":15031},{"name":"tracing","port":15032,"targetPort":15032},{"name":"tls","port":15443,"targetPort":15443}],"sds":{"enabled":false,"image":"node-agent-k8s","resources":{"limits":{"cpu":"2000m","memory":"1024Mi"},"requests":{"cpu":"100m","memory":"128Mi"}}},"secretVolumes":[{"mountPath":"/etc/istio/ingressgateway-certs","name":"ingressgateway-certs","secretName":"istio-ingressgateway-certs"},{"mountPath":"/etc/istio/ingressgateway-ca-certs","name":"ingressgateway-ca-certs","secretName":"istio-ingressgateway-ca-certs"}],"type":"LoadBalancer","zvpn":{"enabled":true,"suffix":"global"}}},"global":{"arch":{"amd64":2,"ppc64le":2,"s390x":2},"certificates":[],"configNamespace":"istio-system","configValidation":true,"controlPlaneSecurityEnabled":true,"defaultNodeSelector":{},"defaultPodDisruptionBudget":{"enabled":true},"defaultResources":{"requests":{"cpu":"10m"}},"disablePolicyChecks":true,"enableHelmTest":false,"enableTracing":true,"enabled":true,"hub":"gcr.io/istio-testing","imagePullPolicy":"IfNotPresent","imagePullSecrets":[],"istioNamespace":"istio-system","istiod":{"enabled":true},"jwtPolicy":"third-party-jwt","k8sIngress":{"enableHttps":false,"enabled":false,"gatewayName":"ingressgateway"},"localityLbSetting":{"enabled":true},"logAsJson":false,"logging":{"level":"default:info"},"meshExpansion":{"enabled":false,"useILB":false},"meshNetworks":{},"mtls":{"auto":true,"enabled":false},"multiCluster":{"clusterName":"","enabled":false},"namespace":"istio-system","network":"","omitSidecarInjectorConfigMap":false,"oneNamespace":false,"operatorManageWebhooks":false,"outboundTrafficPolicy":{"mode":"ALLOW_ANY"},"pilotCertProvider":"citadel","policyCheckFailOpen":false,"policyNamespace":"istio-system","priorityClassName":"","prometheusNamespace":"istio-system","proxy":{"accessLogEncoding":"TEXT","accessLogFile":"","accessLogFormat":"","autoInject":"enabled","clusterDomain":"cluster.local","componentLogLevel":"misc:error","concurrency":2,"dnsRefreshRate":"300s","enableCoreDump":false,"envoyAccessLogService":{"enabled":false},"envoyMetricsService":{"enabled":false,"tcpKeepalive":{"interval":"10s","probes":3,"time":"10s"},"tlsSettings":{"mode":"DISABLE","subjectAltNames":[]}},"envoyStatsd":{"enabled":false},"excludeIPRanges":"","excludeInboundPorts":"","excludeOutboundPorts":"","image":"proxyv2","includeIPRanges":"*","includeInboundPorts":"*","kubevirtInterfaces":"","logLevel":"warning","privileged":false,"protocolDetectionTimeout":"100ms","readinessFailureThreshold":30,"readinessInitialDelaySeconds":1,"readinessPeriodSeconds":2,"resources":{"limits":{"cpu":"2000m","memory":"1024Mi"},"requests":{"cpu":"100m","memory":"128Mi"}},"statusPort":15020,"tracer":"zipkin"},"proxy_init":{"image":"proxyv2","resources":{"limits":{"cpu":"100m","memory":"50Mi"},"requests":{"cpu":"10m","memory":"10Mi"}}},"sds":{"enabled":false,"token":{"aud":"istio-ca"},"udsPath":""},"securityNamespace":"istio-system","sts":{"servicePort":0},"tag":"latest","telemetryNamespace":"istio-system","tracer":{"datadog":{"address":"$(HOST_IP):8126"},"lightstep":{"accessToken":"","address":"","cacertPath":"","secure":true},"stackdriver":{"debug":false,"maxNumberOfAnnotations":200,"maxNumberOfAttributes":200,"maxNumberOfMessageEvents":200},"zipkin":{"address":""}},"trustDomain":"cluster.local","useMCP":false},"grafana":{"accessMode":"ReadWriteMany","contextPath":"/grafana","dashboardProviders":{"dashboardproviders.yaml":{"apiVersion":1,"providers":[{"disableDeletion":false,"folder":"istio","name":"istio","options":{"path":"/var/lib/grafana/dashboards/istio"},"orgId":1,"type":"file"}]}},"datasources":{"datasources.yaml":{"apiVersion":1}},"enabled":false,"env":{},"envSecrets":{},"image":{"repository":"grafana/grafana","tag":"6.5.2"},"ingress":{"enabled":false,"hosts":["grafana.local"]},"namespace":"istio-system","nodeSelector":{},"persist":false,"podAntiAffinityLabelSelector":[],"podAntiAffinityTermLabelSelector":[],"replicaCount":1,"security":{"enabled":false,"passphraseKey":"passphrase","secretName":"grafana","usernameKey":"username"},"service":{"annotations":{},"externalPort":3000,"name":"http","type":"ClusterIP"},"storageClassName":"","tolerations":[]},"istio_cni":{"enabled":false},"istiocoredns":{"coreDNSImage":"coredns/coredns","coreDNSPluginImage":"istio/coredns-plugin:0.2-istio-1.1","coreDNSTag":"1.6.2","enabled":false,"namespace":"istio-system"},"kiali":{"contextPath":"/kiali","createDemoSecret":false,"dashboard":{"passphraseKey":"passphrase","secretName":"kiali","usernameKey":"username","viewOnlyMode":false},"enabled":false,"hub":"quay.io/kiali","ingress":{"enabled":false,"hosts":["kiali.local"]},"namespace":"istio-system","nodeSelector":{},"podAntiAffinityLabelSelector":[],"podAntiAffinityTermLabelSelector":[],"replicaCount":1,"security":{"cert_file":"/kiali-cert/cert-chain.pem","enabled":false,"private_key_file":"/kiali-cert/key.pem"},"tag":"v1.9"},"mixer":{"adapters":{"kubernetesenv":{"enabled":true},"prometheus":{"enabled":true,"metricsExpiryDuration":"10m"},"stackdriver":{"auth":{"apiKey":"","appCredentials":false,"serviceAccountPath":""},"enabled":false,"tracer":{"enabled":false,"sampleProbability":1}},"stdio":{"enabled":false,"outputAsJson":false},"useAdapterCRDs":false},"policy":{"adapters":{"kubernetesenv":{"enabled":true},"useAdapterCRDs":false},"autoscaleEnabled":true,"enabled":true,"image":"mixer","namespace":"istio-system","sessionAffinityEnabled":false},"telemetry":{"autoscaleEnabled":true,"enabled":true,"env":{"GOMAXPROCS":"6"},"image":"mixer","loadshedding":{"latencyThreshold":"100ms","mode":"enforce"},"namespace":"istio-system","nodeSelector":{},"podAntiAffinityLabelSelector":[],"podAntiAffinityTermLabelSelector":[],"replicaCount":1,"reportBatchMaxEntries":100,"reportBatchMaxTime":"1s","sessionAffinityEnabled":false,"tolerations":[]}},"nodeagent":{"enabled":false,"namespace":"istio-system"},"pilot":{"appNamespaces":[],"autoscaleEnabled":true,"autoscaleMax":5,"autoscaleMin":1,"configMap":true,"configNamespace":"istio-config","cpu":{"targetAverageUtilization":80},"enableProtocolSniffingForInbound":false,"enableProtocolSniffingForOutbound":true,"enabled":true,"env":{},"image":"pilot","ingress":{"ingressClass":"istio","ingressControllerMode":"STRICT","ingressService":"istio-ingressgateway"},"keepaliveMaxServerConnectionAge":"30m","meshNetworks":{"networks":{}},"namespace":"istio-system","nodeSelector":{},"podAntiAffinityLabelSelector":[],"podAntiAffinityTermLabelSelector":[],"policy":{"enabled":false},"replicaCount":1,"tolerations":[],"traceSampling":1},"prometheus":{"contextPath":"/prometheus","enabled":true,"hub":"docker.io/prom","ingress":{"enabled":false,"hosts":["prometheus.local"]},"namespace":"istio-system","nodeSelector":{},"podAntiAffinityLabelSelector":[],"podAntiAffinityTermLabelSelector":[],"replicaCount":1,"retention":"6h","scrapeInterval":"15s","security":{"enabled":true},"tag":"v2.15.1","tolerations":[]},"security":{"dnsCerts":{"istio-pilot-service-account.istio-control":"istio-pilot.istio-control"},"enableNamespacesByDefault":true,"enabled":true,"image":"citadel","namespace":"istio-system","selfSigned":true},"sidecarInjectorWebhook":{"alwaysInjectSelector":[],"enableNamespacesByDefault":false,"enabled":true,"hub":"","image":"sidecar_injector","injectLabel":"istio-injection","injectedAnnotations":{},"lifecycle":{},"namespace":"istio-system","neverInjectSelector":[],"nodeSelector":{},"objectSelector":{"autoInject":true,"enabled":false},"podAnnotations":{},"podAntiAffinityLabelSelector":[],"podAntiAffinityTermLabelSelector":[],"replicaCount":1,"resources":{},"rewriteAppHTTPProbe":false,"rollingMaxSurge":"100%","rollingMaxUnavailable":"25%","selfSigned":false,"tag":"","tolerations":[]},"telemetry":{"enabled":true,"v1":{"enabled":false},"v2":{"enabled":true,"prometheus":{"enabled":true},"stackdriver":{"configOverride":{},"enabled":false,"logging":false,"monitoring":false,"topology":false}}},"tracing":{"enabled":false,"ingress":{"enabled":false},"jaeger":{"accessMode":"ReadWriteMany","enabled":false,"hub":"docker.io/jaegertracing","memory":{"max_traces":50000},"namespace":"istio-system","persist":false,"spanStorageType":"badger","storageClassName":"","tag":"1.16"},"nodeSelector":{},"opencensus":{"exporters":{"stackdriver":{"enable_tracing":true}},"hub":"docker.io/omnition","resources":{"limits":{"cpu":"1","memory":"2Gi"},"requests":{"cpu":"200m","memory":"400Mi"}},"tag":"0.1.9"},"podAntiAffinityLabelSelector":[],"podAntiAffinityTermLabelSelector":[],"provider":"jaeger","service":{"annotations":{},"externalPort":9411,"name":"http-query","type":"ClusterIP"},"zipkin":{"hub":"docker.io/openzipkin","javaOptsHeap":700,"maxSpans":500000,"node":{"cpus":2},"probeStartupDelay":200,"queryPort":9411,"resources":{"limits":{"cpu":"300m","memory":"900Mi"},"requests":{"cpu":"150m","memory":"900Mi"}},"tag":"2.14.2"}},"version":""}

  config: |-
    policy: enabled
    alwaysInjectSelector:
      []
    neverInjectSelector:
      []
    template: |
      rewriteAppHTTPProbe: {{ valueOrDefault .Values.sidecarInjectorWebhook.rewriteAppHTTPProbe false }}
      initContainers:
      {{ if ne (annotation .ObjectMeta `sidecar.istio.io/interceptionMode` .ProxyConfig.InterceptionMode) `NONE` }}
      {{ if .Values.istio_cni.enabled -}}
      - name: istio-validation
      {{ else -}}
      - name: istio-init
      {{ end -}}
      {{- if contains "/" .Values.global.proxy_init.image }}
        image: "{{ .Values.global.proxy_init.image }}"
      {{- else }}
        image: "{{ .Values.global.hub }}/{{ .Values.global.proxy_init.image }}:{{ .Values.global.tag }}"
      {{- end }}
        command:
        - istio-iptables
        - "-p"
        - 15001
        - "-z"
        - "15006"
        - "-u"
        - 1337
        - "-m"
        - "{{ annotation .ObjectMeta `sidecar.istio.io/interceptionMode` .ProxyConfig.InterceptionMode }}"
        - "-i"
        - "{{ annotation .ObjectMeta `traffic.sidecar.istio.io/includeOutboundIPRanges` .Values.global.proxy.includeIPRanges }}"
        - "-x"
        - "{{ annotation .ObjectMeta `traffic.sidecar.istio.io/excludeOutboundIPRanges` .Values.global.proxy.excludeIPRanges }}"
        - "-b"
        - "{{ annotation .ObjectMeta `traffic.sidecar.istio.io/includeInboundPorts` `*` }}"
        - "-d"
        - "{{ excludeInboundPort (annotation .ObjectMeta `status.sidecar.istio.io/port` .Values.global.proxy.statusPort) (annotation .ObjectMeta `traffic.sidecar.istio.io/excludeInboundPorts` .Values.global.proxy.excludeInboundPorts) }}"
        {{ if or (isset .ObjectMeta.Annotations `traffic.sidecar.istio.io/excludeOutboundPorts`) (ne (valueOrDefault .Values.global.proxy.excludeOutboundPorts "") "") -}}
        - "-o"
        - "{{ annotation .ObjectMeta `traffic.sidecar.istio.io/excludeOutboundPorts` .Values.global.proxy.excludeOutboundPorts }}"
        {{ end -}}
        {{ if (isset .ObjectMeta.Annotations `traffic.sidecar.istio.io/kubevirtInterfaces`) -}}
        - "-k"
        - "{{ index .ObjectMeta.Annotations `traffic.sidecar.istio.io/kubevirtInterfaces` }}"
        {{ end -}}
        {{ if .Values.istio_cni.enabled -}}
        - "--run-validation"
        - "--skip-rule-apply"
        {{ end -}}
        imagePullPolicy: "{{ valueOrDefault .Values.global.imagePullPolicy `Always` }}"
      {{- if .Values.global.proxy_init.resources }}
        resources:
          {{ toYaml .Values.global.proxy_init.resources | indent 4 }}
      {{- else }}
        resources: {}
      {{- end }}
        securityContext:
          allowPrivilegeEscalation: {{ .Values.global.proxy.privileged }}
          capabilities:
        {{- if not .Values.istio_cni.enabled }}
            add:
            - NET_ADMIN
            - NET_RAW
        {{- end }}
            drop:
            - ALL
          privileged: {{ .Values.global.proxy.privileged }}
          readOnlyRootFilesystem: false
          runAsGroup: 1337
          runAsNonRoot: true
          runAsUser: 1337
        restartPolicy: Always
      {{ end -}}
      {{- if eq .Values.global.proxy.enableCoreDump true }}
      - name: enable-core-dump
        args:
        - -c
        - sysctl -w kernel.core_pattern=/var/lib/istio/core.proxy && ulimit -c unlimited
        command:
          - /bin/sh
      {{- if contains "/" .Values.global.proxy_init.image }}
        image: "{{ .Values.global.proxy_init.image }}"
      {{- else }}
        image: "{{ .Values.global.hub }}/{{ .Values.global.proxy_init.image }}:{{ .Values.global.tag }}"
      {{- end }}
        imagePullPolicy: "{{ valueOrDefault .Values.global.imagePullPolicy `Always` }}"
        resources: {}
        securityContext:
          allowPrivilegeEscalation: true
          capabilities:
            add:
            - SYS_ADMIN
            drop:
            - ALL
          privileged: true
          readOnlyRootFilesystem: false
          runAsGroup: 0
          runAsNonRoot: false
          runAsUser: 0
      {{ end }}
      containers:
      - name: istio-proxy
      {{- if contains "/" (annotation .ObjectMeta `sidecar.istio.io/proxyImage` .Values.global.proxy.image) }}
        image: "{{ annotation .ObjectMeta `sidecar.istio.io/proxyImage` .Values.global.proxy.image }}"
      {{- else }}
        image: "{{ .Values.global.hub }}/{{ .Values.global.proxy.image }}:{{ .Values.global.tag }}"
      {{- end }}
        ports:
        - containerPort: 15090
          protocol: TCP
          name: http-envoy-prom
        args:
        - proxy
        - sidecar
        - --domain
        - $(POD_NAMESPACE).svc.{{ .Values.global.proxy.clusterDomain }}
        - --configPath
        - "/etc/istio/proxy"
        - --binaryPath
        - "/usr/local/bin/envoy"
        - --serviceCluster
        {{ if ne "" (index .ObjectMeta.Labels "app") -}}
        - "{{ index .ObjectMeta.Labels `app` }}.$(POD_NAMESPACE)"
        {{ else -}}
        - "{{ valueOrDefault .DeploymentMeta.Name `istio-proxy` }}.{{ valueOrDefault .DeploymentMeta.Namespace `default` }}"
        {{ end -}}
        - --drainDuration
        - "{{ formatDuration .ProxyConfig.DrainDuration }}"
        - --parentShutdownDuration
        - "{{ formatDuration .ProxyConfig.ParentShutdownDuration }}"
        - --discoveryAddress
        - "{{ annotation .ObjectMeta `sidecar.istio.io/discoveryAddress` .ProxyConfig.DiscoveryAddress }}"
      {{- if eq .Values.global.proxy.tracer "lightstep" }}
        - --lightstepAddress
        - "{{ .ProxyConfig.GetTracing.GetLightstep.GetAddress }}"
        - --lightstepAccessToken
        - "{{ .ProxyConfig.GetTracing.GetLightstep.GetAccessToken }}"
        - --lightstepSecure={{ .ProxyConfig.GetTracing.GetLightstep.GetSecure }}
        - --lightstepCacertPath
        - "{{ .ProxyConfig.GetTracing.GetLightstep.GetCacertPath }}"
      {{- else if eq .Values.global.proxy.tracer "zipkin" }}
        - --zipkinAddress
        - "{{ .ProxyConfig.GetTracing.GetZipkin.GetAddress }}"
      {{- else if eq .Values.global.proxy.tracer "datadog" }}
        - --datadogAgentAddress
        - "{{ .ProxyConfig.GetTracing.GetDatadog.GetAddress }}"
      {{- end }}
        - --proxyLogLevel={{ annotation .ObjectMeta `sidecar.istio.io/logLevel` .Values.global.proxy.logLevel}}
        - --proxyComponentLogLevel={{ annotation .ObjectMeta `sidecar.istio.io/componentLogLevel` .Values.global.proxy.componentLogLevel}}
        - --connectTimeout
        - "{{ formatDuration .ProxyConfig.ConnectTimeout }}"
      {{- if .Values.global.proxy.envoyStatsd.enabled }}
        - --statsdUdpAddress
        - "{{ .ProxyConfig.StatsdUdpAddress }}"
      {{- end }}
      {{- if .Values.global.proxy.envoyMetricsService.enabled }}
        - --envoyMetricsService
        - '{{ protoToJSON .ProxyConfig.EnvoyMetricsService }}'
      {{- end }}
      {{- if .Values.global.proxy.envoyAccessLogService.enabled }}
        - --envoyAccessLogService
        - '{{ protoToJSON .ProxyConfig.EnvoyAccessLogService }}'
      {{- end }}
        - --proxyAdminPort
        - "{{ .ProxyConfig.ProxyAdminPort }}"
        {{ if gt .ProxyConfig.Concurrency 0 -}}
        - --concurrency
        - "{{ .ProxyConfig.Concurrency }}"
        {{ end -}}
        {{- if .Values.global.controlPlaneSecurityEnabled }}
        - --controlPlaneAuthPolicy
        - MUTUAL_TLS
        {{- else }}
        - --controlPlaneAuthPolicy
        - NONE
        {{- end }}
        - --dnsRefreshRate
        - {{ valueOrDefault .Values.global.proxy.dnsRefreshRate "300s" }}
      {{- if (ne (annotation .ObjectMeta "status.sidecar.istio.io/port" .Values.global.proxy.statusPort) "0") }}
        - --statusPort
        - "{{ annotation .ObjectMeta `status.sidecar.istio.io/port` .Values.global.proxy.statusPort }}"
      {{- end }}
      {{- if .Values.global.trustDomain }}
        - --trust-domain={{ .Values.global.trustDomain }}
      {{- end }}
      {{- if .Values.global.logAsJson }}
        - --log_as_json
      {{- end }}
      {{- if .Values.global.proxy.lifecycle }}
        lifecycle:
          {{ toYaml .Values.global.proxy.lifecycle | indent 4 }}
        {{- end }}
        env:
        - name: JWT_POLICY
          value: {{ .Values.global.jwtPolicy }}
        - name: POD_NAME
          valueFrom:
            fieldRef:
              fieldPath: metadata.name
        - name: POD_NAMESPACE
          valueFrom:
            fieldRef:
              fieldPath: metadata.namespace
        - name: INSTANCE_IP
          valueFrom:
            fieldRef:
              fieldPath: status.podIP
        - name: SERVICE_ACCOUNT
          valueFrom:
            fieldRef:
              fieldPath: spec.serviceAccountName
        - name: HOST_IP
          valueFrom:
            fieldRef:
              fieldPath: status.hostIP
      {{- if eq .Values.global.proxy.tracer "datadog" }}
      {{- if isset .ObjectMeta.Annotations `apm.datadoghq.com/env` }}
      {{- range $key, $value := fromJSON (index .ObjectMeta.Annotations `apm.datadoghq.com/env`) }}
        - name: {{ $key }}
          value: "{{ $value }}"
      {{- end }}
      {{- end }}
      {{- end }}
        - name: ISTIO_META_POD_PORTS
          value: |-
            [
            {{- $first := true }}
            {{- range $index1, $c := .Spec.Containers }}
              {{- range $index2, $p := $c.Ports }}
                {{- if (structToJSON $p) }}
                {{if not $first}},{{end}}{{ structToJSON $p }}
                {{- $first = false }}
                {{- end }}
              {{- end}}
            {{- end}}
            ]
        - name: ISTIO_META_CLUSTER_ID
          value: "{{ valueOrDefault .Values.global.multiCluster.clusterName `Kubernetes` }}"
        - name: ISTIO_META_POD_NAME
          valueFrom:
            fieldRef:
              fieldPath: metadata.name
        - name: ISTIO_META_CONFIG_NAMESPACE
          valueFrom:
            fieldRef:
              fieldPath: metadata.namespace
        - name: ISTIO_META_INTERCEPTION_MODE
          value: "{{ or (index .ObjectMeta.Annotations `sidecar.istio.io/interceptionMode`) .ProxyConfig.InterceptionMode.String }}"
        {{- if .Values.global.network }}
        - name: ISTIO_META_NETWORK
          value: "{{ .Values.global.network }}"
        {{- end }}
        {{ if .ObjectMeta.Annotations }}
        - name: ISTIO_METAJSON_ANNOTATIONS
          value: |
                 {{ toJSON .ObjectMeta.Annotations }}
        {{ end }}
        {{ if .ObjectMeta.Labels }}
        - name: ISTIO_METAJSON_LABELS
          value: |
                 {{ toJSON .ObjectMeta.Labels }}
        {{ end }}
        {{- if .DeploymentMeta.Name }}
        - name: ISTIO_META_WORKLOAD_NAME
          value: {{ .DeploymentMeta.Name }}
        {{ end }}
        {{- if and .TypeMeta.APIVersion .DeploymentMeta.Name }}
        - name: ISTIO_META_OWNER
          value: kubernetes://apis/{{ .TypeMeta.APIVersion }}/namespaces/{{ valueOrDefault .DeploymentMeta.Namespace `default` }}/{{ toLower .TypeMeta.Kind}}s/{{ .DeploymentMeta.Name }}
        {{- end}}
        {{- if (isset .ObjectMeta.Annotations `sidecar.istio.io/bootstrapOverride`) }}
        - name: ISTIO_BOOTSTRAP_OVERRIDE
          value: "/etc/istio/custom-bootstrap/custom_bootstrap.json"
        {{- end }}
        {{- if .Values.global.sds.customTokenDirectory }}
        - name: ISTIO_META_SDS_TOKEN_PATH
          value: "{{ .Values.global.sds.customTokenDirectory -}}/sdstoken"
        {{- end }}
        {{- if .Values.global.meshID }}
        - name: ISTIO_META_MESH_ID
          value: "{{ .Values.global.meshID }}"
        {{- else if .Values.global.trustDomain }}
        - name: ISTIO_META_MESH_ID
          value: "{{ .Values.global.trustDomain }}"
        {{- end }}
        {{- if eq .Values.global.proxy.tracer "stackdriver" }}
        - name: STACKDRIVER_TRACING_ENABLED
          value: "true"
        - name: STACKDRIVER_TRACING_DEBUG
          value: "{{ .ProxyConfig.GetTracing.GetStackdriver.GetDebug }}"
        - name: STACKDRIVER_TRACING_MAX_NUMBER_OF_ANNOTATIONS
          value: "{{ .ProxyConfig.GetTracing.GetStackdriver.GetMaxNumberOfAnnotations }}"
        - name: STACKDRIVER_TRACING_MAX_NUMBER_OF_ATTRIBUTES
          value: "{{ .ProxyConfig.GetTracing.GetStackdriver.GetMaxNumberOfAttributes }}"
        - name: STACKDRIVER_TRACING_MAX_NUMBER_OF_MESSAGE_EVENTS
          value: "{{ .ProxyConfig.GetTracing.GetStackdriver.GetMaxNumberOfMessageEvents }}"
        {{- end }}
        {{- if and (eq .Values.global.proxy.tracer "datadog") (isset .ObjectMeta.Annotations `apm.datadoghq.com/env`) }}
        {{- range $key, $value := fromJSON (index .ObjectMeta.Annotations `apm.datadoghq.com/env`) }}
          - name: {{ $key }}
            value: "{{ $value }}"
        {{- end }}
        {{- end }}
        {{- range $key, $value := .ProxyConfig.ProxyMetadata }}
        - name: {{ $key }}
          value: "{{ $value }}"
        {{- end }}
        imagePullPolicy: "{{ valueOrDefault .Values.global.imagePullPolicy `Always` }}"
        {{ if ne (annotation .ObjectMeta `status.sidecar.istio.io/port` .Values.global.proxy.statusPort) `0` }}
        readinessProbe:
          httpGet:
            path: /healthz/ready
            port: {{ annotation .ObjectMeta `status.sidecar.istio.io/port` .Values.global.proxy.statusPort }}
          initialDelaySeconds: {{ annotation .ObjectMeta `readiness.status.sidecar.istio.io/initialDelaySeconds` .Values.global.proxy.readinessInitialDelaySeconds }}
          periodSeconds: {{ annotation .ObjectMeta `readiness.status.sidecar.istio.io/periodSeconds` .Values.global.proxy.readinessPeriodSeconds }}
          failureThreshold: {{ annotation .ObjectMeta `readiness.status.sidecar.istio.io/failureThreshold` .Values.global.proxy.readinessFailureThreshold }}
        {{ end -}}
        securityContext:
          allowPrivilegeEscalation: {{ .Values.global.proxy.privileged }}
          capabilities:
            {{ if or (eq (annotation .ObjectMeta `sidecar.istio.io/interceptionMode` .ProxyConfig.InterceptionMode) `TPROXY`) (eq (annotation .ObjectMeta `sidecar.istio.io/capNetBindService` .Values.global.proxy.capNetBindService) `true`) -}}
            add:
            {{ if eq (annotation .ObjectMeta `sidecar.istio.io/interceptionMode` .ProxyConfig.InterceptionMode) `TPROXY` -}}
            - NET_ADMIN
            {{- end }}
            {{ if eq (annotation .ObjectMeta `sidecar.istio.io/capNetBindService` .Values.global.proxy.capNetBindService) `true` -}}
            - NET_BIND_SERVICE
            {{- end }}
            {{- end }}
            drop:
            - ALL
          privileged: {{ .Values.global.proxy.privileged }}
          readOnlyRootFilesystem: {{ not .Values.global.proxy.enableCoreDump }}
          runAsGroup: 1337
          {{ if or (eq (annotation .ObjectMeta `sidecar.istio.io/interceptionMode` .ProxyConfig.InterceptionMode) `TPROXY`) (eq (annotation .ObjectMeta `sidecar.istio.io/capNetBindService` .Values.global.proxy.capNetBindService) `true`) -}}
          runAsNonRoot: false
          runAsUser: 0
          {{- else -}}
          runAsNonRoot: true
          runAsUser: 1337
          {{- end }}
        resources:
          {{ if or (isset .ObjectMeta.Annotations `sidecar.istio.io/proxyCPU`) (isset .ObjectMeta.Annotations `sidecar.istio.io/proxyMemory`) -}}
          requests:
            {{ if (isset .ObjectMeta.Annotations `sidecar.istio.io/proxyCPU`) -}}
            cpu: "{{ index .ObjectMeta.Annotations `sidecar.istio.io/proxyCPU` }}"
            {{ end}}
            {{ if (isset .ObjectMeta.Annotations `sidecar.istio.io/proxyMemory`) -}}
            memory: "{{ index .ObjectMeta.Annotations `sidecar.istio.io/proxyMemory` }}"
            {{ end }}
        {{ else -}}
      {{- if .Values.global.proxy.resources }}
          {{ toYaml .Values.global.proxy.resources | indent 4 }}
      {{- end }}
        {{  end -}}
        volumeMounts:
        {{ if (isset .ObjectMeta.Annotations `sidecar.istio.io/bootstrapOverride`) }}
        - mountPath: /etc/istio/custom-bootstrap
          name: custom-bootstrap-volume
        {{- end }}
        - mountPath: /etc/istio/proxy
          name: istio-envoy
        - mountPath: /etc/certs/
          name: istio-certs
          readOnly: true
        {{- if and (eq .Values.global.proxy.tracer "lightstep") .Values.global.tracer.lightstep.cacertPath }}
        - mountPath: {{ directory .ProxyConfig.GetTracing.GetLightstep.GetCacertPath }}
          name: lightstep-certs
          readOnly: true
        {{- end }}
          {{- if isset .ObjectMeta.Annotations `sidecar.istio.io/userVolumeMount` }}
          {{ range $index, $value := fromJSON (index .ObjectMeta.Annotations `sidecar.istio.io/userVolumeMount`) }}
        - name: "{{  $index }}"
          {{ toYaml $value | indent 4 }}
          {{ end }}
          {{- end }}
      volumes:
      {{- if (isset .ObjectMeta.Annotations `sidecar.istio.io/bootstrapOverride`) }}
      - name: custom-bootstrap-volume
        configMap:
          name: {{ annotation .ObjectMeta `sidecar.istio.io/bootstrapOverride` "" }}
      {{- end }}
      - emptyDir:
          medium: Memory
        name: istio-envoy
      - name: istio-certs
        secret:
          optional: true
          {{ if eq .Spec.ServiceAccountName "" }}
          secretName: istio.default
          {{ else -}}
          secretName: {{  printf "istio.%s" .Spec.ServiceAccountName }}
          {{  end -}}
        {{- if isset .ObjectMeta.Annotations `sidecar.istio.io/userVolume` }}
        {{range $index, $value := fromJSON (index .ObjectMeta.Annotations `sidecar.istio.io/userVolume`) }}
      - name: "{{ $index }}"
        {{ toYaml $value | indent 2 }}
        {{ end }}
        {{ end }}
      {{- if and (eq .Values.global.proxy.tracer "lightstep") .Values.global.tracer.lightstep.cacertPath }}
      - name: lightstep-certs
        secret:
          optional: true
          secretName: lightstep.cacert
      {{- end }}
      {{- if .Values.global.podDNSSearchNamespaces }}
      dnsConfig:
        searches:
          {{- range .Values.global.podDNSSearchNamespaces }}
          - {{ render . }}
          {{- end }}
      {{- end }}
    injectedAnnotations:
---

=======
>>>>>>> 67b8fe19
# Resources for Telemetry component

apiVersion: autoscaling/v2beta1
kind: HorizontalPodAutoscaler
metadata:
  labels:
    app: mixer
    release: istio
  name: istio-telemetry
  namespace: istio-system
spec:
  maxReplicas: 5
  metrics:
  - resource:
      name: cpu
      targetAverageUtilization: 80
    type: Resource
  minReplicas: 1
  scaleTargetRef:
    apiVersion: apps/v1
    kind: Deployment
    name: istio-telemetry

---


apiVersion: rbac.authorization.k8s.io/v1
kind: ClusterRole
metadata:
  name: istio-mixer-istio-system
  labels:
    app: istio-telemetry
    release: istio
rules:
- apiGroups: ["config.istio.io"] # istio CRD watcher
  resources: ["*"]
  verbs: ["create", "get", "list", "watch", "patch"]
- apiGroups: ["apiextensions.k8s.io"]
  resources: ["customresourcedefinitions"]
  verbs: ["get", "list", "watch"]
- apiGroups: [""]
  resources: ["configmaps", "endpoints", "pods", "services", "namespaces", "secrets", "replicationcontrollers"]
  verbs: ["get", "list", "watch"]
- apiGroups: ["extensions", "apps"]
  resources: ["replicasets"]
  verbs: ["get", "list", "watch"]
---


apiVersion: rbac.authorization.k8s.io/v1
kind: ClusterRoleBinding
metadata:
  name: istio-mixer-admin-role-binding-istio-system
  labels:
    app: istio-telemetry
    release: istio
roleRef:
  apiGroup: rbac.authorization.k8s.io
  kind: ClusterRole
  name: istio-mixer-istio-system
subjects:
  - kind: ServiceAccount
    name: istio-mixer-service-account
    namespace: istio-system
---


apiVersion: "config.istio.io/v1alpha2"
kind: attributemanifest
metadata:
  name: istioproxy
  namespace: istio-system
  labels:
    app: istio-telemetry
    release: istio
spec:
  attributes:
    origin.ip:
      valueType: IP_ADDRESS
    origin.uid:
      valueType: STRING
    origin.user:
      valueType: STRING
    request.headers:
      valueType: STRING_MAP
    request.id:
      valueType: STRING
    request.host:
      valueType: STRING
    request.method:
      valueType: STRING
    request.path:
      valueType: STRING
    request.url_path:
      valueType: STRING
    request.query_params:
      valueType: STRING_MAP
    request.reason:
      valueType: STRING
    request.referer:
      valueType: STRING
    request.scheme:
      valueType: STRING
    request.total_size:
      valueType: INT64
    request.size:
      valueType: INT64
    request.time:
      valueType: TIMESTAMP
    request.useragent:
      valueType: STRING
    response.code:
      valueType: INT64
    response.duration:
      valueType: DURATION
    response.headers:
      valueType: STRING_MAP
    response.total_size:
      valueType: INT64
    response.size:
      valueType: INT64
    response.time:
      valueType: TIMESTAMP
    response.grpc_status:
      valueType: STRING
    response.grpc_message:
      valueType: STRING
    source.uid:
      valueType: STRING
    source.user: # DEPRECATED
      valueType: STRING
    source.principal:
      valueType: STRING
    destination.uid:
      valueType: STRING
    destination.principal:
      valueType: STRING
    destination.port:
      valueType: INT64
    connection.event:
      valueType: STRING
    connection.id:
      valueType: STRING
    connection.received.bytes:
      valueType: INT64
    connection.received.bytes_total:
      valueType: INT64
    connection.sent.bytes:
      valueType: INT64
    connection.sent.bytes_total:
      valueType: INT64
    connection.duration:
      valueType: DURATION
    connection.mtls:
      valueType: BOOL
    connection.requested_server_name:
      valueType: STRING
    context.protocol:
      valueType: STRING
    context.proxy_error_code:
      valueType: STRING
    context.timestamp:
      valueType: TIMESTAMP
    context.time:
      valueType: TIMESTAMP
    # Deprecated, kept for compatibility
    context.reporter.local:
      valueType: BOOL
    context.reporter.kind:
      valueType: STRING
    context.reporter.uid:
      valueType: STRING
    context.proxy_version:
      valueType: STRING
    api.service:
      valueType: STRING
    api.version:
      valueType: STRING
    api.operation:
      valueType: STRING
    api.protocol:
      valueType: STRING
    request.auth.principal:
      valueType: STRING
    request.auth.audiences:
      valueType: STRING
    request.auth.presenter:
      valueType: STRING
    request.auth.claims:
      valueType: STRING_MAP
    request.auth.raw_claims:
      valueType: STRING
    request.api_key:
      valueType: STRING
    rbac.permissive.response_code:
      valueType: STRING
    rbac.permissive.effective_policy_id:
      valueType: STRING
    check.error_code:
      valueType: INT64
    check.error_message:
      valueType: STRING
    check.cache_hit:
      valueType: BOOL
    quota.cache_hit:
      valueType: BOOL
---


apiVersion: "config.istio.io/v1alpha2"
kind: attributemanifest
metadata:
  name: kubernetes
  namespace: istio-system
  labels:
    app: istio-telemetry
    release: istio
spec:
  attributes:
    source.ip:
      valueType: IP_ADDRESS
    source.labels:
      valueType: STRING_MAP
    source.metadata:
      valueType: STRING_MAP
    source.name:
      valueType: STRING
    source.namespace:
      valueType: STRING
    source.owner:
      valueType: STRING
    source.serviceAccount:
      valueType: STRING
    source.services:
      valueType: STRING
    source.workload.uid:
      valueType: STRING
    source.workload.name:
      valueType: STRING
    source.workload.namespace:
      valueType: STRING
    destination.ip:
      valueType: IP_ADDRESS
    destination.labels:
      valueType: STRING_MAP
    destination.metadata:
      valueType: STRING_MAP
    destination.owner:
      valueType: STRING
    destination.name:
      valueType: STRING
    destination.container.name:
      valueType: STRING
    destination.namespace:
      valueType: STRING
    destination.service.uid:
      valueType: STRING
    destination.service.name:
      valueType: STRING
    destination.service.namespace:
      valueType: STRING
    destination.service.host:
      valueType: STRING
    destination.serviceAccount:
      valueType: STRING
    destination.workload.uid:
      valueType: STRING
    destination.workload.name:
      valueType: STRING
    destination.workload.namespace:
      valueType: STRING
---


apiVersion: "config.istio.io/v1alpha2"
kind: instance
metadata:
  name: requestcount
  namespace: istio-system
  labels:
    app: istio-telemetry
    release: istio
spec:
  compiledTemplate: metric
  params:
    value: "1"
    dimensions:
      reporter: conditional((context.reporter.kind | "inbound") == "outbound", "source", "destination")
      source_workload: source.workload.name | "unknown"
      source_workload_namespace: source.workload.namespace | "unknown"
      source_principal: source.principal | "unknown"
      source_app: source.labels["app"] | "unknown"
      source_version: source.labels["version"] | "unknown"
      destination_workload: destination.workload.name | "unknown"
      destination_workload_namespace: destination.workload.namespace | "unknown"
      destination_principal: destination.principal | "unknown"
      destination_app: destination.labels["app"] | "unknown"
      destination_version: destination.labels["version"] | "unknown"
      destination_service: destination.service.host | conditional((destination.service.name | "unknown") == "unknown", "unknown", request.host)
      destination_service_name: destination.service.name | "unknown"
      destination_service_namespace: destination.service.namespace | "unknown"
      request_protocol: api.protocol | context.protocol | "unknown"
      response_code: response.code | 200
      response_flags: context.proxy_error_code | "-"
      permissive_response_code: rbac.permissive.response_code | "none"
      permissive_response_policyid: rbac.permissive.effective_policy_id | "none"
      connection_security_policy: conditional((context.reporter.kind | "inbound") == "outbound", "unknown", conditional(connection.mtls | false, "mutual_tls", "none"))
    monitored_resource_type: '"UNSPECIFIED"'
---


apiVersion: "config.istio.io/v1alpha2"
kind: instance
metadata:
  name: requestduration
  namespace: istio-system
  labels:
    app: istio-telemetry
    release: istio
spec:
  compiledTemplate: metric
  params:
    value: response.duration | "0ms"
    dimensions:
      reporter: conditional((context.reporter.kind | "inbound") == "outbound", "source", "destination")
      source_workload: source.workload.name | "unknown"
      source_workload_namespace: source.workload.namespace | "unknown"
      source_principal: source.principal | "unknown"
      source_app: source.labels["app"] | "unknown"
      source_version: source.labels["version"] | "unknown"
      destination_workload: destination.workload.name | "unknown"
      destination_workload_namespace: destination.workload.namespace | "unknown"
      destination_principal: destination.principal | "unknown"
      destination_app: destination.labels["app"] | "unknown"
      destination_version: destination.labels["version"] | "unknown"
      destination_service: destination.service.host | conditional((destination.service.name | "unknown") == "unknown", "unknown", request.host)
      destination_service_name: destination.service.name | "unknown"
      destination_service_namespace: destination.service.namespace | "unknown"
      request_protocol: api.protocol | context.protocol | "unknown"
      response_code: response.code | 200
      response_flags: context.proxy_error_code | "-"
      permissive_response_code: rbac.permissive.response_code | "none"
      permissive_response_policyid: rbac.permissive.effective_policy_id | "none"
      connection_security_policy: conditional((context.reporter.kind | "inbound") == "outbound", "unknown", conditional(connection.mtls | false, "mutual_tls", "none"))
    monitored_resource_type: '"UNSPECIFIED"'
---


apiVersion: "config.istio.io/v1alpha2"
kind: instance
metadata:
  name: requestsize
  namespace: istio-system
  labels:
    app: istio-telemetry
    release: istio
spec:
  compiledTemplate: metric
  params:
    value: request.size | 0
    dimensions:
      reporter: conditional((context.reporter.kind | "inbound") == "outbound", "source", "destination")
      source_workload: source.workload.name | "unknown"
      source_workload_namespace: source.workload.namespace | "unknown"
      source_principal: source.principal | "unknown"
      source_app: source.labels["app"] | "unknown"
      source_version: source.labels["version"] | "unknown"
      destination_workload: destination.workload.name | "unknown"
      destination_workload_namespace: destination.workload.namespace | "unknown"
      destination_principal: destination.principal | "unknown"
      destination_app: destination.labels["app"] | "unknown"
      destination_version: destination.labels["version"] | "unknown"
      destination_service: destination.service.host | conditional((destination.service.name | "unknown") == "unknown", "unknown", request.host)
      destination_service_name: destination.service.name | "unknown"
      destination_service_namespace: destination.service.namespace | "unknown"
      request_protocol: api.protocol | context.protocol | "unknown"
      response_code: response.code | 200
      response_flags: context.proxy_error_code | "-"
      permissive_response_code: rbac.permissive.response_code | "none"
      permissive_response_policyid: rbac.permissive.effective_policy_id | "none"
      connection_security_policy: conditional((context.reporter.kind | "inbound") == "outbound", "unknown", conditional(connection.mtls | false, "mutual_tls", "none"))
    monitored_resource_type: '"UNSPECIFIED"'
---


apiVersion: "config.istio.io/v1alpha2"
kind: instance
metadata:
  name: responsesize
  namespace: istio-system
  labels:
    app: istio-telemetry
    release: istio
spec:
  compiledTemplate: metric
  params:
    value: response.size | 0
    dimensions:
      reporter: conditional((context.reporter.kind | "inbound") == "outbound", "source", "destination")
      source_workload: source.workload.name | "unknown"
      source_workload_namespace: source.workload.namespace | "unknown"
      source_principal: source.principal | "unknown"
      source_app: source.labels["app"] | "unknown"
      source_version: source.labels["version"] | "unknown"
      destination_workload: destination.workload.name | "unknown"
      destination_workload_namespace: destination.workload.namespace | "unknown"
      destination_principal: destination.principal | "unknown"
      destination_app: destination.labels["app"] | "unknown"
      destination_version: destination.labels["version"] | "unknown"
      destination_service: destination.service.host | conditional((destination.service.name | "unknown") == "unknown", "unknown", request.host)
      destination_service_name: destination.service.name | "unknown"
      destination_service_namespace: destination.service.namespace | "unknown"
      request_protocol: api.protocol | context.protocol | "unknown"
      response_code: response.code | 200
      response_flags: context.proxy_error_code | "-"
      permissive_response_code: rbac.permissive.response_code | "none"
      permissive_response_policyid: rbac.permissive.effective_policy_id | "none"
      connection_security_policy: conditional((context.reporter.kind | "inbound") == "outbound", "unknown", conditional(connection.mtls | false, "mutual_tls", "none"))
    monitored_resource_type: '"UNSPECIFIED"'
---


apiVersion: "config.istio.io/v1alpha2"
kind: instance
metadata:
  name: tcpbytesent
  namespace: istio-system
  labels:
    app: istio-telemetry
    release: istio
spec:
  compiledTemplate: metric
  params:
    value: connection.sent.bytes | 0
    dimensions:
      reporter: conditional((context.reporter.kind | "inbound") == "outbound", "source", "destination")
      source_workload: source.workload.name | "unknown"
      source_workload_namespace: source.workload.namespace | "unknown"
      source_principal: source.principal | "unknown"
      source_app: source.labels["app"] | "unknown"
      source_version: source.labels["version"] | "unknown"
      destination_workload: destination.workload.name | "unknown"
      destination_workload_namespace: destination.workload.namespace | "unknown"
      destination_principal: destination.principal | "unknown"
      destination_app: destination.labels["app"] | "unknown"
      destination_version: destination.labels["version"] | "unknown"
      destination_service: destination.service.host | "unknown"
      destination_service_name: destination.service.name | "unknown"
      destination_service_namespace: destination.service.namespace | "unknown"
      connection_security_policy: conditional((context.reporter.kind | "inbound") == "outbound", "unknown", conditional(connection.mtls | false, "mutual_tls", "none"))
      response_flags: context.proxy_error_code | "-"
    monitored_resource_type: '"UNSPECIFIED"'
---


apiVersion: "config.istio.io/v1alpha2"
kind: instance
metadata:
  name: tcpbytereceived
  namespace: istio-system
  labels:
    app: istio-telemetry
    release: istio
spec:
  compiledTemplate: metric
  params:
    value: connection.received.bytes | 0
    dimensions:
      reporter: conditional((context.reporter.kind | "inbound") == "outbound", "source", "destination")
      source_workload: source.workload.name | "unknown"
      source_workload_namespace: source.workload.namespace | "unknown"
      source_principal: source.principal | "unknown"
      source_app: source.labels["app"] | "unknown"
      source_version: source.labels["version"] | "unknown"
      destination_workload: destination.workload.name | "unknown"
      destination_workload_namespace: destination.workload.namespace | "unknown"
      destination_principal: destination.principal | "unknown"
      destination_app: destination.labels["app"] | "unknown"
      destination_version: destination.labels["version"] | "unknown"
      destination_service: destination.service.host | "unknown"
      destination_service_name: destination.service.name | "unknown"
      destination_service_namespace: destination.service.namespace | "unknown"
      connection_security_policy: conditional((context.reporter.kind | "inbound") == "outbound", "unknown", conditional(connection.mtls | false, "mutual_tls", "none"))
      response_flags: context.proxy_error_code | "-"
    monitored_resource_type: '"UNSPECIFIED"'
---


apiVersion: "config.istio.io/v1alpha2"
kind: instance
metadata:
  name: tcpconnectionsopened
  namespace: istio-system
  labels:
    app: istio-telemetry
    release: istio
spec:
  compiledTemplate: metric
  params:
    value: "1"
    dimensions:
      reporter: conditional((context.reporter.kind | "inbound") == "outbound", "source", "destination")
      source_workload: source.workload.name | "unknown"
      source_workload_namespace: source.workload.namespace | "unknown"
      source_principal: source.principal | "unknown"
      source_app: source.labels["app"] | "unknown"
      source_version: source.labels["version"] | "unknown"
      destination_workload: destination.workload.name | "unknown"
      destination_workload_namespace: destination.workload.namespace | "unknown"
      destination_principal: destination.principal | "unknown"
      destination_app: destination.labels["app"] | "unknown"
      destination_version: destination.labels["version"] | "unknown"
      destination_service: destination.service.host | "unknown"
      destination_service_name: destination.service.name | "unknown"
      destination_service_namespace: destination.service.namespace | "unknown"
      connection_security_policy: conditional((context.reporter.kind | "inbound") == "outbound", "unknown", conditional(connection.mtls | false, "mutual_tls", "none"))
      response_flags: context.proxy_error_code | "-"
    monitored_resource_type: '"UNSPECIFIED"'
---


apiVersion: "config.istio.io/v1alpha2"
kind: instance
metadata:
  name: tcpconnectionsclosed
  namespace: istio-system
  labels:
    app: istio-telemetry
    release: istio
spec:
  compiledTemplate: metric
  params:
    value: "1"
    dimensions:
      reporter: conditional((context.reporter.kind | "inbound") == "outbound", "source", "destination")
      source_workload: source.workload.name | "unknown"
      source_workload_namespace: source.workload.namespace | "unknown"
      source_principal: source.principal | "unknown"
      source_app: source.labels["app"] | "unknown"
      source_version: source.labels["version"] | "unknown"
      destination_workload: destination.workload.name | "unknown"
      destination_workload_namespace: destination.workload.namespace | "unknown"
      destination_principal: destination.principal | "unknown"
      destination_app: destination.labels["app"] | "unknown"
      destination_version: destination.labels["version"] | "unknown"
      destination_service: destination.service.host | "unknown"
      destination_service_name: destination.service.name | "unknown"
      destination_service_namespace: destination.service.namespace | "unknown"
      connection_security_policy: conditional((context.reporter.kind | "inbound") == "outbound", "unknown", conditional(connection.mtls | false, "mutual_tls", "none"))
      response_flags: context.proxy_error_code | "-"
    monitored_resource_type: '"UNSPECIFIED"'
---


apiVersion: "config.istio.io/v1alpha2"
kind: handler
metadata:
  name: prometheus
  namespace: istio-system
  labels:
    app: istio-telemetry
    release: istio
spec:
  compiledAdapter: prometheus
  params:
    metricsExpirationPolicy:
      metricsExpiryDuration: "10m"
    metrics:
    - name: requests_total
      instance_name: requestcount.instance.istio-system
      kind: COUNTER
      label_names:
      - reporter
      - source_app
      - source_principal
      - source_workload
      - source_workload_namespace
      - source_version
      - destination_app
      - destination_principal
      - destination_workload
      - destination_workload_namespace
      - destination_version
      - destination_service
      - destination_service_name
      - destination_service_namespace
      - request_protocol
      - response_code
      - response_flags
      - permissive_response_code
      - permissive_response_policyid
      - connection_security_policy
    - name: request_duration_seconds
      instance_name: requestduration.instance.istio-system
      kind: DISTRIBUTION
      label_names:
      - reporter
      - source_app
      - source_principal
      - source_workload
      - source_workload_namespace
      - source_version
      - destination_app
      - destination_principal
      - destination_workload
      - destination_workload_namespace
      - destination_version
      - destination_service
      - destination_service_name
      - destination_service_namespace
      - request_protocol
      - response_code
      - response_flags
      - permissive_response_code
      - permissive_response_policyid
      - connection_security_policy
      buckets:
        explicit_buckets:
          bounds: [0.005, 0.01, 0.025, 0.05, 0.1, 0.25, 0.5, 1, 2.5, 5, 10]
    - name: request_bytes
      instance_name: requestsize.instance.istio-system
      kind: DISTRIBUTION
      label_names:
      - reporter
      - source_app
      - source_principal
      - source_workload
      - source_workload_namespace
      - source_version
      - destination_app
      - destination_principal
      - destination_workload
      - destination_workload_namespace
      - destination_version
      - destination_service
      - destination_service_name
      - destination_service_namespace
      - request_protocol
      - response_code
      - response_flags
      - permissive_response_code
      - permissive_response_policyid
      - connection_security_policy
      buckets:
        exponentialBuckets:
          numFiniteBuckets: 8
          scale: 1
          growthFactor: 10
    - name: response_bytes
      instance_name: responsesize.instance.istio-system
      kind: DISTRIBUTION
      label_names:
      - reporter
      - source_app
      - source_principal
      - source_workload
      - source_workload_namespace
      - source_version
      - destination_app
      - destination_principal
      - destination_workload
      - destination_workload_namespace
      - destination_version
      - destination_service
      - destination_service_name
      - destination_service_namespace
      - request_protocol
      - response_code
      - response_flags
      - permissive_response_code
      - permissive_response_policyid
      - connection_security_policy
      buckets:
        exponentialBuckets:
          numFiniteBuckets: 8
          scale: 1
          growthFactor: 10
    - name: tcp_sent_bytes_total
      instance_name: tcpbytesent.instance.istio-system
      kind: COUNTER
      label_names:
      - reporter
      - source_app
      - source_principal
      - source_workload
      - source_workload_namespace
      - source_version
      - destination_app
      - destination_principal
      - destination_workload
      - destination_workload_namespace
      - destination_version
      - destination_service
      - destination_service_name
      - destination_service_namespace
      - connection_security_policy
      - response_flags
    - name: tcp_received_bytes_total
      instance_name: tcpbytereceived.instance.istio-system
      kind: COUNTER
      label_names:
      - reporter
      - source_app
      - source_principal
      - source_workload
      - source_workload_namespace
      - source_version
      - destination_app
      - destination_principal
      - destination_workload
      - destination_workload_namespace
      - destination_version
      - destination_service
      - destination_service_name
      - destination_service_namespace
      - connection_security_policy
      - response_flags
    - name: tcp_connections_opened_total
      instance_name: tcpconnectionsopened.instance.istio-system
      kind: COUNTER
      label_names:
      - reporter
      - source_app
      - source_principal
      - source_workload
      - source_workload_namespace
      - source_version
      - destination_app
      - destination_principal
      - destination_workload
      - destination_workload_namespace
      - destination_version
      - destination_service
      - destination_service_name
      - destination_service_namespace
      - connection_security_policy
      - response_flags
    - name: tcp_connections_closed_total
      instance_name: tcpconnectionsclosed.instance.istio-system
      kind: COUNTER
      label_names:
      - reporter
      - source_app
      - source_principal
      - source_workload
      - source_workload_namespace
      - source_version
      - destination_app
      - destination_principal
      - destination_workload
      - destination_workload_namespace
      - destination_version
      - destination_service
      - destination_service_name
      - destination_service_namespace
      - connection_security_policy
      - response_flags
---


apiVersion: "config.istio.io/v1alpha2"
kind: rule
metadata:
  name: promhttp
  namespace: istio-system
  labels:
    app: istio-telemetry
    release: istio
spec:
  match: (context.protocol == "http" || context.protocol == "grpc") && (match((request.useragent | "-"), "kube-probe*") == false) && (match((request.useragent | "-"), "Prometheus*") == false)
  actions:
  - handler: prometheus
    instances:
    - requestcount
    - requestduration
    - requestsize
    - responsesize
---


apiVersion: "config.istio.io/v1alpha2"
kind: rule
metadata:
  name: promtcp
  namespace: istio-system
  labels:
    app: istio-telemetry
    release: istio
spec:
  match: context.protocol == "tcp"
  actions:
  - handler: prometheus
    instances:
    - tcpbytesent
    - tcpbytereceived
---


apiVersion: "config.istio.io/v1alpha2"
kind: rule
metadata:
  name: promtcpconnectionopen
  namespace: istio-system
  labels:
    app: istio-telemetry
    release: istio
spec:
  match: context.protocol == "tcp" && ((connection.event | "na") == "open")
  actions:
  - handler: prometheus
    instances:
    - tcpconnectionsopened
---


apiVersion: "config.istio.io/v1alpha2"
kind: rule
metadata:
  name: promtcpconnectionclosed
  namespace: istio-system
  labels:
    app: istio-telemetry
    release: istio
spec:
  match: context.protocol == "tcp" && ((connection.event | "na") == "close")
  actions:
  - handler: prometheus
    instances:
    - tcpconnectionsclosed
---


apiVersion: "config.istio.io/v1alpha2"
kind: handler
metadata:
  name: kubernetesenv
  namespace: istio-system
  labels:
    app: istio-telemetry
    release: istio
spec:
  compiledAdapter: kubernetesenv
  params: {}
    # when running from mixer root, use the following config after adding a
    # symbolic link to a kubernetes config file via:
    #
    # $ ln -s ~/.kube/config mixer/adapter/kubernetes/kubeconfig
    #
    # kubeconfig_path: "mixer/adapter/kubernetes/kubeconfig"
---


apiVersion: "config.istio.io/v1alpha2"
kind: rule
metadata:
  name: kubeattrgenrulerule
  namespace: istio-system
  labels:
    app: istio-telemetry
    release: istio
spec:
  actions:
  - handler: kubernetesenv
    instances:
    - attributes
---


apiVersion: "config.istio.io/v1alpha2"
kind: rule
metadata:
  name: tcpkubeattrgenrulerule
  namespace: istio-system
  labels:
    app: istio-telemetry
    release: istio
spec:
  match: context.protocol == "tcp"
  actions:
  - handler: kubernetesenv
    instances:
    - attributes
---


apiVersion: "config.istio.io/v1alpha2"
kind: instance
metadata:
  name: attributes
  namespace: istio-system
  labels:
    app: istio-telemetry
    release: istio
spec:
  compiledTemplate: kubernetes
  params:
    # Pass the required attribute data to the adapter
    source_uid: source.uid | ""
    source_ip: source.ip | ip("0.0.0.0") # default to unspecified ip addr
    destination_uid: destination.uid | ""
    destination_port: destination.port | 0
  attributeBindings:
    # Fill the new attributes from the adapter produced output.
    # $out refers to an instance of OutputTemplate message
    source.ip: $out.source_pod_ip | ip("0.0.0.0")
    source.uid: $out.source_pod_uid | "unknown"
    source.labels: $out.source_labels | emptyStringMap()
    source.name: $out.source_pod_name | "unknown"
    source.namespace: $out.source_namespace | "default"
    source.owner: $out.source_owner | "unknown"
    source.serviceAccount: $out.source_service_account_name | "unknown"
    source.workload.uid: $out.source_workload_uid | "unknown"
    source.workload.name: $out.source_workload_name | "unknown"
    source.workload.namespace: $out.source_workload_namespace | "unknown"
    destination.ip: $out.destination_pod_ip | ip("0.0.0.0")
    destination.uid: $out.destination_pod_uid | "unknown"
    destination.labels: $out.destination_labels | emptyStringMap()
    destination.name: $out.destination_pod_name | "unknown"
    destination.container.name: $out.destination_container_name | "unknown"
    destination.namespace: $out.destination_namespace | "default"
    destination.owner: $out.destination_owner | "unknown"
    destination.serviceAccount: $out.destination_service_account_name | "unknown"
    destination.workload.uid: $out.destination_workload_uid | "unknown"
    destination.workload.name: $out.destination_workload_name | "unknown"
    destination.workload.namespace: $out.destination_workload_namespace | "unknown"
---


apiVersion: networking.istio.io/v1alpha3
kind: DestinationRule
metadata:
  name: istio-telemetry
  namespace: istio-system
  labels:
    app: istio-telemetry
    release: istio
spec:
  host: istio-telemetry.istio-system.svc.cluster.local
  trafficPolicy:
    portLevelSettings:
    - port:
        number: 15004 # grpc-mixer-mtls
      tls:
        mode: ISTIO_MUTUAL
    - port:
        number: 9091 # grpc-mixer
      tls:
        mode: DISABLE
    connectionPool:
      http:
        http2MaxRequests: 10000
        maxRequestsPerConnection: 10000
---


apiVersion: v1
kind: ConfigMap
metadata:
  namespace: istio-system
  name: telemetry-envoy-config
  labels:
    release: istio
data:
  # Explicitly defined - moved from istio/istio/pilot/docker.
  envoy.yaml.tmpl: |-
    admin:
      access_log_path: /dev/null
      address:
        socket_address:
          address: 127.0.0.1
          port_value: 15000
    stats_config:
      use_all_default_tags: false
      stats_tags:
      - tag_name: cluster_name
        regex: '^cluster\.((.+?(\..+?\.svc\.cluster\.local)?)\.)'
      - tag_name: tcp_prefix
        regex: '^tcp\.((.*?)\.)\w+?$'
      - tag_name: response_code
        regex: '_rq(_(\d{3}))$'
      - tag_name: response_code_class
        regex: '_rq(_(\dxx))$'
      - tag_name: http_conn_manager_listener_prefix
        regex: '^listener(?=\.).*?\.http\.(((?:[_.[:digit:]]*|[_\[\]aAbBcCdDeEfF[:digit:]]*))\.)'
      - tag_name: http_conn_manager_prefix
        regex: '^http\.(((?:[_.[:digit:]]*|[_\[\]aAbBcCdDeEfF[:digit:]]*))\.)'
      - tag_name: listener_address
        regex: '^listener\.(((?:[_.[:digit:]]*|[_\[\]aAbBcCdDeEfF[:digit:]]*))\.)'

    static_resources:
      clusters:
      - name: prometheus_stats
        type: STATIC
        connect_timeout: 0.250s
        lb_policy: ROUND_ROBIN
        hosts:
        - socket_address:
            protocol: TCP
            address: 127.0.0.1
            port_value: 15000

      - name: inbound_9092
        circuit_breakers:
          thresholds:
          - max_connections: 100000
            max_pending_requests: 100000
            max_requests: 100000
            max_retries: 3
        connect_timeout: 1.000s
        hosts:
        - pipe:
            path: /sock/mixer.socket
        http2_protocol_options: {}

      - name: out.galley.15019
        http2_protocol_options: {}
        connect_timeout: 1.000s
        type: STRICT_DNS

        circuit_breakers:
          thresholds:
            - max_connections: 100000
              max_pending_requests: 100000
              max_requests: 100000
              max_retries: 3

        tls_context:
          common_tls_context:
            tls_certificates:
            - certificate_chain:
                filename: /etc/certs/cert-chain.pem
              private_key:
                filename: /etc/certs/key.pem
            validation_context:
              trusted_ca:
                filename: /etc/certs/root-cert.pem
              verify_subject_alt_name:
              - spiffe://cluster.local/ns/istio-system/sa/istio-galley-service-account

        hosts:
          - socket_address:
              address: istio-galley.istio-system
              port_value: 15019


      listeners:
      - name: "15090"
        address:
          socket_address:
            protocol: TCP
            address: 0.0.0.0
            port_value: 15090
        filter_chains:
        - filters:
          - name: envoy.http_connection_manager
            config:
              codec_type: AUTO
              stat_prefix: stats
              route_config:
                virtual_hosts:
                - name: backend
                  domains:
                  - '*'
                  routes:
                  - match:
                      prefix: /stats/prometheus
                    route:
                      cluster: prometheus_stats
              http_filters:
              - name: envoy.router

      - name: "15004"
        address:
          socket_address:
            address: 0.0.0.0
            port_value: 15004
        filter_chains:
        - filters:
          - config:
              codec_type: HTTP2
              http2_protocol_options:
                max_concurrent_streams: 1073741824
              generate_request_id: true
              http_filters:
              - config:
                  default_destination_service: istio-telemetry.istio-system.svc.cluster.local
                  service_configs:
                    istio-telemetry.istio-system.svc.cluster.local:
                      disable_check_calls: true
    {{- if .DisableReportCalls }}
                      disable_report_calls: true
    {{- end }}
                      mixer_attributes:
                        attributes:
                          destination.service.host:
                            string_value: istio-telemetry.istio-system.svc.cluster.local
                          destination.service.uid:
                            string_value: istio://istio-system/services/istio-telemetry
                          destination.service.name:
                            string_value: istio-telemetry
                          destination.service.namespace:
                            string_value: istio-system
                          destination.uid:
                            string_value: kubernetes://{{ .PodName }}.istio-system
                          destination.namespace:
                            string_value: istio-system
                          destination.ip:
                            bytes_value: {{ .PodIP }}
                          destination.port:
                            int64_value: 15004
                          context.reporter.kind:
                            string_value: inbound
                          context.reporter.uid:
                            string_value: kubernetes://{{ .PodName }}.istio-system
                  transport:
                    check_cluster: mixer_check_server
                    report_cluster: inbound_9092
                name: mixer
              - name: envoy.router
              route_config:
                name: "15004"
                virtual_hosts:
                - domains:
                  - '*'
                  name: istio-telemetry.istio-system.svc.cluster.local
                  routes:
                  - decorator:
                      operation: Report
                    match:
                      prefix: /
                    route:
                      cluster: inbound_9092
                      timeout: 0.000s
              stat_prefix: "15004"
            name: envoy.http_connection_manager
          tls_context:
            common_tls_context:
              alpn_protocols:
              - h2
              tls_certificates:
              - certificate_chain:
                  filename: /etc/certs/cert-chain.pem
                private_key:
                  filename: /etc/certs/key.pem
              validation_context:
                trusted_ca:
                  filename: /etc/certs/root-cert.pem
            require_client_certificate: true

      - name: "9091"
        address:
          socket_address:
            address: 0.0.0.0
            port_value: 9091
        filter_chains:
        - filters:
          - config:
              codec_type: HTTP2
              http2_protocol_options:
                max_concurrent_streams: 1073741824
              generate_request_id: true
              http_filters:
              - config:
                  default_destination_service: istio-telemetry.istio-system.svc.cluster.local
                  service_configs:
                    istio-telemetry.istio-system.svc.cluster.local:
                      disable_check_calls: true
    {{- if .DisableReportCalls }}
                      disable_report_calls: true
    {{- end }}
                      mixer_attributes:
                        attributes:
                          destination.service.host:
                            string_value: istio-telemetry.istio-system.svc.cluster.local
                          destination.service.uid:
                            string_value: istio://istio-system/services/istio-telemetry
                          destination.service.name:
                            string_value: istio-telemetry
                          destination.service.namespace:
                            string_value: istio-system
                          destination.uid:
                            string_value: kubernetes://{{ .PodName }}.istio-system
                          destination.namespace:
                            string_value: istio-system
                          destination.ip:
                            bytes_value: {{ .PodIP }}
                          destination.port:
                            int64_value: 9091
                          context.reporter.kind:
                            string_value: inbound
                          context.reporter.uid:
                            string_value: kubernetes://{{ .PodName }}.istio-system
                  transport:
                    check_cluster: mixer_check_server
                    report_cluster: inbound_9092
                name: mixer
              - name: envoy.router
              route_config:
                name: "9091"
                virtual_hosts:
                - domains:
                  - '*'
                  name: istio-telemetry.istio-system.svc.cluster.local
                  routes:
                  - decorator:
                      operation: Report
                    match:
                      prefix: /
                    route:
                      cluster: inbound_9092
                      timeout: 0.000s
              stat_prefix: "9091"
            name: envoy.http_connection_manager

      - name: "local.15019"
        address:
          socket_address:
            address: 127.0.0.1
            port_value: 15019
        filter_chains:
          - filters:
              - name: envoy.http_connection_manager
                config:
                  codec_type: HTTP2
                  stat_prefix: "15019"
                  stream_idle_timeout: 0s
                  http2_protocol_options:
                    max_concurrent_streams: 1073741824

                  access_log:
                    - name: envoy.file_access_log
                      config:
                        path: /dev/stdout

                  http_filters:
                    - name: envoy.router

                  route_config:
                    name: "15019"

                    virtual_hosts:
                      - name: istio-galley

                        domains:
                          - '*'

                        routes:
                          - match:
                              prefix: /
                            route:
                              cluster: out.galley.15019
                              timeout: 0.000s
---


apiVersion: apps/v1
kind: Deployment
metadata:
  labels:
    app: istio-mixer
    istio: mixer
    release: istio
  name: istio-telemetry
  namespace: istio-system
spec:
  replicas: 1
  selector:
    matchLabels:
      istio: mixer
      istio-mixer-type: telemetry
  strategy:
    rollingUpdate:
      maxSurge: 100%
      maxUnavailable: 25%
  template:
    metadata:
      annotations:
        sidecar.istio.io/inject: "false"
      labels:
        app: telemetry
        istio: mixer
        istio-mixer-type: telemetry
    spec:
      affinity:
        nodeAffinity:
          preferredDuringSchedulingIgnoredDuringExecution:
          - preference:
              matchExpressions:
              - key: beta.kubernetes.io/arch
                operator: In
                values:
                - amd64
            weight: 2
          - preference:
              matchExpressions:
              - key: beta.kubernetes.io/arch
                operator: In
                values:
                - ppc64le
            weight: 2
          - preference:
              matchExpressions:
              - key: beta.kubernetes.io/arch
                operator: In
                values:
                - s390x
            weight: 2
          requiredDuringSchedulingIgnoredDuringExecution:
            nodeSelectorTerms:
            - matchExpressions:
              - key: beta.kubernetes.io/arch
                operator: In
                values:
                - amd64
                - ppc64le
                - s390x
      containers:
      - args:
        - --monitoringPort=15014
        - --address
        - unix:///sock/mixer.socket
        - --log_output_level=default:info
        - --configStoreURL=k8s://
        - --configDefaultNamespace=istio-system
        - --useAdapterCRDs=false
        - --useTemplateCRDs=false
        - --trace_zipkin_url=http://zipkin.istio-system:9411/api/v1/spans
        env:
        - name: POD_NAMESPACE
          valueFrom:
            fieldRef:
              apiVersion: v1
              fieldPath: metadata.namespace
        - name: GOMAXPROCS
          value: "6"
        image: gcr.io/istio-testing/mixer:latest
        livenessProbe:
          httpGet:
            path: /version
            port: 15014
          initialDelaySeconds: 5
          periodSeconds: 5
        name: mixer
        ports:
        - containerPort: 9091
        - containerPort: 15014
        - containerPort: 42422
        resources:
          limits:
            cpu: 4800m
            memory: 4G
          requests:
            cpu: 1000m
            memory: 1G
        securityContext:
          runAsGroup: 1337
          runAsNonRoot: true
          runAsUser: 1337
        volumeMounts:
        - mountPath: /sock
          name: uds-socket
        - mountPath: /var/run/secrets/istio.io/telemetry/adapter
          name: telemetry-adapter-secret
          readOnly: true
      - args:
        - proxy
        - --domain
        - $(POD_NAMESPACE).svc.cluster.local
        - --serviceCluster
        - istio-telemetry
        - --templateFile
        - /var/lib/envoy/envoy.yaml.tmpl
        - --controlPlaneAuthPolicy
        - MUTUAL_TLS
        - --trust-domain=cluster.local
        env:
        - name: POD_NAME
          valueFrom:
            fieldRef:
              apiVersion: v1
              fieldPath: metadata.name
        - name: POD_NAMESPACE
          valueFrom:
            fieldRef:
              apiVersion: v1
              fieldPath: metadata.namespace
        - name: INSTANCE_IP
          valueFrom:
            fieldRef:
              apiVersion: v1
              fieldPath: status.podIP
        image: gcr.io/istio-testing/proxyv2:latest
        name: istio-proxy
        ports:
        - containerPort: 15004
        - containerPort: 15090
          name: http-envoy-prom
          protocol: TCP
        resources:
          limits:
            cpu: 2000m
            memory: 1024Mi
          requests:
            cpu: 100m
            memory: 128Mi
        volumeMounts:
        - mountPath: /var/lib/envoy
          name: telemetry-envoy-config
        - mountPath: /etc/certs
          name: istio-certs
          readOnly: true
        - mountPath: /sock
          name: uds-socket
      securityContext:
        fsGroup: 1337
      serviceAccountName: istio-mixer-service-account
      volumes:
      - name: istio-certs
        secret:
          optional: true
          secretName: istio.istio-mixer-service-account
      - emptyDir: {}
        name: uds-socket
      - name: telemetry-adapter-secret
        secret:
          optional: true
          secretName: telemetry-adapter-secret
      - configMap:
          name: telemetry-envoy-config
        name: telemetry-envoy-config

---


apiVersion: policy/v1beta1
kind: PodDisruptionBudget
metadata:
  name: istio-telemetry
  namespace: istio-system
  labels:
    app: telemetry
    release: istio
    istio: mixer
    istio-mixer-type: telemetry
spec:
  minAvailable: 1
  selector:
    matchLabels:
      app: telemetry
      istio: mixer
      istio-mixer-type: telemetry
---


apiVersion: v1
kind: Service
metadata:
  name: istio-telemetry
  namespace: istio-system
  labels:
    app: mixer
    istio: mixer
    release: istio
spec:
  ports:
  - name: grpc-mixer
    port: 9091
  - name: grpc-mixer-mtls
    port: 15004
  - name: http-monitoring
    port: 15014
  - name: prometheus
    port: 42422
  selector:
    istio: mixer
    istio-mixer-type: telemetry
---


apiVersion: v1
kind: ServiceAccount
metadata:
  name: istio-mixer-service-account
  namespace: istio-system
  labels:
    app: istio-telemetry
    release: istio
---
<|MERGE_RESOLUTION|>--- conflicted
+++ resolved
@@ -10424,752 +10424,6 @@
     release: istio
 ---
 
-<<<<<<< HEAD
-# Resources for SidecarInjector component
-
-apiVersion: rbac.authorization.k8s.io/v1
-kind: ClusterRole
-metadata:
-  name: istio-sidecar-injector-istio-system
-  labels:
-    app: sidecar-injector
-    release: istio
-    istio: sidecar-injector
-rules:
-- apiGroups: [""]
-  resources: ["configmaps"]
-  resourceNames: ["istio-sidecar-injector"]
-  verbs: ["get", "list", "watch"]
-- apiGroups: ["admissionregistration.k8s.io"]
-  resources: ["mutatingwebhookconfigurations"]
-  resourceNames: ["istio-sidecar-injector", "istio-sidecar-injector-istio-system"]
-  verbs: ["get", "list", "watch", "patch"]
----
-
-
-apiVersion: rbac.authorization.k8s.io/v1
-kind: ClusterRoleBinding
-metadata:
-  name: istio-sidecar-injector-admin-role-binding-istio-system
-  labels:
-    app: sidecar-injector
-    release: istio
-    istio: sidecar-injector
-roleRef:
-  apiGroup: rbac.authorization.k8s.io
-  kind: ClusterRole
-  name: istio-sidecar-injector-istio-system
-subjects:
-  - kind: ServiceAccount
-    name: istio-sidecar-injector-service-account
-    namespace: istio-system
----
-
-
-apiVersion: v1
-kind: ConfigMap
-metadata:
-  name: injector-mesh
-  namespace: istio-system
-  labels:
-    release: istio
-data:
-  # This is the 'mesh' config, loaded by the sidecar injector.
-  # It is a different configmap from pilot to allow a-la-carte install of the injector and follow the model
-  # of reducing blast-radius of config changes and avoiding globals.
-
-  # Note that injector uses a subset of the mesh config only - for clarity this is only generating the
-  # required config, i.e. the defaultConfig section. See injection-template .ProxyConfig settings.
-
-
-  mesh: |-
-    # Unix Domain Socket through which envoy communicates with NodeAgent SDS to get
-    # key/cert for mTLS. Use secret-mount files instead of SDS if set to empty.
-    sdsUdsPath: ""
-
-    defaultConfig:
-      #
-      # TCP connection timeout between Envoy & the application, and between Envoys.
-      connectTimeout: 10s
-      #
-      ### ADVANCED SETTINGS #############
-      # Where should envoy's configuration be stored in the istio-proxy container
-      configPath: "/etc/istio/proxy"
-      # The pseudo service name used for Envoy.
-      serviceCluster: istio-proxy
-      # These settings that determine how long an old Envoy
-      # process should be kept alive after an occasional reload.
-      drainDuration: 45s
-      parentShutdownDuration: 1m0s
-      #
-      # Port where Envoy listens (on local host) for admin commands
-      # You can exec into the istio-proxy container in a pod and
-      # curl the admin port (curl http://localhost:15000/) to obtain
-      # diagnostic information from Envoy. See
-      # https://lyft.github.io/envoy/docs/operations/admin.html
-      # for more details
-      proxyAdminPort: 15000
-      #
-      # Set concurrency to a specific number to control the number of Proxy worker threads.
-      # If set to 0 (default), then start worker thread for each CPU thread/core.
-      concurrency: 2
-      #
-      tracing:
-        zipkin:
-          # Address of the Zipkin collector
-          address: zipkin.istio-system:9411
-      #
-      # Mutual TLS authentication between sidecars and istio control plane.
-      controlPlaneAuthPolicy: MUTUAL_TLS
-      #
-      # Address where istio Pilot service is running
-      discoveryAddress: istio-pilot.istio-system:15011
----
-
-
-apiVersion: apps/v1
-kind: Deployment
-metadata:
-  labels:
-    app: sidecarInjectorWebhook
-    istio: sidecar-injector
-    release: istio
-  name: istio-sidecar-injector
-  namespace: istio-system
-spec:
-  replicas: 1
-  selector:
-    matchLabels:
-      istio: sidecar-injector
-  strategy:
-    rollingUpdate:
-      maxSurge: 100%
-      maxUnavailable: 25%
-  template:
-    metadata:
-      annotations:
-        sidecar.istio.io/inject: "false"
-      labels:
-        app: sidecarInjectorWebhook
-        chart: sidecarInjectorWebhook
-        heritage: Tiller
-        istio: sidecar-injector
-        release: istio
-    spec:
-      affinity:
-        nodeAffinity:
-          preferredDuringSchedulingIgnoredDuringExecution:
-          - preference:
-              matchExpressions:
-              - key: beta.kubernetes.io/arch
-                operator: In
-                values:
-                - amd64
-            weight: 2
-          - preference:
-              matchExpressions:
-              - key: beta.kubernetes.io/arch
-                operator: In
-                values:
-                - ppc64le
-            weight: 2
-          - preference:
-              matchExpressions:
-              - key: beta.kubernetes.io/arch
-                operator: In
-                values:
-                - s390x
-            weight: 2
-          requiredDuringSchedulingIgnoredDuringExecution:
-            nodeSelectorTerms:
-            - matchExpressions:
-              - key: beta.kubernetes.io/arch
-                operator: In
-                values:
-                - amd64
-                - ppc64le
-                - s390x
-      containers:
-      - args:
-        - --caCertFile=/etc/istio/certs/root-cert.pem
-        - --tlsCertFile=/etc/istio/certs/cert-chain.pem
-        - --tlsKeyFile=/etc/istio/certs/key.pem
-        - --injectConfig=/etc/istio/inject/config
-        - --meshConfig=/etc/istio/config/mesh
-        - --port=9443
-        - --healthCheckInterval=2s
-        - --healthCheckFile=/tmp/health
-        - --reconcileWebhookConfig=false
-        - --webhookConfigName=istio-sidecar-injector
-        - --log_output_level=debug
-        image: gcr.io/istio-testing/sidecar_injector:latest
-        imagePullPolicy: IfNotPresent
-        livenessProbe:
-          exec:
-            command:
-            - /usr/local/bin/sidecar-injector
-            - probe
-            - --probe-path=/tmp/health
-            - --interval=4s
-          initialDelaySeconds: 4
-          periodSeconds: 4
-        name: sidecar-injector-webhook
-        readinessProbe:
-          exec:
-            command:
-            - /usr/local/bin/sidecar-injector
-            - probe
-            - --probe-path=/tmp/health
-            - --interval=4s
-          initialDelaySeconds: 4
-          periodSeconds: 4
-        resources:
-          requests:
-            cpu: 10m
-        securityContext:
-          runAsGroup: 1337
-          runAsNonRoot: true
-          runAsUser: 1337
-        volumeMounts:
-        - mountPath: /etc/istio/config
-          name: config-volume
-          readOnly: true
-        - mountPath: /etc/istio/certs
-          name: certs
-          readOnly: true
-        - mountPath: /etc/istio/inject
-          name: inject-config
-          readOnly: true
-      securityContext:
-        fsGroup: 1337
-      serviceAccountName: istio-sidecar-injector-service-account
-      volumes:
-      - configMap:
-          name: injector-mesh
-        name: config-volume
-      - name: certs
-        secret:
-          secretName: istio.istio-sidecar-injector-service-account
-      - configMap:
-          items:
-          - key: config
-            path: config
-          - key: values
-            path: values
-          name: istio-sidecar-injector
-        name: inject-config
-
----
-
-
-apiVersion: admissionregistration.k8s.io/v1beta1
-kind: MutatingWebhookConfiguration
-metadata:
-  name: istio-sidecar-injector
-        
-  labels:
-    app: sidecar-injector
-    release: istio
-webhooks:
-  - name: sidecar-injector.istio.io
-    clientConfig:
-      service:
-        name: istio-sidecar-injector
-        namespace: istio-system
-        path: "/inject"
-      caBundle: ""
-    rules:
-      - operations: [ "CREATE" ]
-        apiGroups: [""]
-        apiVersions: ["v1"]
-        resources: ["pods"]
-    failurePolicy: Fail
-    namespaceSelector:
-      matchLabels:
-        istio-injection: enabled
----
-
-
-apiVersion: policy/v1beta1
-kind: PodDisruptionBudget
-metadata:
-  name: istio-sidecar-injector
-  namespace: istio-system
-  labels:
-    app: sidecar-injector
-    release: istio
-    istio: sidecar-injector
-spec:
-  minAvailable: 1
-  selector:
-    matchLabels:
-      app: sidecar-injector
-      release: istio
-      istio: sidecar-injector
----
-
-
-apiVersion: v1
-kind: Service
-metadata:
-  name: istio-sidecar-injector
-  namespace: istio-system
-  labels:
-    app: sidecarInjectorWebhook
-    release: istio
-    istio: sidecar-injector
-spec:
-  ports:
-  - port: 443
-    targetPort: 9443
-  selector:
-    istio: sidecar-injector
----
-
-
-apiVersion: v1
-kind: ServiceAccount
-metadata:
-  name: istio-sidecar-injector-service-account
-  namespace: istio-system
-  labels:
-    app: sidecarInjectorWebhook
-    release: istio
-    istio: sidecar-injector
----
-
-
-apiVersion: v1
-kind: ConfigMap
-metadata:
-  name: istio-sidecar-injector
-  namespace: istio-system
-  labels:
-    release: istio
-    app: sidecar-injector
-    istio: sidecar-injector
-data:
-  values: |-
-    {"certmanager":{"enabled":false,"namespace":"istio-system"},"clusterResources":true,"cni":{"namespace":"istio-system"},"galley":{"enableAnalysis":false,"enabled":true,"image":"galley","namespace":"istio-system"},"gateways":{"istio-egressgateway":{"autoscaleEnabled":true,"env":{"ISTIO_META_ROUTER_MODE":"sni-dnat"},"ports":[{"name":"http2","port":80},{"name":"https","port":443},{"name":"tls","port":15443,"targetPort":15443}],"secretVolumes":[{"mountPath":"/etc/istio/egressgateway-certs","name":"egressgateway-certs","secretName":"istio-egressgateway-certs"},{"mountPath":"/etc/istio/egressgateway-ca-certs","name":"egressgateway-ca-certs","secretName":"istio-egressgateway-ca-certs"}],"type":"ClusterIP","zvpn":{"enabled":true,"suffix":"global"}},"istio-ingressgateway":{"applicationPorts":"","autoscaleEnabled":true,"debug":"info","domain":"","env":{"ISTIO_META_ROUTER_MODE":"sni-dnat"},"meshExpansionPorts":[{"name":"tcp-pilot-grpc-tls","port":15011,"targetPort":15011},{"name":"tcp-citadel-grpc-tls","port":8060,"targetPort":8060},{"name":"tcp-dns-tls","port":853,"targetPort":853}],"ports":[{"name":"status-port","port":15020,"targetPort":15020},{"name":"http2","port":80,"targetPort":80},{"name":"https","port":443},{"name":"kiali","port":15029,"targetPort":15029},{"name":"prometheus","port":15030,"targetPort":15030},{"name":"grafana","port":15031,"targetPort":15031},{"name":"tracing","port":15032,"targetPort":15032},{"name":"tls","port":15443,"targetPort":15443}],"sds":{"enabled":false,"image":"node-agent-k8s","resources":{"limits":{"cpu":"2000m","memory":"1024Mi"},"requests":{"cpu":"100m","memory":"128Mi"}}},"secretVolumes":[{"mountPath":"/etc/istio/ingressgateway-certs","name":"ingressgateway-certs","secretName":"istio-ingressgateway-certs"},{"mountPath":"/etc/istio/ingressgateway-ca-certs","name":"ingressgateway-ca-certs","secretName":"istio-ingressgateway-ca-certs"}],"type":"LoadBalancer","zvpn":{"enabled":true,"suffix":"global"}}},"global":{"arch":{"amd64":2,"ppc64le":2,"s390x":2},"certificates":[],"configNamespace":"istio-system","configValidation":true,"controlPlaneSecurityEnabled":true,"defaultNodeSelector":{},"defaultPodDisruptionBudget":{"enabled":true},"defaultResources":{"requests":{"cpu":"10m"}},"disablePolicyChecks":true,"enableHelmTest":false,"enableTracing":true,"enabled":true,"hub":"gcr.io/istio-testing","imagePullPolicy":"IfNotPresent","imagePullSecrets":[],"istioNamespace":"istio-system","istiod":{"enabled":true},"jwtPolicy":"third-party-jwt","k8sIngress":{"enableHttps":false,"enabled":false,"gatewayName":"ingressgateway"},"localityLbSetting":{"enabled":true},"logAsJson":false,"logging":{"level":"default:info"},"meshExpansion":{"enabled":false,"useILB":false},"meshNetworks":{},"mtls":{"auto":true,"enabled":false},"multiCluster":{"clusterName":"","enabled":false},"namespace":"istio-system","network":"","omitSidecarInjectorConfigMap":false,"oneNamespace":false,"operatorManageWebhooks":false,"outboundTrafficPolicy":{"mode":"ALLOW_ANY"},"pilotCertProvider":"citadel","policyCheckFailOpen":false,"policyNamespace":"istio-system","priorityClassName":"","prometheusNamespace":"istio-system","proxy":{"accessLogEncoding":"TEXT","accessLogFile":"","accessLogFormat":"","autoInject":"enabled","clusterDomain":"cluster.local","componentLogLevel":"misc:error","concurrency":2,"dnsRefreshRate":"300s","enableCoreDump":false,"envoyAccessLogService":{"enabled":false},"envoyMetricsService":{"enabled":false,"tcpKeepalive":{"interval":"10s","probes":3,"time":"10s"},"tlsSettings":{"mode":"DISABLE","subjectAltNames":[]}},"envoyStatsd":{"enabled":false},"excludeIPRanges":"","excludeInboundPorts":"","excludeOutboundPorts":"","image":"proxyv2","includeIPRanges":"*","includeInboundPorts":"*","kubevirtInterfaces":"","logLevel":"warning","privileged":false,"protocolDetectionTimeout":"100ms","readinessFailureThreshold":30,"readinessInitialDelaySeconds":1,"readinessPeriodSeconds":2,"resources":{"limits":{"cpu":"2000m","memory":"1024Mi"},"requests":{"cpu":"100m","memory":"128Mi"}},"statusPort":15020,"tracer":"zipkin"},"proxy_init":{"image":"proxyv2","resources":{"limits":{"cpu":"100m","memory":"50Mi"},"requests":{"cpu":"10m","memory":"10Mi"}}},"sds":{"enabled":false,"token":{"aud":"istio-ca"},"udsPath":""},"securityNamespace":"istio-system","sts":{"servicePort":0},"tag":"latest","telemetryNamespace":"istio-system","tracer":{"datadog":{"address":"$(HOST_IP):8126"},"lightstep":{"accessToken":"","address":"","cacertPath":"","secure":true},"stackdriver":{"debug":false,"maxNumberOfAnnotations":200,"maxNumberOfAttributes":200,"maxNumberOfMessageEvents":200},"zipkin":{"address":""}},"trustDomain":"cluster.local","useMCP":false},"grafana":{"accessMode":"ReadWriteMany","contextPath":"/grafana","dashboardProviders":{"dashboardproviders.yaml":{"apiVersion":1,"providers":[{"disableDeletion":false,"folder":"istio","name":"istio","options":{"path":"/var/lib/grafana/dashboards/istio"},"orgId":1,"type":"file"}]}},"datasources":{"datasources.yaml":{"apiVersion":1}},"enabled":false,"env":{},"envSecrets":{},"image":{"repository":"grafana/grafana","tag":"6.5.2"},"ingress":{"enabled":false,"hosts":["grafana.local"]},"namespace":"istio-system","nodeSelector":{},"persist":false,"podAntiAffinityLabelSelector":[],"podAntiAffinityTermLabelSelector":[],"replicaCount":1,"security":{"enabled":false,"passphraseKey":"passphrase","secretName":"grafana","usernameKey":"username"},"service":{"annotations":{},"externalPort":3000,"name":"http","type":"ClusterIP"},"storageClassName":"","tolerations":[]},"istio_cni":{"enabled":false},"istiocoredns":{"coreDNSImage":"coredns/coredns","coreDNSPluginImage":"istio/coredns-plugin:0.2-istio-1.1","coreDNSTag":"1.6.2","enabled":false,"namespace":"istio-system"},"kiali":{"contextPath":"/kiali","createDemoSecret":false,"dashboard":{"passphraseKey":"passphrase","secretName":"kiali","usernameKey":"username","viewOnlyMode":false},"enabled":false,"hub":"quay.io/kiali","ingress":{"enabled":false,"hosts":["kiali.local"]},"namespace":"istio-system","nodeSelector":{},"podAntiAffinityLabelSelector":[],"podAntiAffinityTermLabelSelector":[],"replicaCount":1,"security":{"cert_file":"/kiali-cert/cert-chain.pem","enabled":false,"private_key_file":"/kiali-cert/key.pem"},"tag":"v1.9"},"mixer":{"adapters":{"kubernetesenv":{"enabled":true},"prometheus":{"enabled":true,"metricsExpiryDuration":"10m"},"stackdriver":{"auth":{"apiKey":"","appCredentials":false,"serviceAccountPath":""},"enabled":false,"tracer":{"enabled":false,"sampleProbability":1}},"stdio":{"enabled":false,"outputAsJson":false},"useAdapterCRDs":false},"policy":{"adapters":{"kubernetesenv":{"enabled":true},"useAdapterCRDs":false},"autoscaleEnabled":true,"enabled":true,"image":"mixer","namespace":"istio-system","sessionAffinityEnabled":false},"telemetry":{"autoscaleEnabled":true,"enabled":true,"env":{"GOMAXPROCS":"6"},"image":"mixer","loadshedding":{"latencyThreshold":"100ms","mode":"enforce"},"namespace":"istio-system","nodeSelector":{},"podAntiAffinityLabelSelector":[],"podAntiAffinityTermLabelSelector":[],"replicaCount":1,"reportBatchMaxEntries":100,"reportBatchMaxTime":"1s","sessionAffinityEnabled":false,"tolerations":[]}},"nodeagent":{"enabled":false,"namespace":"istio-system"},"pilot":{"appNamespaces":[],"autoscaleEnabled":true,"autoscaleMax":5,"autoscaleMin":1,"configMap":true,"configNamespace":"istio-config","cpu":{"targetAverageUtilization":80},"enableProtocolSniffingForInbound":false,"enableProtocolSniffingForOutbound":true,"enabled":true,"env":{},"image":"pilot","ingress":{"ingressClass":"istio","ingressControllerMode":"STRICT","ingressService":"istio-ingressgateway"},"keepaliveMaxServerConnectionAge":"30m","meshNetworks":{"networks":{}},"namespace":"istio-system","nodeSelector":{},"podAntiAffinityLabelSelector":[],"podAntiAffinityTermLabelSelector":[],"policy":{"enabled":false},"replicaCount":1,"tolerations":[],"traceSampling":1},"prometheus":{"contextPath":"/prometheus","enabled":true,"hub":"docker.io/prom","ingress":{"enabled":false,"hosts":["prometheus.local"]},"namespace":"istio-system","nodeSelector":{},"podAntiAffinityLabelSelector":[],"podAntiAffinityTermLabelSelector":[],"replicaCount":1,"retention":"6h","scrapeInterval":"15s","security":{"enabled":true},"tag":"v2.15.1","tolerations":[]},"security":{"dnsCerts":{"istio-pilot-service-account.istio-control":"istio-pilot.istio-control"},"enableNamespacesByDefault":true,"enabled":true,"image":"citadel","namespace":"istio-system","selfSigned":true},"sidecarInjectorWebhook":{"alwaysInjectSelector":[],"enableNamespacesByDefault":false,"enabled":true,"hub":"","image":"sidecar_injector","injectLabel":"istio-injection","injectedAnnotations":{},"lifecycle":{},"namespace":"istio-system","neverInjectSelector":[],"nodeSelector":{},"objectSelector":{"autoInject":true,"enabled":false},"podAnnotations":{},"podAntiAffinityLabelSelector":[],"podAntiAffinityTermLabelSelector":[],"replicaCount":1,"resources":{},"rewriteAppHTTPProbe":false,"rollingMaxSurge":"100%","rollingMaxUnavailable":"25%","selfSigned":false,"tag":"","tolerations":[]},"telemetry":{"enabled":true,"v1":{"enabled":false},"v2":{"enabled":true,"prometheus":{"enabled":true},"stackdriver":{"configOverride":{},"enabled":false,"logging":false,"monitoring":false,"topology":false}}},"tracing":{"enabled":false,"ingress":{"enabled":false},"jaeger":{"accessMode":"ReadWriteMany","enabled":false,"hub":"docker.io/jaegertracing","memory":{"max_traces":50000},"namespace":"istio-system","persist":false,"spanStorageType":"badger","storageClassName":"","tag":"1.16"},"nodeSelector":{},"opencensus":{"exporters":{"stackdriver":{"enable_tracing":true}},"hub":"docker.io/omnition","resources":{"limits":{"cpu":"1","memory":"2Gi"},"requests":{"cpu":"200m","memory":"400Mi"}},"tag":"0.1.9"},"podAntiAffinityLabelSelector":[],"podAntiAffinityTermLabelSelector":[],"provider":"jaeger","service":{"annotations":{},"externalPort":9411,"name":"http-query","type":"ClusterIP"},"zipkin":{"hub":"docker.io/openzipkin","javaOptsHeap":700,"maxSpans":500000,"node":{"cpus":2},"probeStartupDelay":200,"queryPort":9411,"resources":{"limits":{"cpu":"300m","memory":"900Mi"},"requests":{"cpu":"150m","memory":"900Mi"}},"tag":"2.14.2"}},"version":""}
-
-  config: |-
-    policy: enabled
-    alwaysInjectSelector:
-      []
-    neverInjectSelector:
-      []
-    template: |
-      rewriteAppHTTPProbe: {{ valueOrDefault .Values.sidecarInjectorWebhook.rewriteAppHTTPProbe false }}
-      initContainers:
-      {{ if ne (annotation .ObjectMeta `sidecar.istio.io/interceptionMode` .ProxyConfig.InterceptionMode) `NONE` }}
-      {{ if .Values.istio_cni.enabled -}}
-      - name: istio-validation
-      {{ else -}}
-      - name: istio-init
-      {{ end -}}
-      {{- if contains "/" .Values.global.proxy_init.image }}
-        image: "{{ .Values.global.proxy_init.image }}"
-      {{- else }}
-        image: "{{ .Values.global.hub }}/{{ .Values.global.proxy_init.image }}:{{ .Values.global.tag }}"
-      {{- end }}
-        command:
-        - istio-iptables
-        - "-p"
-        - 15001
-        - "-z"
-        - "15006"
-        - "-u"
-        - 1337
-        - "-m"
-        - "{{ annotation .ObjectMeta `sidecar.istio.io/interceptionMode` .ProxyConfig.InterceptionMode }}"
-        - "-i"
-        - "{{ annotation .ObjectMeta `traffic.sidecar.istio.io/includeOutboundIPRanges` .Values.global.proxy.includeIPRanges }}"
-        - "-x"
-        - "{{ annotation .ObjectMeta `traffic.sidecar.istio.io/excludeOutboundIPRanges` .Values.global.proxy.excludeIPRanges }}"
-        - "-b"
-        - "{{ annotation .ObjectMeta `traffic.sidecar.istio.io/includeInboundPorts` `*` }}"
-        - "-d"
-        - "{{ excludeInboundPort (annotation .ObjectMeta `status.sidecar.istio.io/port` .Values.global.proxy.statusPort) (annotation .ObjectMeta `traffic.sidecar.istio.io/excludeInboundPorts` .Values.global.proxy.excludeInboundPorts) }}"
-        {{ if or (isset .ObjectMeta.Annotations `traffic.sidecar.istio.io/excludeOutboundPorts`) (ne (valueOrDefault .Values.global.proxy.excludeOutboundPorts "") "") -}}
-        - "-o"
-        - "{{ annotation .ObjectMeta `traffic.sidecar.istio.io/excludeOutboundPorts` .Values.global.proxy.excludeOutboundPorts }}"
-        {{ end -}}
-        {{ if (isset .ObjectMeta.Annotations `traffic.sidecar.istio.io/kubevirtInterfaces`) -}}
-        - "-k"
-        - "{{ index .ObjectMeta.Annotations `traffic.sidecar.istio.io/kubevirtInterfaces` }}"
-        {{ end -}}
-        {{ if .Values.istio_cni.enabled -}}
-        - "--run-validation"
-        - "--skip-rule-apply"
-        {{ end -}}
-        imagePullPolicy: "{{ valueOrDefault .Values.global.imagePullPolicy `Always` }}"
-      {{- if .Values.global.proxy_init.resources }}
-        resources:
-          {{ toYaml .Values.global.proxy_init.resources | indent 4 }}
-      {{- else }}
-        resources: {}
-      {{- end }}
-        securityContext:
-          allowPrivilegeEscalation: {{ .Values.global.proxy.privileged }}
-          capabilities:
-        {{- if not .Values.istio_cni.enabled }}
-            add:
-            - NET_ADMIN
-            - NET_RAW
-        {{- end }}
-            drop:
-            - ALL
-          privileged: {{ .Values.global.proxy.privileged }}
-          readOnlyRootFilesystem: false
-          runAsGroup: 1337
-          runAsNonRoot: true
-          runAsUser: 1337
-        restartPolicy: Always
-      {{ end -}}
-      {{- if eq .Values.global.proxy.enableCoreDump true }}
-      - name: enable-core-dump
-        args:
-        - -c
-        - sysctl -w kernel.core_pattern=/var/lib/istio/core.proxy && ulimit -c unlimited
-        command:
-          - /bin/sh
-      {{- if contains "/" .Values.global.proxy_init.image }}
-        image: "{{ .Values.global.proxy_init.image }}"
-      {{- else }}
-        image: "{{ .Values.global.hub }}/{{ .Values.global.proxy_init.image }}:{{ .Values.global.tag }}"
-      {{- end }}
-        imagePullPolicy: "{{ valueOrDefault .Values.global.imagePullPolicy `Always` }}"
-        resources: {}
-        securityContext:
-          allowPrivilegeEscalation: true
-          capabilities:
-            add:
-            - SYS_ADMIN
-            drop:
-            - ALL
-          privileged: true
-          readOnlyRootFilesystem: false
-          runAsGroup: 0
-          runAsNonRoot: false
-          runAsUser: 0
-      {{ end }}
-      containers:
-      - name: istio-proxy
-      {{- if contains "/" (annotation .ObjectMeta `sidecar.istio.io/proxyImage` .Values.global.proxy.image) }}
-        image: "{{ annotation .ObjectMeta `sidecar.istio.io/proxyImage` .Values.global.proxy.image }}"
-      {{- else }}
-        image: "{{ .Values.global.hub }}/{{ .Values.global.proxy.image }}:{{ .Values.global.tag }}"
-      {{- end }}
-        ports:
-        - containerPort: 15090
-          protocol: TCP
-          name: http-envoy-prom
-        args:
-        - proxy
-        - sidecar
-        - --domain
-        - $(POD_NAMESPACE).svc.{{ .Values.global.proxy.clusterDomain }}
-        - --configPath
-        - "/etc/istio/proxy"
-        - --binaryPath
-        - "/usr/local/bin/envoy"
-        - --serviceCluster
-        {{ if ne "" (index .ObjectMeta.Labels "app") -}}
-        - "{{ index .ObjectMeta.Labels `app` }}.$(POD_NAMESPACE)"
-        {{ else -}}
-        - "{{ valueOrDefault .DeploymentMeta.Name `istio-proxy` }}.{{ valueOrDefault .DeploymentMeta.Namespace `default` }}"
-        {{ end -}}
-        - --drainDuration
-        - "{{ formatDuration .ProxyConfig.DrainDuration }}"
-        - --parentShutdownDuration
-        - "{{ formatDuration .ProxyConfig.ParentShutdownDuration }}"
-        - --discoveryAddress
-        - "{{ annotation .ObjectMeta `sidecar.istio.io/discoveryAddress` .ProxyConfig.DiscoveryAddress }}"
-      {{- if eq .Values.global.proxy.tracer "lightstep" }}
-        - --lightstepAddress
-        - "{{ .ProxyConfig.GetTracing.GetLightstep.GetAddress }}"
-        - --lightstepAccessToken
-        - "{{ .ProxyConfig.GetTracing.GetLightstep.GetAccessToken }}"
-        - --lightstepSecure={{ .ProxyConfig.GetTracing.GetLightstep.GetSecure }}
-        - --lightstepCacertPath
-        - "{{ .ProxyConfig.GetTracing.GetLightstep.GetCacertPath }}"
-      {{- else if eq .Values.global.proxy.tracer "zipkin" }}
-        - --zipkinAddress
-        - "{{ .ProxyConfig.GetTracing.GetZipkin.GetAddress }}"
-      {{- else if eq .Values.global.proxy.tracer "datadog" }}
-        - --datadogAgentAddress
-        - "{{ .ProxyConfig.GetTracing.GetDatadog.GetAddress }}"
-      {{- end }}
-        - --proxyLogLevel={{ annotation .ObjectMeta `sidecar.istio.io/logLevel` .Values.global.proxy.logLevel}}
-        - --proxyComponentLogLevel={{ annotation .ObjectMeta `sidecar.istio.io/componentLogLevel` .Values.global.proxy.componentLogLevel}}
-        - --connectTimeout
-        - "{{ formatDuration .ProxyConfig.ConnectTimeout }}"
-      {{- if .Values.global.proxy.envoyStatsd.enabled }}
-        - --statsdUdpAddress
-        - "{{ .ProxyConfig.StatsdUdpAddress }}"
-      {{- end }}
-      {{- if .Values.global.proxy.envoyMetricsService.enabled }}
-        - --envoyMetricsService
-        - '{{ protoToJSON .ProxyConfig.EnvoyMetricsService }}'
-      {{- end }}
-      {{- if .Values.global.proxy.envoyAccessLogService.enabled }}
-        - --envoyAccessLogService
-        - '{{ protoToJSON .ProxyConfig.EnvoyAccessLogService }}'
-      {{- end }}
-        - --proxyAdminPort
-        - "{{ .ProxyConfig.ProxyAdminPort }}"
-        {{ if gt .ProxyConfig.Concurrency 0 -}}
-        - --concurrency
-        - "{{ .ProxyConfig.Concurrency }}"
-        {{ end -}}
-        {{- if .Values.global.controlPlaneSecurityEnabled }}
-        - --controlPlaneAuthPolicy
-        - MUTUAL_TLS
-        {{- else }}
-        - --controlPlaneAuthPolicy
-        - NONE
-        {{- end }}
-        - --dnsRefreshRate
-        - {{ valueOrDefault .Values.global.proxy.dnsRefreshRate "300s" }}
-      {{- if (ne (annotation .ObjectMeta "status.sidecar.istio.io/port" .Values.global.proxy.statusPort) "0") }}
-        - --statusPort
-        - "{{ annotation .ObjectMeta `status.sidecar.istio.io/port` .Values.global.proxy.statusPort }}"
-      {{- end }}
-      {{- if .Values.global.trustDomain }}
-        - --trust-domain={{ .Values.global.trustDomain }}
-      {{- end }}
-      {{- if .Values.global.logAsJson }}
-        - --log_as_json
-      {{- end }}
-      {{- if .Values.global.proxy.lifecycle }}
-        lifecycle:
-          {{ toYaml .Values.global.proxy.lifecycle | indent 4 }}
-        {{- end }}
-        env:
-        - name: JWT_POLICY
-          value: {{ .Values.global.jwtPolicy }}
-        - name: POD_NAME
-          valueFrom:
-            fieldRef:
-              fieldPath: metadata.name
-        - name: POD_NAMESPACE
-          valueFrom:
-            fieldRef:
-              fieldPath: metadata.namespace
-        - name: INSTANCE_IP
-          valueFrom:
-            fieldRef:
-              fieldPath: status.podIP
-        - name: SERVICE_ACCOUNT
-          valueFrom:
-            fieldRef:
-              fieldPath: spec.serviceAccountName
-        - name: HOST_IP
-          valueFrom:
-            fieldRef:
-              fieldPath: status.hostIP
-      {{- if eq .Values.global.proxy.tracer "datadog" }}
-      {{- if isset .ObjectMeta.Annotations `apm.datadoghq.com/env` }}
-      {{- range $key, $value := fromJSON (index .ObjectMeta.Annotations `apm.datadoghq.com/env`) }}
-        - name: {{ $key }}
-          value: "{{ $value }}"
-      {{- end }}
-      {{- end }}
-      {{- end }}
-        - name: ISTIO_META_POD_PORTS
-          value: |-
-            [
-            {{- $first := true }}
-            {{- range $index1, $c := .Spec.Containers }}
-              {{- range $index2, $p := $c.Ports }}
-                {{- if (structToJSON $p) }}
-                {{if not $first}},{{end}}{{ structToJSON $p }}
-                {{- $first = false }}
-                {{- end }}
-              {{- end}}
-            {{- end}}
-            ]
-        - name: ISTIO_META_CLUSTER_ID
-          value: "{{ valueOrDefault .Values.global.multiCluster.clusterName `Kubernetes` }}"
-        - name: ISTIO_META_POD_NAME
-          valueFrom:
-            fieldRef:
-              fieldPath: metadata.name
-        - name: ISTIO_META_CONFIG_NAMESPACE
-          valueFrom:
-            fieldRef:
-              fieldPath: metadata.namespace
-        - name: ISTIO_META_INTERCEPTION_MODE
-          value: "{{ or (index .ObjectMeta.Annotations `sidecar.istio.io/interceptionMode`) .ProxyConfig.InterceptionMode.String }}"
-        {{- if .Values.global.network }}
-        - name: ISTIO_META_NETWORK
-          value: "{{ .Values.global.network }}"
-        {{- end }}
-        {{ if .ObjectMeta.Annotations }}
-        - name: ISTIO_METAJSON_ANNOTATIONS
-          value: |
-                 {{ toJSON .ObjectMeta.Annotations }}
-        {{ end }}
-        {{ if .ObjectMeta.Labels }}
-        - name: ISTIO_METAJSON_LABELS
-          value: |
-                 {{ toJSON .ObjectMeta.Labels }}
-        {{ end }}
-        {{- if .DeploymentMeta.Name }}
-        - name: ISTIO_META_WORKLOAD_NAME
-          value: {{ .DeploymentMeta.Name }}
-        {{ end }}
-        {{- if and .TypeMeta.APIVersion .DeploymentMeta.Name }}
-        - name: ISTIO_META_OWNER
-          value: kubernetes://apis/{{ .TypeMeta.APIVersion }}/namespaces/{{ valueOrDefault .DeploymentMeta.Namespace `default` }}/{{ toLower .TypeMeta.Kind}}s/{{ .DeploymentMeta.Name }}
-        {{- end}}
-        {{- if (isset .ObjectMeta.Annotations `sidecar.istio.io/bootstrapOverride`) }}
-        - name: ISTIO_BOOTSTRAP_OVERRIDE
-          value: "/etc/istio/custom-bootstrap/custom_bootstrap.json"
-        {{- end }}
-        {{- if .Values.global.sds.customTokenDirectory }}
-        - name: ISTIO_META_SDS_TOKEN_PATH
-          value: "{{ .Values.global.sds.customTokenDirectory -}}/sdstoken"
-        {{- end }}
-        {{- if .Values.global.meshID }}
-        - name: ISTIO_META_MESH_ID
-          value: "{{ .Values.global.meshID }}"
-        {{- else if .Values.global.trustDomain }}
-        - name: ISTIO_META_MESH_ID
-          value: "{{ .Values.global.trustDomain }}"
-        {{- end }}
-        {{- if eq .Values.global.proxy.tracer "stackdriver" }}
-        - name: STACKDRIVER_TRACING_ENABLED
-          value: "true"
-        - name: STACKDRIVER_TRACING_DEBUG
-          value: "{{ .ProxyConfig.GetTracing.GetStackdriver.GetDebug }}"
-        - name: STACKDRIVER_TRACING_MAX_NUMBER_OF_ANNOTATIONS
-          value: "{{ .ProxyConfig.GetTracing.GetStackdriver.GetMaxNumberOfAnnotations }}"
-        - name: STACKDRIVER_TRACING_MAX_NUMBER_OF_ATTRIBUTES
-          value: "{{ .ProxyConfig.GetTracing.GetStackdriver.GetMaxNumberOfAttributes }}"
-        - name: STACKDRIVER_TRACING_MAX_NUMBER_OF_MESSAGE_EVENTS
-          value: "{{ .ProxyConfig.GetTracing.GetStackdriver.GetMaxNumberOfMessageEvents }}"
-        {{- end }}
-        {{- if and (eq .Values.global.proxy.tracer "datadog") (isset .ObjectMeta.Annotations `apm.datadoghq.com/env`) }}
-        {{- range $key, $value := fromJSON (index .ObjectMeta.Annotations `apm.datadoghq.com/env`) }}
-          - name: {{ $key }}
-            value: "{{ $value }}"
-        {{- end }}
-        {{- end }}
-        {{- range $key, $value := .ProxyConfig.ProxyMetadata }}
-        - name: {{ $key }}
-          value: "{{ $value }}"
-        {{- end }}
-        imagePullPolicy: "{{ valueOrDefault .Values.global.imagePullPolicy `Always` }}"
-        {{ if ne (annotation .ObjectMeta `status.sidecar.istio.io/port` .Values.global.proxy.statusPort) `0` }}
-        readinessProbe:
-          httpGet:
-            path: /healthz/ready
-            port: {{ annotation .ObjectMeta `status.sidecar.istio.io/port` .Values.global.proxy.statusPort }}
-          initialDelaySeconds: {{ annotation .ObjectMeta `readiness.status.sidecar.istio.io/initialDelaySeconds` .Values.global.proxy.readinessInitialDelaySeconds }}
-          periodSeconds: {{ annotation .ObjectMeta `readiness.status.sidecar.istio.io/periodSeconds` .Values.global.proxy.readinessPeriodSeconds }}
-          failureThreshold: {{ annotation .ObjectMeta `readiness.status.sidecar.istio.io/failureThreshold` .Values.global.proxy.readinessFailureThreshold }}
-        {{ end -}}
-        securityContext:
-          allowPrivilegeEscalation: {{ .Values.global.proxy.privileged }}
-          capabilities:
-            {{ if or (eq (annotation .ObjectMeta `sidecar.istio.io/interceptionMode` .ProxyConfig.InterceptionMode) `TPROXY`) (eq (annotation .ObjectMeta `sidecar.istio.io/capNetBindService` .Values.global.proxy.capNetBindService) `true`) -}}
-            add:
-            {{ if eq (annotation .ObjectMeta `sidecar.istio.io/interceptionMode` .ProxyConfig.InterceptionMode) `TPROXY` -}}
-            - NET_ADMIN
-            {{- end }}
-            {{ if eq (annotation .ObjectMeta `sidecar.istio.io/capNetBindService` .Values.global.proxy.capNetBindService) `true` -}}
-            - NET_BIND_SERVICE
-            {{- end }}
-            {{- end }}
-            drop:
-            - ALL
-          privileged: {{ .Values.global.proxy.privileged }}
-          readOnlyRootFilesystem: {{ not .Values.global.proxy.enableCoreDump }}
-          runAsGroup: 1337
-          {{ if or (eq (annotation .ObjectMeta `sidecar.istio.io/interceptionMode` .ProxyConfig.InterceptionMode) `TPROXY`) (eq (annotation .ObjectMeta `sidecar.istio.io/capNetBindService` .Values.global.proxy.capNetBindService) `true`) -}}
-          runAsNonRoot: false
-          runAsUser: 0
-          {{- else -}}
-          runAsNonRoot: true
-          runAsUser: 1337
-          {{- end }}
-        resources:
-          {{ if or (isset .ObjectMeta.Annotations `sidecar.istio.io/proxyCPU`) (isset .ObjectMeta.Annotations `sidecar.istio.io/proxyMemory`) -}}
-          requests:
-            {{ if (isset .ObjectMeta.Annotations `sidecar.istio.io/proxyCPU`) -}}
-            cpu: "{{ index .ObjectMeta.Annotations `sidecar.istio.io/proxyCPU` }}"
-            {{ end}}
-            {{ if (isset .ObjectMeta.Annotations `sidecar.istio.io/proxyMemory`) -}}
-            memory: "{{ index .ObjectMeta.Annotations `sidecar.istio.io/proxyMemory` }}"
-            {{ end }}
-        {{ else -}}
-      {{- if .Values.global.proxy.resources }}
-          {{ toYaml .Values.global.proxy.resources | indent 4 }}
-      {{- end }}
-        {{  end -}}
-        volumeMounts:
-        {{ if (isset .ObjectMeta.Annotations `sidecar.istio.io/bootstrapOverride`) }}
-        - mountPath: /etc/istio/custom-bootstrap
-          name: custom-bootstrap-volume
-        {{- end }}
-        - mountPath: /etc/istio/proxy
-          name: istio-envoy
-        - mountPath: /etc/certs/
-          name: istio-certs
-          readOnly: true
-        {{- if and (eq .Values.global.proxy.tracer "lightstep") .Values.global.tracer.lightstep.cacertPath }}
-        - mountPath: {{ directory .ProxyConfig.GetTracing.GetLightstep.GetCacertPath }}
-          name: lightstep-certs
-          readOnly: true
-        {{- end }}
-          {{- if isset .ObjectMeta.Annotations `sidecar.istio.io/userVolumeMount` }}
-          {{ range $index, $value := fromJSON (index .ObjectMeta.Annotations `sidecar.istio.io/userVolumeMount`) }}
-        - name: "{{  $index }}"
-          {{ toYaml $value | indent 4 }}
-          {{ end }}
-          {{- end }}
-      volumes:
-      {{- if (isset .ObjectMeta.Annotations `sidecar.istio.io/bootstrapOverride`) }}
-      - name: custom-bootstrap-volume
-        configMap:
-          name: {{ annotation .ObjectMeta `sidecar.istio.io/bootstrapOverride` "" }}
-      {{- end }}
-      - emptyDir:
-          medium: Memory
-        name: istio-envoy
-      - name: istio-certs
-        secret:
-          optional: true
-          {{ if eq .Spec.ServiceAccountName "" }}
-          secretName: istio.default
-          {{ else -}}
-          secretName: {{  printf "istio.%s" .Spec.ServiceAccountName }}
-          {{  end -}}
-        {{- if isset .ObjectMeta.Annotations `sidecar.istio.io/userVolume` }}
-        {{range $index, $value := fromJSON (index .ObjectMeta.Annotations `sidecar.istio.io/userVolume`) }}
-      - name: "{{ $index }}"
-        {{ toYaml $value | indent 2 }}
-        {{ end }}
-        {{ end }}
-      {{- if and (eq .Values.global.proxy.tracer "lightstep") .Values.global.tracer.lightstep.cacertPath }}
-      - name: lightstep-certs
-        secret:
-          optional: true
-          secretName: lightstep.cacert
-      {{- end }}
-      {{- if .Values.global.podDNSSearchNamespaces }}
-      dnsConfig:
-        searches:
-          {{- range .Values.global.podDNSSearchNamespaces }}
-          - {{ render . }}
-          {{- end }}
-      {{- end }}
-    injectedAnnotations:
----
-
-=======
->>>>>>> 67b8fe19
 # Resources for Telemetry component
 
 apiVersion: autoscaling/v2beta1
