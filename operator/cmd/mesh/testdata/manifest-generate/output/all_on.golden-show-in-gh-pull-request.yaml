--- conflicted
+++ resolved
@@ -7905,15 +7905,11 @@
     apiVersion: apps/v1
     kind: Deployment
     name: istio-pilot
-<<<<<<< HEAD
-
-=======
   metrics:
   - type: Resource
     resource:
       name: cpu
       targetAverageUtilization: 80
->>>>>>> ea5abed5
 ---
 
 
