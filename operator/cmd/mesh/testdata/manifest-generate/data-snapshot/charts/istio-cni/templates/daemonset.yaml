# This manifest installs the Istio install-cni container, as well
# as the Istio CNI plugin and config on
# each master and worker node in a Kubernetes cluster.
kind: DaemonSet
apiVersion: apps/v1
metadata:
  name: istio-cni-node
  namespace: {{ .Release.Namespace }}
  labels:
    k8s-app: istio-cni-node
    release: {{ .Release.Name }}
spec:
  selector:
    matchLabels:
      k8s-app: istio-cni-node
  updateStrategy:
    type: RollingUpdate
    rollingUpdate:
      maxUnavailable: 1
  template:
    metadata:
      labels:
        k8s-app: istio-cni-node
      annotations:
        # This, along with the CriticalAddonsOnly toleration below,
        # marks the pod as a critical add-on, ensuring it gets
        # priority scheduling and that its resources are reserved
        # if it ever gets evicted.
        scheduler.alpha.kubernetes.io/critical-pod: ''
        sidecar.istio.io/inject: "false"
        {{- if .Values.cni.podAnnotations }}
{{ toYaml .Values.cni.podAnnotations | indent 8 }}
        {{- end }}
    spec:
      nodeSelector:
        kubernetes.io/os: linux
      hostNetwork: true
      tolerations:
        # Make sure istio-cni-node gets scheduled on all nodes.
        - effect: NoSchedule
          operator: Exists
        # Mark the pod as a critical add-on for rescheduling.
        - key: CriticalAddonsOnly
          operator: Exists
        - effect: NoExecute
          operator: Exists
      priorityClassName: system-cluster-critical
      serviceAccountName: istio-cni
      # Minimize downtime during a rolling upgrade or deletion; tell Kubernetes to do a "force
      # deletion": https://kubernetes.io/docs/concepts/workloads/pods/pod/#termination-of-pods.
      terminationGracePeriodSeconds: 5
      containers:
        # This container installs the Istio CNI binaries
        # and CNI network config file on each node.
        - name: install-cni
{{- if contains "/" .Values.cni.image }}
          image: "{{ .Values.cni.image }}"
{{- else }}
          image: "{{ .Values.cni.hub | default .Values.global.hub }}/{{ .Values.cni.image | default "install-cni" }}:{{ .Values.cni.tag | default .Values.global.tag }}"
{{- end }}
{{- if or .Values.cni.pullPolicy .Values.global.imagePullPolicy }}
          imagePullPolicy: {{ .Values.cni.pullPolicy | default .Values.global.imagePullPolicy }}
{{- end }}
<<<<<<< HEAD
          command: ["/usr/local/bin/install-cni"]
=======
          livenessProbe:
            httpGet:
              path: /healthz
              port: 8000
            initialDelaySeconds: 5
          readinessProbe:
            httpGet:
              path: /readyz
              port: 8000
          command: ["install-cni"]
>>>>>>> 78fa9a98
          env:
{{- if .Values.cni.cniConfFileName }}
            # Name of the CNI config file to create.
            - name: CNI_CONF_NAME
              value: "{{ .Values.cni.cniConfFileName }}"
{{- end }}
            # The CNI network config to install on each node.
            - name: CNI_NETWORK_CONFIG
              valueFrom:
                configMapKeyRef:
                  name: istio-cni-config
                  key: cni_network_config
            - name: CNI_NET_DIR
              value: {{ default "/etc/cni/net.d" .Values.cni.cniConfDir }}
            # Deploy as a standalone CNI plugin or as chained?
            - name: CHAINED_CNI_PLUGIN
              value: "{{ .Values.cni.chained }}"
          volumeMounts:
            - mountPath: /host/opt/cni/bin
              name: cni-bin-dir
            - mountPath: /host/etc/cni/net.d
              name: cni-net-dir
{{- if .Values.cni.repair.enabled }}
        - name: repair-cni
{{- if contains "/" .Values.cni.image }}
          image: "{{ .Values.cni.image }}"
{{- else }}
          image: "{{ .Values.cni.hub | default .Values.global.hub }}/{{ .Values.cni.image | default "install-cni" }}:{{ .Values.cni.tag | default .Values.global.tag }}"
{{- end }}
{{- if or .Values.cni.pullPolicy .Values.global.imagePullPolicy }}
          imagePullPolicy: {{ .Values.cni.pullPolicy | default .Values.global.imagePullPolicy }}
{{- end }}

          command: ["/opt/cni/bin/istio-cni-repair"]
          env:
          - name: "REPAIR_NODE-NAME"
            valueFrom:
              fieldRef:
                fieldPath: spec.nodeName
          - name: "REPAIR_LABEL-PODS"
            value: "{{.Values.cni.repair.labelPods}}"
          # Set to true to enable pod deletion
          - name: "REPAIR_DELETE-PODS"
            value: "{{.Values.cni.repair.deletePods}}"
          - name: "REPAIR_RUN-AS-DAEMON"
            value: "true"
          - name: "REPAIR_SIDECAR-ANNOTATION"
            value: "sidecar.istio.io/status"
          - name: "REPAIR_INIT-CONTAINER-NAME"
            value: "{{ .Values.cni.repair.initContainerName }}"
          - name: "REPAIR_BROKEN-POD-LABEL-KEY"
            value: "{{.Values.cni.repair.brokenPodLabelKey}}"
          - name: "REPAIR_BROKEN-POD-LABEL-VALUE"
            value: "{{.Values.cni.repair.brokenPodLabelValue}}"
{{- end }}
      volumes:
        # Used to install CNI.
        - name: cni-bin-dir
          hostPath:
            path: {{ default "/opt/cni/bin" .Values.cni.cniBinDir }}
        - name: cni-net-dir
          hostPath:
            path: {{ default "/etc/cni/net.d" .Values.cni.cniConfDir }}<|MERGE_RESOLUTION|>--- conflicted
+++ resolved
@@ -61,9 +61,6 @@
 {{- if or .Values.cni.pullPolicy .Values.global.imagePullPolicy }}
           imagePullPolicy: {{ .Values.cni.pullPolicy | default .Values.global.imagePullPolicy }}
 {{- end }}
-<<<<<<< HEAD
-          command: ["/usr/local/bin/install-cni"]
-=======
           livenessProbe:
             httpGet:
               path: /healthz
@@ -74,7 +71,6 @@
               path: /readyz
               port: 8000
           command: ["install-cni"]
->>>>>>> 78fa9a98
           env:
 {{- if .Values.cni.cniConfFileName }}
             # Name of the CNI config file to create.
