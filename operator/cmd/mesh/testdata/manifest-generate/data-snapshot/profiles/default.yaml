--- conflicted
+++ resolved
@@ -40,70 +40,6 @@
           initialDelaySeconds: 1
           periodSeconds: 3
           timeoutSeconds: 5
-        strategy:
-          rollingUpdate:
-            maxSurge: "100%"
-            maxUnavailable: "25%"
-
-    # Policy feature
-    policy:
-      enabled: false
-      k8s:
-        hpaSpec:
-          maxReplicas: 5
-          minReplicas: 1
-          scaleTargetRef:
-            apiVersion: apps/v1
-            kind: Deployment
-            name: istio-policy
-          metrics:
-            - type: Resource
-              resource:
-                name: cpu
-                targetAverageUtilization: 80
-        env:
-          - name: POD_NAMESPACE
-            valueFrom:
-              fieldRef:
-                apiVersion: v1
-                fieldPath: metadata.namespace
-        strategy:
-          rollingUpdate:
-            maxSurge: "100%"
-            maxUnavailable: "25%"
-
-    # Telemetry feature
-    telemetry:
-      enabled: false
-      k8s:
-        env:
-          - name: POD_NAMESPACE
-            valueFrom:
-              fieldRef:
-                apiVersion: v1
-                fieldPath: metadata.namespace
-          - name: GOMAXPROCS
-            value: "6"
-        hpaSpec:
-          maxReplicas: 5
-          minReplicas: 1
-          scaleTargetRef:
-            apiVersion: apps/v1
-            kind: Deployment
-            name: istio-telemetry
-          metrics:
-            - type: Resource
-              resource:
-                name: cpu
-                targetAverageUtilization: 80
-        replicaCount: 1
-        resources:
-          requests:
-            cpu: 1000m
-            memory: 1G
-          limits:
-            cpu: 4800m
-            memory: 4G
         strategy:
           rollingUpdate:
             maxSurge: "100%"
@@ -324,50 +260,6 @@
           monitoring: false
           topology: false
           configOverride: {}
-    mixer:
-      adapters:
-        stdio:
-          enabled: false
-          outputAsJson: false
-        prometheus:
-          enabled: true
-          metricsExpiryDuration: 10m
-        kubernetesenv:
-          enabled: true
-        stackdriver:
-          enabled: false
-          auth:
-            appCredentials: false
-            apiKey: ""
-            serviceAccountPath: ""
-          tracer:
-            enabled: false
-            sampleProbability: 1
-        useAdapterCRDs: false
-
-      telemetry:
-        image: mixer
-        replicaCount: 1
-        autoscaleEnabled: true
-        sessionAffinityEnabled: false
-        loadshedding:
-          mode: enforce
-          latencyThreshold: 100ms
-        env:
-          GOMAXPROCS: "6"
-        nodeSelector: {}
-        tolerations: []
-        podAntiAffinityLabelSelector: []
-        podAntiAffinityTermLabelSelector: []
-
-      policy:
-        autoscaleEnabled: true
-        image: mixer
-        sessionAffinityEnabled: false
-        adapters:
-          kubernetesenv:
-            enabled: true
-          useAdapterCRDs: false
 
     istiodRemote:
       injectionURL: ""
@@ -394,18 +286,12 @@
         zvpn: {}
         env: {}
         meshExpansionPorts:
-          - port: 15011
-            targetPort: 15011
-            name: tcp-pilot-grpc-tls
-          - port: 15012
-            targetPort: 15012
-            name: tcp-istiod
-          - port: 8060
-            targetPort: 8060
-            name: tcp-citadel-grpc-tls
-          - port: 853
-            targetPort: 8853
-            name: tcp-dns-tls
+        - port: 15012
+          targetPort: 15012
+          name: tcp-istiod
+        - port: 853
+          targetPort: 8853
+          name: tcp-dns-tls
         secretVolumes:
           - name: ingressgateway-certs
             secretName: istio-ingressgateway-certs
@@ -422,146 +308,9 @@
         enabled: false
         autoInject: true
 
-    prometheus:
-      hub: docker.io/prom
-      tag: v2.18.1
-      retention: 6h
-      scrapeInterval: 15s
-      contextPath: /prometheus
-
-      security:
-        enabled: true
-      nodeSelector: {}
-      tolerations: []
-      podAntiAffinityLabelSelector: []
-      podAntiAffinityTermLabelSelector: []
-      provisionPrometheusCert: true
-
-    grafana:
-      image:
-        repository: grafana/grafana
-        tag: 7.0.3
-      persist: false
-      storageClassName: ""
-      accessMode: ReadWriteMany
-      security:
-        enabled: false
-        secretName: grafana
-        usernameKey: username
-        passphraseKey: passphrase
-      contextPath: /grafana
-      service:
-        annotations: {}
-        name: http
-        type: ClusterIP
-        externalPort: 3000
-        loadBalancerIP:
-        loadBalancerSourceRanges:
-      datasources:
-        datasources.yaml:
-          apiVersion: 1
-          datasources:
-      dashboardProviders:
-        dashboardproviders.yaml:
-          apiVersion: 1
-          providers:
-            - name: 'istio'
-              orgId: 1
-              folder: 'istio'
-              type: file
-              disableDeletion: false
-              options:
-                path: /var/lib/grafana/dashboards/istio
-      nodeSelector: {}
-      tolerations: []
-      podAntiAffinityLabelSelector: []
-      podAntiAffinityTermLabelSelector: []
-      env: {}
-      envSecrets: {}
-
-    tracing:
-      provider: jaeger
-      nodeSelector: {}
-      podAntiAffinityLabelSelector: []
-      podAntiAffinityTermLabelSelector: []
-      jaeger:
-        hub: docker.io/jaegertracing
-        tag: "1.18"
-        memory:
-          max_traces: 50000
-        spanStorageType: badger
-        persist: false
-        storageClassName: ""
-        accessMode: ReadWriteMany
-      zipkin:
-        hub: docker.io/openzipkin
-        tag: 2.20.0
-        probeStartupDelay: 10
-        queryPort: 9411
-        resources:
-          limits:
-            cpu: 1000m
-            memory: 2048Mi
-          requests:
-            cpu: 150m
-            memory: 900Mi
-        javaOptsHeap: 700
-        maxSpans: 500000
-        node:
-          cpus: 2
-      opencensus:
-        hub: docker.io/omnition
-        tag: 0.1.9
-        resources:
-          limits:
-            cpu: "1"
-            memory: 2Gi
-          requests:
-            cpu: 200m
-            memory: 400Mi
-        exporters:
-          stackdriver:
-            enable_tracing: true
-      service:
-        annotations: {}
-        name: http-query
-        type: ClusterIP
-        externalPort: 9411
     istiocoredns:
       coreDNSImage: coredns/coredns
       coreDNSTag: 1.6.2
       coreDNSPluginImage: istio/coredns-plugin:0.2-istio-1.1
 
-<<<<<<< HEAD
-    kiali:
-      hub: quay.io/kiali
-      tag: v1.18
-      contextPath: /kiali
-      nodeSelector: {}
-      podAntiAffinityLabelSelector: []
-      podAntiAffinityTermLabelSelector: []
-      dashboard:
-        secretName: kiali
-        usernameKey: username
-        passphraseKey: passphrase
-        viewOnlyMode: false
-        grafanaURL:
-        grafanaInClusterURL: http://grafana:3000
-        jaegerURL:
-        jaegerInClusterURL: http://tracing/jaeger
-        auth:
-          strategy: login
-      prometheusNamespace:
-      createDemoSecret: false
-      security:
-        enabled: false
-        cert_file: /kiali-cert/cert-chain.pem
-        private_key_file: /kiali-cert/key.pem
-      service:
-        annotations: {}
-
-    # TODO: derive from operator API
-    version: ""
-=======
->>>>>>> 78fa9a98
     clusterResources: true