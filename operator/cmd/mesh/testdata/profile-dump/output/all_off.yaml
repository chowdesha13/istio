--- conflicted
+++ resolved
@@ -1,562 +1,533 @@
-apiVersion: operator.istio.io/v1alpha1
-kind: IstioOperator
-spec:
-  addonComponents:
-    grafana:
-      enabled: false
-      k8s:
-        replicaCount: 1
-    kiali:
-      enabled: false
-      k8s:
-        replicaCount: 1
-    prometheus:
+addonComponents:
+  grafana:
+    enabled: false
+    k8s:
+      replicaCount: 1
+  kiali:
+    enabled: false
+    k8s:
+      replicaCount: 1
+  prometheus:
+    enabled: true
+    k8s:
+      replicaCount: 1
+  tracing:
+    enabled: false
+components:
+  base:
+    enabled: true
+  citadel:
+    enabled: false
+    k8s:
+      strategy:
+        rollingUpdate:
+          maxSurge: 100%
+          maxUnavailable: 25%
+  cni:
+    enabled: false
+  egressGateways:
+  - enabled: false
+    k8s:
+      hpaSpec:
+        maxReplicas: 5
+        metrics:
+        - resource:
+            name: cpu
+            targetAverageUtilization: 80
+          type: Resource
+        minReplicas: 1
+        scaleTargetRef:
+          apiVersion: apps/v1
+          kind: Deployment
+          name: istio-ingressgateway
+      resources:
+        limits:
+          cpu: 2000m
+          memory: 1024Mi
+        requests:
+          cpu: 100m
+          memory: 128Mi
+      strategy:
+        rollingUpdate:
+          maxSurge: 100%
+          maxUnavailable: 25%
+    name: istio-egressgateway
+  galley:
+    enabled: false
+    k8s:
+      replicaCount: 1
+      resources:
+        requests:
+          cpu: 100m
+      strategy:
+        rollingUpdate:
+          maxSurge: 100%
+          maxUnavailable: 25%
+  ingressGateways:
+  - enabled: true
+    k8s:
+      hpaSpec:
+        maxReplicas: 5
+        metrics:
+        - resource:
+            name: cpu
+            targetAverageUtilization: 80
+          type: Resource
+        minReplicas: 1
+        scaleTargetRef:
+          apiVersion: apps/v1
+          kind: Deployment
+          name: istio-ingressgateway
+      resources:
+        limits:
+          cpu: 2000m
+          memory: 1024Mi
+        requests:
+          cpu: 100m
+          memory: 128Mi
+      strategy:
+        rollingUpdate:
+          maxSurge: 100%
+          maxUnavailable: 25%
+    name: istio-ingressgateway
+  pilot:
+    enabled: false
+    k8s:
+      env:
+      - name: POD_NAME
+        valueFrom:
+          fieldRef:
+            apiVersion: v1
+            fieldPath: metadata.name
+      - name: POD_NAMESPACE
+        valueFrom:
+          fieldRef:
+            apiVersion: v1
+            fieldPath: metadata.namespace
+      readinessProbe:
+        httpGet:
+          path: /ready
+          port: 8080
+        initialDelaySeconds: 5
+        periodSeconds: 5
+        timeoutSeconds: 5
+      resources:
+        requests:
+          cpu: 500m
+          memory: 2048Mi
+      strategy:
+        rollingUpdate:
+          maxSurge: 100%
+          maxUnavailable: 25%
+  policy:
+    enabled: false
+    k8s:
+      env:
+      - name: POD_NAMESPACE
+        valueFrom:
+          fieldRef:
+            apiVersion: v1
+            fieldPath: metadata.namespace
+      hpaSpec:
+        maxReplicas: 5
+        metrics:
+        - resource:
+            name: cpu
+            targetAverageUtilization: 80
+          type: Resource
+        minReplicas: 1
+        scaleTargetRef:
+          apiVersion: apps/v1
+          kind: Deployment
+          name: istio-policy
+      strategy:
+        rollingUpdate:
+          maxSurge: 100%
+          maxUnavailable: 25%
+  proxy:
+    enabled: false
+  sidecarInjector:
+    enabled: false
+  telemetry:
+    enabled: false
+    k8s:
+      env:
+      - name: POD_NAMESPACE
+        valueFrom:
+          fieldRef:
+            apiVersion: v1
+            fieldPath: metadata.namespace
+      - name: GOMAXPROCS
+        value: "6"
+      hpaSpec:
+        maxReplicas: 5
+        metrics:
+        - resource:
+            name: cpu
+            targetAverageUtilization: 80
+          type: Resource
+        minReplicas: 1
+        scaleTargetRef:
+          apiVersion: apps/v1
+          kind: Deployment
+          name: istio-telemetry
+      replicaCount: 1
+      resources:
+        limits:
+          cpu: 4800m
+          memory: 4G
+        requests:
+          cpu: 1000m
+          memory: 1G
+      strategy:
+        rollingUpdate:
+          maxSurge: 100%
+          maxUnavailable: 25%
+hub: gcr.io/istio-testing
+profile: default
+tag: latest
+values:
+  clusterResources: true
+  galley:
+    enableAnalysis: false
+    image: galley
+  gateways:
+    istio-egressgateway:
+      autoscaleEnabled: true
+      env:
+        ISTIO_META_ROUTER_MODE: sni-dnat
+      ports:
+      - name: http2
+        port: 80
+      - name: https
+        port: 443
+      - name: tls
+        port: 15443
+        targetPort: 15443
+      secretVolumes:
+      - mountPath: /etc/istio/egressgateway-certs
+        name: egressgateway-certs
+        secretName: istio-egressgateway-certs
+      - mountPath: /etc/istio/egressgateway-ca-certs
+        name: egressgateway-ca-certs
+        secretName: istio-egressgateway-ca-certs
+      type: ClusterIP
+      zvpn:
+        enabled: true
+        suffix: global
+    istio-ingressgateway:
+      applicationPorts: ""
+      autoscaleEnabled: true
+      debug: info
+      domain: ""
+      env:
+        ISTIO_META_ROUTER_MODE: sni-dnat
+      meshExpansionPorts:
+      - name: tcp-pilot-grpc-tls
+        port: 15011
+        targetPort: 15011
+      - name: tcp-citadel-grpc-tls
+        port: 8060
+        targetPort: 8060
+      - name: tcp-dns-tls
+        port: 853
+        targetPort: 8853
+      ports:
+      - name: status-port
+        port: 15020
+        targetPort: 15020
+      - name: http2
+        port: 80
+        targetPort: 8080
+      - name: https
+        port: 443
+        targetPort: 8443
+      - name: kiali
+        port: 15029
+        targetPort: 15029
+      - name: prometheus
+        port: 15030
+        targetPort: 15030
+      - name: grafana
+        port: 15031
+        targetPort: 15031
+      - name: tracing
+        port: 15032
+        targetPort: 15032
+      - name: tls
+        port: 15443
+        targetPort: 15443
+      secretVolumes:
+      - mountPath: /etc/istio/ingressgateway-certs
+        name: ingressgateway-certs
+        secretName: istio-ingressgateway-certs
+      - mountPath: /etc/istio/ingressgateway-ca-certs
+        name: ingressgateway-ca-certs
+        secretName: istio-ingressgateway-ca-certs
+      type: LoadBalancer
+      zvpn:
+        enabled: true
+        suffix: global
+  global:
+    arch:
+      amd64: 2
+      ppc64le: 2
+      s390x: 2
+    certificates: []
+    configValidation: true
+    controlPlaneSecurityEnabled: true
+    defaultNodeSelector: {}
+    defaultPodDisruptionBudget:
       enabled: true
-      k8s:
-        replicaCount: 1
-    tracing:
-      enabled: false
-  components:
-    base:
+    defaultResources:
+      requests:
+        cpu: 10m
+    disablePolicyChecks: true
+    enableHelmTest: false
+    enableTracing: true
+    imagePullPolicy: ""
+    imagePullSecrets: []
+    istioNamespace: istio-system
+    istiod:
       enabled: true
-    citadel:
-      enabled: false
-      k8s:
-        strategy:
-          rollingUpdate:
-            maxSurge: 100%
-            maxUnavailable: 25%
-    cni:
-      enabled: false
-    egressGateways:
-    - enabled: false
-      k8s:
-        hpaSpec:
-          maxReplicas: 5
-          metrics:
-          - resource:
-              name: cpu
-              targetAverageUtilization: 80
-            type: Resource
-          minReplicas: 1
-          scaleTargetRef:
-            apiVersion: apps/v1
-            kind: Deployment
-            name: istio-ingressgateway
-        resources:
-          limits:
-            cpu: 2000m
-            memory: 1024Mi
-          requests:
-            cpu: 100m
-            memory: 128Mi
-        strategy:
-          rollingUpdate:
-            maxSurge: 100%
-            maxUnavailable: 25%
-      name: istio-egressgateway
-    galley:
-      enabled: false
-      k8s:
-        replicaCount: 1
-        resources:
-          requests:
-            cpu: 100m
-        strategy:
-          rollingUpdate:
-            maxSurge: 100%
-            maxUnavailable: 25%
-    ingressGateways:
-    - enabled: true
-      k8s:
-        hpaSpec:
-          maxReplicas: 5
-          metrics:
-          - resource:
-              name: cpu
-              targetAverageUtilization: 80
-            type: Resource
-          minReplicas: 1
-          scaleTargetRef:
-            apiVersion: apps/v1
-            kind: Deployment
-            name: istio-ingressgateway
-        resources:
-          limits:
-            cpu: 2000m
-            memory: 1024Mi
-          requests:
-            cpu: 100m
-            memory: 128Mi
-        strategy:
-          rollingUpdate:
-            maxSurge: 100%
-            maxUnavailable: 25%
-      name: istio-ingressgateway
-    pilot:
-      enabled: false
-      k8s:
-        env:
-        - name: POD_NAME
-          valueFrom:
-            fieldRef:
-              apiVersion: v1
-              fieldPath: metadata.name
-        - name: POD_NAMESPACE
-          valueFrom:
-            fieldRef:
-              apiVersion: v1
-              fieldPath: metadata.namespace
-        readinessProbe:
-          httpGet:
-            path: /ready
-            port: 8080
-          initialDelaySeconds: 5
-          periodSeconds: 5
-          timeoutSeconds: 5
-        resources:
-          requests:
-            cpu: 500m
-            memory: 2048Mi
-        strategy:
-          rollingUpdate:
-            maxSurge: 100%
-            maxUnavailable: 25%
+    jwtPolicy: third-party-jwt
+    k8sIngress:
+      enableHttps: false
+      enabled: false
+      gatewayName: ingressgateway
+    localityLbSetting:
+      enabled: true
+    logAsJson: false
+    logging:
+      level: default:info
+    meshExpansion:
+      enabled: false
+      useILB: false
+    meshNetworks: {}
+    mountMtlsCerts: false
+    mtls:
+      auto: true
+      enabled: false
+    multiCluster:
+      clusterName: ""
+      enabled: false
+    network: ""
+    omitSidecarInjectorConfigMap: false
+    oneNamespace: false
+    operatorManageWebhooks: false
+    outboundTrafficPolicy:
+      mode: ALLOW_ANY
+    pilotCertProvider: citadel
+    policyCheckFailOpen: false
+    priorityClassName: ""
+    proxy:
+      accessLogEncoding: TEXT
+      accessLogFile: ""
+      accessLogFormat: ""
+      autoInject: enabled
+      clusterDomain: cluster.local
+      componentLogLevel: misc:error
+      concurrency: 2
+      dnsRefreshRate: 300s
+      enableCoreDump: false
+      envoyAccessLogService:
+        enabled: false
+        host: null
+        port: null
+      envoyMetricsService:
+        enabled: false
+        host: null
+        port: null
+        tcpKeepalive:
+          interval: 10s
+          probes: 3
+          time: 10s
+        tlsSettings:
+          caCertificates: null
+          clientCertificate: null
+          mode: DISABLE
+          privateKey: null
+          sni: null
+          subjectAltNames: []
+      envoyStatsd:
+        enabled: false
+        host: null
+        port: null
+      excludeIPRanges: ""
+      excludeInboundPorts: ""
+      excludeOutboundPorts: ""
+      image: proxyv2
+      includeIPRanges: '*'
+      includeInboundPorts: '*'
+      kubevirtInterfaces: ""
+      logLevel: warning
+      privileged: false
+      protocolDetectionTimeout: 100ms
+      readinessFailureThreshold: 30
+      readinessInitialDelaySeconds: 1
+      readinessPeriodSeconds: 2
+      resources:
+        limits:
+          cpu: 2000m
+          memory: 1024Mi
+        requests:
+          cpu: 100m
+          memory: 128Mi
+      statusPort: 15020
+      tracer: zipkin
+    proxy_init:
+      image: proxyv2
+      resources:
+        limits:
+          cpu: 100m
+          memory: 50Mi
+        requests:
+          cpu: 10m
+          memory: 10Mi
+    sds:
+      token:
+        aud: istio-ca
+    sts:
+      servicePort: 0
+    tracer:
+      datadog:
+        address: $(HOST_IP):8126
+      lightstep:
+        accessToken: ""
+        address: ""
+        cacertPath: ""
+        secure: true
+      stackdriver:
+        debug: false
+        maxNumberOfAnnotations: 200
+        maxNumberOfAttributes: 200
+        maxNumberOfMessageEvents: 200
+      zipkin:
+        address: ""
+    trustDomain: cluster.local
+    useMCP: false
+  grafana:
+    accessMode: ReadWriteMany
+    contextPath: /grafana
+    dashboardProviders:
+      dashboardproviders.yaml:
+        apiVersion: 1
+        providers:
+        - disableDeletion: false
+          folder: istio
+          name: istio
+          options:
+            path: /var/lib/grafana/dashboards/istio
+          orgId: 1
+          type: file
+    datasources:
+      datasources.yaml:
+        apiVersion: 1
+        datasources: null
+    env: {}
+    envSecrets: {}
+    image:
+      repository: grafana/grafana
+      tag: 6.5.2
+    ingress:
+      annotations: null
+      enabled: false
+      hosts:
+      - grafana.local
+      tls: null
+    nodeSelector: {}
+    persist: false
+    podAntiAffinityLabelSelector: []
+    podAntiAffinityTermLabelSelector: []
+    security:
+      enabled: false
+      passphraseKey: passphrase
+      secretName: grafana
+      usernameKey: username
+    service:
+      annotations: {}
+      externalPort: 3000
+      loadBalancerIP: null
+      loadBalancerSourceRanges: null
+      name: http
+      type: ClusterIP
+    storageClassName: ""
+    tolerations: []
+  istiocoredns:
+    coreDNSImage: coredns/coredns
+    coreDNSPluginImage: istio/coredns-plugin:0.2-istio-1.1
+    coreDNSTag: 1.6.2
+    enabled: false
+  kiali:
+    contextPath: /kiali
+    createDemoSecret: false
+    dashboard:
+      grafanaURL: null
+      jaegerURL: null
+      passphraseKey: passphrase
+      secretName: kiali
+      usernameKey: username
+      viewOnlyMode: false
+    hub: quay.io/kiali
+    ingress:
+      annotations: null
+      enabled: false
+      hosts:
+      - kiali.local
+      tls: null
+    nodeSelector: {}
+    podAntiAffinityLabelSelector: []
+    podAntiAffinityTermLabelSelector: []
+    prometheusNamespace: null
+    security:
+      cert_file: /kiali-cert/cert-chain.pem
+      enabled: false
+      private_key_file: /kiali-cert/key.pem
+    tag: v1.9
+  mixer:
+    adapters:
+      kubernetesenv:
+        enabled: true
+      prometheus:
+        enabled: true
+        metricsExpiryDuration: 10m
+      stackdriver:
+        auth:
+          apiKey: ""
+          appCredentials: false
+          serviceAccountPath: ""
+        enabled: false
+        tracer:
+          enabled: false
+          sampleProbability: 1
+      stdio:
+        enabled: false
+        outputAsJson: false
+      useAdapterCRDs: false
     policy:
-      enabled: false
-      k8s:
-        env:
-        - name: POD_NAMESPACE
-          valueFrom:
-            fieldRef:
-              apiVersion: v1
-              fieldPath: metadata.namespace
-        hpaSpec:
-          maxReplicas: 5
-          metrics:
-          - resource:
-              name: cpu
-              targetAverageUtilization: 80
-            type: Resource
-          minReplicas: 1
-          scaleTargetRef:
-            apiVersion: apps/v1
-            kind: Deployment
-            name: istio-policy
-        strategy:
-          rollingUpdate:
-            maxSurge: 100%
-            maxUnavailable: 25%
-    proxy:
-      enabled: false
-    sidecarInjector:
-      enabled: false
+      adapters:
+        kubernetesenv:
+          enabled: true
+        useAdapterCRDs: false
+      autoscaleEnabled: true
+      image: mixer
+      sessionAffinityEnabled: false
     telemetry:
-      enabled: false
-      k8s:
-        env:
-        - name: POD_NAMESPACE
-          valueFrom:
-            fieldRef:
-              apiVersion: v1
-              fieldPath: metadata.namespace
-        - name: GOMAXPROCS
-          value: "6"
-        hpaSpec:
-          maxReplicas: 5
-          metrics:
-          - resource:
-              name: cpu
-              targetAverageUtilization: 80
-            type: Resource
-          minReplicas: 1
-          scaleTargetRef:
-            apiVersion: apps/v1
-            kind: Deployment
-            name: istio-telemetry
-        replicaCount: 1
-        resources:
-          limits:
-            cpu: 4800m
-            memory: 4G
-          requests:
-            cpu: 1000m
-            memory: 1G
-        strategy:
-          rollingUpdate:
-            maxSurge: 100%
-            maxUnavailable: 25%
-  hub: gcr.io/istio-testing
-  profile: default
-  tag: latest
-  values:
-    clusterResources: true
-    galley:
-      enableAnalysis: false
-      image: galley
-    gateways:
-      istio-egressgateway:
-        autoscaleEnabled: true
-        env:
-          ISTIO_META_ROUTER_MODE: sni-dnat
-        ports:
-        - name: http2
-          port: 80
-        - name: https
-          port: 443
-        - name: tls
-          port: 15443
-          targetPort: 15443
-        secretVolumes:
-        - mountPath: /etc/istio/egressgateway-certs
-          name: egressgateway-certs
-          secretName: istio-egressgateway-certs
-        - mountPath: /etc/istio/egressgateway-ca-certs
-          name: egressgateway-ca-certs
-          secretName: istio-egressgateway-ca-certs
-        type: ClusterIP
-        zvpn:
-          enabled: true
-          suffix: global
-      istio-ingressgateway:
-        applicationPorts: ""
-        autoscaleEnabled: true
-        debug: info
-        domain: ""
-        env:
-          ISTIO_META_ROUTER_MODE: sni-dnat
-        meshExpansionPorts:
-        - name: tcp-pilot-grpc-tls
-          port: 15011
-          targetPort: 15011
-        - name: tcp-citadel-grpc-tls
-          port: 8060
-          targetPort: 8060
-        - name: tcp-dns-tls
-          port: 853
-          targetPort: 8853
-        ports:
-        - name: status-port
-          port: 15020
-          targetPort: 15020
-        - name: http2
-          port: 80
-          targetPort: 8080
-        - name: https
-          port: 443
-          targetPort: 8443
-        - name: kiali
-          port: 15029
-          targetPort: 15029
-        - name: prometheus
-          port: 15030
-          targetPort: 15030
-        - name: grafana
-          port: 15031
-          targetPort: 15031
-        - name: tracing
-          port: 15032
-          targetPort: 15032
-        - name: tls
-          port: 15443
-          targetPort: 15443
-        secretVolumes:
-        - mountPath: /etc/istio/ingressgateway-certs
-          name: ingressgateway-certs
-          secretName: istio-ingressgateway-certs
-        - mountPath: /etc/istio/ingressgateway-ca-certs
-          name: ingressgateway-ca-certs
-          secretName: istio-ingressgateway-ca-certs
-        type: LoadBalancer
-        zvpn:
-          enabled: true
-          suffix: global
-    global:
-      arch:
-        amd64: 2
-        ppc64le: 2
-        s390x: 2
-      certificates: []
-      configValidation: true
-      controlPlaneSecurityEnabled: true
-      defaultNodeSelector: {}
-      defaultPodDisruptionBudget:
-        enabled: true
-      defaultResources:
-        requests:
-          cpu: 10m
-      disablePolicyChecks: true
-      enableHelmTest: false
-      enableTracing: true
-      imagePullPolicy: ""
-      imagePullSecrets: []
-      istioNamespace: istio-system
-      istiod:
-        enabled: true
-      jwtPolicy: third-party-jwt
-      k8sIngress:
-        enableHttps: false
-        enabled: false
-        gatewayName: ingressgateway
-      localityLbSetting:
-        enabled: true
-      logAsJson: false
-      logging:
-        level: default:info
-      meshExpansion:
-        enabled: false
-        useILB: false
-      meshNetworks: {}
-      mountMtlsCerts: false
-      mtls:
-        auto: true
-        enabled: false
-      multiCluster:
-        clusterName: ""
-        enabled: false
-      network: ""
-      omitSidecarInjectorConfigMap: false
-      oneNamespace: false
-      operatorManageWebhooks: false
-      outboundTrafficPolicy:
-        mode: ALLOW_ANY
-      pilotCertProvider: citadel
-      policyCheckFailOpen: false
-      priorityClassName: ""
-      proxy:
-        accessLogEncoding: TEXT
-        accessLogFile: ""
-        accessLogFormat: ""
-        autoInject: enabled
-        clusterDomain: cluster.local
-        componentLogLevel: misc:error
-        concurrency: 2
-        dnsRefreshRate: 300s
-        enableCoreDump: false
-        envoyAccessLogService:
-          enabled: false
-        envoyMetricsService:
-          enabled: false
-          tcpKeepalive:
-            interval: 10s
-            probes: 3
-            time: 10s
-          tlsSettings:
-            mode: DISABLE
-            subjectAltNames: []
-        envoyStatsd:
-          enabled: false
-        excludeIPRanges: ""
-        excludeInboundPorts: ""
-        excludeOutboundPorts: ""
-        image: proxyv2
-        includeIPRanges: '*'
-        includeInboundPorts: '*'
-        kubevirtInterfaces: ""
-        logLevel: warning
-        privileged: false
-        protocolDetectionTimeout: 100ms
-        readinessFailureThreshold: 30
-        readinessInitialDelaySeconds: 1
-        readinessPeriodSeconds: 2
-        resources:
-          limits:
-            cpu: 2000m
-            memory: 1024Mi
-          requests:
-            cpu: 100m
-            memory: 128Mi
-        statusPort: 15020
-        tracer: zipkin
-      proxy_init:
-        image: proxyv2
-        resources:
-          limits:
-            cpu: 100m
-            memory: 50Mi
-          requests:
-            cpu: 10m
-            memory: 10Mi
-      sds:
-        token:
-          aud: istio-ca
-      sts:
-        servicePort: 0
-      tracer:
-        datadog:
-          address: $(HOST_IP):8126
-        lightstep:
-          accessToken: ""
-          address: ""
-          cacertPath: ""
-          secure: true
-        stackdriver:
-          debug: false
-          maxNumberOfAnnotations: 200
-          maxNumberOfAttributes: 200
-          maxNumberOfMessageEvents: 200
-        zipkin:
-          address: ""
-      trustDomain: cluster.local
-      useMCP: false
-    grafana:
-      accessMode: ReadWriteMany
-      contextPath: /grafana
-      dashboardProviders:
-        dashboardproviders.yaml:
-          apiVersion: 1
-          providers:
-          - disableDeletion: false
-            folder: istio
-            name: istio
-            options:
-              path: /var/lib/grafana/dashboards/istio
-            orgId: 1
-            type: file
-      datasources:
-        datasources.yaml:
-          apiVersion: 1
-      env: {}
-      envSecrets: {}
-      image:
-        repository: grafana/grafana
-        tag: 6.5.2
-      ingress:
-        enabled: false
-        hosts:
-        - grafana.local
-      nodeSelector: {}
-      persist: false
-      podAntiAffinityLabelSelector: []
-      podAntiAffinityTermLabelSelector: []
-      security:
-        enabled: false
-        passphraseKey: passphrase
-        secretName: grafana
-        usernameKey: username
-      service:
-        annotations: {}
-        externalPort: 3000
-        name: http
-        type: ClusterIP
-      storageClassName: ""
-      tolerations: []
-    istiocoredns:
-      coreDNSImage: coredns/coredns
-      coreDNSPluginImage: istio/coredns-plugin:0.2-istio-1.1
-      coreDNSTag: 1.6.2
-      enabled: false
-    kiali:
-      contextPath: /kiali
-      createDemoSecret: false
-      dashboard:
-        passphraseKey: passphrase
-        secretName: kiali
-        usernameKey: username
-        viewOnlyMode: false
-      hub: quay.io/kiali
-      ingress:
-        enabled: false
-        hosts:
-        - kiali.local
+      autoscaleEnabled: true
+      env:
+        GOMAXPROCS: "6"
+      image: mixer
+      loadshedding:
+        latencyThreshold: 100ms
+        mode: enforce
       nodeSelector: {}
       podAntiAffinityLabelSelector: []
       podAntiAffinityTermLabelSelector: []
-      security:
-        cert_file: /kiali-cert/cert-chain.pem
-        enabled: false
-        private_key_file: /kiali-cert/key.pem
-      tag: v1.9
-    mixer:
-      adapters:
-        kubernetesenv:
-          enabled: true
-        prometheus:
-          enabled: true
-          metricsExpiryDuration: 10m
-        stackdriver:
-          auth:
-            apiKey: ""
-            appCredentials: false
-            serviceAccountPath: ""
-          enabled: false
-          tracer:
-            enabled: false
-            sampleProbability: 1
-        stdio:
-          enabled: false
-          outputAsJson: false
-        useAdapterCRDs: false
-      policy:
-        adapters:
-          kubernetesenv:
-            enabled: true
-          useAdapterCRDs: false
-        autoscaleEnabled: true
-        image: mixer
-        sessionAffinityEnabled: false
-      telemetry:
-        autoscaleEnabled: true
-        env:
-          GOMAXPROCS: "6"
-        image: mixer
-        loadshedding:
-          latencyThreshold: 100ms
-          mode: enforce
-        nodeSelector: {}
-        podAntiAffinityLabelSelector: []
-        podAntiAffinityTermLabelSelector: []
-        replicaCount: 1
-        reportBatchMaxEntries: 100
-        reportBatchMaxTime: 1s
-        sessionAffinityEnabled: false
-        tolerations: []
-    pilot:
-      appNamespaces: []
-      autoscaleEnabled: true
-      autoscaleMax: 5
-      autoscaleMin: 1
-      configMap: true
-      configNamespace: istio-config
-      cpu:
-        targetAverageUtilization: 80
-      enableProtocolSniffingForInbound: false
-      enableProtocolSniffingForOutbound: true
-      env: {}
-      image: pilot
-      ingress:
-        ingressClass: istio
-        ingressControllerMode: STRICT
-        ingressService: istio-ingressgateway
-      keepaliveMaxServerConnectionAge: 30m
-      meshNetworks:
-        networks: {}
-      nodeSelector: {}
-      podAntiAffinityLabelSelector: []
-      podAntiAffinityTermLabelSelector: []
-      policy:
-        enabled: false
       replicaCount: 1
+      reportBatchMaxEntries: 100
+      reportBatchMaxTime: 1s
+      sessionAffinityEnabled: false
       tolerations: []
-<<<<<<< HEAD
-      traceSampling: 1
-    prometheus:
-      contextPath: /prometheus
-      hub: docker.io/prom
-      ingress:
-        enabled: false
-        hosts:
-        - prometheus.local
-      nodeSelector: {}
-      podAntiAffinityLabelSelector: []
-      podAntiAffinityTermLabelSelector: []
-      retention: 6h
-      scrapeInterval: 15s
-      security:
-        enabled: true
-      tag: v2.15.1
-      tolerations: []
-=======
   pilot:
     appNamespaces: []
     autoscaleEnabled: true
@@ -601,82 +572,88 @@
     provisionPrometheusCert: true
     retention: 6h
     scrapeInterval: 15s
->>>>>>> 445524df
     security:
-      dnsCerts:
-        istio-pilot-service-account.istio-control: istio-pilot.istio-control
-      enableNamespacesByDefault: true
-      image: citadel
-      selfSigned: true
-    sidecarInjectorWebhook:
-      enableNamespacesByDefault: false
-      injectLabel: istio-injection
-      objectSelector:
-        autoInject: true
+      enabled: true
+    tag: v2.15.1
+    tolerations: []
+  security:
+    dnsCerts:
+      istio-pilot-service-account.istio-control: istio-pilot.istio-control
+    enableNamespacesByDefault: true
+    image: citadel
+    selfSigned: true
+  sidecarInjectorWebhook:
+    enableNamespacesByDefault: false
+    injectLabel: istio-injection
+    objectSelector:
+      autoInject: true
+      enabled: false
+    rewriteAppHTTPProbe: false
+  telemetry:
+    enabled: true
+    v1:
+      enabled: false
+    v2:
+      enabled: true
+      prometheus:
+        enabled: true
+      stackdriver:
+        configOverride: {}
         enabled: false
-      rewriteAppHTTPProbe: false
-    telemetry:
-      enabled: true
-      v1:
-        enabled: false
-      v2:
-        enabled: true
-        prometheus:
-          enabled: true
+        logging: false
+        monitoring: false
+        topology: false
+  tracing:
+    ingress:
+      annotations: null
+      enabled: false
+      hosts: null
+      tls: null
+    jaeger:
+      accessMode: ReadWriteMany
+      hub: docker.io/jaegertracing
+      memory:
+        max_traces: 50000
+      persist: false
+      spanStorageType: badger
+      storageClassName: ""
+      tag: "1.16"
+    nodeSelector: {}
+    opencensus:
+      exporters:
         stackdriver:
-          configOverride: {}
-          enabled: false
-          logging: false
-          monitoring: false
-          topology: false
-    tracing:
-      ingress:
-        enabled: false
-      jaeger:
-        accessMode: ReadWriteMany
-        hub: docker.io/jaegertracing
-        memory:
-          max_traces: 50000
-        persist: false
-        spanStorageType: badger
-        storageClassName: ""
-        tag: "1.16"
-      nodeSelector: {}
-      opencensus:
-        exporters:
-          stackdriver:
-            enable_tracing: true
-        hub: docker.io/omnition
-        resources:
-          limits:
-            cpu: "1"
-            memory: 2Gi
-          requests:
-            cpu: 200m
-            memory: 400Mi
-        tag: 0.1.9
-      podAntiAffinityLabelSelector: []
-      podAntiAffinityTermLabelSelector: []
-      provider: jaeger
-      service:
-        annotations: {}
-        externalPort: 9411
-        name: http-query
-        type: ClusterIP
-      zipkin:
-        hub: docker.io/openzipkin
-        javaOptsHeap: 700
-        maxSpans: 500000
-        node:
-          cpus: 2
-        probeStartupDelay: 200
-        queryPort: 9411
-        resources:
-          limits:
-            cpu: 300m
-            memory: 900Mi
-          requests:
-            cpu: 150m
-            memory: 900Mi
-        tag: 2.14.2
-    version: ""
+          enable_tracing: true
+      hub: docker.io/omnition
+      resources:
+        limits:
+          cpu: "1"
+          memory: 2Gi
+        requests:
+          cpu: 200m
+          memory: 400Mi
+      tag: 0.1.9
+    podAntiAffinityLabelSelector: []
+    podAntiAffinityTermLabelSelector: []
+    provider: jaeger
+    service:
+      annotations: {}
+      externalPort: 9411
+      name: http-query
+      type: ClusterIP
+    zipkin:
+      hub: docker.io/openzipkin
+      javaOptsHeap: 700
+      maxSpans: 500000
+      node:
+        cpus: 2
+      probeStartupDelay: 200
+      queryPort: 9411
+      resources:
+        limits:
+          cpu: 300m
+          memory: 900Mi
+        requests:
+          cpu: 150m
+          memory: 900Mi
+      tag: 2.14.2
+  version: ""
