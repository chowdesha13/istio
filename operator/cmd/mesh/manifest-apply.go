--- conflicted
+++ resolved
@@ -28,12 +28,8 @@
 	"istio.io/istio/operator/pkg/manifest"
 	"istio.io/istio/operator/pkg/object"
 	"istio.io/istio/operator/pkg/translate"
-<<<<<<< HEAD
 	"istio.io/istio/operator/pkg/util/log"
-=======
-	"istio.io/istio/operator/version"
-	"istio.io/pkg/log"
->>>>>>> ca572ee3
+	istiolog "istio.io/pkg/log"
 )
 
 const (
@@ -79,7 +75,7 @@
 	cmd.PersistentFlags().StringVarP(&args.charts, "charts", "d", "", chartsFlagHelpStr)
 }
 
-func manifestApplyCmd(rootArgs *rootArgs, maArgs *manifestApplyArgs, logOpts *log.Options) *cobra.Command {
+func manifestApplyCmd(rootArgs *rootArgs, maArgs *manifestApplyArgs, logOpts *istiolog.Options) *cobra.Command {
 	return &cobra.Command{
 		Use:   "apply",
 		Short: "Applies an Istio manifest, installing or reconfiguring Istio on a cluster.",
@@ -104,7 +100,7 @@
 }
 
 // InstallCmd in an alias for manifest apply.
-func InstallCmd(logOpts *log.Options) *cobra.Command {
+func InstallCmd(logOpts *istiolog.Options) *cobra.Command {
 	rootArgs := &rootArgs{}
 	macArgs := &manifestApplyArgs{}
 
@@ -135,13 +131,8 @@
 	return mac
 }
 
-<<<<<<< HEAD
-func runApplyCmd(cmd *cobra.Command, rootArgs *rootArgs, maArgs *manifestApplyArgs) error {
+func runApplyCmd(cmd *cobra.Command, rootArgs *rootArgs, maArgs *manifestApplyArgs, logOpts *istiolog.Options) error {
 	l := log.NewConsoleLogger(rootArgs.logToStdErr, cmd.OutOrStdout(), cmd.ErrOrStderr())
-=======
-func runApplyCmd(cmd *cobra.Command, rootArgs *rootArgs, maArgs *manifestApplyArgs, logOpts *log.Options) error {
-	l := NewLogger(rootArgs.logToStdErr, cmd.OutOrStdout(), cmd.ErrOrStderr())
->>>>>>> ca572ee3
 	// Warn users if they use `manifest apply` without any config args.
 	if len(maArgs.inFilenames) == 0 && len(maArgs.set) == 0 && !rootArgs.dryRun && !maArgs.skipConfirmation {
 		if !confirm("This will install the default Istio profile into the cluster. Proceed? (y/N)", cmd.OutOrStdout()) {
