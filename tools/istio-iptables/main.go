// Copyright 2019 Istio Authors
//
// Licensed under the Apache License, Version 2.0 (the "License");
// you may not use this file except in compliance with the License.
// You may obtain a copy of the License at
//
//     http://www.apache.org/licenses/LICENSE-2.0
//
// Unless required by applicable law or agreed to in writing, software
// distributed under the License is distributed on an "AS IS" BASIS,
// WITHOUT WARRANTIES OR CONDITIONS OF ANY KIND, either express or implied.
// See the License for the specific language governing permissions and
// limitations under the License.

package main

import (
	"istio.io/istio/tools/istio-iptables/pkg/cmd"
)

<<<<<<< HEAD
type NetworkRange struct {
	IsWildcard bool
	IPNets     []*net.IPNet
}

func split(s string) []string {
	if s == "" {
		return nil
	}
	return strings.Split(s, ",")
}

func separateV4V6(cidrList string) (NetworkRange, NetworkRange, error) {
	if cidrList == "*" {
		return NetworkRange{IsWildcard: true}, NetworkRange{IsWildcard: true}, nil
	}
	ipv6Ranges := NetworkRange{IsWildcard: false, IPNets: make([]*net.IPNet, 0)}
	ipv4Ranges := NetworkRange{IsWildcard: false, IPNets: make([]*net.IPNet, 0)}
	for _, ipRange := range split(cidrList) {
		ip, ipNet, err := net.ParseCIDR(ipRange)
		if err != nil {
			_, err = fmt.Fprintf(os.Stderr, "Ignoring error for bug compatibility with istio-iptables.sh: %s\n", err.Error())
			if err != nil {
				return ipv4Ranges, ipv6Ranges, err
			}
			continue
		}
		if ip.To4() != nil {
			ipv4Ranges.IPNets = append(ipv4Ranges.IPNets, ipNet)
		} else {
			ipv6Ranges.IPNets = append(ipv6Ranges.IPNets, ipNet)
		}
	}
	return ipv4Ranges, ipv6Ranges, nil
}

func run(args []string, flagSet *flag.FlagSet) {

	proxyUID := ""
	proxyGID := ""
	inboundInterceptionMode := env.RegisterStringVar("ISTIO_INBOUND_INTERCEPTION_MODE", "", "").Get()
	inboundTProxyMark := env.RegisterStringVar("ISTIO_INBOUND_TPROXY_MARK", "1337", "").Get()
	inboundTProxyRouteTable := env.RegisterStringVar("ISTIO_INBOUND_TPROXY_ROUTE_TABLE", "133", "").Get()
	inboundPortsInclude := env.RegisterStringVar("ISTIO_INBOUND_PORTS", "", "").Get()
	inboundPortsExclude := env.RegisterStringVar("ISTIO_LOCAL_EXCLUDE_PORTS", "", "").Get()
	outboundIPRangesInclude := env.RegisterStringVar("ISTIO_SERVICE_CIDR", "", "").Get()
	outboundIPRangesExclude := env.RegisterStringVar("ISTIO_SERVICE_EXCLUDE_CIDR", "", "").Get()
	outboundPortsExclude := env.RegisterStringVar("ISTIO_LOCAL_OUTBOUND_PORTS_EXCLUDE", "", "").Get()
	kubevirtInterfaces := ""
	var enableInboundIPv6s net.IP

	proxyPort := env.RegisterStringVar("ENVOY_PORT", "15001", "").Get()
	inboundCapturePort := env.RegisterStringVar("INBOUND_CAPTURE_PORT", "15006", "").Get()
	flagSet.StringVar(&proxyPort, "p", proxyPort,
		"Specify the envoy port to which redirect all TCP traffic (default $ENVOY_PORT = 15001)")
	flagSet.StringVar(&inboundCapturePort, "z", inboundCapturePort,
		"Port to which all inbound TCP traffic to the pod/VM should be redirected to (default $INBOUND_CAPTURE_PORT = 15006)")
	flagSet.StringVar(&proxyUID, "u", proxyUID,
		"Specify the UID of the user for which the redirection is not applied. Typically, this is the UID of the proxy container")
	flagSet.StringVar(&proxyGID, "g", proxyGID,
		"Specify the GID of the user for which the redirection is not applied. (same default value as -u param)")
	flagSet.StringVar(&inboundInterceptionMode, "m", inboundInterceptionMode,
		"The mode used to redirect inbound connections to Envoy, either \"REDIRECT\" or \"TPROXY\"")
	flagSet.StringVar(&inboundPortsInclude, "b", inboundPortsInclude,
		"Comma separated list of inbound ports for which traffic is to be redirected to Envoy (optional). "+
			"The wildcard character \"*\" can be used to configure redirection for all ports. An empty list will disable")
	flagSet.StringVar(&inboundPortsExclude, "d", inboundPortsExclude,
		"Comma separated list of inbound ports to be excluded from redirection to Envoy (optional). "+
			"Only applies  when all inbound traffic (i.e. \"*\") is being redirected (default to $ISTIO_LOCAL_EXCLUDE_PORTS)")
	flagSet.StringVar(&outboundIPRangesInclude, "i", outboundIPRangesInclude,
		"Comma separated list of IP ranges in CIDR form to redirect to envoy (optional). "+
			"The wildcard character \"*\" can be used to redirect all outbound traffic. An empty list will disable all outbound")
	flagSet.StringVar(&outboundIPRangesExclude, "x", outboundIPRangesExclude,
		"Comma separated list of IP ranges in CIDR form to be excluded from redirection. "+
			"Only applies when all  outbound traffic (i.e. \"*\") is being redirected (default to $ISTIO_SERVICE_EXCLUDE_CIDR)")
	flagSet.StringVar(&outboundPortsExclude, "o", outboundPortsExclude,
		"Comma separated list of outbound ports to be excluded from redirection to Envoy (optional")
	flagSet.StringVar(&kubevirtInterfaces, "k", kubevirtInterfaces,
		"Comma separated list of virtual interfaces whose inbound traffic (from VM) will be treated as outbound (optional)")

	var dryRun bool
	flagSet.BoolVar(&dryRun, "dryRun", false, "Do not call any external dependencies like iptables")
	err := flagSet.Parse(args)
	if err != nil {
		return
	}

	var ext dep.Dependencies
	if dryRun {
		ext = &dep.StdoutStubDependencies{}
	} else {
		ext = &dep.RealDependencies{}
	}

	defer func() {
		ext.RunOrFail(dep.IPTABLESSAVE)
		ext.RunOrFail(dep.IP6TABLESSAVE)
	}()

	// TODO: more flexibility - maybe a whitelist of users to be captured for output instead of a blacklist.
	if proxyUID == "" {
		usr, err := ext.LookupUser()
		var userID string
		// Default to the UID of ENVOY_USER and root
		if err != nil {
			userID = "1337"
		} else {
			userID = usr.Uid
		}
		// If ENVOY_UID is not explicitly defined (as it would be in k8s env), we add root to the list,
		// for ca agent.
		proxyUID = userID + ",0"
	}

	// for TPROXY as its uid and gid are same
	if proxyGID == "" {
		proxyGID = proxyUID
	}

	podIP, err := ext.GetLocalIP()
	if err != nil {
		panic(err)
	}
	// Check if pod's ip is ipv4 or ipv6, in case of ipv6 set variable
	// to program ip6tablesOrFail
	if podIP.To4() == nil {
		enableInboundIPv6s = podIP
	}
	//
	// Since OUTBOUND_IP_RANGES_EXCLUDE could carry ipv4 and ipv6 ranges
	// need to split them in different arrays one for ipv4 and one for ipv6
	// in order to not to fail
	ipv4RangesExclude, ipv6RangesExclude, err := separateV4V6(outboundIPRangesExclude)
	if err != nil {
		panic(err)
	}
	if ipv4RangesExclude.IsWildcard {
		panic("Invalid value for OUTBOUND_IP_RANGES_EXCLUDE")
	}

	ipv4RangesInclude, ipv6RangesInclude, err := separateV4V6(outboundIPRangesInclude)
	if err != nil {
		panic(err)
	}

	// Dump out our environment for debugging purposes.
	fmt.Println("Environment:")
	fmt.Println("------------")
	fmt.Printf("ENVOY_PORT=%s\n", os.Getenv("ENVOY_PORT"))
	fmt.Printf("INBOUND_CAPTURE_PORT=%s\n", os.Getenv("INBOUND_CAPTURE_PORT"))
	fmt.Printf("ISTIO_INBOUND_INTERCEPTION_MODE=%s\n", os.Getenv("ISTIO_INBOUND_INTERCEPTION_MODE"))
	fmt.Printf("ISTIO_INBOUND_TPROXY_MARK=%s\n", os.Getenv("ISTIO_INBOUND_TPROXY_MARK"))
	fmt.Printf("ISTIO_INBOUND_TPROXY_ROUTE_TABLE=%s\n", os.Getenv("ISTIO_INBOUND_TPROXY_ROUTE_TABLE"))
	fmt.Printf("ISTIO_INBOUND_PORTS=%s\n", os.Getenv("ISTIO_INBOUND_PORTS"))
	fmt.Printf("ISTIO_LOCAL_EXCLUDE_PORTS=%s\n", os.Getenv("ISTIO_LOCAL_EXCLUDE_PORTS"))
	fmt.Printf("ISTIO_SERVICE_CIDR=%s\n", os.Getenv("ISTIO_SERVICE_CIDR"))
	fmt.Printf("ISTIO_SERVICE_EXCLUDE_CIDR=%s\n", os.Getenv("ISTIO_SERVICE_EXCLUDE_CIDR"))
	fmt.Println("")
	fmt.Println("Variables:")
	fmt.Println("----------")
	fmt.Printf("PROXY_PORT=%s\n", proxyPort)
	fmt.Printf("PROXY_INBOUND_CAPTURE_PORT=%s\n", inboundCapturePort)
	fmt.Printf("PROXY_UID=%s\n", proxyUID)
	fmt.Printf("INBOUND_INTERCEPTION_MODE=%s\n", inboundInterceptionMode)
	fmt.Printf("INBOUND_TPROXY_MARK=%s\n", inboundTProxyMark)
	fmt.Printf("INBOUND_TPROXY_ROUTE_TABLE=%s\n", inboundTProxyRouteTable)
	fmt.Printf("INBOUND_PORTS_INCLUDE=%s\n", inboundPortsInclude)
	fmt.Printf("INBOUND_PORTS_EXCLUDE=%s\n", inboundPortsExclude)
	fmt.Printf("OUTBOUND_IP_RANGES_INCLUDE=%s\n", outboundIPRangesInclude)
	fmt.Printf("OUTBOUND_IP_RANGES_EXCLUDE=%s\n", outboundIPRangesExclude)
	fmt.Printf("OUTBOUND_PORTS_EXCLUDE=%s\n", outboundPortsExclude)
	fmt.Printf("KUBEVIRT_INTERFACES=%s\n", kubevirtInterfaces)
	// Print "" instead of <nil> to produce same output as script and satisfy golden tests
	if enableInboundIPv6s == nil {
		fmt.Printf("ENABLE_INBOUND_IPV6=%s\n", "")
	} else {
		fmt.Printf("ENABLE_INBOUND_IPV6=%s\n", enableInboundIPv6s)
	}
	fmt.Println("")

	if enableInboundIPv6s != nil {
		ext.RunOrFail(dep.IP, "-6", "addr", "add", "::6/128", "dev", "lo")
	}

	// Create a new chain for redirecting outbound traffic to the common Envoy port.
	// In both chains, '-j RETURN' bypasses Envoy and '-j ISTIO_REDIRECT'
	// redirects to Envoy.
	ext.RunOrFail(dep.IPTABLES, "-t", "nat", "-N", "ISTIO_REDIRECT")
	ext.RunOrFail(dep.IPTABLES, "-t", "nat", "-A", "ISTIO_REDIRECT", "-p", "tcp", "-j", "REDIRECT", "--to-port", proxyPort)
	// Use this chain also for redirecting inbound traffic to the common Envoy port
	// when not using TPROXY.
	ext.RunOrFail(dep.IPTABLES, "-t", "nat", "-N", "ISTIO_IN_REDIRECT")

	// PROXY_INBOUND_CAPTURE_PORT should be used only user explicitly set INBOUND_PORTS_INCLUDE to capture all
	if inboundPortsInclude == "*" {
		ext.RunOrFail(dep.IPTABLES, "-t", "nat", "-A", "ISTIO_IN_REDIRECT", "-p", "tcp", "-j", "REDIRECT", "--to-port", inboundCapturePort)
	} else {
		ext.RunOrFail(dep.IPTABLES, "-t", "nat", "-A", "ISTIO_IN_REDIRECT", "-p", "tcp", "-j", "REDIRECT", "--to-port", proxyPort)
	}

	var table string
	// Handling of inbound ports. Traffic will be redirected to Envoy, which will process and forward
	// to the local service. If not set, no inbound port will be intercepted by istio iptablesOrFail.
	if inboundPortsInclude != "" {
		if inboundInterceptionMode == "TPROXY" {
			// When using TPROXY, create a new chain for routing all inbound traffic to
			// Envoy. Any packet entering this chain gets marked with the ${INBOUND_TPROXY_MARK} mark,
			// so that they get routed to the loopback interface in order to get redirected to Envoy.
			// In the ISTIO_INBOUND chain, '-j ISTIO_DIVERT' reroutes to the loopback
			// interface.
			// Mark all inbound packets.
			ext.RunOrFail(dep.IPTABLES, "-t", "mangle", "-N", "ISTIO_DIVERT")
			ext.RunOrFail(dep.IPTABLES, "-t", "mangle", "-A", "ISTIO_DIVERT", "-j", "MARK", "--set-mark", inboundTProxyMark)
			ext.RunOrFail(dep.IPTABLES, "-t", "mangle", "-A", "ISTIO_DIVERT", "-j", "ACCEPT")
			// Route all packets marked in chain ISTIO_DIVERT using routing table ${INBOUND_TPROXY_ROUTE_TABLE}.
			ext.RunOrFail(dep.IP, "-f", "inet", "rule", "add", "fwmark", inboundTProxyMark, "lookup", inboundTProxyRouteTable)
			// In routing table ${INBOUND_TPROXY_ROUTE_TABLE}, create a single default rule to route all traffic to
			// the loopback interface.
			err = ext.Run(dep.IP, "-f", "inet", "route", "add", "local", "default", "dev", "lo", "table", inboundTProxyRouteTable)
			if err != nil {
				ext.RunOrFail(dep.IP, "route", "show", "table", "all")
			}
			// Create a new chain for redirecting inbound traffic to the common Envoy
			// port.
			// In the ISTIO_INBOUND chain, '-j RETURN' bypasses Envoy and
			// '-j ISTIO_TPROXY' redirects to Envoy.
			ext.RunOrFail(dep.IPTABLES, "-t", "mangle", "-N", "ISTIO_TPROXY")
			ext.RunOrFail(dep.IPTABLES, "-t", "mangle", "-A", "ISTIO_TPROXY", "!", "-d", "127.0.0.1/32", "-p", "tcp", "-j", "TPROXY",
				"--tproxy-mark", inboundTProxyMark+"/0xffffffff", "--on-port", proxyPort)

			table = "mangle"
		} else {
			table = "nat"
		}
		ext.RunOrFail(dep.IPTABLES, "-t", table, "-N", "ISTIO_INBOUND")
		ext.RunOrFail(dep.IPTABLES, "-t", table, "-A", "PREROUTING", "-p", "tcp", "-j", "ISTIO_INBOUND")

		if inboundPortsInclude == "*" {
			// Makes sure SSH is not redirected
			ext.RunOrFail(dep.IPTABLES, "-t", table, "-A", "ISTIO_INBOUND", "-p", "tcp", "--dport", "22", "-j", "RETURN")
			// Apply any user-specified port exclusions.
			if inboundPortsExclude != "" {
				for _, port := range split(inboundPortsExclude) {
					ext.RunOrFail(dep.IPTABLES, "-t", table, "-A", "ISTIO_INBOUND", "-p", "tcp", "--dport", port, "-j", "RETURN")
				}
			}
			// Redirect remaining inbound traffic to Envoy.
			if inboundInterceptionMode == "TPROXY" {
				// If an inbound packet belongs to an established socket, route it to the
				// loopback interface.
				err := ext.Run(dep.IPTABLES, "-t", "mangle", "-A", "ISTIO_INBOUND", "-p", "tcp", "-m", "socket", "-j", "ISTIO_DIVERT")
				if err != nil {
					fmt.Println("No socket match support")
				}
				// Otherwise, it's a new connection. Redirect it using TPROXY.
				ext.RunOrFail(dep.IPTABLES, "-t", "mangle", "-A", "ISTIO_INBOUND", "-p", "tcp", "-j", "ISTIO_TPROXY")
			} else {
				ext.RunOrFail(dep.IPTABLES, "-t", "nat", "-A", "ISTIO_INBOUND", "-p", "tcp", "-j", "ISTIO_IN_REDIRECT")
			}
		} else {
			// User has specified a non-empty list of ports to be redirected to Envoy.
			for _, port := range split(inboundPortsInclude) {
				if inboundInterceptionMode == "TPROXY" {
					err := ext.Run(dep.IPTABLES, "-t", "mangle", "-A", "ISTIO_INBOUND", "-p", "tcp", "--dport", port, "-m", "socket", "-j", "ISTIO_DIVERT")
					if err != nil {
						fmt.Println("No socket match support")
					}
					err = ext.Run(dep.IPTABLES, "-t", "mangle", "-A", "ISTIO_INBOUND", "-p", "tcp", "--dport", port, "-m", "socket", "-j", "ISTIO_DIVERT")
					if err != nil {
						fmt.Println("No socket match support")
					}
					ext.RunOrFail(dep.IPTABLES, "-t", "mangle", "-A", "ISTIO_INBOUND", "-p", "tcp", "--dport", port, "-j", "ISTIO_TPROXY")
				} else {
					ext.RunOrFail(dep.IPTABLES, "-t", "nat", "-A", "ISTIO_INBOUND", "-p", "tcp", "--dport", port, "-j", "ISTIO_IN_REDIRECT")
				}
			}
		}
	}
	// TODO: change the default behavior to not intercept any output - user may use http_proxy or another
	// iptablesOrFail wrapper (like ufw). Current default is similar with 0.1
	// Create a new chain for selectively redirecting outbound packets to Envoy.
	ext.RunOrFail(dep.IPTABLES, "-t", "nat", "-N", "ISTIO_OUTPUT")
	// Jump to the ISTIO_OUTPUT chain from OUTPUT chain for all tcp traffic.
	ext.RunOrFail(dep.IPTABLES, "-t", "nat", "-A", "OUTPUT", "-p", "tcp", "-j", "ISTIO_OUTPUT")

	// Apply port based exclusions. Must be applied before connections back to self are redirected.
	if outboundPortsExclude != "" {
		for _, port := range split(outboundPortsExclude) {
			ext.RunOrFail(dep.IPTABLES, "-t", "nat", "-A", "ISTIO_OUTPUT", "-p", "tcp", "--dport", port, "-j", "RETURN")
		}
	}

	// 127.0.0.6 is bind connect from inbound passthrough cluster
	ext.RunOrFail(dep.IPTABLES, "-t", "nat", "-A", "ISTIO_OUTPUT", "-o", "lo", "-s", "127.0.0.6/32", "-j", "RETURN")

	if env.RegisterStringVar("DISABLE_REDIRECTION_ON_LOCAL_LOOPBACK", "", "").Get() == "" {
		// Redirect app calls back to itself via Envoy when using the service VIP or endpoint
		// address, e.g. appN => Envoy (client) => Envoy (server) => appN.
		ext.RunOrFail(dep.IPTABLES, "-t", "nat", "-A", "ISTIO_OUTPUT", "-o", "lo", "!", "-d", "127.0.0.1/32", "-j", "ISTIO_IN_REDIRECT")
	}

	for _, uid := range split(proxyUID) {
		// Avoid infinite loops. Don't redirect Envoy traffic directly back to
		// Envoy for non-loopback traffic.
		ext.RunOrFail(dep.IPTABLES, "-t", "nat", "-A", "ISTIO_OUTPUT", "-m", "owner", "--uid-owner", uid, "-j", "RETURN")
	}

	for _, gid := range split(proxyGID) {
		// Avoid infinite loops. Don't redirect Envoy traffic directly back to
		// Envoy for non-loopback traffic.
		ext.RunOrFail(dep.IPTABLES, "-t", "nat", "-A", "ISTIO_OUTPUT", "-m", "owner", "--gid-owner", gid, "-j", "RETURN")
	}
	// Skip redirection for Envoy-aware applications and
	// container-to-container traffic both of which explicitly use
	// localhost.
	ext.RunOrFail(dep.IPTABLES, "-t", "nat", "-A", "ISTIO_OUTPUT", "-d", "127.0.0.1/32", "-j", "RETURN")
	// Apply outbound IPv4 exclusions. Must be applied before inclusions.
	for _, cidr := range ipv4RangesExclude.IPNets {
		ext.RunOrFail(dep.IPTABLES, "-t", "nat", "-A", "ISTIO_OUTPUT", "-d", cidr.String(), "-j", "RETURN")
	}

	for _, internalInterface := range split(kubevirtInterfaces) {
		ext.RunOrFail(dep.IPTABLES, "-t", "nat", "-I", "PREROUTING", "1", "-i", internalInterface, "-j", "RETURN")
	}
	// Apply outbound IP inclusions.
	if ipv4RangesInclude.IsWildcard {
		// Wildcard specified. Redirect all remaining outbound traffic to Envoy.
		ext.RunOrFail(dep.IPTABLES, "-t", "nat", "-A", "ISTIO_OUTPUT", "-j", "ISTIO_REDIRECT")
		for _, internalInterface := range split(kubevirtInterfaces) {
			ext.RunOrFail(dep.IPTABLES, "-t", "nat", "-I", "PREROUTING", "1", "-i", internalInterface, "-j", "ISTIO_REDIRECT")
		}
	} else if len(ipv4RangesInclude.IPNets) > 0 {
		// User has specified a non-empty list of cidrs to be redirected to Envoy.
		for _, cidr := range ipv4RangesInclude.IPNets {
			for _, internalInterface := range split(kubevirtInterfaces) {
				ext.RunOrFail(dep.IPTABLES, "-t", "nat", "-I", "PREROUTING", "1", "-i", internalInterface, "-d", cidr.String(), "-j", "ISTIO_REDIRECT")
			}
			ext.RunOrFail(dep.IPTABLES, "-t", "nat", "-A", "ISTIO_OUTPUT", "-d", cidr.String(), "-j", "ISTIO_REDIRECT")
		}
		// All other traffic is not redirected.
		ext.RunOrFail(dep.IPTABLES, "-t", "nat", "-A", "ISTIO_OUTPUT", "-j", "RETURN")
	}
	// If ENABLE_INBOUND_IPV6 is unset (default unset), restrict IPv6 traffic.
	if enableInboundIPv6s != nil {
		// Remove the old chains, to generate new configs.
		ext.RunQuietlyAndIgnore(dep.IP6TABLES, "-t", "nat", "-D", "PREROUTING", "-p", "tcp", "-j", "ISTIO_INBOUND")
		ext.RunQuietlyAndIgnore(dep.IP6TABLES, "-t", "mangle", "-D", "PREROUTING", "-p", "tcp", "-j", "ISTIO_INBOUND")
		ext.RunQuietlyAndIgnore(dep.IP6TABLES, "-t", "nat", "-D", "OUTPUT", "-p", "tcp", "-j", "ISTIO_OUTPUT")
		// Flush and delete the istio chains.
		ext.RunQuietlyAndIgnore(dep.IP6TABLES, "-t", "nat", "-F", "ISTIO_OUTPUT")
		ext.RunQuietlyAndIgnore(dep.IP6TABLES, "-t", "nat", "-X", "ISTIO_OUTPUT")
		ext.RunQuietlyAndIgnore(dep.IP6TABLES, "-t", "nat", "-F", "ISTIO_INBOUND")
		ext.RunQuietlyAndIgnore(dep.IP6TABLES, "-t", "nat", "-X", "ISTIO_INBOUND")
		ext.RunQuietlyAndIgnore(dep.IP6TABLES, "-t", "mangle", "-F", "ISTIO_INBOUND")
		ext.RunQuietlyAndIgnore(dep.IP6TABLES, "-t", "mangle", "-X", "ISTIO_INBOUND")
		ext.RunQuietlyAndIgnore(dep.IP6TABLES, "-t", "mangle", "-F", "ISTIO_DIVERT")
		ext.RunQuietlyAndIgnore(dep.IP6TABLES, "-t", "mangle", "-X", "ISTIO_DIVERT")
		ext.RunQuietlyAndIgnore(dep.IP6TABLES, "-t", "mangle", "-F", "ISTIO_TPROXY")
		ext.RunQuietlyAndIgnore(dep.IP6TABLES, "-t", "mangle", "-X", "ISTIO_TPROXY")

		ext.RunQuietlyAndIgnore(dep.IP6TABLES, "-t", "nat", "-F", "ISTIO_REDIRECT")
		ext.RunQuietlyAndIgnore(dep.IP6TABLES, "-t", "nat", "-X", "ISTIO_REDIRECT")
		ext.RunQuietlyAndIgnore(dep.IP6TABLES, "-t", "nat", "-F", "ISTIO_IN_REDIRECT")
		ext.RunQuietlyAndIgnore(dep.IP6TABLES, "-t", "nat", "-X", "ISTIO_IN_REDIRECT")
		// Create a new chain for redirecting outbound traffic to the common Envoy port.
		// In both chains, '-j RETURN' bypasses Envoy and '-j ISTIO_REDIRECT'
		// redirects to Envoy.
		ext.RunOrFail(dep.IP6TABLES, "-t", "nat", "-N", "ISTIO_REDIRECT")
		ext.RunOrFail(dep.IP6TABLES, "-t", "nat", "-A", "ISTIO_REDIRECT", "-p", "tcp", "-j", "REDIRECT", "--to-port", proxyPort)
		// Use this chain also for redirecting inbound traffic to the common Envoy port
		// when not using TPROXY.
		ext.RunOrFail(dep.IP6TABLES, "-t", "nat", "-N", "ISTIO_IN_REDIRECT")
		if inboundPortsInclude == "*" {
			ext.RunOrFail(dep.IP6TABLES, "-t", "nat", "-A", "ISTIO_IN_REDIRECT", "-p", "tcp", "-j", "REDIRECT", "--to-port", inboundCapturePort)
		} else {
			ext.RunOrFail(dep.IP6TABLES, "-t", "nat", "-A", "ISTIO_IN_REDIRECT", "-p", "tcp", "-j", "REDIRECT", "--to-port", proxyPort)
		}
		// Handling of inbound ports. Traffic will be redirected to Envoy, which will process and forward
		// to the local service. If not set, no inbound port will be intercepted by istio iptablesOrFail.
		if inboundPortsInclude != "" {
			table = "nat"
			ext.RunOrFail(dep.IP6TABLES, "-t", table, "-N", "ISTIO_INBOUND")
			ext.RunOrFail(dep.IP6TABLES, "-t", table, "-A", "PREROUTING", "-p", "tcp", "-j", "ISTIO_INBOUND")

			if inboundPortsInclude == "*" {
				// Makes sure SSH is not redirected
				ext.RunOrFail(dep.IP6TABLES, "-t", table, "-A", "ISTIO_INBOUND", "-p", "tcp", "--dport", "22", "-j", "RETURN")
				// Apply any user-specified port exclusions.
				if inboundPortsExclude != "" {
					for _, port := range split(inboundPortsExclude) {
						ext.RunOrFail(dep.IP6TABLES, "-t", table, "-A", "ISTIO_INBOUND", "-p", "tcp", "--dport", port, "-j", "RETURN")
					}
				}
			} else {
				// User has specified a non-empty list of ports to be redirected to Envoy.
				for _, port := range split(inboundPortsInclude) {
					ext.RunOrFail(dep.IP6TABLES, "-t", "nat", "-A", "ISTIO_INBOUND", "-p", "tcp", "--dport", port, "-j", "ISTIO_IN_REDIRECT")
				}
			}
		}
		// Create a new chain for selectively redirecting outbound packets to Envoy.
		ext.RunOrFail(dep.IP6TABLES, "-t", "nat", "-N", "ISTIO_OUTPUT")
		// Jump to the ISTIO_OUTPUT chain from OUTPUT chain for all tcp traffic.
		ext.RunOrFail(dep.IP6TABLES, "-t", "nat", "-A", "OUTPUT", "-p", "tcp", "-j", "ISTIO_OUTPUT")
		// Apply port based exclusions. Must be applied before connections back to self are redirected.
		if outboundPortsExclude != "" {
			for _, port := range split(outboundPortsExclude) {
				ext.RunOrFail(dep.IP6TABLES, "-t", "nat", "-A", "ISTIO_OUTPUT", "-p", "tcp", "--dport", port, "-j", "RETURN")
			}
		}

		// ::6 is bind connect from inbound passthrough cluster
		ext.RunOrFail(dep.IP6TABLES, "-t", "nat", "-A", "ISTIO_OUTPUT", "-o", "lo", "-s", "::6/128", "-j", "RETURN")

		// Redirect app calls to back itself via Envoy when using the service VIP or endpoint
		// address, e.g. appN => Envoy (client) => Envoy (server) => appN.
		ext.RunOrFail(dep.IP6TABLES, "-t", "nat", "-A", "ISTIO_OUTPUT", "-o", "lo", "!", "-d", "::1/128", "-j", "ISTIO_IN_REDIRECT")

		for _, uid := range split(proxyUID) {
			// Avoid infinite loops. Don't redirect Envoy traffic directly back to
			// Envoy for non-loopback traffic.
			ext.RunOrFail(dep.IP6TABLES, "-t", "nat", "-A", "ISTIO_OUTPUT", "-m", "owner", "--uid-owner", uid, "-j", "RETURN")
		}

		for _, gid := range split(proxyGID) {
			// Avoid infinite loops. Don't redirect Envoy traffic directly back to
			// Envoy for non-loopback traffic.
			ext.RunOrFail(dep.IP6TABLES, "-t", "nat", "-A", "ISTIO_OUTPUT", "-m", "owner", "--gid-owner", gid, "-j", "RETURN")
		}
		// Skip redirection for Envoy-aware applications and
		// container-to-container traffic both of which explicitly use
		// localhost.
		ext.RunOrFail(dep.IP6TABLES, "-t", "nat", "-A", "ISTIO_OUTPUT", "-d", "::1/128", "-j", "RETURN")
		// Apply outbound IPv6 exclusions. Must be applied before inclusions.
		for _, cidr := range ipv6RangesExclude.IPNets {
			ext.RunOrFail(dep.IP6TABLES, "-t", "nat", "-A", "ISTIO_OUTPUT", "-d", cidr.String(), "-j", "RETURN")
		}
		// Apply outbound IPv6 inclusions.
		if ipv6RangesInclude.IsWildcard {
			// Wildcard specified. Redirect all remaining outbound traffic to Envoy.
			ext.RunOrFail(dep.IP6TABLES, "-t", "nat", "-A", "ISTIO_OUTPUT", "-j", "ISTIO_REDIRECT")
			for _, internalInterface := range split(kubevirtInterfaces) {
				ext.RunOrFail(dep.IP6TABLES, "-t", "nat", "-I", "PREROUTING", "1", "-i", internalInterface, "-j", "RETURN")
			}
		} else if len(ipv6RangesInclude.IPNets) > 0 {
			// User has specified a non-empty list of cidrs to be redirected to Envoy.
			for _, cidr := range ipv6RangesInclude.IPNets {
				for _, internalInterface := range split(kubevirtInterfaces) {
					ext.RunOrFail(dep.IP6TABLES, "-t", "nat", "-I", "PREROUTING", "1", "-i", internalInterface, "-d", cidr.String(), "-j", "ISTIO_REDIRECT")
				}
				ext.RunOrFail(dep.IP6TABLES, "-t", "nat", "-A", "ISTIO_OUTPUT", "-d", cidr.String(), "-j", "ISTIO_REDIRECT")
			}
			// All other traffic is not redirected.
			ext.RunOrFail(dep.IP6TABLES, "-t", "nat", "-A", "ISTIO_OUTPUT", "-j", "RETURN")
		}
	} else {
		// Drop all inbound traffic except established connections.
		ext.RunQuietlyAndIgnore(dep.IP6TABLES, "-F", "INPUT")
		ext.RunQuietlyAndIgnore(dep.IP6TABLES, "-A", "INPUT", "-m", "state", "--state", "ESTABLISHED", "-j", "ACCEPT")
		ext.RunQuietlyAndIgnore(dep.IP6TABLES, "-A", "INPUT", "-i", "lo", "-d", "::1", "-j", "ACCEPT")
		ext.RunQuietlyAndIgnore(dep.IP6TABLES, "-A", "INPUT", "-j", "REJECT")
	}
}

=======
>>>>>>> a04fcd6c
func main() {
	cmd.Execute()
}<|MERGE_RESOLUTION|>--- conflicted
+++ resolved
@@ -18,473 +18,6 @@
 	"istio.io/istio/tools/istio-iptables/pkg/cmd"
 )
 
-<<<<<<< HEAD
-type NetworkRange struct {
-	IsWildcard bool
-	IPNets     []*net.IPNet
-}
-
-func split(s string) []string {
-	if s == "" {
-		return nil
-	}
-	return strings.Split(s, ",")
-}
-
-func separateV4V6(cidrList string) (NetworkRange, NetworkRange, error) {
-	if cidrList == "*" {
-		return NetworkRange{IsWildcard: true}, NetworkRange{IsWildcard: true}, nil
-	}
-	ipv6Ranges := NetworkRange{IsWildcard: false, IPNets: make([]*net.IPNet, 0)}
-	ipv4Ranges := NetworkRange{IsWildcard: false, IPNets: make([]*net.IPNet, 0)}
-	for _, ipRange := range split(cidrList) {
-		ip, ipNet, err := net.ParseCIDR(ipRange)
-		if err != nil {
-			_, err = fmt.Fprintf(os.Stderr, "Ignoring error for bug compatibility with istio-iptables.sh: %s\n", err.Error())
-			if err != nil {
-				return ipv4Ranges, ipv6Ranges, err
-			}
-			continue
-		}
-		if ip.To4() != nil {
-			ipv4Ranges.IPNets = append(ipv4Ranges.IPNets, ipNet)
-		} else {
-			ipv6Ranges.IPNets = append(ipv6Ranges.IPNets, ipNet)
-		}
-	}
-	return ipv4Ranges, ipv6Ranges, nil
-}
-
-func run(args []string, flagSet *flag.FlagSet) {
-
-	proxyUID := ""
-	proxyGID := ""
-	inboundInterceptionMode := env.RegisterStringVar("ISTIO_INBOUND_INTERCEPTION_MODE", "", "").Get()
-	inboundTProxyMark := env.RegisterStringVar("ISTIO_INBOUND_TPROXY_MARK", "1337", "").Get()
-	inboundTProxyRouteTable := env.RegisterStringVar("ISTIO_INBOUND_TPROXY_ROUTE_TABLE", "133", "").Get()
-	inboundPortsInclude := env.RegisterStringVar("ISTIO_INBOUND_PORTS", "", "").Get()
-	inboundPortsExclude := env.RegisterStringVar("ISTIO_LOCAL_EXCLUDE_PORTS", "", "").Get()
-	outboundIPRangesInclude := env.RegisterStringVar("ISTIO_SERVICE_CIDR", "", "").Get()
-	outboundIPRangesExclude := env.RegisterStringVar("ISTIO_SERVICE_EXCLUDE_CIDR", "", "").Get()
-	outboundPortsExclude := env.RegisterStringVar("ISTIO_LOCAL_OUTBOUND_PORTS_EXCLUDE", "", "").Get()
-	kubevirtInterfaces := ""
-	var enableInboundIPv6s net.IP
-
-	proxyPort := env.RegisterStringVar("ENVOY_PORT", "15001", "").Get()
-	inboundCapturePort := env.RegisterStringVar("INBOUND_CAPTURE_PORT", "15006", "").Get()
-	flagSet.StringVar(&proxyPort, "p", proxyPort,
-		"Specify the envoy port to which redirect all TCP traffic (default $ENVOY_PORT = 15001)")
-	flagSet.StringVar(&inboundCapturePort, "z", inboundCapturePort,
-		"Port to which all inbound TCP traffic to the pod/VM should be redirected to (default $INBOUND_CAPTURE_PORT = 15006)")
-	flagSet.StringVar(&proxyUID, "u", proxyUID,
-		"Specify the UID of the user for which the redirection is not applied. Typically, this is the UID of the proxy container")
-	flagSet.StringVar(&proxyGID, "g", proxyGID,
-		"Specify the GID of the user for which the redirection is not applied. (same default value as -u param)")
-	flagSet.StringVar(&inboundInterceptionMode, "m", inboundInterceptionMode,
-		"The mode used to redirect inbound connections to Envoy, either \"REDIRECT\" or \"TPROXY\"")
-	flagSet.StringVar(&inboundPortsInclude, "b", inboundPortsInclude,
-		"Comma separated list of inbound ports for which traffic is to be redirected to Envoy (optional). "+
-			"The wildcard character \"*\" can be used to configure redirection for all ports. An empty list will disable")
-	flagSet.StringVar(&inboundPortsExclude, "d", inboundPortsExclude,
-		"Comma separated list of inbound ports to be excluded from redirection to Envoy (optional). "+
-			"Only applies  when all inbound traffic (i.e. \"*\") is being redirected (default to $ISTIO_LOCAL_EXCLUDE_PORTS)")
-	flagSet.StringVar(&outboundIPRangesInclude, "i", outboundIPRangesInclude,
-		"Comma separated list of IP ranges in CIDR form to redirect to envoy (optional). "+
-			"The wildcard character \"*\" can be used to redirect all outbound traffic. An empty list will disable all outbound")
-	flagSet.StringVar(&outboundIPRangesExclude, "x", outboundIPRangesExclude,
-		"Comma separated list of IP ranges in CIDR form to be excluded from redirection. "+
-			"Only applies when all  outbound traffic (i.e. \"*\") is being redirected (default to $ISTIO_SERVICE_EXCLUDE_CIDR)")
-	flagSet.StringVar(&outboundPortsExclude, "o", outboundPortsExclude,
-		"Comma separated list of outbound ports to be excluded from redirection to Envoy (optional")
-	flagSet.StringVar(&kubevirtInterfaces, "k", kubevirtInterfaces,
-		"Comma separated list of virtual interfaces whose inbound traffic (from VM) will be treated as outbound (optional)")
-
-	var dryRun bool
-	flagSet.BoolVar(&dryRun, "dryRun", false, "Do not call any external dependencies like iptables")
-	err := flagSet.Parse(args)
-	if err != nil {
-		return
-	}
-
-	var ext dep.Dependencies
-	if dryRun {
-		ext = &dep.StdoutStubDependencies{}
-	} else {
-		ext = &dep.RealDependencies{}
-	}
-
-	defer func() {
-		ext.RunOrFail(dep.IPTABLESSAVE)
-		ext.RunOrFail(dep.IP6TABLESSAVE)
-	}()
-
-	// TODO: more flexibility - maybe a whitelist of users to be captured for output instead of a blacklist.
-	if proxyUID == "" {
-		usr, err := ext.LookupUser()
-		var userID string
-		// Default to the UID of ENVOY_USER and root
-		if err != nil {
-			userID = "1337"
-		} else {
-			userID = usr.Uid
-		}
-		// If ENVOY_UID is not explicitly defined (as it would be in k8s env), we add root to the list,
-		// for ca agent.
-		proxyUID = userID + ",0"
-	}
-
-	// for TPROXY as its uid and gid are same
-	if proxyGID == "" {
-		proxyGID = proxyUID
-	}
-
-	podIP, err := ext.GetLocalIP()
-	if err != nil {
-		panic(err)
-	}
-	// Check if pod's ip is ipv4 or ipv6, in case of ipv6 set variable
-	// to program ip6tablesOrFail
-	if podIP.To4() == nil {
-		enableInboundIPv6s = podIP
-	}
-	//
-	// Since OUTBOUND_IP_RANGES_EXCLUDE could carry ipv4 and ipv6 ranges
-	// need to split them in different arrays one for ipv4 and one for ipv6
-	// in order to not to fail
-	ipv4RangesExclude, ipv6RangesExclude, err := separateV4V6(outboundIPRangesExclude)
-	if err != nil {
-		panic(err)
-	}
-	if ipv4RangesExclude.IsWildcard {
-		panic("Invalid value for OUTBOUND_IP_RANGES_EXCLUDE")
-	}
-
-	ipv4RangesInclude, ipv6RangesInclude, err := separateV4V6(outboundIPRangesInclude)
-	if err != nil {
-		panic(err)
-	}
-
-	// Dump out our environment for debugging purposes.
-	fmt.Println("Environment:")
-	fmt.Println("------------")
-	fmt.Printf("ENVOY_PORT=%s\n", os.Getenv("ENVOY_PORT"))
-	fmt.Printf("INBOUND_CAPTURE_PORT=%s\n", os.Getenv("INBOUND_CAPTURE_PORT"))
-	fmt.Printf("ISTIO_INBOUND_INTERCEPTION_MODE=%s\n", os.Getenv("ISTIO_INBOUND_INTERCEPTION_MODE"))
-	fmt.Printf("ISTIO_INBOUND_TPROXY_MARK=%s\n", os.Getenv("ISTIO_INBOUND_TPROXY_MARK"))
-	fmt.Printf("ISTIO_INBOUND_TPROXY_ROUTE_TABLE=%s\n", os.Getenv("ISTIO_INBOUND_TPROXY_ROUTE_TABLE"))
-	fmt.Printf("ISTIO_INBOUND_PORTS=%s\n", os.Getenv("ISTIO_INBOUND_PORTS"))
-	fmt.Printf("ISTIO_LOCAL_EXCLUDE_PORTS=%s\n", os.Getenv("ISTIO_LOCAL_EXCLUDE_PORTS"))
-	fmt.Printf("ISTIO_SERVICE_CIDR=%s\n", os.Getenv("ISTIO_SERVICE_CIDR"))
-	fmt.Printf("ISTIO_SERVICE_EXCLUDE_CIDR=%s\n", os.Getenv("ISTIO_SERVICE_EXCLUDE_CIDR"))
-	fmt.Println("")
-	fmt.Println("Variables:")
-	fmt.Println("----------")
-	fmt.Printf("PROXY_PORT=%s\n", proxyPort)
-	fmt.Printf("PROXY_INBOUND_CAPTURE_PORT=%s\n", inboundCapturePort)
-	fmt.Printf("PROXY_UID=%s\n", proxyUID)
-	fmt.Printf("INBOUND_INTERCEPTION_MODE=%s\n", inboundInterceptionMode)
-	fmt.Printf("INBOUND_TPROXY_MARK=%s\n", inboundTProxyMark)
-	fmt.Printf("INBOUND_TPROXY_ROUTE_TABLE=%s\n", inboundTProxyRouteTable)
-	fmt.Printf("INBOUND_PORTS_INCLUDE=%s\n", inboundPortsInclude)
-	fmt.Printf("INBOUND_PORTS_EXCLUDE=%s\n", inboundPortsExclude)
-	fmt.Printf("OUTBOUND_IP_RANGES_INCLUDE=%s\n", outboundIPRangesInclude)
-	fmt.Printf("OUTBOUND_IP_RANGES_EXCLUDE=%s\n", outboundIPRangesExclude)
-	fmt.Printf("OUTBOUND_PORTS_EXCLUDE=%s\n", outboundPortsExclude)
-	fmt.Printf("KUBEVIRT_INTERFACES=%s\n", kubevirtInterfaces)
-	// Print "" instead of <nil> to produce same output as script and satisfy golden tests
-	if enableInboundIPv6s == nil {
-		fmt.Printf("ENABLE_INBOUND_IPV6=%s\n", "")
-	} else {
-		fmt.Printf("ENABLE_INBOUND_IPV6=%s\n", enableInboundIPv6s)
-	}
-	fmt.Println("")
-
-	if enableInboundIPv6s != nil {
-		ext.RunOrFail(dep.IP, "-6", "addr", "add", "::6/128", "dev", "lo")
-	}
-
-	// Create a new chain for redirecting outbound traffic to the common Envoy port.
-	// In both chains, '-j RETURN' bypasses Envoy and '-j ISTIO_REDIRECT'
-	// redirects to Envoy.
-	ext.RunOrFail(dep.IPTABLES, "-t", "nat", "-N", "ISTIO_REDIRECT")
-	ext.RunOrFail(dep.IPTABLES, "-t", "nat", "-A", "ISTIO_REDIRECT", "-p", "tcp", "-j", "REDIRECT", "--to-port", proxyPort)
-	// Use this chain also for redirecting inbound traffic to the common Envoy port
-	// when not using TPROXY.
-	ext.RunOrFail(dep.IPTABLES, "-t", "nat", "-N", "ISTIO_IN_REDIRECT")
-
-	// PROXY_INBOUND_CAPTURE_PORT should be used only user explicitly set INBOUND_PORTS_INCLUDE to capture all
-	if inboundPortsInclude == "*" {
-		ext.RunOrFail(dep.IPTABLES, "-t", "nat", "-A", "ISTIO_IN_REDIRECT", "-p", "tcp", "-j", "REDIRECT", "--to-port", inboundCapturePort)
-	} else {
-		ext.RunOrFail(dep.IPTABLES, "-t", "nat", "-A", "ISTIO_IN_REDIRECT", "-p", "tcp", "-j", "REDIRECT", "--to-port", proxyPort)
-	}
-
-	var table string
-	// Handling of inbound ports. Traffic will be redirected to Envoy, which will process and forward
-	// to the local service. If not set, no inbound port will be intercepted by istio iptablesOrFail.
-	if inboundPortsInclude != "" {
-		if inboundInterceptionMode == "TPROXY" {
-			// When using TPROXY, create a new chain for routing all inbound traffic to
-			// Envoy. Any packet entering this chain gets marked with the ${INBOUND_TPROXY_MARK} mark,
-			// so that they get routed to the loopback interface in order to get redirected to Envoy.
-			// In the ISTIO_INBOUND chain, '-j ISTIO_DIVERT' reroutes to the loopback
-			// interface.
-			// Mark all inbound packets.
-			ext.RunOrFail(dep.IPTABLES, "-t", "mangle", "-N", "ISTIO_DIVERT")
-			ext.RunOrFail(dep.IPTABLES, "-t", "mangle", "-A", "ISTIO_DIVERT", "-j", "MARK", "--set-mark", inboundTProxyMark)
-			ext.RunOrFail(dep.IPTABLES, "-t", "mangle", "-A", "ISTIO_DIVERT", "-j", "ACCEPT")
-			// Route all packets marked in chain ISTIO_DIVERT using routing table ${INBOUND_TPROXY_ROUTE_TABLE}.
-			ext.RunOrFail(dep.IP, "-f", "inet", "rule", "add", "fwmark", inboundTProxyMark, "lookup", inboundTProxyRouteTable)
-			// In routing table ${INBOUND_TPROXY_ROUTE_TABLE}, create a single default rule to route all traffic to
-			// the loopback interface.
-			err = ext.Run(dep.IP, "-f", "inet", "route", "add", "local", "default", "dev", "lo", "table", inboundTProxyRouteTable)
-			if err != nil {
-				ext.RunOrFail(dep.IP, "route", "show", "table", "all")
-			}
-			// Create a new chain for redirecting inbound traffic to the common Envoy
-			// port.
-			// In the ISTIO_INBOUND chain, '-j RETURN' bypasses Envoy and
-			// '-j ISTIO_TPROXY' redirects to Envoy.
-			ext.RunOrFail(dep.IPTABLES, "-t", "mangle", "-N", "ISTIO_TPROXY")
-			ext.RunOrFail(dep.IPTABLES, "-t", "mangle", "-A", "ISTIO_TPROXY", "!", "-d", "127.0.0.1/32", "-p", "tcp", "-j", "TPROXY",
-				"--tproxy-mark", inboundTProxyMark+"/0xffffffff", "--on-port", proxyPort)
-
-			table = "mangle"
-		} else {
-			table = "nat"
-		}
-		ext.RunOrFail(dep.IPTABLES, "-t", table, "-N", "ISTIO_INBOUND")
-		ext.RunOrFail(dep.IPTABLES, "-t", table, "-A", "PREROUTING", "-p", "tcp", "-j", "ISTIO_INBOUND")
-
-		if inboundPortsInclude == "*" {
-			// Makes sure SSH is not redirected
-			ext.RunOrFail(dep.IPTABLES, "-t", table, "-A", "ISTIO_INBOUND", "-p", "tcp", "--dport", "22", "-j", "RETURN")
-			// Apply any user-specified port exclusions.
-			if inboundPortsExclude != "" {
-				for _, port := range split(inboundPortsExclude) {
-					ext.RunOrFail(dep.IPTABLES, "-t", table, "-A", "ISTIO_INBOUND", "-p", "tcp", "--dport", port, "-j", "RETURN")
-				}
-			}
-			// Redirect remaining inbound traffic to Envoy.
-			if inboundInterceptionMode == "TPROXY" {
-				// If an inbound packet belongs to an established socket, route it to the
-				// loopback interface.
-				err := ext.Run(dep.IPTABLES, "-t", "mangle", "-A", "ISTIO_INBOUND", "-p", "tcp", "-m", "socket", "-j", "ISTIO_DIVERT")
-				if err != nil {
-					fmt.Println("No socket match support")
-				}
-				// Otherwise, it's a new connection. Redirect it using TPROXY.
-				ext.RunOrFail(dep.IPTABLES, "-t", "mangle", "-A", "ISTIO_INBOUND", "-p", "tcp", "-j", "ISTIO_TPROXY")
-			} else {
-				ext.RunOrFail(dep.IPTABLES, "-t", "nat", "-A", "ISTIO_INBOUND", "-p", "tcp", "-j", "ISTIO_IN_REDIRECT")
-			}
-		} else {
-			// User has specified a non-empty list of ports to be redirected to Envoy.
-			for _, port := range split(inboundPortsInclude) {
-				if inboundInterceptionMode == "TPROXY" {
-					err := ext.Run(dep.IPTABLES, "-t", "mangle", "-A", "ISTIO_INBOUND", "-p", "tcp", "--dport", port, "-m", "socket", "-j", "ISTIO_DIVERT")
-					if err != nil {
-						fmt.Println("No socket match support")
-					}
-					err = ext.Run(dep.IPTABLES, "-t", "mangle", "-A", "ISTIO_INBOUND", "-p", "tcp", "--dport", port, "-m", "socket", "-j", "ISTIO_DIVERT")
-					if err != nil {
-						fmt.Println("No socket match support")
-					}
-					ext.RunOrFail(dep.IPTABLES, "-t", "mangle", "-A", "ISTIO_INBOUND", "-p", "tcp", "--dport", port, "-j", "ISTIO_TPROXY")
-				} else {
-					ext.RunOrFail(dep.IPTABLES, "-t", "nat", "-A", "ISTIO_INBOUND", "-p", "tcp", "--dport", port, "-j", "ISTIO_IN_REDIRECT")
-				}
-			}
-		}
-	}
-	// TODO: change the default behavior to not intercept any output - user may use http_proxy or another
-	// iptablesOrFail wrapper (like ufw). Current default is similar with 0.1
-	// Create a new chain for selectively redirecting outbound packets to Envoy.
-	ext.RunOrFail(dep.IPTABLES, "-t", "nat", "-N", "ISTIO_OUTPUT")
-	// Jump to the ISTIO_OUTPUT chain from OUTPUT chain for all tcp traffic.
-	ext.RunOrFail(dep.IPTABLES, "-t", "nat", "-A", "OUTPUT", "-p", "tcp", "-j", "ISTIO_OUTPUT")
-
-	// Apply port based exclusions. Must be applied before connections back to self are redirected.
-	if outboundPortsExclude != "" {
-		for _, port := range split(outboundPortsExclude) {
-			ext.RunOrFail(dep.IPTABLES, "-t", "nat", "-A", "ISTIO_OUTPUT", "-p", "tcp", "--dport", port, "-j", "RETURN")
-		}
-	}
-
-	// 127.0.0.6 is bind connect from inbound passthrough cluster
-	ext.RunOrFail(dep.IPTABLES, "-t", "nat", "-A", "ISTIO_OUTPUT", "-o", "lo", "-s", "127.0.0.6/32", "-j", "RETURN")
-
-	if env.RegisterStringVar("DISABLE_REDIRECTION_ON_LOCAL_LOOPBACK", "", "").Get() == "" {
-		// Redirect app calls back to itself via Envoy when using the service VIP or endpoint
-		// address, e.g. appN => Envoy (client) => Envoy (server) => appN.
-		ext.RunOrFail(dep.IPTABLES, "-t", "nat", "-A", "ISTIO_OUTPUT", "-o", "lo", "!", "-d", "127.0.0.1/32", "-j", "ISTIO_IN_REDIRECT")
-	}
-
-	for _, uid := range split(proxyUID) {
-		// Avoid infinite loops. Don't redirect Envoy traffic directly back to
-		// Envoy for non-loopback traffic.
-		ext.RunOrFail(dep.IPTABLES, "-t", "nat", "-A", "ISTIO_OUTPUT", "-m", "owner", "--uid-owner", uid, "-j", "RETURN")
-	}
-
-	for _, gid := range split(proxyGID) {
-		// Avoid infinite loops. Don't redirect Envoy traffic directly back to
-		// Envoy for non-loopback traffic.
-		ext.RunOrFail(dep.IPTABLES, "-t", "nat", "-A", "ISTIO_OUTPUT", "-m", "owner", "--gid-owner", gid, "-j", "RETURN")
-	}
-	// Skip redirection for Envoy-aware applications and
-	// container-to-container traffic both of which explicitly use
-	// localhost.
-	ext.RunOrFail(dep.IPTABLES, "-t", "nat", "-A", "ISTIO_OUTPUT", "-d", "127.0.0.1/32", "-j", "RETURN")
-	// Apply outbound IPv4 exclusions. Must be applied before inclusions.
-	for _, cidr := range ipv4RangesExclude.IPNets {
-		ext.RunOrFail(dep.IPTABLES, "-t", "nat", "-A", "ISTIO_OUTPUT", "-d", cidr.String(), "-j", "RETURN")
-	}
-
-	for _, internalInterface := range split(kubevirtInterfaces) {
-		ext.RunOrFail(dep.IPTABLES, "-t", "nat", "-I", "PREROUTING", "1", "-i", internalInterface, "-j", "RETURN")
-	}
-	// Apply outbound IP inclusions.
-	if ipv4RangesInclude.IsWildcard {
-		// Wildcard specified. Redirect all remaining outbound traffic to Envoy.
-		ext.RunOrFail(dep.IPTABLES, "-t", "nat", "-A", "ISTIO_OUTPUT", "-j", "ISTIO_REDIRECT")
-		for _, internalInterface := range split(kubevirtInterfaces) {
-			ext.RunOrFail(dep.IPTABLES, "-t", "nat", "-I", "PREROUTING", "1", "-i", internalInterface, "-j", "ISTIO_REDIRECT")
-		}
-	} else if len(ipv4RangesInclude.IPNets) > 0 {
-		// User has specified a non-empty list of cidrs to be redirected to Envoy.
-		for _, cidr := range ipv4RangesInclude.IPNets {
-			for _, internalInterface := range split(kubevirtInterfaces) {
-				ext.RunOrFail(dep.IPTABLES, "-t", "nat", "-I", "PREROUTING", "1", "-i", internalInterface, "-d", cidr.String(), "-j", "ISTIO_REDIRECT")
-			}
-			ext.RunOrFail(dep.IPTABLES, "-t", "nat", "-A", "ISTIO_OUTPUT", "-d", cidr.String(), "-j", "ISTIO_REDIRECT")
-		}
-		// All other traffic is not redirected.
-		ext.RunOrFail(dep.IPTABLES, "-t", "nat", "-A", "ISTIO_OUTPUT", "-j", "RETURN")
-	}
-	// If ENABLE_INBOUND_IPV6 is unset (default unset), restrict IPv6 traffic.
-	if enableInboundIPv6s != nil {
-		// Remove the old chains, to generate new configs.
-		ext.RunQuietlyAndIgnore(dep.IP6TABLES, "-t", "nat", "-D", "PREROUTING", "-p", "tcp", "-j", "ISTIO_INBOUND")
-		ext.RunQuietlyAndIgnore(dep.IP6TABLES, "-t", "mangle", "-D", "PREROUTING", "-p", "tcp", "-j", "ISTIO_INBOUND")
-		ext.RunQuietlyAndIgnore(dep.IP6TABLES, "-t", "nat", "-D", "OUTPUT", "-p", "tcp", "-j", "ISTIO_OUTPUT")
-		// Flush and delete the istio chains.
-		ext.RunQuietlyAndIgnore(dep.IP6TABLES, "-t", "nat", "-F", "ISTIO_OUTPUT")
-		ext.RunQuietlyAndIgnore(dep.IP6TABLES, "-t", "nat", "-X", "ISTIO_OUTPUT")
-		ext.RunQuietlyAndIgnore(dep.IP6TABLES, "-t", "nat", "-F", "ISTIO_INBOUND")
-		ext.RunQuietlyAndIgnore(dep.IP6TABLES, "-t", "nat", "-X", "ISTIO_INBOUND")
-		ext.RunQuietlyAndIgnore(dep.IP6TABLES, "-t", "mangle", "-F", "ISTIO_INBOUND")
-		ext.RunQuietlyAndIgnore(dep.IP6TABLES, "-t", "mangle", "-X", "ISTIO_INBOUND")
-		ext.RunQuietlyAndIgnore(dep.IP6TABLES, "-t", "mangle", "-F", "ISTIO_DIVERT")
-		ext.RunQuietlyAndIgnore(dep.IP6TABLES, "-t", "mangle", "-X", "ISTIO_DIVERT")
-		ext.RunQuietlyAndIgnore(dep.IP6TABLES, "-t", "mangle", "-F", "ISTIO_TPROXY")
-		ext.RunQuietlyAndIgnore(dep.IP6TABLES, "-t", "mangle", "-X", "ISTIO_TPROXY")
-
-		ext.RunQuietlyAndIgnore(dep.IP6TABLES, "-t", "nat", "-F", "ISTIO_REDIRECT")
-		ext.RunQuietlyAndIgnore(dep.IP6TABLES, "-t", "nat", "-X", "ISTIO_REDIRECT")
-		ext.RunQuietlyAndIgnore(dep.IP6TABLES, "-t", "nat", "-F", "ISTIO_IN_REDIRECT")
-		ext.RunQuietlyAndIgnore(dep.IP6TABLES, "-t", "nat", "-X", "ISTIO_IN_REDIRECT")
-		// Create a new chain for redirecting outbound traffic to the common Envoy port.
-		// In both chains, '-j RETURN' bypasses Envoy and '-j ISTIO_REDIRECT'
-		// redirects to Envoy.
-		ext.RunOrFail(dep.IP6TABLES, "-t", "nat", "-N", "ISTIO_REDIRECT")
-		ext.RunOrFail(dep.IP6TABLES, "-t", "nat", "-A", "ISTIO_REDIRECT", "-p", "tcp", "-j", "REDIRECT", "--to-port", proxyPort)
-		// Use this chain also for redirecting inbound traffic to the common Envoy port
-		// when not using TPROXY.
-		ext.RunOrFail(dep.IP6TABLES, "-t", "nat", "-N", "ISTIO_IN_REDIRECT")
-		if inboundPortsInclude == "*" {
-			ext.RunOrFail(dep.IP6TABLES, "-t", "nat", "-A", "ISTIO_IN_REDIRECT", "-p", "tcp", "-j", "REDIRECT", "--to-port", inboundCapturePort)
-		} else {
-			ext.RunOrFail(dep.IP6TABLES, "-t", "nat", "-A", "ISTIO_IN_REDIRECT", "-p", "tcp", "-j", "REDIRECT", "--to-port", proxyPort)
-		}
-		// Handling of inbound ports. Traffic will be redirected to Envoy, which will process and forward
-		// to the local service. If not set, no inbound port will be intercepted by istio iptablesOrFail.
-		if inboundPortsInclude != "" {
-			table = "nat"
-			ext.RunOrFail(dep.IP6TABLES, "-t", table, "-N", "ISTIO_INBOUND")
-			ext.RunOrFail(dep.IP6TABLES, "-t", table, "-A", "PREROUTING", "-p", "tcp", "-j", "ISTIO_INBOUND")
-
-			if inboundPortsInclude == "*" {
-				// Makes sure SSH is not redirected
-				ext.RunOrFail(dep.IP6TABLES, "-t", table, "-A", "ISTIO_INBOUND", "-p", "tcp", "--dport", "22", "-j", "RETURN")
-				// Apply any user-specified port exclusions.
-				if inboundPortsExclude != "" {
-					for _, port := range split(inboundPortsExclude) {
-						ext.RunOrFail(dep.IP6TABLES, "-t", table, "-A", "ISTIO_INBOUND", "-p", "tcp", "--dport", port, "-j", "RETURN")
-					}
-				}
-			} else {
-				// User has specified a non-empty list of ports to be redirected to Envoy.
-				for _, port := range split(inboundPortsInclude) {
-					ext.RunOrFail(dep.IP6TABLES, "-t", "nat", "-A", "ISTIO_INBOUND", "-p", "tcp", "--dport", port, "-j", "ISTIO_IN_REDIRECT")
-				}
-			}
-		}
-		// Create a new chain for selectively redirecting outbound packets to Envoy.
-		ext.RunOrFail(dep.IP6TABLES, "-t", "nat", "-N", "ISTIO_OUTPUT")
-		// Jump to the ISTIO_OUTPUT chain from OUTPUT chain for all tcp traffic.
-		ext.RunOrFail(dep.IP6TABLES, "-t", "nat", "-A", "OUTPUT", "-p", "tcp", "-j", "ISTIO_OUTPUT")
-		// Apply port based exclusions. Must be applied before connections back to self are redirected.
-		if outboundPortsExclude != "" {
-			for _, port := range split(outboundPortsExclude) {
-				ext.RunOrFail(dep.IP6TABLES, "-t", "nat", "-A", "ISTIO_OUTPUT", "-p", "tcp", "--dport", port, "-j", "RETURN")
-			}
-		}
-
-		// ::6 is bind connect from inbound passthrough cluster
-		ext.RunOrFail(dep.IP6TABLES, "-t", "nat", "-A", "ISTIO_OUTPUT", "-o", "lo", "-s", "::6/128", "-j", "RETURN")
-
-		// Redirect app calls to back itself via Envoy when using the service VIP or endpoint
-		// address, e.g. appN => Envoy (client) => Envoy (server) => appN.
-		ext.RunOrFail(dep.IP6TABLES, "-t", "nat", "-A", "ISTIO_OUTPUT", "-o", "lo", "!", "-d", "::1/128", "-j", "ISTIO_IN_REDIRECT")
-
-		for _, uid := range split(proxyUID) {
-			// Avoid infinite loops. Don't redirect Envoy traffic directly back to
-			// Envoy for non-loopback traffic.
-			ext.RunOrFail(dep.IP6TABLES, "-t", "nat", "-A", "ISTIO_OUTPUT", "-m", "owner", "--uid-owner", uid, "-j", "RETURN")
-		}
-
-		for _, gid := range split(proxyGID) {
-			// Avoid infinite loops. Don't redirect Envoy traffic directly back to
-			// Envoy for non-loopback traffic.
-			ext.RunOrFail(dep.IP6TABLES, "-t", "nat", "-A", "ISTIO_OUTPUT", "-m", "owner", "--gid-owner", gid, "-j", "RETURN")
-		}
-		// Skip redirection for Envoy-aware applications and
-		// container-to-container traffic both of which explicitly use
-		// localhost.
-		ext.RunOrFail(dep.IP6TABLES, "-t", "nat", "-A", "ISTIO_OUTPUT", "-d", "::1/128", "-j", "RETURN")
-		// Apply outbound IPv6 exclusions. Must be applied before inclusions.
-		for _, cidr := range ipv6RangesExclude.IPNets {
-			ext.RunOrFail(dep.IP6TABLES, "-t", "nat", "-A", "ISTIO_OUTPUT", "-d", cidr.String(), "-j", "RETURN")
-		}
-		// Apply outbound IPv6 inclusions.
-		if ipv6RangesInclude.IsWildcard {
-			// Wildcard specified. Redirect all remaining outbound traffic to Envoy.
-			ext.RunOrFail(dep.IP6TABLES, "-t", "nat", "-A", "ISTIO_OUTPUT", "-j", "ISTIO_REDIRECT")
-			for _, internalInterface := range split(kubevirtInterfaces) {
-				ext.RunOrFail(dep.IP6TABLES, "-t", "nat", "-I", "PREROUTING", "1", "-i", internalInterface, "-j", "RETURN")
-			}
-		} else if len(ipv6RangesInclude.IPNets) > 0 {
-			// User has specified a non-empty list of cidrs to be redirected to Envoy.
-			for _, cidr := range ipv6RangesInclude.IPNets {
-				for _, internalInterface := range split(kubevirtInterfaces) {
-					ext.RunOrFail(dep.IP6TABLES, "-t", "nat", "-I", "PREROUTING", "1", "-i", internalInterface, "-d", cidr.String(), "-j", "ISTIO_REDIRECT")
-				}
-				ext.RunOrFail(dep.IP6TABLES, "-t", "nat", "-A", "ISTIO_OUTPUT", "-d", cidr.String(), "-j", "ISTIO_REDIRECT")
-			}
-			// All other traffic is not redirected.
-			ext.RunOrFail(dep.IP6TABLES, "-t", "nat", "-A", "ISTIO_OUTPUT", "-j", "RETURN")
-		}
-	} else {
-		// Drop all inbound traffic except established connections.
-		ext.RunQuietlyAndIgnore(dep.IP6TABLES, "-F", "INPUT")
-		ext.RunQuietlyAndIgnore(dep.IP6TABLES, "-A", "INPUT", "-m", "state", "--state", "ESTABLISHED", "-j", "ACCEPT")
-		ext.RunQuietlyAndIgnore(dep.IP6TABLES, "-A", "INPUT", "-i", "lo", "-d", "::1", "-j", "ACCEPT")
-		ext.RunQuietlyAndIgnore(dep.IP6TABLES, "-A", "INPUT", "-j", "REJECT")
-	}
-}
-
-=======
->>>>>>> a04fcd6c
 func main() {
 	cmd.Execute()
 }