--- conflicted
+++ resolved
@@ -91,16 +91,12 @@
 	return externalCommand.Run()
 }
 
-<<<<<<< HEAD
 func (r *RealDependencies) executeXTables(cmd string, ignoreErrors bool, args ...string) (err error) {
-=======
-func (r *RealDependencies) executeXTables(cmd string, ignoreErrors bool, args ...string) error {
 	if r.CNIMode {
 		originalCmd := cmd
 		cmd = constants.NSENTER
 		args = append([]string{fmt.Sprintf("--net=%v", r.NetworkNamespace), "--", originalCmd}, args...)
 	}
->>>>>>> 876407b3
 	log.Infof("Running command: %s %s", cmd, strings.Join(args, " "))
 
 	var stdout, stderr *bytes.Buffer
