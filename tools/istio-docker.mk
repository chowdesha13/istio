--- conflicted
+++ resolved
@@ -66,11 +66,8 @@
 # tell make which files are copied form go/out
 DOCKER_FILES_FROM_ISTIO_OUT:=pilot-test-client pilot-test-server pilot-test-eurekamirror \
                              pilot-discovery pilot-agent sidecar-injector servicegraph mixs \
-<<<<<<< HEAD
                              istio_ca node_agent multicluster_ca flexvolume flexvolume.sh node_agent_k8s
-=======
-                             istio_ca flexvolume node_agent multicluster_ca
->>>>>>> 0b4526f6
+
 $(foreach FILE,$(DOCKER_FILES_FROM_ISTIO_OUT), \
         $(eval $(ISTIO_DOCKER)/$(FILE): $(ISTIO_OUT)/$(FILE) | $(ISTIO_DOCKER); cp $$< $$(@D)))
 
@@ -173,11 +170,8 @@
 docker.flexvolume:	$(ISTIO_DOCKER)/flexvolume $(ISTIO_DOCKER)/flexvolume.sh
 docker.node-agent-k8s:	$(ISTIO_DOCKER)/node_agent_k8s
 
-<<<<<<< HEAD
-SECURITY_DOCKER:=docker.istio-ca docker.istio-ca-test docker.node-agent docker.node-agent-test docker.multicluster-ca docker.flexvolume docker.node-agent-k8s
-=======
-SECURITY_DOCKER:=docker.istio-ca docker.istio-ca-test docker.node-agent docker.node-agent-test docker.multicluster-ca docker.flexvolumedriver
->>>>>>> 0b4526f6
+
+SECURITY_DOCKER:=docker.istio-ca docker.istio-ca-test docker.node-agent docker.node-agent-test docker.multicluster-ca docker.flexvolumedriver docker.node-agent-k8s
 $(SECURITY_DOCKER): security/docker/Dockerfile$$(suffix $$@) | $(ISTIO_DOCKER)
 	$(DOCKER_RULE)
 
