version: 2

jobs:
  pilot-integration:
    machine: true
    working_directory: ~/go/src/istio.io/istio
    environment:
      CHANGE_MINIKUBE_NONE_USER: true
    steps:
      - checkout
      - run: pilot/bin/install-bazel.sh
      - run: curl -Lo kubectl https://storage.googleapis.com/kubernetes-release/release/v1.7.4/bin/linux/amd64/kubectl && chmod +x kubectl && sudo mv kubectl /usr/local/bin/
      - run: curl -Lo minikube https://storage.googleapis.com/minikube/releases/v0.22.3/minikube-linux-amd64 && chmod +x minikube && sudo mv minikube /usr/local/bin/
      - run:
          command: |
            sudo -E minikube start \
            --extra-config=apiserver.Admission.PluginNames="Initializers,NamespaceLifecycle,LimitRanger,ServiceAccount,DefaultStorageClass,GenericAdmissionWebhook,ResourceQuota" \
            --kubernetes-version=v1.7.5 --vm-driver=none
      - run: sudo -E minikube update-context
      - run: JSONPATH='{range .items[*]}{@.metadata.name}:{range @.status.conditions[*]}{@.type}={@.status};{end}{end}'; until sudo kubectl get nodes -o jsonpath="$JSONPATH" 2>&1 | grep -q "Ready=True"; do sleep 1; done
      - run: sudo -E kubectl cluster-info
      - restore_cache:
          keys:
            - bazel-cache-{{ checksum "WORKSPACE" }}
      - run: make build
      - save_cache:
          key: bazel-cache-{{ checksum "WORKSPACE" }}
          paths:
            - /home/circleci/.cache/bazel      
      - run: make docker HUB=docker.io/rshriram TAG=test  # make docker images for everything
      - run: cd pilot; mkdir /home/circleci/logs; make e2etest HUB=docker.io/rshriram TAG=test TESTOPTS="-mixer=false -errorlogsdir=/home/circleci/logs"
      - run:
          command: |
            bash <(curl -s https://codecov.io/bash)
      - store_artifacts:
          path: /home/circleci/logs

  pilot-unittest:
    working_directory: /go/src/istio.io/istio
    docker:
      - image: gihanson/test-apiserver:latest
    steps:
      - checkout
<<<<<<< HEAD
      - run: cd /go/src/istio.io/istio; dep ensure
      - run:
          command: |
            mkdir ~/.kube
            cp /go/src/istio.io/istio/.circleci/config ~/.kube/config
      - run: ln -s ~/.kube/config /go/src/istio.io/istio/pilot/platform/kube/config
      - restore_cache:
          keys:
            - bazel-cache-{{ checksum "WORKSPACE" }}
      - run:
          command: |
            ENVOY_BINARY=$(sudo find /home/circleci/.cache/bazel -executable -type f -name envoy | grep io_istio_istio)
            ln -sf ${ENVOY_BINARY} /go/src/istio.io/istio/pilot/proxy/envoy/envoy
      - run: cd /go/src/istio.io/istio; go test ./pilot/...
=======
      - run: go get -u github.com/golang/dep/cmd/dep
      - restore_cache:
          keys:
            - dep-cache-{{ checksum "Gopkg.lock" }}
      - run: cd /go/src/istio.io/istio; dep ensure
      - run: cd /go/src/istio.io/istio; go build -i ./pilot/... ./mixer/... ./broker/...
      - save_cache:
          key: dep-cache-{{ checksum "Gopkg.lock" }}
          paths:
            - /go/src/istio.io/istio/vendor
>>>>>>> cab0fad0

workflows:
  version: 2
  all:
    jobs:
      - pilot-unittest
      - pilot-integration<|MERGE_RESOLUTION|>--- conflicted
+++ resolved
@@ -41,8 +41,14 @@
       - image: gihanson/test-apiserver:latest
     steps:
       - checkout
-<<<<<<< HEAD
+      - restore_cache:
+          keys:
+            - dep-cache-{{ checksum "Gopkg.lock" }}
       - run: cd /go/src/istio.io/istio; dep ensure
+      - save_cache:
+          key: dep-cache-{{ checksum "Gopkg.lock" }}
+          paths:
+            - /go/src/istio.io/istio/vendor
       - run:
           command: |
             mkdir ~/.kube
@@ -56,18 +62,6 @@
             ENVOY_BINARY=$(sudo find /home/circleci/.cache/bazel -executable -type f -name envoy | grep io_istio_istio)
             ln -sf ${ENVOY_BINARY} /go/src/istio.io/istio/pilot/proxy/envoy/envoy
       - run: cd /go/src/istio.io/istio; go test ./pilot/...
-=======
-      - run: go get -u github.com/golang/dep/cmd/dep
-      - restore_cache:
-          keys:
-            - dep-cache-{{ checksum "Gopkg.lock" }}
-      - run: cd /go/src/istio.io/istio; dep ensure
-      - run: cd /go/src/istio.io/istio; go build -i ./pilot/... ./mixer/... ./broker/...
-      - save_cache:
-          key: dep-cache-{{ checksum "Gopkg.lock" }}
-          paths:
-            - /go/src/istio.io/istio/vendor
->>>>>>> cab0fad0
 
 workflows:
   version: 2
