--- conflicted
+++ resolved
@@ -27,12 +27,9 @@
 	"runtime"
 	"strings"
 
-<<<<<<< HEAD
 	"github.com/vishvananda/netlink"
 	"github.com/vishvananda/netns"
 	"golang.org/x/sys/unix"
-=======
->>>>>>> d90262a1
 	corev1 "k8s.io/api/core/v1"
 	metav1 "k8s.io/apimachinery/pkg/apis/meta/v1"
 	"k8s.io/apimachinery/pkg/types"
@@ -212,7 +209,6 @@
 	}, nil
 }
 
-<<<<<<< HEAD
 func buildEbpfArgsByIP(ip string, isZtuunel, isRemove bool) (*ebpf.RedirectArgs, error) {
 	ipAddr, err := netip.ParseAddr(ip)
 	if err != nil {
@@ -421,8 +417,6 @@
 	return localAddr.IP
 }
 
-=======
->>>>>>> d90262a1
 func GetHostIP(kubeClient kubernetes.Interface) (string, error) {
 	var ip string
 	// Get the node from the Kubernetes API
@@ -478,7 +472,6 @@
 	return "", nil
 }
 
-<<<<<<< HEAD
 // CreateRulesOnNode initializes the routing, firewall and ipset rules on the node.
 func (s *Server) CreateRulesOnNode(ztunnelVeth, ztunnelIP string, captureDNS bool) error {
 	var err error
@@ -1107,8 +1100,6 @@
 	return nil
 }
 
-=======
->>>>>>> d90262a1
 func SetProc(path string, value string) error {
 	return os.WriteFile(path, []byte(value), 0o644)
 }