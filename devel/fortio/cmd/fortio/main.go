// Copyright 2017 Istio Authors
//
// Licensed under the Apache License, Version 2.0 (the "License");
// you may not use this file except in compliance with the License.
// You may obtain a copy of the License at
//
//     http://www.apache.org/licenses/LICENSE-2.0
//
// Unless required by applicable law or agreed to in writing, software
// distributed under the License is distributed on an "AS IS" BASIS,
// WITHOUT WARRANTIES OR CONDITIONS OF ANY KIND, either express or implied.
// See the License for the specific language governing permissions and
// limitations under the License.

package main

import (
	"flag"
	"fmt"
	"os"
	"runtime"

	"istio.io/istio/devel/fortio"
)

// -- Support for multiple instances of -H flag on cmd line:
type flagList struct {
}

// Unclear when/why this is called and necessary
func (f *flagList) String() string {
	return ""
}
func (f *flagList) Set(value string) error {
	return fortio.AddAndValidateExtraHeader(value)
}

// -- end of functions for -H support

// Prints usage
func usage() {
	fmt.Fprintf(os.Stderr, "Φορτίο %s usage:\n\n%s [flags] url\n", fortio.Version, os.Args[0]) // nolint(gas)
	flag.PrintDefaults()
	os.Exit(1)
}

func main() {
	var (
		defaults = &fortio.DefaultRunnerOptions
		// Very small default so people just trying with random URLs don't affect the target
		qpsFlag         = flag.Float64("qps", 8.0, "Queries Per Seconds or 0 for no wait")
		numThreadsFlag  = flag.Int("c", defaults.NumThreads, "Number of connections/goroutine/threads")
		durationFlag    = flag.Duration("t", defaults.Duration, "How long to run the test")
		percentilesFlag = flag.String("p", "50,75,99,99.9", "List of pXX to calculate")
		resolutionFlag  = flag.Float64("r", defaults.Resolution, "Resolution of the histogram lowest buckets in seconds")
		compressionFlag = flag.Bool("compression", false, "Enable http compression")
		goMaxProcsFlag  = flag.Int("gomaxprocs", 0, "Setting for runtime.GOMAXPROCS, <1 doesn't change the default")
		profileFlag     = flag.String("profile", "", "write .cpu and .mem profiles to file")
		keepAliveFlag   = flag.Bool("keepalive", true, "Keep connection alive (only for fast http 1.1)")
		stdClientFlag   = flag.Bool("stdclient", false, "Use the slower net/http standard client (works for TLS)")
		http10Flag      = flag.Bool("http1.0", false, "Use http1.0 (instead of http 1.1)")

		headersFlags flagList
	)
	flag.Var(&headersFlags, "H", "Additional Header(s)")
	flag.IntVar(&fortio.BufferSizeKb, "httpbufferkb", fortio.BufferSizeKb, "Size of the buffer (max data size) for the optimized http client in kbytes")
	flag.BoolVar(&fortio.CheckConnectionClosedHeader, "httpccch", fortio.CheckConnectionClosedHeader, "Check for Connection: Close Header")
	flag.Parse()
	pList, err := fortio.ParsePercentiles(*percentilesFlag)
	if err != nil {
		fmt.Fprintf(os.Stderr, "Unable to extract percentiles from -p: %v\n", err) // nolint(gas)
		usage()
	}
	if len(flag.Args()) != 1 {
		usage()
	}
	url := flag.Arg(0)
	prevGoMaxProcs := runtime.GOMAXPROCS(*goMaxProcsFlag)
	fmt.Printf("Fortio running at %g queries per second, %d->%d procs, for %v: %s\n",
		*qpsFlag, prevGoMaxProcs, runtime.GOMAXPROCS(0), *durationFlag, url)
	o := fortio.HTTPRunnerOptions{
<<<<<<< HEAD
		URL:         url,
		HTTP10:      *http10Flag,
		StdClient:   *stdClientFlag,
		NoKeepAlive: !*keepAliveFlag,
		Profiler:    *profileFlag,
		Compression: *compressionFlag,
	}
	o.QPS = *qpsFlag
	o.Duration = *durationFlag
	o.NumThreads = *numThreadsFlag
	o.Percentiles = pList
	o.Resolution = *resolutionFlag

	res, err := fortio.HTTPRunner(&o)
=======
		RunnerOptions: fortio.RunnerOptions{
			QPS:         *qpsFlag,
			Duration:    *durationFlag,
			NumThreads:  *numThreadsFlag,
			Percentiles: pList,
			Resolution:  *resolutionFlag,
		},
		URL:               url,
		HTTP10:            *http10Flag,
		DisableFastClient: *stdClientFlag,
		DisableKeepAlive:  !*keepAliveFlag,
		Profiler:          *profileFlag,
		Compression:       *compressionFlag,
	}
	res, err := fortio.RunHTTPTest(&o)
>>>>>>> 7b83910b
	if err != nil {
		fmt.Printf("Aborting because %v\n", err)
		os.Exit(1)
	}
	fmt.Printf("All done %d calls (plus %d warmup) %.3f ms avg, %.1f qps\n",
		res.DurationHistogram.Count,
		*numThreadsFlag,
		1000.*res.DurationHistogram.Avg(),
		res.ActualQPS)
}<|MERGE_RESOLUTION|>--- conflicted
+++ resolved
@@ -79,22 +79,6 @@
 	fmt.Printf("Fortio running at %g queries per second, %d->%d procs, for %v: %s\n",
 		*qpsFlag, prevGoMaxProcs, runtime.GOMAXPROCS(0), *durationFlag, url)
 	o := fortio.HTTPRunnerOptions{
-<<<<<<< HEAD
-		URL:         url,
-		HTTP10:      *http10Flag,
-		StdClient:   *stdClientFlag,
-		NoKeepAlive: !*keepAliveFlag,
-		Profiler:    *profileFlag,
-		Compression: *compressionFlag,
-	}
-	o.QPS = *qpsFlag
-	o.Duration = *durationFlag
-	o.NumThreads = *numThreadsFlag
-	o.Percentiles = pList
-	o.Resolution = *resolutionFlag
-
-	res, err := fortio.HTTPRunner(&o)
-=======
 		RunnerOptions: fortio.RunnerOptions{
 			QPS:         *qpsFlag,
 			Duration:    *durationFlag,
@@ -110,7 +94,6 @@
 		Compression:       *compressionFlag,
 	}
 	res, err := fortio.RunHTTPTest(&o)
->>>>>>> 7b83910b
 	if err != nil {
 		fmt.Printf("Aborting because %v\n", err)
 		os.Exit(1)
