// Copyright Istio Authors
//
// Licensed under the Apache License, Version 2.0 (the "License");
// you may not use this file except in compliance with the License.
// You may obtain a copy of the License at
//
//     http://www.apache.org/licenses/LICENSE-2.0
//
// Unless required by applicable law or agreed to in writing, software
// distributed under the License is distributed on an "AS IS" BASIS,
// WITHOUT WARRANTIES OR CONDITIONS OF ANY KIND, either express or implied.
// See the License for the specific language governing permissions and
// limitations under the License.

package util

import (
	"fmt"
	"time"

	"istio.io/istio/security/pkg/pki/util"
)

// CertUtil is an interface for utility functions on certificate.
type CertUtil interface {
	// GetWaitTime returns the waiting time before renewing the certificate.
	GetWaitTime([]byte, time.Time) (time.Duration, error)
}

// CertUtilImpl is the implementation of CertUtil, for production use.
type CertUtilImpl struct {
	gracePeriodPercentage int
}

// NewCertUtil returns a new CertUtilImpl
func NewCertUtil(gracePeriodPercentage int) CertUtilImpl {
	return CertUtilImpl{
		gracePeriodPercentage: gracePeriodPercentage,
	}
}

// GetWaitTime returns the waiting time before renewing the cert, based on current time, the timestamps in cert and
// grace period.
<<<<<<< HEAD
// If the certificate can't be parsed, is expired or about to expire - return a and an error indicating why.
=======
// If the certificate can't be parsed, is expired or about to expire - return 0 and an error indicating why.
>>>>>>> 289cb5e4
func (cu CertUtilImpl) GetWaitTime(certBytes []byte, now time.Time) (time.Duration, error) {
	cert, certErr := util.ParsePemEncodedCertificate(certBytes)
	if certErr != nil {
		return time.Duration(0), certErr
	}
	timeToExpire := cert.NotAfter.Sub(now)
	if timeToExpire < 0 {
		return time.Duration(0), fmt.Errorf("certificate already expired at %s, but now is %s",
			cert.NotAfter, now)
	}
	// Note: multiply time.Duration(int64) by an int (gracePeriodPercentage) will cause overflow (e.g.,
	// when duration is time.Hour * 90000). So float64 is used instead.
	gracePeriod := time.Duration(float64(cert.NotAfter.Sub(cert.NotBefore)) * (float64(cu.gracePeriodPercentage) / 100))
	// waitTime is the duration between now and the grace period starts.
	// It is the time until cert expiration minus the length of grace period.
	waitTime := timeToExpire - gracePeriod
	if waitTime < 0 {
		// We are within the grace period.
		return time.Duration(0), fmt.Errorf("got a certificate that should be renewed now")
	}
	return waitTime, nil
}

func ShowCerts(rootCerts, crtData []byte) {

	rcerts, _, _ := util.ParsePemEncodedCertificateChain(rootCerts)
	rootNames := []string{}
	for _, r := range rcerts {
		rootNames = append(rootNames, r.Subject.String())
	}
	chaincerts, _, _ := util.ParsePemEncodedCertificateChain(crtData)
	intNames := []string{}
	for _, r := range chaincerts {
		intNames = append(intNames, r.Subject.String())
	}

}<|MERGE_RESOLUTION|>--- conflicted
+++ resolved
@@ -41,11 +41,7 @@
 
 // GetWaitTime returns the waiting time before renewing the cert, based on current time, the timestamps in cert and
 // grace period.
-<<<<<<< HEAD
-// If the certificate can't be parsed, is expired or about to expire - return a and an error indicating why.
-=======
 // If the certificate can't be parsed, is expired or about to expire - return 0 and an error indicating why.
->>>>>>> 289cb5e4
 func (cu CertUtilImpl) GetWaitTime(certBytes []byte, now time.Time) (time.Duration, error) {
 	cert, certErr := util.ParsePemEncodedCertificate(certBytes)
 	if certErr != nil {
@@ -67,19 +63,4 @@
 		return time.Duration(0), fmt.Errorf("got a certificate that should be renewed now")
 	}
 	return waitTime, nil
-}
-
-func ShowCerts(rootCerts, crtData []byte) {
-
-	rcerts, _, _ := util.ParsePemEncodedCertificateChain(rootCerts)
-	rootNames := []string{}
-	for _, r := range rcerts {
-		rootNames = append(rootNames, r.Subject.String())
-	}
-	chaincerts, _, _ := util.ParsePemEncodedCertificateChain(crtData)
-	intNames := []string{}
-	for _, r := range chaincerts {
-		intNames = append(intNames, r.Subject.String())
-	}
-
 }