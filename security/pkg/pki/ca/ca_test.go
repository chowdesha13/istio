--- conflicted
+++ resolved
@@ -319,7 +319,6 @@
 	if !comparePem(rootCertBytes, rootCertFile) {
 		t.Errorf("Failed to verify loading of root cert pem.")
 	}
-<<<<<<< HEAD
 
 	certChain, err := util.ParsePemEncodedCertificate(certChainBytes)
 	if err != nil {
@@ -348,8 +347,6 @@
 	if !bytes.Equal(cert, certFromConfigMap) {
 		t.Errorf("The cert in configmap is not equal to the CA signing cert: %v VS (expected) %v", certFromConfigMap, cert)
 	}
-=======
->>>>>>> 616aff83
 }
 
 // TODO: merge tests for SignCSR.
