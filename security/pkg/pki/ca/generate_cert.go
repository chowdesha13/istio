// Copyright 2017 Istio Authors
//
// Licensed under the Apache License, Version 2.0 (the "License");
// you may not use this file except in compliance with the License.
// You may obtain a copy of the License at
//
//     http://www.apache.org/licenses/LICENSE-2.0
//
// Unless required by applicable law or agreed to in writing, software
// distributed under the License is distributed on an "AS IS" BASIS,
// WITHOUT WARRANTIES OR CONDITIONS OF ANY KIND, either express or implied.
// See the License for the specific language governing permissions and
// limitations under the License.

// Provides utility methods to generate X.509 certificates with different
// options. This implementation is Largely inspired from
// https://golang.org/src/crypto/tls/generate_cert.go.

package ca

import (
	"crypto"
	"crypto/rand"
	"crypto/rsa"
	"crypto/x509"
	"crypto/x509/pkix"
	"encoding/pem"
	"fmt"
	"io/ioutil"
	"math/big"
	"net"
	"strings"
	"time"

	"github.com/golang/glog"
<<<<<<< HEAD
=======

>>>>>>> 3c690249
	"istio.io/istio/security/pkg/pki"
)

// CertOptions contains options for generating a new certificate.
type CertOptions struct {
	// Comma-separated hostnames and IPs to generate a certificate for.
	// This can also be set to the identity running the workload,
	// like kubernetes service account.
	Host string

	// The validity bounds of the issued certificate.
	NotBefore, NotAfter time.Time

	// Signer certificate (PEM encoded).
	SignerCert *x509.Certificate

	// Signer private key (PEM encoded).
	SignerPriv crypto.PrivateKey

	// Organization for this certificate.
	Org string

	// Whether this certificate should be a Cerificate Authority.
	IsCA bool

	// Whether this cerificate is self-signed.
	IsSelfSigned bool

	// Whether this certificate is for a client.
	IsClient bool

	// Whether this certificate is for a server.
	IsServer bool

	// The size of RSA private key to be generated.
	RSAKeySize int
}

// URIScheme is the URI scheme for Istio identities.
const URIScheme = "spiffe"

// GenCSR generates a X.509 certificate sign request and private key with the given options.
func GenCSR(options CertOptions) ([]byte, []byte, error) {
	// Generates a CSR
	priv, err := rsa.GenerateKey(rand.Reader, options.RSAKeySize)
	if err != nil {
		return nil, nil, fmt.Errorf("CSR generation fails at RSA key generation (%v)", err)
	}
	template := GenCSRTemplate(options)
	csrBytes, err := x509.CreateCertificateRequest(rand.Reader, &template, crypto.PrivateKey(priv))
	if err != nil {
		return nil, nil, fmt.Errorf("CSR generation fails at X509 cert request generation (%v)", err)
	}

	csr, privKey := encodePem(true, csrBytes, priv)
	return csr, privKey, nil
}

// GenCert generates a X.509 certificate and a private key with the given options.
func GenCert(options CertOptions) ([]byte, []byte) {
	// Generates a RSA private&public key pair.
	// The public key will be bound to the certificate generated below. The
	// private key will be used to sign this certificate in the self-signed
	// case, otherwise the certificate is signed by the signer private key
	// as specified in the CertOptions.
	priv, err := rsa.GenerateKey(rand.Reader, options.RSAKeySize)
	if err != nil {
		glog.Fatalf("Cert generation fails at RSA key generation (%v)", err)
	}
	template := genCertTemplate(options)
	signerCert, signerKey := &template, crypto.PrivateKey(priv)
	if !options.IsSelfSigned {
		signerCert, signerKey = options.SignerCert, options.SignerPriv
	}
	certBytes, err := x509.CreateCertificate(rand.Reader, &template, signerCert, &priv.PublicKey, signerKey)
	if err != nil {
		glog.Fatalf("Cert generation fails at X509 cert creation (%v)", err)
	}

	return encodePem(false, certBytes, priv)
}

func encodePem(isCSR bool, csrOrCert []byte, priv *rsa.PrivateKey) ([]byte, []byte) {
	encodeMsg := "CERTIFICATE"
	if isCSR {
		encodeMsg = "CERTIFICATE REQUEST"
	}
	csrOrCertPem := pem.EncodeToMemory(&pem.Block{Type: encodeMsg, Bytes: csrOrCert})

	privDer := x509.MarshalPKCS1PrivateKey(priv)
	privPem := pem.EncodeToMemory(&pem.Block{Type: "RSA PRIVATE KEY", Bytes: privDer})
	return csrOrCertPem, privPem
}

// LoadSignerCredsFromFiles loads the signer cert&key from the given files.
//   signerCertFile: cert file name
//   signerPrivFile: private key file name
func LoadSignerCredsFromFiles(signerCertFile string, signerPrivFile string) (*x509.Certificate, crypto.PrivateKey) {
	signerCertBytes, err := ioutil.ReadFile(signerCertFile)
	if err != nil {
		glog.Fatalf("certificate file reading failure (%v)", err)
	}

	signerPrivBytes, err := ioutil.ReadFile(signerPrivFile)
	if err != nil {
		glog.Fatalf("private key file reading failure (%v)", err)
	}

	cert, err := pki.ParsePemEncodedCertificate(signerCertBytes)
	if err != nil {
		glog.Fatal(err)
	}
	key, err := pki.ParsePemEncodedKey(signerPrivBytes)
	if err != nil {
		glog.Fatal(err)
	}

	return cert, key
}

func genSerialNum() *big.Int {
	serialNumLimit := new(big.Int).Lsh(big.NewInt(1), 128)
	serialNum, err := rand.Int(rand.Reader, serialNumLimit)
	if err != nil {
		glog.Fatalf("Serial number generation failure (%v)", err)
	}
	return serialNum
}

// GenCSRTemplate generates a certificateRequest template with the given options.
func GenCSRTemplate(options CertOptions) x509.CertificateRequest {
	template := x509.CertificateRequest{
		Subject: pkix.Name{
			Organization: []string{options.Org},
		},
	}

	if h := options.Host; len(h) > 0 {
		s := buildSubjectAltNameExtension(h)
		template.ExtraExtensions = []pkix.Extension{*s}
	}

	return template
}

// genCertTemplate generates a certificate template with the given options.
func genCertTemplate(options CertOptions) x509.Certificate {
	var keyUsage x509.KeyUsage
	if options.IsCA {
		// If the cert is a CA cert, the private key is allowed to sign other certificate.
		keyUsage = x509.KeyUsageCertSign
	} else {
		// Otherwise the private key is allowed for digital signature and key encipherment.
		keyUsage = x509.KeyUsageDigitalSignature | x509.KeyUsageKeyEncipherment
	}

	extKeyUsages := []x509.ExtKeyUsage{}
	if options.IsServer {
		extKeyUsages = append(extKeyUsages, x509.ExtKeyUsageServerAuth)
	}
	if options.IsClient {
		extKeyUsages = append(extKeyUsages, x509.ExtKeyUsageClientAuth)
	}

	template := x509.Certificate{
		SerialNumber: genSerialNum(),
		Subject: pkix.Name{
			Organization: []string{options.Org},
		},
		NotBefore:             options.NotBefore,
		NotAfter:              options.NotAfter,
		KeyUsage:              keyUsage,
		ExtKeyUsage:           extKeyUsages,
		BasicConstraintsValid: true,
	}

	if h := options.Host; len(h) > 0 {
		s := buildSubjectAltNameExtension(h)
		template.ExtraExtensions = []pkix.Extension{*s}
	}

	if options.IsCA {
		template.IsCA = true
		template.KeyUsage |= x509.KeyUsageCertSign
	}
	return template
}

func buildSubjectAltNameExtension(hosts string) *pkix.Extension {
	ids := []pki.Identity{}
	for _, host := range strings.Split(hosts, ",") {
		if ip := net.ParseIP(host); ip != nil {
			// Use the 4-byte representation of the IP address when possible.
			if eip := ip.To4(); eip != nil {
				ip = eip
			}
			ids = append(ids, pki.Identity{Type: pki.TypeIP, Value: ip})
		} else if strings.HasPrefix(host, URIScheme+":") {
			ids = append(ids, pki.Identity{Type: pki.TypeURI, Value: []byte(host)})
		} else {
			ids = append(ids, pki.Identity{Type: pki.TypeDNS, Value: []byte(host)})
		}
	}

	san, err := pki.BuildSANExtension(ids)
	if err != nil {
		glog.Fatalf("SAN extension building failure (%v)", err)
	}

	return san
}<|MERGE_RESOLUTION|>--- conflicted
+++ resolved
@@ -33,10 +33,7 @@
 	"time"
 
 	"github.com/golang/glog"
-<<<<<<< HEAD
-=======
-
->>>>>>> 3c690249
+
 	"istio.io/istio/security/pkg/pki"
 )
 
