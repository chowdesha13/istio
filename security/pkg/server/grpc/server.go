--- conflicted
+++ resolved
@@ -36,15 +36,6 @@
 
 const certExpirationBuffer = time.Minute
 
-<<<<<<< HEAD
-// istioCA contains methods to be supported by a CA.
-type istioCA interface {
-	Sign(csrPEM []byte, ttl time.Duration, forCA bool) ([]byte, error)
-	GetCAKeyCertBundle() util.KeyCertBundle
-}
-
-=======
->>>>>>> 5041f0de
 // Server implements pb.IstioCAService and provides the service on the
 // specified port.
 type Server struct {
@@ -81,13 +72,8 @@
 		return nil, status.Errorf(codes.InvalidArgument, "CSR identity extraction error (%v)", err)
 	}
 
-<<<<<<< HEAD
 	_, _, certChainBytes, _ := s.ca.GetCAKeyCertBundle().GetAll()
 	cert, err := s.ca.Sign(request.CsrPem, time.Duration(request.RequestedTtlMinutes)*time.Minute, s.forCA)
-=======
-	certChainBytes := s.ca.GetCAKeyCertBundle().GetCertChainPem()
-	cert, err := s.ca.Sign(request.CsrPem, time.Duration(request.RequestedTtlMinutes)*time.Minute)
->>>>>>> 5041f0de
 	if err != nil {
 		log.Errorf("CSR signing error (%v)", err)
 		return nil, status.Errorf(codes.Internal, "CSR signing error (%v)", err)
@@ -129,11 +115,7 @@
 }
 
 // New creates a new instance of `IstioCAServiceServer`.
-<<<<<<< HEAD
-func New(ca istioCA, ttl time.Duration, forCA bool, hostname string, port int) *Server {
-=======
-func New(ca ca.CertificateAuthority, ttl time.Duration, hostname string, port int) *Server {
->>>>>>> 5041f0de
+func New(ca ca.CertificateAuthority, ttl time.Duration, forCA bool, hostname string, port int) *Server {
 	// Notice that the order of authenticators matters, since at runtime
 	// authenticators are actived sequentially and the first successful attempt
 	// is used as the authentication result.
