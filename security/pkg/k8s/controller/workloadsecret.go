// Copyright 2017 Istio Authors
//
// Licensed under the Apache License, Version 2.0 (the "License");
// you may not use this file except in compliance with the License.
// You may obtain a copy of the License at
//
//     http://www.apache.org/licenses/LICENSE-2.0
//
// Unless required by applicable law or agreed to in writing, software
// distributed under the License is distributed on an "AS IS" BASIS,
// WITHOUT WARRANTIES OR CONDITIONS OF ANY KIND, either express or implied.
// See the License for the specific language governing permissions and
// limitations under the License.

package controller

import (
	"bytes"
	"fmt"
	"strings"
	"time"

	v1 "k8s.io/api/core/v1"
	"k8s.io/apimachinery/pkg/api/errors"
	metav1 "k8s.io/apimachinery/pkg/apis/meta/v1"
	"k8s.io/apimachinery/pkg/fields"
	"k8s.io/apimachinery/pkg/runtime"
	"k8s.io/apimachinery/pkg/watch"
	corev1 "k8s.io/client-go/kubernetes/typed/core/v1"
	"k8s.io/client-go/tools/cache"

	"istio.io/istio/pkg/spiffe"
	"istio.io/istio/security/pkg/listwatch"
	cainterface "istio.io/istio/security/pkg/pki/interface"
	"istio.io/istio/security/pkg/pki/util"
	certutil "istio.io/istio/security/pkg/util"
	k8ssecret "istio.io/istio/security/pkg/k8s/secret"
	"istio.io/pkg/log"
)

/* #nosec: disable gas linter */
const (
	// The Istio secret annotation type
	IstioSecretType = "istio.io/key-and-cert"

	// NamespaceManagedLabel (string, with namespace as value) and NamespaceOverrideLabel (boolean) contribute to determining
	// whether or not a given Citadel instance should operate on a namespace. The behavior is as follows:
	// 1) If NamespaceOverrideLabel exists and is valid, follow what this label tells us
	// 2) If not, check NamespaceManagedLabel. If the value matches the Citadel instance's NS, then it should be active
	// 3) If NamespaceManagedLabel nonexistent or invalid, follow enableNamespacesByDefault, set from "CITADEL_ENABLE_NAMESPACES_BY_DEFAULT" envvar
	// 4) If enableNamespacesByDefault is "true", the Citadel instance should operate on unlabeled namespaces, otherwise should not
	NamespaceManagedLabel  = "ca.istio.io/env"
	NamespaceOverrideLabel = "ca.istio.io/override"

	// The ID/name for the certificate chain file.
	CertChainID = "cert-chain.pem"
	// The ID/name for the private key file.
	PrivateKeyID = "key.pem"
	// The ID/name for the CA root certificate file.
	RootCertID = "root-cert.pem"
	// The key to specify corresponding service account in the annotation of K8s secrets.
	ServiceAccountNameAnnotationKey = "istio.io/service-account.name"

	secretNamePrefix      = "istio."
	secretResyncPeriod    = time.Minute
	namespaceResyncPeriod = time.Second * 5

	recommendedMinGracePeriodRatio = 0.2
	recommendedMaxGracePeriodRatio = 0.8

	// The size of a private key for a leaf certificate.
	keySize = 2048

	// The number of retries when requesting to create secret.
	secretCreationRetry = 3
)

var k8sControllerLog = log.RegisterScope("k8sController", "Citadel kubernetes controller log", 0)

// DNSNameEntry stores the service name and namespace to construct the DNS id.
// Service accounts matching the ServiceName and Namespace will have additional DNS SANs:
// ServiceName.Namespace.svc, ServiceName.Namespace and optional CustomDomain.
// This is intended for control plane and trusted services.
type DNSNameEntry struct {
	// ServiceName is the name of the service account to match
	ServiceName string

	// Namespace restricts to a specific namespace.
	Namespace string

	// CustomDomain allows adding a user-defined domain.
	CustomDomains []string
}

// SecretController manages the service accounts' secrets that contains Istio keys and certificates.
type SecretController struct {
	ca             cainterface.CertificateAuthority
	certTTL        time.Duration
	core           corev1.CoreV1Interface
	minGracePeriod time.Duration
	// Length of the grace period for the certificate rotation.
	gracePeriodRatio float32
	certUtil         certutil.CertUtil

	// Whether controller loop should target namespaces without the NamespaceManagedLabel
	enableNamespacesByDefault bool

	// Whether the certificates are for dual-use clients (SAN+CN).
	dualUse bool

	// Whether the certificates are for CAs.
	forCA bool

	// If true, generate a PKCS#8 private key.
	pkcs8Key bool

	// The set of namespaces explicitly set for monitoring via commandline (an entry could be metav1.NamespaceAll)
	namespaces map[string]struct{}

	// DNS-enabled serviceAccount.namespace to service pair
	dnsNames map[string]*DNSNameEntry

	// Controller and store for service account objects.
	saController cache.Controller
	saStore      cache.Store

	// Controller and store for secret objects.
	scrtController cache.Controller
	scrtStore      cache.Store

	// Controller and store for namespace objects
	namespaceController cache.Controller
	namespaceStore      cache.Store

	// Used to coordinate with label and check if this instance of Citadel should create secret
	istioCaStorageNamespace string
	monitoring              monitoringMetrics
}

// NewSecretController returns a pointer to a newly constructed SecretController instance.
func NewSecretController(ca cainterface.CertificateAuthority, enableNamespacesByDefault bool, certTTL time.Duration,
	gracePeriodRatio float32, minGracePeriod time.Duration, dualUse bool,
	core corev1.CoreV1Interface, forCA bool, pkcs8Key bool, namespaces []string,
	dnsNames map[string]*DNSNameEntry, istioCaStorageNamespace string) (*SecretController, error) {

	if gracePeriodRatio < 0 || gracePeriodRatio > 1 {
		return nil, fmt.Errorf("grace period ratio %f should be within [0, 1]", gracePeriodRatio)
	}
	if gracePeriodRatio < recommendedMinGracePeriodRatio || gracePeriodRatio > recommendedMaxGracePeriodRatio {
		k8sControllerLog.Warnf("grace period ratio %f is out of the recommended window [%.2f, %.2f]",
			gracePeriodRatio, recommendedMinGracePeriodRatio, recommendedMaxGracePeriodRatio)
	}

	c := &SecretController{
		ca:                        ca,
		certTTL:                   certTTL,
		istioCaStorageNamespace:   istioCaStorageNamespace,
		gracePeriodRatio:          gracePeriodRatio,
		certUtil:                  certutil.NewCertUtil(int(gracePeriodRatio * 100)),
		enableNamespacesByDefault: enableNamespacesByDefault,
		minGracePeriod:            minGracePeriod,
		dualUse:                   dualUse,
		core:                      core,
		forCA:                     forCA,
		pkcs8Key:                  pkcs8Key,
		namespaces:                make(map[string]struct{}),
		dnsNames:                  dnsNames,
		monitoring:                newMonitoringMetrics(),
	}

	for _, ns := range namespaces {
		c.namespaces[ns] = struct{}{}
	}

	// listen for service account creation across all listened namespaces, filter out which should be ignored upon receipt
	saLW := listwatch.MultiNamespaceListerWatcher(namespaces, func(namespace string) cache.ListerWatcher {
		return &cache.ListWatch{
			ListFunc: func(options metav1.ListOptions) (runtime.Object, error) {
				return core.ServiceAccounts(namespace).List(options)
			},
			WatchFunc: func(options metav1.ListOptions) (watch.Interface, error) {
				return core.ServiceAccounts(namespace).Watch(options)
			},
		}
	})
	c.saStore, c.saController =
		cache.NewInformer(saLW, &v1.ServiceAccount{}, time.Minute, cache.ResourceEventHandlerFuncs{
			AddFunc:    c.saAdded,
			DeleteFunc: c.saDeleted,
		})

	istioSecretSelector := fields.SelectorFromSet(map[string]string{"type": IstioSecretType}).String()
	scrtLW := listwatch.MultiNamespaceListerWatcher(namespaces, func(namespace string) cache.ListerWatcher {
		return &cache.ListWatch{
			ListFunc: func(options metav1.ListOptions) (runtime.Object, error) {
				options.FieldSelector = istioSecretSelector
				return core.Secrets(namespace).List(options)
			},
			WatchFunc: func(options metav1.ListOptions) (watch.Interface, error) {
				options.FieldSelector = istioSecretSelector
				return core.Secrets(namespace).Watch(options)
			},
		}
	})
	c.scrtStore, c.scrtController =
		cache.NewInformer(scrtLW, &v1.Secret{}, secretResyncPeriod, cache.ResourceEventHandlerFuncs{
			DeleteFunc: c.scrtDeleted,
			UpdateFunc: c.scrtUpdated,
		})

	namespaceLW := listwatch.MultiNamespaceListerWatcher(namespaces, func(namespace string) cache.ListerWatcher {
		return &cache.ListWatch{
			ListFunc: func(options metav1.ListOptions) (runtime.Object, error) {
				return core.Namespaces().List(options)
			},
			WatchFunc: func(options metav1.ListOptions) (watch.Interface, error) {
				return core.Namespaces().Watch(options)
			}}
	})
	c.namespaceStore, c.namespaceController =
		cache.NewInformer(namespaceLW, &v1.Namespace{}, namespaceResyncPeriod, cache.ResourceEventHandlerFuncs{
			UpdateFunc: c.namespaceUpdated,
		})

	return c, nil
}

// Run starts the SecretController until a value is sent to stopCh.
func (sc *SecretController) Run(stopCh chan struct{}) {
	go sc.scrtController.Run(stopCh)

	// saAdded calls upsertSecret to update and insert secret
	// it throws error if the secret cache is not synchronized, but the secret exists in the system
	cache.WaitForCacheSync(stopCh, sc.scrtController.HasSynced)

	go sc.saController.Run(stopCh)
	go sc.namespaceController.Run(stopCh)
}

// GetSecretName returns the secret name for a given service account name.
func GetSecretName(saName string) string {
	return secretNamePrefix + saName
}

// Determine if the object is "enabled" for Citadel.
// Currently this looks at the list of watched namespaces and the object's namespace annotation
func (sc *SecretController) citadelManagedObject(obj metav1.Object) bool {

	// todo(incfly)
	// should be removed once listened namespaces flag phased out
	if _, watched := sc.namespaces[obj.GetNamespace()]; watched {
		return true
	}

	ns, err := sc.core.Namespaces().Get(obj.GetNamespace(), metav1.GetOptions{})
	if err != nil || ns == nil { // if we can't retrieve namespace details, fall back on default value
		k8sControllerLog.Errorf("could not retrieve namespace resource for object %s", obj.GetName())
		return sc.enableNamespacesByDefault
	}

	return sc.namespaceIsManaged(ns)
}

// Handles the event where a service account is added.
func (sc *SecretController) saAdded(obj interface{}) {
	acct := obj.(*v1.ServiceAccount)
	if sc.citadelManagedObject(acct.GetObjectMeta()) {
		sc.upsertSecret(acct.GetName(), acct.GetNamespace())
	}
	sc.monitoring.ServiceAccountCreation.Increment()
}

// Handles the event where a service account is deleted.
func (sc *SecretController) saDeleted(obj interface{}) {
	acct := obj.(*v1.ServiceAccount)
	sc.deleteSecret(acct.GetName(), acct.GetNamespace())
	sc.monitoring.ServiceAccountDeletion.Increment()
}

func (sc *SecretController) upsertSecret(saName, saNamespace string) {
	secret := k8ssecret.BuildSecret(saName, GetSecretName(saName), saNamespace, nil, nil, nil, nil, nil, IstioSecretType)

	_, exists, err := sc.scrtStore.Get(secret)
	if err != nil {
		k8sControllerLog.Errorf("Failed to get secret %s/%s from the store (error %v)",
			saNamespace, GetSecretName(saName), err)
	}

	if exists {
		// Do nothing for existing secrets. Rotating expiring certs are handled by the `scrtUpdated` method.
		return
	}

	// Now we know the secret does not exist yet. So we create a new one.
	chain, key, err := sc.generateKeyAndCert(saName, saNamespace)
	if err != nil {
		k8sControllerLog.Errorf("Failed to generate key/cert for %s/%s (error %v)",
			saNamespace, GetSecretName(saName), err)
		return
	}
	rootCert := sc.ca.GetCAKeyCertBundle().GetRootCertPem()
	secret.Data = map[string][]byte{
		CertChainID:  chain,
		PrivateKeyID: key,
		RootCertID:   rootCert,
	}

	// We retry several times when create secret to mitigate transient network failures.
	for i := 0; i < secretCreationRetry; i++ {
		_, err = sc.core.Secrets(saNamespace).Create(secret)
		if err == nil {
			k8sControllerLog.Infof("Secret %s/%s is created successfully", saNamespace, GetSecretName(saName))
			return
		}
		if errors.IsAlreadyExists(err) {
			k8sControllerLog.Infof("Secret %s/%s already exists, skip", saNamespace, GetSecretName(saName))
			return
		}
		k8sControllerLog.Errorf("Failed to create secret %s/%s in attempt %v/%v, (error: %s)",
			saNamespace, GetSecretName(saName), i+1, secretCreationRetry, err)
		time.Sleep(time.Second)
	}
}

func (sc *SecretController) deleteSecret(saName, saNamespace string) {
	err := sc.core.Secrets(saNamespace).Delete(GetSecretName(saName), nil)
	// kube-apiserver returns NotFound error when the secret is successfully deleted.
	if err == nil || errors.IsNotFound(err) {
		k8sControllerLog.Infof("Secret %s/%s deleted successfully", saNamespace, GetSecretName(saName))
		return
	}

	k8sControllerLog.Errorf("Failed to delete secret %s/%s (error: %s)", saNamespace, GetSecretName(saName), err)
}

func (sc *SecretController) scrtDeleted(obj interface{}) {
	scrt, ok := obj.(*v1.Secret)
	if !ok {
		k8sControllerLog.Warnf("Failed to convert to secret object: %v", obj)
		return
	}

	saName := scrt.Annotations[ServiceAccountNameAnnotationKey]
	if sa, err := sc.core.ServiceAccounts(scrt.GetNamespace()).Get(saName, metav1.GetOptions{}); err == nil {
		k8sControllerLog.Infof("Re-creating deleted secret %s/%s.", scrt.GetNamespace(), GetSecretName(saName))
		if sc.citadelManagedObject(sa.GetObjectMeta()) {
			sc.upsertSecret(saName, scrt.GetNamespace())
		}
		sc.monitoring.SecretDeletion.Increment()
	}
}

func (sc *SecretController) namespaceUpdated(oldObj, newObj interface{}) {
	oldNs := oldObj.(*v1.Namespace)
	newNs := newObj.(*v1.Namespace)

	oldManaged := sc.namespaceIsManaged(oldNs)
	newManaged := sc.namespaceIsManaged(newNs)

	if !oldManaged && newManaged {
		sc.enableNamespaceRetroactive(newNs.GetName())
		return
	}
}

// namespaceIsManaged returns whether a given namespace object should be managed by Citadel
func (sc *SecretController) namespaceIsManaged(ns *v1.Namespace) bool {
	nsLabels := ns.GetLabels()

	override, exists := nsLabels[NamespaceOverrideLabel]
	if exists {
		switch override {
		case "true":
			return true
		case "false":
			return false
		} // if exists but not valid, should fall through to check for NamespaceManagedLabel
	}

	targetNamespace, exists := nsLabels[NamespaceManagedLabel]
	if !exists {
		return sc.enableNamespacesByDefault
	}

	if targetNamespace != sc.istioCaStorageNamespace {
		return false // this instance is not the intended CA
	}

	return true
}

// enableNamespaceRetroactive generates secrets for all service accounts in a newly enabled namespace
// for instance: if a namespace had its {NamespaceOverrideLabel: false} label removed, and its namespace is targeted
// in NamespaceManagedLabel, then we should generate secrets for its ServiceAccounts
func (sc *SecretController) enableNamespaceRetroactive(namespace string) {

	serviceAccounts, err := sc.core.ServiceAccounts(namespace).List(metav1.ListOptions{})
	if err != nil {
		k8sControllerLog.Errorf("could not retrieve service account resources from namespace %s", namespace)
		return
	}

	for _, sa := range serviceAccounts.Items {
		sc.upsertSecret(sa.GetName(), sa.GetNamespace()) // idempotent, since does not gen duplicate secrets
	}

}

func (sc *SecretController) generateKeyAndCert(saName string, saNamespace string) ([]byte, []byte, error) {
	id := spiffe.MustGenSpiffeURI(saNamespace, saName)
	if sc.dnsNames != nil {
		// Control plane components in same namespace.
		if e, ok := sc.dnsNames[saName]; ok {
			if e.Namespace == saNamespace {
				// Example: istio-pilot.istio-system.svc, istio-pilot.istio-system
				id += "," + fmt.Sprintf("%s.%s.svc", e.ServiceName, e.Namespace)
				id += "," + fmt.Sprintf("%s.%s", e.ServiceName, e.Namespace)
			}
		}
		// Custom adds more DNS entries using CLI
		if e, ok := sc.dnsNames[saName+"."+saNamespace]; ok {
			for _, d := range e.CustomDomains {
				id += "," + d
			}
		}
	}

	options := util.CertOptions{
		Host:       id,
		RSAKeySize: keySize,
		IsDualUse:  sc.dualUse,
		PKCS8Key:   sc.pkcs8Key,
	}

	csrPEM, keyPEM, err := util.GenCSR(options)
	if err != nil {
		k8sControllerLog.Errorf("CSR generation error (%v)", err)
		sc.monitoring.CSRError.Increment()
		return nil, nil, err
	}

	certChainPEM := sc.ca.GetCAKeyCertBundle().GetCertChainPem()
	certPEM, signErr := sc.ca.Sign(csrPEM, strings.Split(id, ","), sc.certTTL, sc.forCA)
	if signErr != nil {
<<<<<<< HEAD
		log.Errorf("CSR signing error (%v)", signErr.Error())
		sc.monitoring.GetCertSignError(signErr.(*cainterface.Error).ErrorType()).Increment()
		return nil, nil, fmt.Errorf("CSR signing error (%v)", signErr.(*cainterface.Error))
=======
		k8sControllerLog.Errorf("CSR signing error (%v)", signErr.Error())
		sc.monitoring.GetCertSignError(signErr.(*ca.Error).ErrorType()).Increment()
		return nil, nil, fmt.Errorf("CSR signing error (%v)", signErr.(*ca.Error))
>>>>>>> 23a0bc71
	}
	certPEM = append(certPEM, certChainPEM...)

	return certPEM, keyPEM, nil
}

func (sc *SecretController) scrtUpdated(oldObj, newObj interface{}) {
	scrt, ok := newObj.(*v1.Secret)
	if !ok {
		k8sControllerLog.Warnf("Failed to convert to secret object: %v", newObj)
		return
	}
	namespace := scrt.GetNamespace()
	name := scrt.GetName()

<<<<<<< HEAD
	// TODO(myidpt): we may introduce a minimum gracePeriod, without making the config too complex.
	// Because time.Duration only takes int type, multiply gracePeriodRatio by 1000 and then divide it.
	_, waitErr := sc.certUtil.GetWaitTime(scrt.Data[CertChainID], time.Now(), sc.minGracePeriod)

=======
	certBytes := scrt.Data[CertChainID]
	cert, err := util.ParsePemEncodedCertificate(certBytes)
	if err != nil {
		k8sControllerLog.Warnf("Failed to parse cert in secret %s/%s (error: %v), refreshing.",
			namespace, GetSecretName(name), err)
		if err = sc.refreshSecret(scrt); err != nil {
			k8sControllerLog.Errora(err)
		}
		return
	}

	certLifeTimeLeft := time.Until(cert.NotAfter)
	certLifeTime := cert.NotAfter.Sub(cert.NotBefore)
	// TODO(myidpt): we may introduce a minimum gracePeriod, without making the config too complex.
	// Because time.Duration only takes int type, multiply gracePeriodRatio by 1000 and then divide it.
	gracePeriod := time.Duration(sc.gracePeriodRatio*1000) * certLifeTime / 1000
	if gracePeriod < sc.minGracePeriod {
		k8sControllerLog.Warnf("gracePeriod (%v * %f) = %v is less than minGracePeriod %v. Apply minGracePeriod.",
			certLifeTime, sc.gracePeriodRatio, gracePeriod, sc.minGracePeriod)
		gracePeriod = sc.minGracePeriod
	}
>>>>>>> 23a0bc71
	rootCertificate := sc.ca.GetCAKeyCertBundle().GetRootCertPem()

	// Refresh the secret if 1) the certificate contained in the secret is about
	// to expire, or 2) the root certificate in the secret is different than the
	// one held by the ca (this may happen when the CA is restarted and
	// a new self-signed CA cert is generated).
	if waitErr != nil || !bytes.Equal(rootCertificate, scrt.Data[RootCertID]) {
		// if the namespace is not managed, don't refresh the expired secret, delete it
		secretNamespace, err := sc.core.Namespaces().Get(namespace, metav1.GetOptions{})
		if err == nil {
			if !sc.namespaceIsManaged(secretNamespace) { // delete the expiring secret if namespace not Citadel managed
				sc.deleteSecret(name, namespace)
				return
			}
		} else { // in the case we couldn't retrieve namespace, we should proceed with cert refresh
			k8sControllerLog.Errorf("Failed to retrieve details for namespace %s, err %v", namespace, err)
		}

<<<<<<< HEAD
		if waitErr != nil {
			log.Infof("Refreshing about to expire secret %s/%s: %s", namespace, GetSecretName(name), waitErr.Error())
=======
		if certLifeTimeLeft < gracePeriod {
			k8sControllerLog.Infof("Refreshing about to expire secret %s/%s", namespace, GetSecretName(name))
>>>>>>> 23a0bc71
		} else {
			k8sControllerLog.Infof("Refreshing secret %s/%s (outdated root cert)", namespace, GetSecretName(name))
		}

		if err = sc.refreshSecret(scrt); err != nil {
			k8sControllerLog.Errorf("Failed to refresh secret %s/%s (error: %s)", namespace, GetSecretName(name), err)
		} else {
			k8sControllerLog.Infof("Secret %s/%s refreshed successfully.", namespace, GetSecretName(name))
		}
	}
}

// refreshSecret is an inner func to refresh cert secrets when necessary
func (sc *SecretController) refreshSecret(scrt *v1.Secret) error {
	namespace := scrt.GetNamespace()
	saName := scrt.Annotations[ServiceAccountNameAnnotationKey]

	chain, key, err := sc.generateKeyAndCert(saName, namespace)
	if err != nil {
		return err
	}

	scrt.Data[CertChainID] = chain
	scrt.Data[PrivateKeyID] = key
	scrt.Data[RootCertID] = sc.ca.GetCAKeyCertBundle().GetRootCertPem()

	_, err = sc.core.Secrets(namespace).Update(scrt)
	return err
}<|MERGE_RESOLUTION|>--- conflicted
+++ resolved
@@ -442,15 +442,9 @@
 	certChainPEM := sc.ca.GetCAKeyCertBundle().GetCertChainPem()
 	certPEM, signErr := sc.ca.Sign(csrPEM, strings.Split(id, ","), sc.certTTL, sc.forCA)
 	if signErr != nil {
-<<<<<<< HEAD
-		log.Errorf("CSR signing error (%v)", signErr.Error())
+		k8sControllerLog.Errorf("CSR signing error (%v)", signErr.Error())
 		sc.monitoring.GetCertSignError(signErr.(*cainterface.Error).ErrorType()).Increment()
 		return nil, nil, fmt.Errorf("CSR signing error (%v)", signErr.(*cainterface.Error))
-=======
-		k8sControllerLog.Errorf("CSR signing error (%v)", signErr.Error())
-		sc.monitoring.GetCertSignError(signErr.(*ca.Error).ErrorType()).Increment()
-		return nil, nil, fmt.Errorf("CSR signing error (%v)", signErr.(*ca.Error))
->>>>>>> 23a0bc71
 	}
 	certPEM = append(certPEM, certChainPEM...)
 
@@ -466,34 +460,10 @@
 	namespace := scrt.GetNamespace()
 	name := scrt.GetName()
 
-<<<<<<< HEAD
 	// TODO(myidpt): we may introduce a minimum gracePeriod, without making the config too complex.
 	// Because time.Duration only takes int type, multiply gracePeriodRatio by 1000 and then divide it.
 	_, waitErr := sc.certUtil.GetWaitTime(scrt.Data[CertChainID], time.Now(), sc.minGracePeriod)
 
-=======
-	certBytes := scrt.Data[CertChainID]
-	cert, err := util.ParsePemEncodedCertificate(certBytes)
-	if err != nil {
-		k8sControllerLog.Warnf("Failed to parse cert in secret %s/%s (error: %v), refreshing.",
-			namespace, GetSecretName(name), err)
-		if err = sc.refreshSecret(scrt); err != nil {
-			k8sControllerLog.Errora(err)
-		}
-		return
-	}
-
-	certLifeTimeLeft := time.Until(cert.NotAfter)
-	certLifeTime := cert.NotAfter.Sub(cert.NotBefore)
-	// TODO(myidpt): we may introduce a minimum gracePeriod, without making the config too complex.
-	// Because time.Duration only takes int type, multiply gracePeriodRatio by 1000 and then divide it.
-	gracePeriod := time.Duration(sc.gracePeriodRatio*1000) * certLifeTime / 1000
-	if gracePeriod < sc.minGracePeriod {
-		k8sControllerLog.Warnf("gracePeriod (%v * %f) = %v is less than minGracePeriod %v. Apply minGracePeriod.",
-			certLifeTime, sc.gracePeriodRatio, gracePeriod, sc.minGracePeriod)
-		gracePeriod = sc.minGracePeriod
-	}
->>>>>>> 23a0bc71
 	rootCertificate := sc.ca.GetCAKeyCertBundle().GetRootCertPem()
 
 	// Refresh the secret if 1) the certificate contained in the secret is about
@@ -512,13 +482,8 @@
 			k8sControllerLog.Errorf("Failed to retrieve details for namespace %s, err %v", namespace, err)
 		}
 
-<<<<<<< HEAD
 		if waitErr != nil {
-			log.Infof("Refreshing about to expire secret %s/%s: %s", namespace, GetSecretName(name), waitErr.Error())
-=======
-		if certLifeTimeLeft < gracePeriod {
-			k8sControllerLog.Infof("Refreshing about to expire secret %s/%s", namespace, GetSecretName(name))
->>>>>>> 23a0bc71
+			k8sControllerLog.Infof("Refreshing about to expire secret %s/%s: %s", namespace, GetSecretName(name), waitErr.Error())
 		} else {
 			k8sControllerLog.Infof("Refreshing secret %s/%s (outdated root cert)", namespace, GetSecretName(name))
 		}
