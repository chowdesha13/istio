// Copyright Istio Authors
//
// Licensed under the Apache License, Version 2.0 (the "License");
// you may not use this file except in compliance with the License.
// You may obtain a copy of the License at
//
//     http://www.apache.org/licenses/LICENSE-2.0
//
// Unless required by applicable law or agreed to in writing, software
// distributed under the License is distributed on an "AS IS" BASIS,
// WITHOUT WARRANTIES OR CONDITIONS OF ANY KIND, either express or implied.
// See the License for the specific language governing permissions and
// limitations under the License.

package sds

import (
	"context"
	"fmt"
	"net"
	"net/http"
	"os"
	"path/filepath"
	"time"

	"google.golang.org/grpc"
	"google.golang.org/grpc/credentials"

	ca2 "istio.io/istio/pkg/security"
	"istio.io/istio/security/pkg/nodeagent/plugin"
	"istio.io/istio/security/pkg/nodeagent/plugin/providers/google/stsclient"
	"istio.io/pkg/version"
)

const (
	// base HTTP route for debug endpoints
	debugBase     = "/debug"
	maxStreams    = 100000
	maxRetryTimes = 5
)

<<<<<<< HEAD
=======
// Options provides all of the configuration parameters for secret discovery service.
type Options struct {
	// PluginNames is plugins' name for certain authentication provider.
	PluginNames []string

	// WorkloadUDSPath is the unix domain socket through which SDS server communicates with workload proxies.
	WorkloadUDSPath string

	// GatewayUDSPath is the unix domain socket through which SDS server communicates with
	// gateway proxies.
	GatewayUDSPath string

	// CertFile is the path of Cert File for gRPC server TLS settings.
	CertFile string

	// KeyFile is the path of Key File for gRPC server TLS settings.
	KeyFile string

	// CAEndpoint is the CA endpoint to which node agent sends CSR request.
	CAEndpoint string

	// The CA provider name.
	CAProviderName string

	// TrustDomain corresponds to the trust root of a system.
	// https://github.com/spiffe/spiffe/blob/master/standards/SPIFFE-ID.md#21-trust-domain
	TrustDomain string

	// The Vault CA address.
	VaultAddress string

	// The Vault auth path.
	VaultAuthPath string

	// The Vault role.
	VaultRole string

	// The Vault sign CSR path.
	VaultSignCsrPath string

	// The Vault TLS root certificate.
	VaultTLSRootCert string

	// GrpcServer is an already configured (shared) grpc server. If set, the agent will just register on the server.
	GrpcServer *grpc.Server

	// Recycle job running interval (to clean up staled sds client connections).
	RecycleInterval time.Duration

	// Debug server port from which node_agent serves SDS configuration dumps
	DebugPort int

	// EnableWorkloadSDS indicates whether node agent works as SDS server for workload proxies.
	EnableWorkloadSDS bool

	// EnableGatewaySDS indicates whether node agent works as gateway agent.
	EnableGatewaySDS bool

	// AlwaysValidTokenFlag is set to true for if token used is always valid(ex, normal k8s JWT)
	AlwaysValidTokenFlag bool

	// UseLocalJWT is set when the sds server should use its own local JWT, and not expect one
	// from the UDS caller. Used when it runs in the same container with Envoy.
	UseLocalJWT bool

	// Whether to generate PKCS#8 private keys.
	Pkcs8Keys bool

	// JWTPath is the path for the JWT token
	JWTPath string

	// OutputKeyCertToDir is the directory for output the key and certificate
	OutputKeyCertToDir string

	// Existing certs, for VM or existing certificates
	CertsDir string

	// whether  ControlPlaneAuthPolicy is MUTUAL_TLS
	TLSEnabled bool

	// ClusterID is the cluster ID
	ClusterID string

	// The type of Elliptical Signature algorithm to use
	// when generating private keys. Currently only ECDSA is supported.
	ECCSigAlg string

	// FileMountedCerts indicates file mounted certs.
	FileMountedCerts bool
}

>>>>>>> 1cfe20a6
// Server is the gPRC server that exposes SDS through UDS.
type Server struct {
	workloadSds *sdsservice
	gatewaySds  *sdsservice

	grpcWorkloadListener net.Listener
	grpcGatewayListener  net.Listener

	grpcWorkloadServer *grpc.Server
	grpcGatewayServer  *grpc.Server
	debugServer        *http.Server
}

// NewServer creates and starts the Grpc server for SDS.
func NewServer(options *ca2.Options, workloadSecretCache, gatewaySecretCache ca2.SecretManager) (*Server, error) {
	s := &Server{
		workloadSds: newSDSService(workloadSecretCache, options.FileMountedCerts, options.UseLocalJWT,
			options.FileMountedCerts,
			options.RecycleInterval, options.JWTPath, options.OutputKeyCertToDir),
		gatewaySds: newSDSService(gatewaySecretCache, true, options.UseLocalJWT, options.FileMountedCerts,
			options.RecycleInterval, options.JWTPath, options.OutputKeyCertToDir),
	}
	if options.EnableWorkloadSDS {
		if err := s.initWorkloadSdsService(options); err != nil {
			sdsServiceLog.Errorf("Failed to initialize secret discovery service for workload proxies: %v", err)
			return nil, err
		}
		sdsServiceLog.Infof("SDS gRPC server for workload UDS starts, listening on %q \n", options.WorkloadUDSPath)
	}

<<<<<<< HEAD
	if options.EnableIngressGatewaySDS {
		if err := s.initGatewaySdsService(options); err != nil {
			sdsServiceLog.Errorf("Failed to initialize secret discovery service for ingress gateway: %v", err)
=======
	if options.EnableGatewaySDS {
		if err := s.initGatewaySdsService(&options); err != nil {
			sdsServiceLog.Errorf("Failed to initialize secret discovery service for gateway: %v", err)
>>>>>>> 1cfe20a6
			return nil, err
		}
		sdsServiceLog.Infof("SDS gRPC server for gateway controller starts, listening on %q \n",
			options.GatewayUDSPath)
	}

	version.Info.RecordComponentBuildTag("citadel_agent")

	if options.DebugPort > 0 {
		s.initDebugServer(options.DebugPort)
	}
	return s, nil
}

// Stop closes the gRPC server and debug server.
func (s *Server) Stop() {
	if s == nil {
		return
	}

	if s.grpcWorkloadListener != nil {
		s.grpcWorkloadListener.Close()
	}
	if s.grpcGatewayListener != nil {
		s.grpcGatewayListener.Close()
	}

	if s.grpcWorkloadServer != nil {
		s.workloadSds.Stop()
		s.grpcWorkloadServer.Stop()
	}
	if s.grpcGatewayServer != nil {
		s.gatewaySds.Stop()
		s.grpcGatewayServer.Stop()
	}

	if s.debugServer != nil {
		if err := s.debugServer.Shutdown(context.TODO()); err != nil {
			sdsServiceLog.Error("failed to shut down debug server")
		}
	}
}

// NewPlugins returns a slice of default Plugins.
func NewPlugins(in []string) []ca2.TokenExchanger {
	var availablePlugins = map[string]ca2.TokenExchanger{
		plugin.GoogleTokenExchange: stsclient.NewPlugin(),
	}
	var plugins []ca2.TokenExchanger
	for _, pl := range in {
		if p, exist := availablePlugins[pl]; exist {
			plugins = append(plugins, p)
		}
	}
	return plugins
}

func (s *Server) initDebugServer(port int) {
	mux := http.NewServeMux()
	mux.HandleFunc(fmt.Sprintf("%s/sds/workload", debugBase), s.workloadSds.debugHTTPHandler)
	mux.HandleFunc(fmt.Sprintf("%s/sds/gateway", debugBase), s.gatewaySds.debugHTTPHandler)
	s.debugServer = &http.Server{
		Addr:    fmt.Sprintf("127.0.0.1:%d", port),
		Handler: mux,
	}

	go func() {
		err := s.debugServer.ListenAndServe()
		sdsServiceLog.Errorf("debug server failure: %s", err)
	}()
}

func (s *sdsservice) debugHTTPHandler(w http.ResponseWriter, req *http.Request) {
	w.Header().Add("Content-Type", "application/json")

	workloadJSON, err := s.DebugInfo()
	if err != nil {
		w.WriteHeader(http.StatusInternalServerError)
		failureMessage := fmt.Sprintf("debug endpoint failure: %s", err)
		if _, err := w.Write([]byte(failureMessage)); err != nil {
			sdsServiceLog.Errorf("debug endpoint failed to write error response: %s", err)
		}
		return
	}
	if _, err := w.Write([]byte(workloadJSON)); err != nil {
		sdsServiceLog.Errorf("debug endpoint failed to write response: %s", err)
	}
}

func (s *Server) initWorkloadSdsService(options *ca2.Options) error { //nolint: unparam
	if options.GrpcServer != nil {
		s.grpcWorkloadServer = options.GrpcServer
		s.workloadSds.register(s.grpcWorkloadServer)
		return nil
	}
	s.grpcWorkloadServer = grpc.NewServer(s.grpcServerOptions(options)...)
	s.workloadSds.register(s.grpcWorkloadServer)

	var err error
	s.grpcWorkloadListener, err = setUpUds(options.WorkloadUDSPath)
	if err != nil {
		sdsServiceLog.Errorf("Failed to set up UDS path: %v", err)
	}

	go func() {
		sdsServiceLog.Info("Start SDS grpc server")
		waitTime := time.Second

		for i := 0; i < maxRetryTimes; i++ {
			serverOk := true
			setUpUdsOK := true
			if s.grpcWorkloadListener != nil {
				if err = s.grpcWorkloadServer.Serve(s.grpcWorkloadListener); err != nil {
					sdsServiceLog.Errorf("SDS grpc server for workload proxies failed to start: %v", err)
					serverOk = false
				}
			}
			if s.grpcWorkloadListener == nil {
				if s.grpcWorkloadListener, err = setUpUds(options.WorkloadUDSPath); err != nil {
					sdsServiceLog.Errorf("SDS grpc server for workload proxies failed to set up UDS: %v", err)
					setUpUdsOK = false
				}
			}
			if serverOk && setUpUdsOK {
				break
			}
			time.Sleep(waitTime)
			waitTime *= 2
		}
	}()

	return nil
}

func (s *Server) initGatewaySdsService(options *ca2.Options) error {
	s.grpcGatewayServer = grpc.NewServer(s.grpcServerOptions(options)...)
	s.gatewaySds.register(s.grpcGatewayServer)

	var err error
	s.grpcGatewayListener, err = setUpUds(options.GatewayUDSPath)
	if err != nil {
		sdsServiceLog.Errorf("SDS grpc server for ingress gateway proxy failed to start: %v", err)
		return fmt.Errorf("SDS grpc server for ingress gateway proxy failed to start: %v", err)
	}

	go func() {
		sdsServiceLog.Info("Start SDS grpc server for ingress gateway proxy")
		waitTime := time.Second

		for i := 0; i < maxRetryTimes; i++ {
			serverOk := true
			setUpUdsOK := true
			if s.grpcGatewayListener != nil {
				if err = s.grpcGatewayServer.Serve(s.grpcGatewayListener); err != nil {
					sdsServiceLog.Errorf("SDS grpc server for ingress gateway proxy failed to start: %v", err)
					serverOk = false
				}
			}
			if s.grpcGatewayListener == nil {
				if s.grpcGatewayListener, err = setUpUds(options.GatewayUDSPath); err != nil {
					sdsServiceLog.Errorf("SDS grpc server for ingress gateway proxy failed to set up UDS: %v", err)
					setUpUdsOK = false
				}
			}
			if serverOk && setUpUdsOK {
				break
			}
			time.Sleep(waitTime)
			waitTime *= 2
		}
	}()

	return nil
}

func setUpUds(udsPath string) (net.Listener, error) {
	// Remove unix socket before use.
	if err := os.Remove(udsPath); err != nil && !os.IsNotExist(err) {
		// Anything other than "file not found" is an error.
		sdsServiceLog.Errorf("Failed to remove unix://%s: %v", udsPath, err)
		return nil, fmt.Errorf("failed to remove unix://%s", udsPath)
	}

	// Attempt to create the folder in case it doesn't exist
	if err := os.MkdirAll(filepath.Dir(udsPath), 0750); err != nil {
		// If we cannot create it, just warn here - we will fail later if there is a real error
		sdsServiceLog.Warnf("Failed to create directory for %v: %v", udsPath, err)
	}

	var err error
	udsListener, err := net.Listen("unix", udsPath)
	if err != nil {
		sdsServiceLog.Errorf("Failed to listen on unix socket %q: %v", udsPath, err)
		return nil, err
	}

	// Update SDS UDS file permission so that istio-proxy has permission to access it.
	if _, err := os.Stat(udsPath); err != nil {
		sdsServiceLog.Errorf("SDS uds file %q doesn't exist", udsPath)
		return nil, fmt.Errorf("sds uds file %q doesn't exist", udsPath)
	}
	if err := os.Chmod(udsPath, 0666); err != nil {
		sdsServiceLog.Errorf("Failed to update %q permission", udsPath)
		return nil, fmt.Errorf("failed to update %q permission", udsPath)
	}

	return udsListener, nil
}

func (s *Server) grpcServerOptions(options *ca2.Options) []grpc.ServerOption {
	grpcOptions := []grpc.ServerOption{
		grpc.MaxConcurrentStreams(uint32(maxStreams)),
	}

	if options.CertFile != "" && options.KeyFile != "" {
		creds, err := credentials.NewServerTLSFromFile(options.CertFile, options.KeyFile)
		if err != nil {
			sdsServiceLog.Errorf("Failed to load TLS keys: %s", err)
			return nil
		}
		grpcOptions = append(grpcOptions, grpc.Creds(creds))
	}

	return grpcOptions
}<|MERGE_RESOLUTION|>--- conflicted
+++ resolved
@@ -39,100 +39,6 @@
 	maxRetryTimes = 5
 )
 
-<<<<<<< HEAD
-=======
-// Options provides all of the configuration parameters for secret discovery service.
-type Options struct {
-	// PluginNames is plugins' name for certain authentication provider.
-	PluginNames []string
-
-	// WorkloadUDSPath is the unix domain socket through which SDS server communicates with workload proxies.
-	WorkloadUDSPath string
-
-	// GatewayUDSPath is the unix domain socket through which SDS server communicates with
-	// gateway proxies.
-	GatewayUDSPath string
-
-	// CertFile is the path of Cert File for gRPC server TLS settings.
-	CertFile string
-
-	// KeyFile is the path of Key File for gRPC server TLS settings.
-	KeyFile string
-
-	// CAEndpoint is the CA endpoint to which node agent sends CSR request.
-	CAEndpoint string
-
-	// The CA provider name.
-	CAProviderName string
-
-	// TrustDomain corresponds to the trust root of a system.
-	// https://github.com/spiffe/spiffe/blob/master/standards/SPIFFE-ID.md#21-trust-domain
-	TrustDomain string
-
-	// The Vault CA address.
-	VaultAddress string
-
-	// The Vault auth path.
-	VaultAuthPath string
-
-	// The Vault role.
-	VaultRole string
-
-	// The Vault sign CSR path.
-	VaultSignCsrPath string
-
-	// The Vault TLS root certificate.
-	VaultTLSRootCert string
-
-	// GrpcServer is an already configured (shared) grpc server. If set, the agent will just register on the server.
-	GrpcServer *grpc.Server
-
-	// Recycle job running interval (to clean up staled sds client connections).
-	RecycleInterval time.Duration
-
-	// Debug server port from which node_agent serves SDS configuration dumps
-	DebugPort int
-
-	// EnableWorkloadSDS indicates whether node agent works as SDS server for workload proxies.
-	EnableWorkloadSDS bool
-
-	// EnableGatewaySDS indicates whether node agent works as gateway agent.
-	EnableGatewaySDS bool
-
-	// AlwaysValidTokenFlag is set to true for if token used is always valid(ex, normal k8s JWT)
-	AlwaysValidTokenFlag bool
-
-	// UseLocalJWT is set when the sds server should use its own local JWT, and not expect one
-	// from the UDS caller. Used when it runs in the same container with Envoy.
-	UseLocalJWT bool
-
-	// Whether to generate PKCS#8 private keys.
-	Pkcs8Keys bool
-
-	// JWTPath is the path for the JWT token
-	JWTPath string
-
-	// OutputKeyCertToDir is the directory for output the key and certificate
-	OutputKeyCertToDir string
-
-	// Existing certs, for VM or existing certificates
-	CertsDir string
-
-	// whether  ControlPlaneAuthPolicy is MUTUAL_TLS
-	TLSEnabled bool
-
-	// ClusterID is the cluster ID
-	ClusterID string
-
-	// The type of Elliptical Signature algorithm to use
-	// when generating private keys. Currently only ECDSA is supported.
-	ECCSigAlg string
-
-	// FileMountedCerts indicates file mounted certs.
-	FileMountedCerts bool
-}
-
->>>>>>> 1cfe20a6
 // Server is the gPRC server that exposes SDS through UDS.
 type Server struct {
 	workloadSds *sdsservice
@@ -163,15 +69,9 @@
 		sdsServiceLog.Infof("SDS gRPC server for workload UDS starts, listening on %q \n", options.WorkloadUDSPath)
 	}
 
-<<<<<<< HEAD
-	if options.EnableIngressGatewaySDS {
+	if options.EnableGatewaySDS {
 		if err := s.initGatewaySdsService(options); err != nil {
-			sdsServiceLog.Errorf("Failed to initialize secret discovery service for ingress gateway: %v", err)
-=======
-	if options.EnableGatewaySDS {
-		if err := s.initGatewaySdsService(&options); err != nil {
 			sdsServiceLog.Errorf("Failed to initialize secret discovery service for gateway: %v", err)
->>>>>>> 1cfe20a6
 			return nil, err
 		}
 		sdsServiceLog.Infof("SDS gRPC server for gateway controller starts, listening on %q \n",
