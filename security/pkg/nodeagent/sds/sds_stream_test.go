// Copyright Istio Authors
//
// Licensed under the Apache License, Version 2.0 (the "License");
// you may not use this file except in compliance with the License.
// You may obtain a copy of the License at
//
//     http://www.apache.org/licenses/LICENSE-2.0
//
// Unless required by applicable law or agreed to in writing, software
// distributed under the License is distributed on an "AS IS" BASIS,
// WITHOUT WARRANTIES OR CONDITIONS OF ANY KIND, either express or implied.
// See the License for the specific language governing permissions and
// limitations under the License.
package sds

import (
	"fmt"
	"strings"
	"sync"
	"sync/atomic"
	"testing"
	"time"

	core "github.com/envoyproxy/go-control-plane/envoy/config/core/v3"
	discovery "github.com/envoyproxy/go-control-plane/envoy/service/discovery/v3"
	sds "github.com/envoyproxy/go-control-plane/envoy/service/secret/v3"
	"golang.org/x/net/context"
	"google.golang.org/grpc"
	"google.golang.org/grpc/metadata"
	"k8s.io/apimachinery/pkg/util/uuid"

	"istio.io/istio/pkg/security"

	"istio.io/istio/security/pkg/nodeagent/cache"
	"istio.io/istio/security/pkg/nodeagent/util"
)

const (
	ValidProxyID        = "sidecar~127.0.0.1~SecretsPushStreamOne~local"
	InValidProxyID      = "invalid~sidecar~127.0.0.1~SecretsPushStreamOne~local"
	BlockGenSecretError = "BLOCK_GENERATE_SECRET_FOR_TEST_ERROR"
)

/*
	Validate that secrets are cleaned after connection is closed in such two cases:
	1. workflow are run completely and connection is closed
	2. workflow are terminated and connection is closed  after secret are generated
*/
func TestSDSAgentStreamWithCacheAndConnectionCleaned(t *testing.T) {
	setup := StartStreamTest(t)
	defer setup.server.Stop()

	conn, stream := createSDSStream(t, setup.socket, fakeToken1)
	notifyChan := make(chan notifyMsg)

	go testSDSSuccessIngressStreamCache(stream, ValidProxyID, notifyChan)
	// verify that the first SDS request sent by two streams do not hit cache.
	waitForStreamSecretCacheCheck(t, setup.secretStore, false, 1)
	waitForStreamNotificationToProceed(t, notifyChan, "notify push secret 1")
	secretKeyMap := make(map[interface{}]bool)
	setup.secretStore.secrets.Range(func(key, value interface{}) bool {
		secretKeyMap[key] = true
		return false
	})
	conn.Close()
	// verify the cache is cleaned when connection is closed
	waitForSecretCacheCleanUp(t, setup.secretStore, secretKeyMap)

	conn, stream = createSDSStream(t, setup.socket, fakeToken1)
	// When proxy ID has "invalid", SDS server closes the connection and returns an error
	go testSDSTerminatedIngressStreamCache(stream, InValidProxyID, notifyChan)
	waitForStreamSecretCacheCheck(t, setup.secretStore, false, 1)
	waitForStreamNotificationToProceed(t, notifyChan, "notify push secret 2")

	secretKeyMap = make(map[interface{}]bool)
	setup.secretStore.secrets.Range(func(key, value interface{}) bool {
		secretKeyMap[key] = true
		return false
	})
	conn.Close()
	// verify the cache is cleaned when connection is closed
	waitForSecretCacheCleanUp(t, setup.secretStore, secretKeyMap)
}

func waitForSecretCacheCleanUp(t *testing.T, secretsStore *mockIngressGatewaySecretStore, secretMap map[interface{}]bool) {
	waitTimeout := 2 * time.Second
	start := time.Now()
	for {
		cacheNotCleaned := false
		secretsStore.secrets.Range(func(key, value interface{}) bool {
			_, found := secretMap[key]
			if found {
				cacheNotCleaned = true
			}
			return false
		})
		if !cacheNotCleaned {
			return
		}
		if time.Since(start) > waitTimeout && cacheNotCleaned {
			t.Fatalf("cache is not cleaned")
			return
		}
		time.Sleep(1 * time.Second)
	}
}

// waitForSecretCacheCheck wait until cache hit or cache miss meets expected value and return. Or
// return directly on timeout.
func waitForStreamSecretCacheCheck(t *testing.T, mss *mockIngressGatewaySecretStore, expectCacheHit bool, expectValue int) {
	waitTimeout := 5 * time.Second
	checkMetric := "cache hit"
	if !expectCacheHit {
		checkMetric = "cache miss"
	}
	realVal := 0
	start := time.Now()
	for {
		if expectCacheHit {
			realVal = mss.SecretCacheHit()
			if realVal == expectValue {
				return
			}
		}
		if !expectCacheHit {
			realVal = mss.SecretCacheMiss()
			if realVal == expectValue {
				return
			}
		}
		if time.Since(start) > waitTimeout {
			t.Fatalf("%s does not meet expected value in %s, expected %d but got %d",
				checkMetric, waitTimeout.String(), expectValue, realVal)
			return
		}
		time.Sleep(1 * time.Second)
	}
}

// workflow are run completely
func testSDSSuccessIngressStreamCache(stream sds.SecretDiscoveryService_StreamSecretsClient, proxyID string,
	notifyChan chan notifyMsg) {
	req := &discovery.DiscoveryRequest{
		TypeUrl:       SecretTypeV3,
		ResourceNames: []string{testResourceName},
		Node: &core.Node{
			Id: proxyID,
		},
		// Set a non-empty version info so that StreamSecrets() starts a cache check, and cache miss
		// metric is updated accordingly.
		VersionInfo: "initial_version",
	}
	// Send first request and verify response
	if err := stream.Send(req); err != nil {
		notifyChan <- notifyMsg{Err: err, Message: fmt.Sprintf("stream one: stream.Send failed: %v", err)}
	}

	resp, err := stream.Recv()
	if err != nil {
		notifyChan <- notifyMsg{Err: err, Message: fmt.Sprintf("stream one: stream.Recv failed: %v", err)}
	}
	if err := verifySDSSResponse(resp, fakePrivateKey, fakeCertificateChain); err != nil {
		notifyChan <- notifyMsg{Err: err, Message: fmt.Sprintf(
			"stream one: first SDS response verification failed: %v", err)}
	}
	notifyChan <- notifyMsg{Err: nil, Message: "notify push secret 1"}
}

// workflow are terminated after secret are generated
func testSDSTerminatedIngressStreamCache(stream sds.SecretDiscoveryService_StreamSecretsClient, proxyID string,
	notifyChan chan notifyMsg) {
	req := &discovery.DiscoveryRequest{
		TypeUrl:       SecretTypeV3,
		ResourceNames: []string{testResourceName},
		Node: &core.Node{
			Id: proxyID,
		},
		// Set a non-empty version info so that StreamSecrets() starts a cache check, and cache miss
		// metric is updated accordingly.
		VersionInfo: "initial_version",
	}
	// Send first request and verify response
	if err := stream.Send(req); err != nil {
		notifyChan <- notifyMsg{Err: err, Message: fmt.Sprintf("stream: stream.Send failed: %v", err)}
	}
	_, err := stream.Recv()
	if err != nil {
		notifyChan <- notifyMsg{Err: err, Message: BlockGenSecretError}
	}
	notifyChan <- notifyMsg{Err: nil, Message: "notify push secret 2"}
}

type StreamSetup struct {
	t                          *testing.T
	socket                     string
	server                     *Server
	secretStore                *mockIngressGatewaySecretStore
	initialTotalPush           float64
	initialTotalUpdateFailures float64
}

func (s *StreamSetup) waitForSDSReady() error {
	var conErr, streamErr error
	var conn *grpc.ClientConn
	for i := 0; i < 20; i++ {
		if conn, conErr = setupConnection(s.socket); conErr == nil {
			sdsClient := sds.NewSecretDiscoveryServiceClient(conn)
			header := metadata.Pairs(credentialTokenHeaderKey, fakeToken1)
			ctx := metadata.NewOutgoingContext(context.Background(), header)
			if _, streamErr = sdsClient.StreamSecrets(ctx); streamErr == nil {
				return nil
			}
		}
		time.Sleep(10 * time.Millisecond)
	}
	return fmt.Errorf("cannot connect SDS server, connErr: %v, streamErr: %v", conErr, streamErr)
}

type mockIngressGatewaySecretStore struct {
	checkToken      bool
	secrets         sync.Map
	mutex           sync.RWMutex
	secretCacheHit  int
	secretCacheMiss int
}

func (ms *mockIngressGatewaySecretStore) SecretCacheHit() int {
	ms.mutex.RLock()
	defer ms.mutex.RUnlock()
	return ms.secretCacheHit
}

func (ms *mockIngressGatewaySecretStore) SecretCacheMiss() int {
	ms.mutex.RLock()
	defer ms.mutex.RUnlock()
	return ms.secretCacheMiss
}

func (ms *mockIngressGatewaySecretStore) GenerateSecret(ctx context.Context, conID, resourceName, token string) (*security.SecretItem, error) {
	if ms.checkToken && token != fakeToken1 && token != fakeToken2 {
		return nil, fmt.Errorf("unexpected token %q", token)
	}

	key := cache.ConnKey{
		ConnectionID: conID,
		ResourceName: resourceName,
	}
	if resourceName == testResourceName {
		s := &security.SecretItem{
			CertificateChain: fakeCertificateChain,
			PrivateKey:       fakePrivateKey,
			ResourceName:     testResourceName,
			Version:          time.Now().Format("01-02 15:04:05.000"),
			Token:            token,
		}
		fmt.Println("Store secret for key: ", key, ". token: ", token)
		ms.secrets.Store(key, s)
		// if it is the invalid connection for test,
		// we still store the secret to the cache, however we will throw an error here
		// to earlier terminate the flow and then test whether the secret will be deleted
		// after connection is stopped

		if strings.Contains(conID, "invalid") {
			return s, fmt.Errorf("invalid connection for test")
		}
		return s, nil
	}

	return nil, fmt.Errorf("unexpected resourceName %q", resourceName)
}

func (ms *mockIngressGatewaySecretStore) SecretExist(conID, spiffeID, token, version string) bool {
	ms.mutex.Lock()
	defer ms.mutex.Unlock()
	key := cache.ConnKey{
		ConnectionID: conID,
		ResourceName: spiffeID,
	}
	val, found := ms.secrets.Load(key)
	if !found {
		fmt.Printf("cannot find secret %v in cache\n", key)
		ms.secretCacheMiss++
		return false
	}
	cs := val.(*security.SecretItem)
	fmt.Println("key is: ", key, ". Token: ", cs.Token)
	if spiffeID != cs.ResourceName {
		fmt.Printf("resource name not match: %s vs %s\n", spiffeID, cs.ResourceName)
		ms.secretCacheMiss++
		return false
	}
	if token != cs.Token {
		fmt.Printf("token does not match %+v vs %+v\n", token, cs.Token)
		ms.secretCacheMiss++
		return false
	}
	if version != cs.Version {
		fmt.Printf("version does not match %s vs %s\n", version, cs.Version)
		ms.secretCacheMiss++
		return false
	}
	fmt.Printf("requested secret matches cache\n")
	ms.secretCacheHit++
	return true
}

func (ms *mockIngressGatewaySecretStore) DeleteSecret(conID, resourceName string) {
	key := cache.ConnKey{
		ConnectionID: conID,
		ResourceName: resourceName,
	}
	fmt.Printf("mockIngressGatewaySecretStore,conId: %s, resourceName: %s", conID, resourceName)
	ms.secrets.Delete(key)
}

func (ms *mockIngressGatewaySecretStore) ShouldWaitForGatewaySecret(connectionID, resourceName, token string, fileMountedCertsOnly bool) bool {
	return false
}

// StartStreamTest starts SDS server and checks SDS connectivity.
func StartStreamTest(t *testing.T) *StreamSetup {
	s := &StreamSetup{t: t}
	// reset connectionNumber since since its value is kept in memory for all unit test cases lifetime,
	// reset since it may be updated in other test case.
	atomic.StoreInt64(&connectionNumber, 0)

	s.socket = fmt.Sprintf("/tmp/gotest%s.sock", string(uuid.NewUUID()))
	s.server, s.secretStore = createStreamSDSServer(t, s.socket)

	if err := s.waitForSDSReady(); err != nil {
		t.Fatalf("fail to start SDS server: %v", err)
	}

	// Get initial SDS push stats.
	initialTotalPush, err := util.GetMetricsCounterValue("total_pushes")
	if err != nil {
		t.Fatalf("fail to get initial value from metric totalPush: %v", err)
	}
	initialTotalUpdateFailures, err := util.GetMetricsCounterValue("total_secret_update_failures")
	if err != nil {
		t.Fatalf("fail to get initial value from metric totalSecretUpdateFailureCounts: %v", err)
	}
	s.initialTotalPush = initialTotalPush
	s.initialTotalUpdateFailures = initialTotalUpdateFailures

	return s
}

func createStreamSDSServer(t *testing.T, socket string) (*Server, *mockIngressGatewaySecretStore) {
<<<<<<< HEAD
	arg := security.Options{
		EnableIngressGatewaySDS: false,
		EnableWorkloadSDS:       true,
		RecycleInterval:         100 * time.Second,
		WorkloadUDSPath:         socket,
=======
	arg := Options{
		EnableGatewaySDS:  false,
		EnableWorkloadSDS: true,
		RecycleInterval:   100 * time.Second,
		WorkloadUDSPath:   socket,
>>>>>>> 1cfe20a6
	}
	st := &mockIngressGatewaySecretStore{
		checkToken: false,
	}
	server, err := NewServer(arg, st, nil)
	if err != nil {
		t.Fatalf("failed to start grpc server for sds: %v", err)
	}
	return server, st
}

func waitForStreamNotificationToProceed(t *testing.T, notifyChan chan notifyMsg, proceedNotice string) {
	for {
		if notify := <-notifyChan; notify.Err != nil {
			if notify.Message == BlockGenSecretError {
				return
			}
			t.Fatalf("get error from stream: %v", notify.Message)
		} else {
			if notify.Message != proceedNotice {
				t.Fatalf("push signal does not match, expected %s but got %s", proceedNotice,
					notify.Message)
			}
			return
		}
	}
}<|MERGE_RESOLUTION|>--- conflicted
+++ resolved
@@ -347,19 +347,11 @@
 }
 
 func createStreamSDSServer(t *testing.T, socket string) (*Server, *mockIngressGatewaySecretStore) {
-<<<<<<< HEAD
 	arg := security.Options{
-		EnableIngressGatewaySDS: false,
-		EnableWorkloadSDS:       true,
-		RecycleInterval:         100 * time.Second,
-		WorkloadUDSPath:         socket,
-=======
-	arg := Options{
 		EnableGatewaySDS:  false,
 		EnableWorkloadSDS: true,
 		RecycleInterval:   100 * time.Second,
 		WorkloadUDSPath:   socket,
->>>>>>> 1cfe20a6
 	}
 	st := &mockIngressGatewaySecretStore{
 		checkToken: false,
