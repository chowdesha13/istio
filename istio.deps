--- conflicted
+++ resolved
@@ -4,11 +4,7 @@
 		"name": "PROXY_REPO_SHA",
 		"repoName": "proxy",
 		"file": "",
-<<<<<<< HEAD
-		"lastStableSHA": "49bf92867731f6c108581e55131083fe0b35687f"
-=======
 		"lastStableSHA": "08d53544b4465545e095b1446ef8cc58471115e6"
->>>>>>> 7e1b986d
 	},
 	{
                 "_comment": "",
