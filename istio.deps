--- conflicted
+++ resolved
@@ -18,8 +18,7 @@
 		"repoName": "pilot",
 		"prodBranch": "stable",
 		"file": "istio.VERSION",
-<<<<<<< HEAD
-		"lastStableSHA": "997b963d0fb0b66682d236032433254e02906ad7"
+		"lastStableSHA": "aca4710958367c0ac39e0a890cce599690680414"
 	},
 	{
 		"name": "PROXY_TAG",
@@ -27,8 +26,5 @@
 		"prodBranch": "master",
 		"file": "istio.VERSION",
 		"lastStableSHA": "4a493c07e34e764e29013c794ad295f665d8eebc"
-=======
-		"lastStableSHA": "aca4710958367c0ac39e0a890cce599690680414"
->>>>>>> 7a15cc0c
 	}
 ]