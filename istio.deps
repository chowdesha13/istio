[
	{
		"_comment": "This file is auto updated by a robot executing `https://github.com/istio/test-infra/blob/master/prow/test-infra-update-deps.sh`.",
		"name": "istio.io/api",
		"repoName": "api",
		"prodBranch": "master",
		"file": "Gopkg.toml",
		"lastStableSHA": "9d978d76653da8b7b4bd6421b7e8f9925d8c79ea"
	},
	{
		"name": "PROXY_REPO_SHA",
		"repoName": "proxy",
		"prodBranch": "master",
		"file": "",
<<<<<<< HEAD
		"lastStableSHA": "d7028f501c5061a50b30efe468fc2f4ac68159a9"
=======
		"lastStableSHA": "55ac70643268b4e06470b43b9d78a36f0fc5d32e"
>>>>>>> 6d9d3bce
	}
]<|MERGE_RESOLUTION|>--- conflicted
+++ resolved
@@ -12,10 +12,6 @@
 		"repoName": "proxy",
 		"prodBranch": "master",
 		"file": "",
-<<<<<<< HEAD
-		"lastStableSHA": "d7028f501c5061a50b30efe468fc2f4ac68159a9"
-=======
 		"lastStableSHA": "55ac70643268b4e06470b43b9d78a36f0fc5d32e"
->>>>>>> 6d9d3bce
 	}
 ]