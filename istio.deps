[
<<<<<<< HEAD
	{
		"_comment": "This file is auto updated by a robot executing `https://github.com/istio/test-infra/blob/master/prow/test-infra-update-deps.sh`.",
		"name": "PROXY_REPO_SHA",
		"repoName": "proxy",
		"file": "",
		"lastStableSHA": "854416fd1fb6cb4c2ad69797cfd05047009e1827"
	},
	{
                "_comment": "",
                "name": "CNI_REPO_SHA",
                "repoName": "cni",
                "file": "",
                "lastStableSHA": "4e2dd419351d3aa082aada06fe77eb2e612bdf6c"
        }
=======
  {
    "_comment": "",
    "name": "PROXY_REPO_SHA",
    "repoName": "proxy",
    "file": "",
    "lastStableSHA": "08cec447dfc349b314e226dc66132dbdb5d08fc9"
  },
  {
    "_comment": "",
    "name": "CNI_REPO_SHA",
    "repoName": "cni",
    "file": "",
    "lastStableSHA": "5f438d5ab98dd1f97ff7c0f5e437e044c314a9c3"
  }
>>>>>>> f0c8fc24
]<|MERGE_RESOLUTION|>--- conflicted
+++ resolved
@@ -1,26 +1,10 @@
 [
-<<<<<<< HEAD
-	{
-		"_comment": "This file is auto updated by a robot executing `https://github.com/istio/test-infra/blob/master/prow/test-infra-update-deps.sh`.",
-		"name": "PROXY_REPO_SHA",
-		"repoName": "proxy",
-		"file": "",
-		"lastStableSHA": "854416fd1fb6cb4c2ad69797cfd05047009e1827"
-	},
-	{
-                "_comment": "",
-                "name": "CNI_REPO_SHA",
-                "repoName": "cni",
-                "file": "",
-                "lastStableSHA": "4e2dd419351d3aa082aada06fe77eb2e612bdf6c"
-        }
-=======
   {
     "_comment": "",
     "name": "PROXY_REPO_SHA",
     "repoName": "proxy",
     "file": "",
-    "lastStableSHA": "08cec447dfc349b314e226dc66132dbdb5d08fc9"
+    "lastStableSHA": "854416fd1fb6cb4c2ad69797cfd05047009e1827"
   },
   {
     "_comment": "",
@@ -29,5 +13,4 @@
     "file": "",
     "lastStableSHA": "5f438d5ab98dd1f97ff7c0f5e437e044c314a9c3"
   }
->>>>>>> f0c8fc24
 ]