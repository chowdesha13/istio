# Manager service for discovery
apiVersion: v1
kind: ConfigMap
metadata:
  name: istio
data:
  mesh: |-
    # Uncomment the following line to enable mutual TLS between proxies
    # authPolicy: MUTUAL_TLS
    mixerAddress: istio-mixer:9091
    discoveryAddress: istio-manager:8080
---
apiVersion: v1
kind: Service
metadata:
  name: istio-manager
  labels:
    istio: manager
spec:
  ports:
  - port: 8080
    name: http-discovery
  selector:
    istio: manager
---
apiVersion: v1
kind: ServiceAccount
metadata:
  name: istio-manager-service-account
---
apiVersion: extensions/v1beta1
kind: Deployment
metadata:
  name: istio-manager
spec:
  replicas: 1
  template:
    metadata:
      annotations:
        alpha.istio.io/sidecar: ignore
      labels:
        istio: manager
    spec:
      serviceAccountName: istio-manager-service-account
      containers:
      - name: discovery
<<<<<<< HEAD
        image: docker.io/istio/manager:2017-04-24-23.54.11
=======
        image: gihanson/manager:dev_20170428_154545
>>>>>>> fae943e7
        imagePullPolicy: Always
        args: ["discovery", "-v", "2"]
        ports:
        - containerPort: 8080
        env:
        - name: POD_NAMESPACE
          valueFrom:
            fieldRef:
              apiVersion: v1
              fieldPath: metadata.namespace
      - name: apiserver
<<<<<<< HEAD
        image: docker.io/istio/manager:2017-04-24-23.54.11
=======
        image: gihanson/manager:dev_20170428_154545
>>>>>>> fae943e7
        imagePullPolicy: Always
        args: ["apiserver", "-v", "2"]
        ports:
        - containerPort: 8081
        env:
        - name: POD_NAMESPACE
          valueFrom:
            fieldRef:
              apiVersion: v1
              fieldPath: metadata.namespace
---
<|MERGE_RESOLUTION|>--- conflicted
+++ resolved
@@ -44,11 +44,7 @@
       serviceAccountName: istio-manager-service-account
       containers:
       - name: discovery
-<<<<<<< HEAD
-        image: docker.io/istio/manager:2017-04-24-23.54.11
-=======
         image: gihanson/manager:dev_20170428_154545
->>>>>>> fae943e7
         imagePullPolicy: Always
         args: ["discovery", "-v", "2"]
         ports:
@@ -60,11 +56,7 @@
               apiVersion: v1
               fieldPath: metadata.namespace
       - name: apiserver
-<<<<<<< HEAD
-        image: docker.io/istio/manager:2017-04-24-23.54.11
-=======
         image: gihanson/manager:dev_20170428_154545
->>>>>>> fae943e7
         imagePullPolicy: Always
         args: ["apiserver", "-v", "2"]
         ports:
