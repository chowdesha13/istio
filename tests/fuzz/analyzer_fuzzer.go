// Copyright Istio Authors
//
// Licensed under the Apache License, Version 2.0 (the "License");
// you may not use this file except in compliance with the License.
// You may obtain a copy of the License at
//
//     http://www.apache.org/licenses/LICENSE-2.0
//
// Unless required by applicable law or agreed to in writing, software
// distributed under the License is distributed on an "AS IS" BASIS,
// WITHOUT WARRANTIES OR CONDITIONS OF ANY KIND, either express or implied.
// See the License for the specific language governing permissions and
// limitations under the License.

// nolint: golint
package fuzz

import (
	"bytes"
	fuzz "github.com/AdaLogics/go-fuzz-headers"
	"os"

	"istio.io/istio/pkg/config/analysis"
	"istio.io/istio/pkg/config/analysis/analyzers"
	"istio.io/istio/pkg/config/analysis/local"
	"istio.io/istio/pkg/config/analysis/scope"
	"istio.io/istio/pkg/config/schema/collection"
	"istio.io/pkg/log"
)

var availableAnalyzers = analyzers.All()

// createRandomConfigFile creates a single fuzzed config file
func createRandomConfigFile(f *fuzz.ConsumeFuzzer) (string, error) {
	data, err := f.GetBytes()
	if err != nil {
		return "nobytes", err
	}
	tmpfile, err := os.CreateTemp("", "example")
	if err != nil {
		return "nofile", err
	}
	if _, err := tmpfile.Write(data); err != nil {
		return "nofile", err
	}
	if err := tmpfile.Close(); err != nil {
		return "nofile", err
	}
	return tmpfile.Name(), nil
}

// createRandomConfigFiles creates a slice of ReaderSources
func createRandomConfigFiles(f *fuzz.ConsumeFuzzer) ([]local.ReaderSource, error) {
	var files []local.ReaderSource

	numberOfFiles, err := f.GetInt()
	if err != nil {
		return files, err
	}
	maxFiles := numberOfFiles % 10

	// Gather test files
	for i := 0; i < maxFiles; i++ {
		name, err := f.GetString()
		if err != nil {
			return files, err
		}
		rBytes, err := f.GetBytes()
		if err != nil {
			return files, err
		}
		r := bytes.NewReader(rBytes)
		files = append(files, local.ReaderSource{Name: name, Reader: r})
	}
	return files, nil
}

// runAnalyzer runs the analyzer
func runAnalyzer(sa *local.IstiodAnalyzer) (local.AnalysisResult, error) {
	prevLogLevel := scope.Processing.GetOutputLevel()
	scope.Processing.SetOutputLevel(log.NoneLevel)
	defer scope.Processing.SetOutputLevel(prevLogLevel)

	cancel := make(chan struct{})
	result, err := sa.Analyze(cancel)
	if err != nil {
		return local.AnalysisResult{}, err
	}
	return result, err
}

// FuzzAnalyzer implements the fuzzer
func FuzzAnalyzer(data []byte) int {
	f := fuzz.NewConsumer(data)
	analyzerIndex, err := f.GetInt()
	if err != nil {
		return 0
	}
	analyzer := availableAnalyzers[analyzerIndex%len(availableAnalyzers)]

	requestedInputsByAnalyzer := make(map[string]map[collection.Name]struct{})
	analyzerName := analyzer.Metadata().Name
	cr := func(col collection.Name) {
		if _, ok := requestedInputsByAnalyzer[analyzerName]; !ok {
			requestedInputsByAnalyzer[analyzerName] = make(map[collection.Name]struct{})
		}
		requestedInputsByAnalyzer[analyzerName][col] = struct{}{}
	}

	// Mesh config file
	addMeshConfig, err := f.GetBool()
	if err != nil {
		return 0
	}
	meshConfigFile := ""
	if addMeshConfig {
		meshConfigFile, err = createRandomConfigFile(f)
		if err != nil {
			return 0
		}
		defer os.Remove(meshConfigFile)
	}

	// Mesh networks file
	addMeshNetworks, err := f.GetBool()
	if err != nil {
		return 0
	}
	meshNetworkFile := ""
	if addMeshNetworks {
		meshNetworkFile, err = createRandomConfigFile(f)
		if err != nil {
			return 0
		}
		defer os.Remove(meshNetworkFile)
	}

	configFiles, err := createRandomConfigFiles(f)
	if err != nil {
		return 0
	}

<<<<<<< HEAD
	sa := local.NewSourceAnalyzer(schema.MustGet(), analysis.Combine("testCase", analyzer),
		"", "istio-system", cr, true, local.NoTimeout)
=======
	sa := local.NewSourceAnalyzer(analysis.Combine("testCase", analyzer), "", "istio-system", cr, true, 10*time.Second)
>>>>>>> 769e03a4
	if addMeshConfig {
		err = sa.AddFileKubeMeshConfig(meshConfigFile)
		if err != nil {
			return 0
		}
	}
	if addMeshNetworks {
		err = sa.AddFileKubeMeshNetworks(meshNetworkFile)
		if err != nil {
			return 0
		}
	}

	// Include default resources
	err = sa.AddDefaultResources()
	if err != nil {
		return 0
	}

	// Include resources from test files
	err = sa.AddReaderKubeSource(configFiles)
	if err != nil {
		return 0
	}
	_, _ = runAnalyzer(sa)
	return 1
}<|MERGE_RESOLUTION|>--- conflicted
+++ resolved
@@ -17,8 +17,10 @@
 
 import (
 	"bytes"
+	"os"
+	"time"
+
 	fuzz "github.com/AdaLogics/go-fuzz-headers"
-	"os"
 
 	"istio.io/istio/pkg/config/analysis"
 	"istio.io/istio/pkg/config/analysis/analyzers"
@@ -140,12 +142,7 @@
 		return 0
 	}
 
-<<<<<<< HEAD
-	sa := local.NewSourceAnalyzer(schema.MustGet(), analysis.Combine("testCase", analyzer),
-		"", "istio-system", cr, true, local.NoTimeout)
-=======
 	sa := local.NewSourceAnalyzer(analysis.Combine("testCase", analyzer), "", "istio-system", cr, true, 10*time.Second)
->>>>>>> 769e03a4
 	if addMeshConfig {
 		err = sa.AddFileKubeMeshConfig(meshConfigFile)
 		if err != nil {
