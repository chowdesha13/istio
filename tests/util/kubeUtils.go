--- conflicted
+++ resolved
@@ -29,13 +29,10 @@
 	"text/template"
 	"time"
 
-<<<<<<< HEAD
-	"github.com/hashicorp/go-multierror"
-=======
+
 	"github.com/golang/sync/errgroup"
 	"github.com/hashicorp/go-multierror"
 	"golang.org/x/net/context/ctxhttp"
->>>>>>> 0b4526f6
 
 	"istio.io/istio/pkg/log"
 )
@@ -316,8 +313,7 @@
 	return true
 }
 
-<<<<<<< HEAD
-=======
+
 // CheckDeployment gets status of a deployment from a namespace
 func CheckDeployment(ctx context.Context, namespace, deployment string) error {
 	errc := make(chan error)
@@ -353,7 +349,6 @@
 	return g.Wait()
 }
 
->>>>>>> 0b4526f6
 // FetchAndSaveClusterLogs will dump the logs for a cluster.
 func FetchAndSaveClusterLogs(namespace string, tempDir string) error {
 	var multiErr error
