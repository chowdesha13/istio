--- conflicted
+++ resolved
@@ -1,9 +1,6 @@
-<<<<<<< HEAD
-# Use in-cluster local registry for e2e tests
+# File path to local registry for e2e tests
 export LOCALREG_FILE=${ISTIO}/tests/util/localregistry/localregistry.yaml
 
-=======
->>>>>>> 11d63308
 # Test-specific targets, included from top Makefile
 ifeq (${TEST_ENV},minikube)
 
@@ -75,20 +72,27 @@
 DEFAULT_UPGRADE_E2E_ARGS += --target_version=""
 UPGRADE_E2E_ARGS ?= ${DEFAULT_UPGRADE_E2E_ARGS}
 
+# deploy local registry pod, build and push images
+localregistry_setup:
+	ifeq (${LOCALREG},true)
+	kubectl apply -f ${LOCALREG_FILE}
+	GOOS=linux docker docker.push
+	endif
+
 # Simple e2e test using fortio, approx 2 min
-e2e_simple: istioctl generate_yaml e2e_simple_run
-
-e2e_mixer: istioctl generate_yaml e2e_mixer_run
-
-e2e_dashboard: istioctl generate_yaml e2e_dashboard_run
-
-e2e_bookinfo: istioctl generate_yaml e2e_bookinfo_run
-
-e2e_upgrade: istioctl generate_yaml e2e_upgrade_run
-
-e2e_version_skew: istioctl generate_yaml e2e_version_skew_run
-
-e2e_all: istioctl generate_yaml e2e_all_run
+e2e_simple: istioctl generate_yaml localregistry_setup e2e_simple_run
+
+e2e_mixer: istioctl generate_yaml  localregistry_setup e2e_mixer_run
+
+e2e_dashboard: istioctl generate_yaml localregistry_setup e2e_dashboard_run
+
+e2e_bookinfo: istioctl generate_yaml localregistry_setup e2e_bookinfo_run
+
+e2e_upgrade: istioctl generate_yaml localregistry_setup e2e_upgrade_run
+
+e2e_version_skew: istioctl generate_yaml localregistry_setup e2e_version_skew_run
+
+e2e_all: istioctl generate_yaml localregistry_setup e2e_all_run
 
 # *_run targets do not rebuild the artifacts and test with whatever is given
 e2e_simple_run:
