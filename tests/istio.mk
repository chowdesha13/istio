# Test-specific targets, included from top Makefile
ifeq (${TEST_ENV},minikube)

# In minikube env we don't need to push the images to dockerhub or gcr, it is all local,
# but we need to use the minikube's docker env.
# Note that tests simply use go/out, so going up 3 dirs from the os/arch/debug path
export KUBECONFIG=${GO_TOP}/out/minikube.conf
export TEST_ENV=minikube
MINIKUBE_FLAGS=--use_local_cluster --cluster_wide
.PHONY: minikube

# Prepare minikube
minikube:
	minikube update-context
	@echo "Minikube started ${KUBECONFIG}"
	minikube docker-env > ${ISTIO_OUT}/minikube.dockerenv

e2e_docker: minikube docker

else ifeq (${TEST_ENV},minikube-none)

# In minikube env we don't need to push the images to dockerhub or gcr, it is all local,
# but we need to use the minikube's docker env.
# Note that tests simply use go/out, so going up 3 dirs from the os/arch/debug path
export KUBECONFIG=${GO_TOP}/out/minikube.conf
export TEST_ENV=minikube-none
MINIKUBE_FLAGS=--use_local_cluster --cluster_wide
.PHONY: minikube

# Prepare minikube
minikube:
	minikube update-context
	@echo "Minikube started ${KUBECONFIG}"

e2e_docker: minikube docker


else

# All other test environments require the docker images to be pushed to a repo.
# The HUB is defined in user-specific .istiorc, TAG can be set or defaults to git version
e2e_docker: push

endif

E2E_TIMEOUT ?= 25

# If set outside, it appears it is not possible to modify the variable.
E2E_ARGS ?=

ISTIOCTL_BIN ?= ${ISTIO_OUT}/istioctl

DEFAULT_EXTRA_E2E_ARGS = ${MINIKUBE_FLAGS}
DEFAULT_EXTRA_E2E_ARGS += --istioctl=${ISTIOCTL_BIN}
DEFAULT_EXTRA_E2E_ARGS += --mixer_tag=${TAG}
DEFAULT_EXTRA_E2E_ARGS += --pilot_tag=${TAG}
DEFAULT_EXTRA_E2E_ARGS += --proxy_tag=${TAG}
DEFAULT_EXTRA_E2E_ARGS += --ca_tag=${TAG}
DEFAULT_EXTRA_E2E_ARGS += --galley_tag=${TAG}
DEFAULT_EXTRA_E2E_ARGS += --mixer_hub=${HUB}
DEFAULT_EXTRA_E2E_ARGS += --pilot_hub=${HUB}
DEFAULT_EXTRA_E2E_ARGS += --proxy_hub=${HUB}
DEFAULT_EXTRA_E2E_ARGS += --ca_hub=${HUB}
DEFAULT_EXTRA_E2E_ARGS += --galley_hub=${HUB}

EXTRA_E2E_ARGS ?= ${DEFAULT_EXTRA_E2E_ARGS}

e2e_simple: istioctl generate_e2e_yaml e2e_simple_run

e2e_simple_cni: istioctl
e2e_simple_cni: export ENABLE_ISTIO_CNI=true
#TODO need to create the CNI helm charts and install the CNI
e2e_simple_cni: export E2E_ARGS+=--kube_inject_configmap=istio-sidecar-injector
e2e_simple_cni: generate_e2e_yaml e2e_simple_run

e2e_simple_noauth: istioctl generate_e2e_yaml e2e_simple_noauth_run

e2e_mixer: istioctl generate_e2e_yaml e2e_mixer_run

e2e_galley: istioctl generate_e2e_yaml e2e_galley_run

e2e_dashboard: istioctl generate_e2e_yaml e2e_dashboard_run

e2e_bookinfo: istioctl generate_e2e_yaml e2e_bookinfo_run

e2e_stackdriver: istioctl generate_e2e_yaml e2e_stackdriver_run

e2e_all: istioctl generate_e2e_yaml e2e_all_run

# *_run targets do not rebuild the artifacts and test with whatever is given

e2e_simple_run: out_dir
	set -o pipefail; go test -v -timeout 25m ./tests/e2e/tests/simple -args --auth_enable=true \
	--egress=false --ingress=false \
	--valueFile test-values/values-e2e.yaml \
	--rbac_enable=false --cluster_wide ${E2E_ARGS} ${T} ${EXTRA_E2E_ARGS} ${CAPTURE_LOG}

e2e_simple_noauth_run: out_dir
	set -o pipefail; go test -v -timeout 25m ./tests/e2e/tests/simple -args --auth_enable=false \
	--egress=false --ingress=false \
	--valueFile test-values/values-e2e.yaml \
	--rbac_enable=false --cluster_wide ${E2E_ARGS} ${T} ${EXTRA_E2E_ARGS} ${CAPTURE_LOG}

e2e_mixer_run: out_dir
	set -o pipefail; go test -v -timeout 35m ./tests/e2e/tests/mixer \
	--auth_enable=false --egress=false --ingress=false --rbac_enable=false \
	--cluster_wide ${E2E_ARGS} ${T} ${EXTRA_E2E_ARGS} ${CAPTURE_LOG}

e2e_galley_run: out_dir
	go test -v -timeout 25m ./tests/e2e/tests/galley -args ${E2E_ARGS} ${EXTRA_E2E_ARGS} -use_galley_config_validator -cluster_wide

e2e_dashboard_run: out_dir
	go test -v -timeout 25m ./tests/e2e/tests/dashboard -args ${E2E_ARGS} ${EXTRA_E2E_ARGS} -use_galley_config_validator -cluster_wide

e2e_bookinfo_run: out_dir
	go test -v -timeout 60m ./tests/e2e/tests/bookinfo -args ${E2E_ARGS} ${EXTRA_E2E_ARGS}

e2e_stackdriver_run: out_dir
	go test -v -timeout 25m ./tests/e2e/tests/stackdriver -args ${E2E_ARGS} ${EXTRA_E2E_ARGS} --cluster_wide --gcp_proj=${GCP_PROJ} --sa_cred=/etc/service-account/service-account.json

e2e_all_run: out_dir
	$(MAKE) --keep-going e2e_simple_run e2e_bookinfo_run e2e_dashboard_run

JUNIT_E2E_XML ?= $(ISTIO_OUT)/junit.xml
TARGET ?= e2e_all
with_junit_report: | $(JUNIT_REPORT)
	mkdir -p $(dir $(JUNIT_E2E_XML))
	set -o pipefail; $(MAKE) $(TARGET) 2>&1 | tee >($(JUNIT_REPORT) > $(JUNIT_E2E_XML))

e2e_all_junit_report:
	$(MAKE) with_junit_report TARGET=e2e_all

e2e_all_run_junit_report:
	$(MAKE) with_junit_report TARGET=e2e_all_run

# The pilot tests cannot currently be part of e2e_all, since they requires some additional flags.
e2e_pilot: out_dir istioctl generate_e2e_yaml
	go test -v -timeout 25m ./tests/e2e/tests/pilot ${E2E_ARGS} ${EXTRA_E2E_ARGS}

e2e_pilotv2_v1alpha3: | istioctl test/local/noauth/e2e_pilotv2

e2e_bookinfo_envoyv2_v1alpha3: | istioctl test/local/auth/e2e_bookinfo_envoyv2

e2e_bookinfo_trustdomain: | istioctl test/local/auth/e2e_bookinfo_trustdomain

e2e_pilotv2_auth_sds: | istioctl test/local/auth/e2e_sds_pilotv2

# This is used to keep a record of the test results.
CAPTURE_LOG=| tee -a ${OUT_DIR}/tests/build-log.txt

## Targets for fast local development and staged CI.
# The test take a T argument. Example:
# make test/local/noauth/e2e_pilotv2 T=-test.run=TestPilot/ingress


.PHONY: out_dir
out_dir:
	@mkdir -p ${OUT_DIR}/{logs,tests}

test/local/auth/e2e_simple: out_dir generate_e2e_yaml
	set -o pipefail; go test -v -timeout 25m ./tests/e2e/tests/simple -args --auth_enable=true \
	--egress=false --ingress=false \
	--rbac_enable=false --use_local_cluster --cluster_wide ${E2E_ARGS} ${T} ${EXTRA_E2E_ARGS} ${CAPTURE_LOG}

test/local/noauth/e2e_simple: out_dir generate_e2e_yaml
	set -o pipefail; go test -v -timeout 25m ./tests/e2e/tests/simple -args --auth_enable=false \
	--egress=false --ingress=false \
	--rbac_enable=false --use_local_cluster --cluster_wide ${E2E_ARGS} ${T} ${EXTRA_E2E_ARGS} ${CAPTURE_LOG}

test/local/e2e_mixer: out_dir generate_e2e_yaml
	set -o pipefail; go test -v -timeout 35m ./tests/e2e/tests/mixer \
	--auth_enable=false --egress=false --ingress=false --rbac_enable=false \
	--cluster_wide ${E2E_ARGS} ${T} ${EXTRA_E2E_ARGS} ${CAPTURE_LOG}

test/local/e2e_galley: out_dir istioctl generate_e2e_yaml
	set -o pipefail; go test -v -timeout 25m ./tests/e2e/tests/galley -args \
	-use_local_cluster -cluster_wide --use_galley_config_validator -test.v ${E2E_ARGS} ${EXTRA_E2E_ARGS} \
	${CAPTURE_LOG}

# v1alpha3+envoyv2 test without MTLS
<<<<<<< HEAD
test/local/noauth/e2e_pilotv2: out_dir generate_yaml_coredump
	set -o pipefail; go test -v -timeout 25m ./tests/e2e/tests/pilot \
=======
test/local/noauth/e2e_pilotv2: out_dir generate_e2e_yaml_coredump
	set -o pipefail; go test -v -timeout ${E2E_TIMEOUT}m ./tests/e2e/tests/pilot \
>>>>>>> 82797c0c
		--auth_enable=false --ingress=false --rbac_enable=true --cluster_wide \
		${E2E_ARGS} ${T} ${EXTRA_E2E_ARGS} ${CAPTURE_LOG}
	# Run the pilot controller tests
	set -o pipefail; go test -v -timeout ${E2E_TIMEOUT}m ./tests/e2e/tests/controller ${CAPTURE_LOG}

# v1alpha3+envoyv2 test with MTLS
<<<<<<< HEAD
test/local/auth/e2e_pilotv2: out_dir generate_yaml_coredump
	set -o pipefail; go test -v -timeout 25m ./tests/e2e/tests/pilot \
=======
test/local/auth/e2e_pilotv2: out_dir generate_e2e_yaml_coredump
	set -o pipefail; go test -v -timeout ${E2E_TIMEOUT}m ./tests/e2e/tests/pilot \
>>>>>>> 82797c0c
		--auth_enable=true --ingress=false --rbac_enable=true --cluster_wide \
		${E2E_ARGS} ${T} ${EXTRA_E2E_ARGS} ${CAPTURE_LOG}
	# Run the pilot controller tests
	set -o pipefail; go test -v -timeout ${E2E_TIMEOUT}m ./tests/e2e/tests/controller ${CAPTURE_LOG}

# test with MTLS using key/cert distributed through SDS
test/local/auth/e2e_sds_pilotv2: out_dir generate_e2e_yaml_coredump
	set -o pipefail; go test -v -timeout ${E2E_TIMEOUT}m ./tests/e2e/tests/pilot \
		--auth_enable=true --auth_sds_enable=true  --ingress=false --rbac_enable=true --cluster_wide \
		${E2E_ARGS} ${T} ${EXTRA_E2E_ARGS} ${CAPTURE_LOG}
	# Run the pilot controller tests
	set -o pipefail; go test -v -timeout ${E2E_TIMEOUT}m ./tests/e2e/tests/controller ${CAPTURE_LOG}

test/local/cloudfoundry/e2e_pilotv2: out_dir
	sudo apt update
	sudo apt install -y iptables
	sudo iptables -t nat -A OUTPUT -d 127.1.1.1/32 -p tcp -j REDIRECT --to-port 15001
	set -o pipefail; go test -v -timeout 25m ./tests/e2e/tests/pilot/cloudfoundry ${T} \
		${CAPTURE_LOG}
	sudo iptables -t nat -F

test/local/auth/e2e_bookinfo_envoyv2: out_dir generate_e2e_yaml
	set -o pipefail; go test -v -timeout 25m ./tests/e2e/tests/bookinfo \
		--auth_enable=true --egress=true --ingress=false --rbac_enable=false \
		--cluster_wide ${E2E_ARGS} ${T} ${EXTRA_E2E_ARGS} ${CAPTURE_LOG}

test/local/auth/e2e_bookinfo_trustdomain: out_dir generate_e2e_yaml
	set -o pipefail; go test -v -timeout 25m ./tests/e2e/tests/bookinfo \
		--auth_enable=true --trust_domain_enable --egress=true --ingress=false --rbac_enable=false \
		--cluster_wide ${E2E_ARGS} ${T} ${EXTRA_E2E_ARGS} ${CAPTURE_LOG}

test/local/noauth/e2e_mixer_envoyv2: export EXTRA_HELM_SETTINGS=--set mixer.adapters.stdio.enabled=false
test/local/noauth/e2e_mixer_envoyv2: out_dir generate_e2e_yaml
	set -o pipefail; go test -v -timeout 35m ./tests/e2e/tests/mixer \
	--auth_enable=false --egress=false --ingress=false --rbac_enable=false \
	--cluster_wide ${E2E_ARGS} ${T} ${EXTRA_E2E_ARGS} ${CAPTURE_LOG}

junit-report: out_dir ${ISTIO_BIN}/go-junit-report
	${ISTIO_BIN}/go-junit-report < $(OUT_DIR)/tests/build-log.txt > $(OUT_DIR)/tests/junit.xml

# Dumpsys will get as much info as possible from the test cluster
# Can be run after tests. It will also process the auto-saved log output
# This assume istio runs in istio-system namespace, and 'skip-cleanup' was used in tests.
dumpsys: out_dir
	tools/dump_kubernetes.sh --output-directory ${OUT_DIR}/logs --error-if-nasty-logs

# Run once for each cluster, to install helm on the cluster
helm/init: ${HELM}
	kubectl apply -n kube-system -f install/kubernetes/helm/helm-service-account.yaml
	helm init --upgrade --service-account tiller

# Install istio for the first time
helm/install:
	${HELM} install \
	  install/kubernetes/helm/istio-init \
	  --name istio-system-init --namespace istio-system \
	  --set global.hub=${HUB} \
	  --set global.tag=${TAG} \
	  --set global.imagePullPolicy=Always \
	  ${HELM_ARGS}
	sleep 10
	${HELM} install \
	  install/kubernetes/helm/istio \
	  --name istio-system --namespace istio-system \
	  --set global.hub=${HUB} \
	  --set global.tag=${TAG} \
	  --set global.imagePullPolicy=Always \
	  ${HELM_ARGS}

# Upgrade istio. Options must be set:
#  "make helm/upgrade HELM_ARGS="--values myoverride.yaml"
helm/upgrade:
	${HELM} upgrade \
	  --set global.hub=${HUB} \
	  --set global.tag=${TAG} \
	  --set global.imagePullPolicy=Always \
	  ${HELM_ARGS} \
	  istio-system install/kubernetes/helm/istio

# Delete istio installed with helm
helm/delete:
	${HELM} delete --purge istio-system
	for i in install/kubernetes/helm/istio-init/files/crd-*; do kubectl delete -f $i; done<|MERGE_RESOLUTION|>--- conflicted
+++ resolved
@@ -178,26 +178,16 @@
 	${CAPTURE_LOG}
 
 # v1alpha3+envoyv2 test without MTLS
-<<<<<<< HEAD
-test/local/noauth/e2e_pilotv2: out_dir generate_yaml_coredump
-	set -o pipefail; go test -v -timeout 25m ./tests/e2e/tests/pilot \
-=======
 test/local/noauth/e2e_pilotv2: out_dir generate_e2e_yaml_coredump
 	set -o pipefail; go test -v -timeout ${E2E_TIMEOUT}m ./tests/e2e/tests/pilot \
->>>>>>> 82797c0c
 		--auth_enable=false --ingress=false --rbac_enable=true --cluster_wide \
 		${E2E_ARGS} ${T} ${EXTRA_E2E_ARGS} ${CAPTURE_LOG}
 	# Run the pilot controller tests
 	set -o pipefail; go test -v -timeout ${E2E_TIMEOUT}m ./tests/e2e/tests/controller ${CAPTURE_LOG}
 
 # v1alpha3+envoyv2 test with MTLS
-<<<<<<< HEAD
-test/local/auth/e2e_pilotv2: out_dir generate_yaml_coredump
-	set -o pipefail; go test -v -timeout 25m ./tests/e2e/tests/pilot \
-=======
 test/local/auth/e2e_pilotv2: out_dir generate_e2e_yaml_coredump
 	set -o pipefail; go test -v -timeout ${E2E_TIMEOUT}m ./tests/e2e/tests/pilot \
->>>>>>> 82797c0c
 		--auth_enable=true --ingress=false --rbac_enable=true --cluster_wide \
 		${E2E_ARGS} ${T} ${EXTRA_E2E_ARGS} ${CAPTURE_LOG}
 	# Run the pilot controller tests
