--- conflicted
+++ resolved
@@ -35,17 +35,12 @@
 )
 
 const (
-<<<<<<< HEAD
 	describeSvcAOutput = `Service: a\..*
-=======
-	describeSvcAOutput = `Service: a.*
->>>>>>> f85ae02f
    Port: grpc 7070/GRPC targets pod port 7070
    Port: http 80/HTTP targets pod port 8090
 7070 DestinationRule: a\..* for "a"
    Matching subsets: v1
    No Traffic Policy
-<<<<<<< HEAD
 7070 Pod is .*, clients configured automatically
 7070 VirtualService: a\..*
    when headers are end-user=jason
@@ -54,16 +49,6 @@
    No Traffic Policy
 80 Pod is .*, clients configured automatically
 80 VirtualService: a\..*
-=======
-7070 Pod is PERMISSIVE, clients configured automatically
-7070 VirtualService: a
-   when headers are end-user=jason
-80 DestinationRule: a.* for "a"
-   Matching subsets: v1
-   No Traffic Policy
-80 Pod is PERMISSIVE, clients configured automatically
-80 VirtualService: a.*
->>>>>>> f85ae02f
    when headers are end-user=jason
 `
 
@@ -200,21 +185,12 @@
 	return "", fmt.Errorf("no workloads")
 }
 
-<<<<<<< HEAD
-func TestProxyConfig(t *testing.T) {
-	framework.NewTest(t).
-		RequiresEnvironment(environment.Kube).
-		RunParallel(func(ctx framework.TestContext) {
-			ns := namespace.NewOrFail(ctx, ctx, namespace.Config{
-				Prefix: "istioctl-pc",
-=======
 func TestAddToAndRemoveFromMesh(t *testing.T) {
 	framework.NewTest(t).
 		RequiresEnvironment(environment.Kube).
 		RunParallel(func(ctx framework.TestContext) {
 			ns := namespace.NewOrFail(t, ctx, namespace.Config{
 				Prefix: "istioctl-add-to-mesh",
->>>>>>> f85ae02f
 				Inject: true,
 			})
 
@@ -223,25 +199,56 @@
 				With(&a, echoConfig(ns, "a")).
 				BuildOrFail(ctx)
 
-<<<<<<< HEAD
+			istioCtl := istioctl.NewOrFail(t, ctx, istioctl.Config{})
+
+			var output string
+			var args []string
+			g := gomega.NewGomegaWithT(t)
+
+			// able to remove from mesh when the deployment is auto injected
+			args = []string{fmt.Sprintf("--namespace=%s", ns.Name()),
+				"x", "remove-from-mesh", "service", "a"}
+			output = istioCtl.InvokeOrFail(t, args)
+			g.Expect(output).To(gomega.MatchRegexp(removeFromMeshPodAOutput))
+
+			// remove from mesh should be clean
+			// users can add it back to mesh successfully
+			if err := a.WaitUntilCallable(a); err != nil {
+				t.Fatal(err)
+			}
+
+			args = []string{fmt.Sprintf("--namespace=%s", ns.Name()),
+				"x", "add-to-mesh", "service", "a"}
+			output = istioCtl.InvokeOrFail(t, args)
+			g.Expect(output).To(gomega.MatchRegexp(addToMeshPodAOutput))
+		})
+}
+
+func TestProxyConfig(t *testing.T) {
+	framework.NewTest(t).
+		RequiresEnvironment(environment.Kube).
+		RunParallel(func(ctx framework.TestContext) {
+			ns := namespace.NewOrFail(ctx, ctx, namespace.Config{
+				Prefix: "istioctl-pc",
+				Inject: true,
+			})
+
+			var a echo.Instance
+			echoboot.NewBuilderOrFail(ctx, ctx).
+				With(&a, echoConfig(ns, "a")).
+				BuildOrFail(ctx)
+
 			istioCtl := istioctl.NewOrFail(t, ctx, istioctl.Config{})
 
 			podID, err := getPodID(a)
 			if err != nil {
 				ctx.Fatalf("Could not get Pod ID: %v", err)
 			}
-=======
-			if err := a.WaitUntilCallable(a); err != nil {
-				t.Fatal(err)
-			}
-			istioCtl := istioctl.NewOrFail(t, ctx, istioctl.Config{})
->>>>>>> f85ae02f
 
 			var output string
 			var args []string
 			g := gomega.NewGomegaWithT(t)
 
-<<<<<<< HEAD
 			args = []string{fmt.Sprintf("--namespace=%s", ns.Name()),
 				"pc", "bootstrap", podID}
 			output = istioCtl.InvokeOrFail(t, args)
@@ -289,23 +296,4 @@
 		t.Fatalf("Could not unmarshal %s response %s", context, s)
 	}
 	return val
-=======
-			// able to remove from mesh when the deployment is auto injected
-			args = []string{fmt.Sprintf("--namespace=%s", ns.Name()),
-				"x", "remove-from-mesh", "service", "a"}
-			output = istioCtl.InvokeOrFail(t, args)
-			g.Expect(output).To(gomega.MatchRegexp(removeFromMeshPodAOutput))
-
-			// remove from mesh should be clean
-			// users can add it back to mesh successfully
-			if err := a.WaitUntilCallable(a); err != nil {
-				t.Fatal(err)
-			}
-
-			args = []string{fmt.Sprintf("--namespace=%s", ns.Name()),
-				"x", "add-to-mesh", "service", "a"}
-			output = istioCtl.InvokeOrFail(t, args)
-			g.Expect(output).To(gomega.MatchRegexp(addToMeshPodAOutput))
-		})
->>>>>>> f85ae02f
 }