// +build integ
// Copyright Istio Authors
//
// Licensed under the Apache License, Version 2.0 (the "License");
// you may not use this file except in compliance with the License.
// You may obtain a copy of the License at
//
//     http://www.apache.org/licenses/LICENSE-2.0
//
// Unless required by applicable law or agreed to in writing, software
// distributed under the License is distributed on an "AS IS" BASIS,
// WITHOUT WARRANTIES OR CONDITIONS OF ANY KIND, either express or implied.
// See the License for the specific language governing permissions and
// limitations under the License.

package pilot

import (
	"testing"

	"istio.io/istio/pkg/test/framework"
	"istio.io/istio/tests/integration/pilot/common"
)

<<<<<<< HEAD
// callsPerCluster is used to ensure cross-cluster load balancing has a chance to work
const callsPerCluster = 10

type TrafficTestCase struct {
	name   string
	config string

	// Multiple calls. Cannot be used with call/validator
	calls []TrafficCall

	// Single call
	call      func() (echoclient.ParsedResponses, error)
	validator func(echoclient.ParsedResponses) error

	// if enabled, we will assert the request fails, rather than the request succeeds
	expectFailure bool

	// allow overriding retry timeouts and delays
	retryOptions []retry.Option
}

type TrafficCall struct {
	call          func() (echoclient.ParsedResponses, error)
	validator     func(echoclient.ParsedResponses) error
	expectFailure bool
}

func virtualServiceCases(ctx framework.TestContext) []TrafficTestCase {
	var cases []TrafficTestCase
	callCount := callsPerCluster * len(apps.podB)
	for _, podA := range apps.podA {
		cases = append(cases,
			TrafficTestCase{
				name: "added header",
				config: `
apiVersion: networking.istio.io/v1alpha3
kind: VirtualService
metadata:
  name: default
spec:
  hosts:
  - b
  http:
  - route:
    - destination:
        host: b
    headers:
      request:
        add:
          istio-custom-header: user-defined-value`,
				call: func() (echoclient.ParsedResponses, error) {
					return podA.Call(echo.CallOptions{Target: apps.podB[0], PortName: "http", Count: callCount})
				},
				validator: func(response echoclient.ParsedResponses) error {
					return response.Check(func(_ int, response *echoclient.ParsedResponse) error {
						return expectString(response.RawResponse["Istio-Custom-Header"], "user-defined-value", "request header")
					})
				},
			},
			TrafficTestCase{
				name: "redirect",
				config: `
apiVersion: networking.istio.io/v1alpha3
kind: VirtualService
metadata:
  name: default
spec:
  hosts:
    - b
  http:
  - match:
    - uri:
        exact: /foo
    redirect:
      uri: /new/path
  - match:
    - uri:
        exact: /new/path
    route:
    - destination:
        host: b`,
				call: func() (echoclient.ParsedResponses, error) {
					return podA.Call(echo.CallOptions{Target: apps.podB[0], PortName: "http", Path: "/foo?key=value", Count: callCount})
				},
				validator: func(response echoclient.ParsedResponses) error {
					return response.Check(func(_ int, response *echoclient.ParsedResponse) error {
						return expectString(response.URL, "/new/path?key=value", "URL")
					})
				},
			},
			TrafficTestCase{
				name: "rewrite uri",
				config: `
apiVersion: networking.istio.io/v1alpha3
kind: VirtualService
metadata:
  name: default
spec:
  hosts:
    - b
  http:
  - match:
    - uri:
        exact: /foo
    rewrite:
      uri: /new/path
    route:
    - destination:
        host: b`,
				call: func() (echoclient.ParsedResponses, error) {
					return podA.Call(echo.CallOptions{Target: apps.podB[0], PortName: "http", Path: "/foo?key=value#hash", Count: callCount})
				},
				validator: func(response echoclient.ParsedResponses) error {
					return response.Check(func(_ int, response *echoclient.ParsedResponse) error {
						return expectString(response.URL, "/new/path?key=value", "URL")
					})
				},
			},
			TrafficTestCase{
				name: "rewrite authority",
				config: `
apiVersion: networking.istio.io/v1alpha3
kind: VirtualService
metadata:
  name: default
spec:
  hosts:
    - b
  http:
  - match:
    - uri:
        exact: /foo
    rewrite:
      authority: new-authority
    route:
    - destination:
        host: b`,
				call: func() (echoclient.ParsedResponses, error) {
					return podA.Call(echo.CallOptions{Target: apps.podB[0], PortName: "http", Path: "/foo", Count: callCount})
				},
				validator: func(response echoclient.ParsedResponses) error {
					return response.Check(func(_ int, response *echoclient.ParsedResponse) error {
						return expectString(response.Host, "new-authority", "authority")
					})
				},
			},
			TrafficTestCase{
				name: "cors",
				config: `
apiVersion: networking.istio.io/v1alpha3
kind: VirtualService
metadata:
  name: default
spec:
  hosts:
    - b
  http:
  - corsPolicy:
      allowOrigins:
      - exact: cors.com
      allowMethods:
      - POST
      - GET
      allowCredentials: false
      allowHeaders:
      - X-Foo-Bar
      - X-Foo-Baz
      maxAge: "24h"
    route:
    - destination:
        host: b
`,
				calls: []TrafficCall{
					{
						// Preflight request
						call: func() (echoclient.ParsedResponses, error) {
							header := http.Header{}
							header.Add("Origin", "cors.com")
							header.Add("Access-Control-Request-Method", "DELETE")
							return podA.Call(echo.CallOptions{
								Target:   apps.podB[0],
								PortName: "http",
								Method:   "OPTIONS",
								Headers:  header,
								Count:    callCount,
							})
						},
						validator: func(response echoclient.ParsedResponses) error {
							return response.Check(func(_ int, response *echoclient.ParsedResponse) error {
								if err := expectString(response.RawResponse["Access-Control-Allow-Origin"], "cors.com", "preflight CORS origin"); err != nil {
									return err
								}
								if err := expectString(response.RawResponse["Access-Control-Allow-Methods"], "POST,GET", "preflight CORS method"); err != nil {
									return err
								}
								if err := expectString(response.RawResponse["Access-Control-Allow-Headers"], "X-Foo-Bar,X-Foo-Baz", "preflight CORS headers"); err != nil {
									return err
								}
								if err := expectString(response.RawResponse["Access-Control-Max-Age"], "86400", "preflight CORS max age"); err != nil {
									return err
								}
								return nil
							})
						},
					},
					{
						// GET
						call: func() (echoclient.ParsedResponses, error) {
							header := http.Header{}
							header.Add("Origin", "cors.com")
							return podA.Call(echo.CallOptions{Target: apps.podB[0], PortName: "http", Headers: header, Count: callCount})
						},
						validator: func(response echoclient.ParsedResponses) error {
							return expectString(response[0].RawResponse["Access-Control-Allow-Origin"], "cors.com", "GET CORS origin")
						},
					},
					{
						// GET without matching origin
						call: func() (echoclient.ParsedResponses, error) {
							return podA.Call(echo.CallOptions{Target: apps.podB[0], PortName: "http", Count: callCount})
						},
						validator: func(response echoclient.ParsedResponses) error {
							return expectString(response[0].RawResponse["Access-Control-Allow-Origin"], "", "mismatched CORS origin")
						},
					}},
			},
		)

		splits := []map[string]int{
			{
				podBSvc:  50,
				vmASvc:   25,
				nakedSvc: 25,
			},
			{
				podBSvc:  80,
				vmASvc:   10,
				nakedSvc: 10,
			},
		}

		for _, split := range splits {
			split := split
			cases = append(cases, TrafficTestCase{
				name: fmt.Sprintf("shifting-%d from %s", split["b"], podA.Config().Cluster.Name()),
				config: fmt.Sprintf(`
apiVersion: networking.istio.io/v1alpha3
kind: VirtualService
metadata:
  name: default
spec:
  hosts:
    - b
  http:
  - route:
    - destination:
        host: b
      weight: %d
    - destination:
        host: naked
      weight: %d
    - destination:
        host: vm-a
      weight: %d
`, split[podBSvc], split[nakedSvc], split[vmASvc]),
				call: func() (echoclient.ParsedResponses, error) {
					return podA.Call(echo.CallOptions{Target: apps.podB[0], PortName: "http", Count: 100})
				},
				validator: func(responses echoclient.ParsedResponses) error {
					if err := responses.CheckOK(); err != nil {
						return err
					}
					errorThreshold := 10
					for host, exp := range split {
						hostResponses := responses.Match(func(r *echoclient.ParsedResponse) bool {
							return strings.HasPrefix(r.Hostname, host+"-")
						})
						if !almostEquals(len(hostResponses), exp, errorThreshold) {
							return fmt.Errorf("expected %v calls to %q, got %v", exp, host, hostResponses)
						}

						hostDestinations := apps.all.Match(echo.Service(host))
						if host == nakedSvc {
							// only expect to hit same-network clusters for nakedSvc
							hostDestinations = apps.all.Match(echo.Service(host)).Match(echo.InNetwork(podA.Config().Cluster.NetworkName()))
						}

						// since we're changing where traffic goes, make sure we don't break cross-cluster load balancing
						if err := hostResponses.CheckReachedClusters(hostDestinations.Clusters()); err != nil {
							return fmt.Errorf("did not reach all clusters for %s: %v", host, err)
						}
					}
					return nil
				},
			})
		}
	}

	return cases
}

func expectString(got, expected, help string) error {
	if got != expected {
		return fmt.Errorf("got unexpected %v: got %q, wanted %q", help, got, expected)
	}
	return nil
}

// Todo merge with security TestReachability code
func protocolSniffingCases(ctx framework.TestContext) []TrafficTestCase {
	cases := []TrafficTestCase{}
	// TODO add VMs to clients when DNS works for VMs.
	for _, clients := range []echo.Instances{apps.podA, apps.naked, apps.headless} {
		for _, client := range clients {

			destinationSets := []echo.Instances{
				apps.podA,
				apps.vmA,
				// only hit same network naked services
				apps.naked.Match(echo.InNetwork(client.Config().Cluster.NetworkName())),
				// only hit same cluster headless services
				apps.headless.Match(echo.InCluster(client.Config().Cluster)),
			}

			for _, destinations := range destinationSets {
				client := client
				destinations := destinations
				// grabbing the 0th assumes all echos in destinations have the same service name
				destination := destinations[0]
				if apps.naked.Contains(client) && apps.vmA.Contains(destination) {
					// Need a sidecar to connect to VMs
					continue
				}

				// so we can validate all clusters are hit
				callCount := callsPerCluster * len(destinations)
				callTimeout := 5 * time.Second
				// the test timeout should allow the individual requests to timeout
				retryTimeout := callTimeout * time.Duration(callCount/10)
				for _, call := range []struct {
					// The port we call
					port string
					// The actual type of traffic we send to the port
					scheme scheme.Instance
				}{
					{"http", scheme.HTTP},
					{"auto-http", scheme.HTTP},
					{"tcp", scheme.TCP},
					{"auto-tcp", scheme.TCP},
					{"grpc", scheme.GRPC},
					{"auto-grpc", scheme.GRPC},
				} {
					call := call
					cases = append(cases, TrafficTestCase{
						name: fmt.Sprintf("%v %v->%v from %s", call.port, client.Config().Service, destination.Config().Service, client.Config().Cluster.Name()),
						call: func() (echoclient.ParsedResponses, error) {
							return client.Call(echo.CallOptions{Target: destination, PortName: call.port, Scheme: call.scheme, Count: callCount, Timeout: time.Second * 5})
						},
						validator: func(responses echoclient.ParsedResponses) error {
							return responses.CheckOK()
						},
						retryOptions: []retry.Option{retry.Timeout(retryTimeout), retry.Delay(500 * time.Millisecond)},
					})
				}
			}
		}
	}
	return cases
}

type vmCase struct {
	name string
	from echo.Instance
	to   echo.Instances
	host string
}

func vmTestCases(vms echo.Instances) []TrafficTestCase {
	var testCases []vmCase
	// Keeping this around until we have a DNS implementation for VMs.
	//for _, vm := range vms {
	//	testCases = append(testCases,
	//		vmCase{
	//			name: "dns: VM to k8s cluster IP service name.namespace host",
	//			from: vm,
	//			to:   apps.podA,
	//			host: podASvc + "." + apps.namespace.Name(),
	//		},
	//		vmCase{
	//			name: "dns: VM to k8s cluster IP service fqdn host",
	//			from: vm,
	//			to:   apps.podA,
	//			host: apps.podA[0].Config().FQDN(),
	//		},
	//		vmCase{
	//			name: "dns: VM to k8s cluster IP service short name host",
	//			from: vm,
	//			to:   apps.podA,
	//			host: podASvc,
	//		},
	//		vmCase{
	//			name: "dns: VM to k8s headless service",
	//			from: vm,
	//			to:   apps.headless,
	//			host: apps.headless[0].Config().FQDN(),
	//		},
	//	)
	//}
	for _, podA := range apps.podA {
		testCases = append(testCases, vmCase{
			name: "k8s to vm",
			from: podA,
			to:   vms,
		})
	}
	cases := []TrafficTestCase{}
	for _, c := range testCases {
		c := c
		cases = append(cases, TrafficTestCase{
			name: fmt.Sprintf("%s from %s", c.name, c.from.Config().Cluster.Name()),
			call: func() (echoclient.ParsedResponses, error) {
				return c.from.Call(echo.CallOptions{
					// assume that all echos in `to` only differ in which cluster they're deployed in
					Target:   c.to[0],
					PortName: "http",
					Host:     c.host,
					Count:    callsPerCluster * len(c.to),
				})
			},
			validator: func(responses echoclient.ParsedResponses) error {
				if err := responses.CheckOK(); err != nil {
					return err
				}
				// when vm -> k8s tests are enabled, they should reach all clusters
				return responses.CheckReachedClusters(c.to.Clusters())
			},
		})
	}
	return cases
}

func destinationRule(app, mode string) string {
	return fmt.Sprintf(`apiVersion: networking.istio.io/v1beta1
kind: DestinationRule
metadata:
  name: %s
spec:
  host: %s
  trafficPolicy:
    tls:
      mode: %s
---
`, app, app, mode)
}

func peerAuthentication(app, mode string) string {
	return fmt.Sprintf(`apiVersion: security.istio.io/v1beta1
kind: PeerAuthentication
metadata:
  name: %s
spec:
  selector:
    matchLabels:
      app: %s
  mtls:
    mode: %s
---
`, app, app, mode)
}

func serverFirstTestCases() []TrafficTestCase {
	cases := []TrafficTestCase{}
	clients := apps.podA
	destination := apps.podC[0]
	configs := []struct {
		port    string
		dest    string
		auth    string
		success bool
	}{
		// TODO: All these cases *should* succeed (except the TLS mismatch cases) - but don't due to issues in our implementation

		// For auto port, outbound request will be delayed by the protocol sniffer, regardless of configuration
		{"auto-tcp-server", "DISABLE", "DISABLE", false},
		{"auto-tcp-server", "DISABLE", "PERMISSIVE", false},
		{"auto-tcp-server", "DISABLE", "STRICT", false},
		{"auto-tcp-server", "ISTIO_MUTUAL", "DISABLE", false},
		{"auto-tcp-server", "ISTIO_MUTUAL", "PERMISSIVE", false},
		{"auto-tcp-server", "ISTIO_MUTUAL", "STRICT", false},

		// These is broken because we will still enable inbound sniffing for the port. Since there is no tls,
		// there is no server-first "upgrading" to client-first
		{"tcp-server", "DISABLE", "DISABLE", false},
		{"tcp-server", "DISABLE", "PERMISSIVE", false},

		// Expected to fail, incompatible configuration
		{"tcp-server", "DISABLE", "STRICT", false},
		{"tcp-server", "ISTIO_MUTUAL", "DISABLE", false},

		// In these cases, we expect success
		// On outbound, we have no sniffer involved
		// On inbound, the request is TLS, so its not server first
		{"tcp-server", "ISTIO_MUTUAL", "PERMISSIVE", true},
		{"tcp-server", "ISTIO_MUTUAL", "STRICT", true},
	}
	for _, client := range clients {
		for _, c := range configs {
			client, c := client, c
			cases = append(cases, TrafficTestCase{
				name:   fmt.Sprintf("%v:%v/%v", c.port, c.dest, c.auth),
				config: destinationRule(destination.Config().Service, c.dest) + peerAuthentication(destination.Config().Service, c.auth),
				call: func() (echoclient.ParsedResponses, error) {
					return client.Call(echo.CallOptions{
						Target:   destination,
						PortName: c.port,
						Scheme:   scheme.TCP,
						// Inbound timeout is 1s. We want to test this does not hit the listener filter timeout
						Timeout: time.Millisecond * 100,
					})
				},
				validator: func(responses echoclient.ParsedResponses) error {
					return responses.CheckOK()
				},
				expectFailure: !c.success,
			})
		}
	}

	return cases
}

=======
>>>>>>> 1bbb3996
func TestTraffic(t *testing.T) {
	framework.
		NewTest(t).
		Features("traffic.routing", "traffic.reachability", "traffic.shifting").
		Run(func(ctx framework.TestContext) {
<<<<<<< HEAD
			cases := map[string][]TrafficTestCase{}
			cases["virtualservice"] = virtualServiceCases(ctx)
			cases["sniffing"] = protocolSniffingCases(ctx)
			cases["serverfirst"] = serverFirstTestCases()
			cases["vm"] = vmTestCases(apps.vmA)
			for n, tts := range cases {
				ctx.NewSubTest(n).Run(func(ctx framework.TestContext) {
					for _, tt := range tts {
						ExecuteTrafficTest(ctx, tt)
					}
				})
			}
		})
}

func ExecuteTrafficTest(ctx framework.TestContext, tt TrafficTestCase) {
	ctx.NewSubTest(tt.name).Run(func(ctx framework.TestContext) {
		if len(tt.config) > 0 {
			ctx.Config().ApplyYAMLOrFail(ctx, apps.namespace.Name(), tt.config)
			ctx.WhenDone(func() error {
				return ctx.Config().DeleteYAML(apps.namespace.Name(), tt.config)
			})
		}
		if tt.call != nil {
			if tt.calls != nil {
				ctx.Fatalf("defined calls and calls; may only define on or the other")
			}
			tt.calls = []TrafficCall{{tt.call, tt.validator, tt.expectFailure}}
		}
		for i, c := range tt.calls {
			name := fmt.Sprintf("%s/%d", tt.name, i)
			retry.UntilSuccessOrFail(ctx, func() error {
				r, err := c.call()
				if !c.expectFailure && err != nil {
					ctx.Logf("call for %v failed, retrying: %v", name, err)
					return err
				} else if c.expectFailure && err == nil {
					e := fmt.Errorf("call for %v did not fail, retrying", name)
					ctx.Log(e)
					return e
				}

				err = c.validator(r)
				if !c.expectFailure && err != nil {
					ctx.Logf("validation for call for %v failed, retrying: %v", name, err)
					return err
				} else if c.expectFailure && err == nil {
					e := fmt.Errorf("validation for %v did not fail, retrying", name)
					ctx.Log(e)
					return e
				}
				return nil
			}, append([]retry.Option{retry.Delay(time.Millisecond * 100), retry.Timeout(time.Second * 10), retry.Converge(3)}, tt.retryOptions...)...)
		}
	})
}

func almostEquals(a, b, precision int) bool {
	upper := a + precision
	lower := a - precision
	if b < lower || b > upper {
		return false
	}
	return true
=======
			common.RunTrafficTest(ctx, apps)
		})
>>>>>>> 1bbb3996
}<|MERGE_RESOLUTION|>--- conflicted
+++ resolved
@@ -22,612 +22,11 @@
 	"istio.io/istio/tests/integration/pilot/common"
 )
 
-<<<<<<< HEAD
-// callsPerCluster is used to ensure cross-cluster load balancing has a chance to work
-const callsPerCluster = 10
-
-type TrafficTestCase struct {
-	name   string
-	config string
-
-	// Multiple calls. Cannot be used with call/validator
-	calls []TrafficCall
-
-	// Single call
-	call      func() (echoclient.ParsedResponses, error)
-	validator func(echoclient.ParsedResponses) error
-
-	// if enabled, we will assert the request fails, rather than the request succeeds
-	expectFailure bool
-
-	// allow overriding retry timeouts and delays
-	retryOptions []retry.Option
-}
-
-type TrafficCall struct {
-	call          func() (echoclient.ParsedResponses, error)
-	validator     func(echoclient.ParsedResponses) error
-	expectFailure bool
-}
-
-func virtualServiceCases(ctx framework.TestContext) []TrafficTestCase {
-	var cases []TrafficTestCase
-	callCount := callsPerCluster * len(apps.podB)
-	for _, podA := range apps.podA {
-		cases = append(cases,
-			TrafficTestCase{
-				name: "added header",
-				config: `
-apiVersion: networking.istio.io/v1alpha3
-kind: VirtualService
-metadata:
-  name: default
-spec:
-  hosts:
-  - b
-  http:
-  - route:
-    - destination:
-        host: b
-    headers:
-      request:
-        add:
-          istio-custom-header: user-defined-value`,
-				call: func() (echoclient.ParsedResponses, error) {
-					return podA.Call(echo.CallOptions{Target: apps.podB[0], PortName: "http", Count: callCount})
-				},
-				validator: func(response echoclient.ParsedResponses) error {
-					return response.Check(func(_ int, response *echoclient.ParsedResponse) error {
-						return expectString(response.RawResponse["Istio-Custom-Header"], "user-defined-value", "request header")
-					})
-				},
-			},
-			TrafficTestCase{
-				name: "redirect",
-				config: `
-apiVersion: networking.istio.io/v1alpha3
-kind: VirtualService
-metadata:
-  name: default
-spec:
-  hosts:
-    - b
-  http:
-  - match:
-    - uri:
-        exact: /foo
-    redirect:
-      uri: /new/path
-  - match:
-    - uri:
-        exact: /new/path
-    route:
-    - destination:
-        host: b`,
-				call: func() (echoclient.ParsedResponses, error) {
-					return podA.Call(echo.CallOptions{Target: apps.podB[0], PortName: "http", Path: "/foo?key=value", Count: callCount})
-				},
-				validator: func(response echoclient.ParsedResponses) error {
-					return response.Check(func(_ int, response *echoclient.ParsedResponse) error {
-						return expectString(response.URL, "/new/path?key=value", "URL")
-					})
-				},
-			},
-			TrafficTestCase{
-				name: "rewrite uri",
-				config: `
-apiVersion: networking.istio.io/v1alpha3
-kind: VirtualService
-metadata:
-  name: default
-spec:
-  hosts:
-    - b
-  http:
-  - match:
-    - uri:
-        exact: /foo
-    rewrite:
-      uri: /new/path
-    route:
-    - destination:
-        host: b`,
-				call: func() (echoclient.ParsedResponses, error) {
-					return podA.Call(echo.CallOptions{Target: apps.podB[0], PortName: "http", Path: "/foo?key=value#hash", Count: callCount})
-				},
-				validator: func(response echoclient.ParsedResponses) error {
-					return response.Check(func(_ int, response *echoclient.ParsedResponse) error {
-						return expectString(response.URL, "/new/path?key=value", "URL")
-					})
-				},
-			},
-			TrafficTestCase{
-				name: "rewrite authority",
-				config: `
-apiVersion: networking.istio.io/v1alpha3
-kind: VirtualService
-metadata:
-  name: default
-spec:
-  hosts:
-    - b
-  http:
-  - match:
-    - uri:
-        exact: /foo
-    rewrite:
-      authority: new-authority
-    route:
-    - destination:
-        host: b`,
-				call: func() (echoclient.ParsedResponses, error) {
-					return podA.Call(echo.CallOptions{Target: apps.podB[0], PortName: "http", Path: "/foo", Count: callCount})
-				},
-				validator: func(response echoclient.ParsedResponses) error {
-					return response.Check(func(_ int, response *echoclient.ParsedResponse) error {
-						return expectString(response.Host, "new-authority", "authority")
-					})
-				},
-			},
-			TrafficTestCase{
-				name: "cors",
-				config: `
-apiVersion: networking.istio.io/v1alpha3
-kind: VirtualService
-metadata:
-  name: default
-spec:
-  hosts:
-    - b
-  http:
-  - corsPolicy:
-      allowOrigins:
-      - exact: cors.com
-      allowMethods:
-      - POST
-      - GET
-      allowCredentials: false
-      allowHeaders:
-      - X-Foo-Bar
-      - X-Foo-Baz
-      maxAge: "24h"
-    route:
-    - destination:
-        host: b
-`,
-				calls: []TrafficCall{
-					{
-						// Preflight request
-						call: func() (echoclient.ParsedResponses, error) {
-							header := http.Header{}
-							header.Add("Origin", "cors.com")
-							header.Add("Access-Control-Request-Method", "DELETE")
-							return podA.Call(echo.CallOptions{
-								Target:   apps.podB[0],
-								PortName: "http",
-								Method:   "OPTIONS",
-								Headers:  header,
-								Count:    callCount,
-							})
-						},
-						validator: func(response echoclient.ParsedResponses) error {
-							return response.Check(func(_ int, response *echoclient.ParsedResponse) error {
-								if err := expectString(response.RawResponse["Access-Control-Allow-Origin"], "cors.com", "preflight CORS origin"); err != nil {
-									return err
-								}
-								if err := expectString(response.RawResponse["Access-Control-Allow-Methods"], "POST,GET", "preflight CORS method"); err != nil {
-									return err
-								}
-								if err := expectString(response.RawResponse["Access-Control-Allow-Headers"], "X-Foo-Bar,X-Foo-Baz", "preflight CORS headers"); err != nil {
-									return err
-								}
-								if err := expectString(response.RawResponse["Access-Control-Max-Age"], "86400", "preflight CORS max age"); err != nil {
-									return err
-								}
-								return nil
-							})
-						},
-					},
-					{
-						// GET
-						call: func() (echoclient.ParsedResponses, error) {
-							header := http.Header{}
-							header.Add("Origin", "cors.com")
-							return podA.Call(echo.CallOptions{Target: apps.podB[0], PortName: "http", Headers: header, Count: callCount})
-						},
-						validator: func(response echoclient.ParsedResponses) error {
-							return expectString(response[0].RawResponse["Access-Control-Allow-Origin"], "cors.com", "GET CORS origin")
-						},
-					},
-					{
-						// GET without matching origin
-						call: func() (echoclient.ParsedResponses, error) {
-							return podA.Call(echo.CallOptions{Target: apps.podB[0], PortName: "http", Count: callCount})
-						},
-						validator: func(response echoclient.ParsedResponses) error {
-							return expectString(response[0].RawResponse["Access-Control-Allow-Origin"], "", "mismatched CORS origin")
-						},
-					}},
-			},
-		)
-
-		splits := []map[string]int{
-			{
-				podBSvc:  50,
-				vmASvc:   25,
-				nakedSvc: 25,
-			},
-			{
-				podBSvc:  80,
-				vmASvc:   10,
-				nakedSvc: 10,
-			},
-		}
-
-		for _, split := range splits {
-			split := split
-			cases = append(cases, TrafficTestCase{
-				name: fmt.Sprintf("shifting-%d from %s", split["b"], podA.Config().Cluster.Name()),
-				config: fmt.Sprintf(`
-apiVersion: networking.istio.io/v1alpha3
-kind: VirtualService
-metadata:
-  name: default
-spec:
-  hosts:
-    - b
-  http:
-  - route:
-    - destination:
-        host: b
-      weight: %d
-    - destination:
-        host: naked
-      weight: %d
-    - destination:
-        host: vm-a
-      weight: %d
-`, split[podBSvc], split[nakedSvc], split[vmASvc]),
-				call: func() (echoclient.ParsedResponses, error) {
-					return podA.Call(echo.CallOptions{Target: apps.podB[0], PortName: "http", Count: 100})
-				},
-				validator: func(responses echoclient.ParsedResponses) error {
-					if err := responses.CheckOK(); err != nil {
-						return err
-					}
-					errorThreshold := 10
-					for host, exp := range split {
-						hostResponses := responses.Match(func(r *echoclient.ParsedResponse) bool {
-							return strings.HasPrefix(r.Hostname, host+"-")
-						})
-						if !almostEquals(len(hostResponses), exp, errorThreshold) {
-							return fmt.Errorf("expected %v calls to %q, got %v", exp, host, hostResponses)
-						}
-
-						hostDestinations := apps.all.Match(echo.Service(host))
-						if host == nakedSvc {
-							// only expect to hit same-network clusters for nakedSvc
-							hostDestinations = apps.all.Match(echo.Service(host)).Match(echo.InNetwork(podA.Config().Cluster.NetworkName()))
-						}
-
-						// since we're changing where traffic goes, make sure we don't break cross-cluster load balancing
-						if err := hostResponses.CheckReachedClusters(hostDestinations.Clusters()); err != nil {
-							return fmt.Errorf("did not reach all clusters for %s: %v", host, err)
-						}
-					}
-					return nil
-				},
-			})
-		}
-	}
-
-	return cases
-}
-
-func expectString(got, expected, help string) error {
-	if got != expected {
-		return fmt.Errorf("got unexpected %v: got %q, wanted %q", help, got, expected)
-	}
-	return nil
-}
-
-// Todo merge with security TestReachability code
-func protocolSniffingCases(ctx framework.TestContext) []TrafficTestCase {
-	cases := []TrafficTestCase{}
-	// TODO add VMs to clients when DNS works for VMs.
-	for _, clients := range []echo.Instances{apps.podA, apps.naked, apps.headless} {
-		for _, client := range clients {
-
-			destinationSets := []echo.Instances{
-				apps.podA,
-				apps.vmA,
-				// only hit same network naked services
-				apps.naked.Match(echo.InNetwork(client.Config().Cluster.NetworkName())),
-				// only hit same cluster headless services
-				apps.headless.Match(echo.InCluster(client.Config().Cluster)),
-			}
-
-			for _, destinations := range destinationSets {
-				client := client
-				destinations := destinations
-				// grabbing the 0th assumes all echos in destinations have the same service name
-				destination := destinations[0]
-				if apps.naked.Contains(client) && apps.vmA.Contains(destination) {
-					// Need a sidecar to connect to VMs
-					continue
-				}
-
-				// so we can validate all clusters are hit
-				callCount := callsPerCluster * len(destinations)
-				callTimeout := 5 * time.Second
-				// the test timeout should allow the individual requests to timeout
-				retryTimeout := callTimeout * time.Duration(callCount/10)
-				for _, call := range []struct {
-					// The port we call
-					port string
-					// The actual type of traffic we send to the port
-					scheme scheme.Instance
-				}{
-					{"http", scheme.HTTP},
-					{"auto-http", scheme.HTTP},
-					{"tcp", scheme.TCP},
-					{"auto-tcp", scheme.TCP},
-					{"grpc", scheme.GRPC},
-					{"auto-grpc", scheme.GRPC},
-				} {
-					call := call
-					cases = append(cases, TrafficTestCase{
-						name: fmt.Sprintf("%v %v->%v from %s", call.port, client.Config().Service, destination.Config().Service, client.Config().Cluster.Name()),
-						call: func() (echoclient.ParsedResponses, error) {
-							return client.Call(echo.CallOptions{Target: destination, PortName: call.port, Scheme: call.scheme, Count: callCount, Timeout: time.Second * 5})
-						},
-						validator: func(responses echoclient.ParsedResponses) error {
-							return responses.CheckOK()
-						},
-						retryOptions: []retry.Option{retry.Timeout(retryTimeout), retry.Delay(500 * time.Millisecond)},
-					})
-				}
-			}
-		}
-	}
-	return cases
-}
-
-type vmCase struct {
-	name string
-	from echo.Instance
-	to   echo.Instances
-	host string
-}
-
-func vmTestCases(vms echo.Instances) []TrafficTestCase {
-	var testCases []vmCase
-	// Keeping this around until we have a DNS implementation for VMs.
-	//for _, vm := range vms {
-	//	testCases = append(testCases,
-	//		vmCase{
-	//			name: "dns: VM to k8s cluster IP service name.namespace host",
-	//			from: vm,
-	//			to:   apps.podA,
-	//			host: podASvc + "." + apps.namespace.Name(),
-	//		},
-	//		vmCase{
-	//			name: "dns: VM to k8s cluster IP service fqdn host",
-	//			from: vm,
-	//			to:   apps.podA,
-	//			host: apps.podA[0].Config().FQDN(),
-	//		},
-	//		vmCase{
-	//			name: "dns: VM to k8s cluster IP service short name host",
-	//			from: vm,
-	//			to:   apps.podA,
-	//			host: podASvc,
-	//		},
-	//		vmCase{
-	//			name: "dns: VM to k8s headless service",
-	//			from: vm,
-	//			to:   apps.headless,
-	//			host: apps.headless[0].Config().FQDN(),
-	//		},
-	//	)
-	//}
-	for _, podA := range apps.podA {
-		testCases = append(testCases, vmCase{
-			name: "k8s to vm",
-			from: podA,
-			to:   vms,
-		})
-	}
-	cases := []TrafficTestCase{}
-	for _, c := range testCases {
-		c := c
-		cases = append(cases, TrafficTestCase{
-			name: fmt.Sprintf("%s from %s", c.name, c.from.Config().Cluster.Name()),
-			call: func() (echoclient.ParsedResponses, error) {
-				return c.from.Call(echo.CallOptions{
-					// assume that all echos in `to` only differ in which cluster they're deployed in
-					Target:   c.to[0],
-					PortName: "http",
-					Host:     c.host,
-					Count:    callsPerCluster * len(c.to),
-				})
-			},
-			validator: func(responses echoclient.ParsedResponses) error {
-				if err := responses.CheckOK(); err != nil {
-					return err
-				}
-				// when vm -> k8s tests are enabled, they should reach all clusters
-				return responses.CheckReachedClusters(c.to.Clusters())
-			},
-		})
-	}
-	return cases
-}
-
-func destinationRule(app, mode string) string {
-	return fmt.Sprintf(`apiVersion: networking.istio.io/v1beta1
-kind: DestinationRule
-metadata:
-  name: %s
-spec:
-  host: %s
-  trafficPolicy:
-    tls:
-      mode: %s
----
-`, app, app, mode)
-}
-
-func peerAuthentication(app, mode string) string {
-	return fmt.Sprintf(`apiVersion: security.istio.io/v1beta1
-kind: PeerAuthentication
-metadata:
-  name: %s
-spec:
-  selector:
-    matchLabels:
-      app: %s
-  mtls:
-    mode: %s
----
-`, app, app, mode)
-}
-
-func serverFirstTestCases() []TrafficTestCase {
-	cases := []TrafficTestCase{}
-	clients := apps.podA
-	destination := apps.podC[0]
-	configs := []struct {
-		port    string
-		dest    string
-		auth    string
-		success bool
-	}{
-		// TODO: All these cases *should* succeed (except the TLS mismatch cases) - but don't due to issues in our implementation
-
-		// For auto port, outbound request will be delayed by the protocol sniffer, regardless of configuration
-		{"auto-tcp-server", "DISABLE", "DISABLE", false},
-		{"auto-tcp-server", "DISABLE", "PERMISSIVE", false},
-		{"auto-tcp-server", "DISABLE", "STRICT", false},
-		{"auto-tcp-server", "ISTIO_MUTUAL", "DISABLE", false},
-		{"auto-tcp-server", "ISTIO_MUTUAL", "PERMISSIVE", false},
-		{"auto-tcp-server", "ISTIO_MUTUAL", "STRICT", false},
-
-		// These is broken because we will still enable inbound sniffing for the port. Since there is no tls,
-		// there is no server-first "upgrading" to client-first
-		{"tcp-server", "DISABLE", "DISABLE", false},
-		{"tcp-server", "DISABLE", "PERMISSIVE", false},
-
-		// Expected to fail, incompatible configuration
-		{"tcp-server", "DISABLE", "STRICT", false},
-		{"tcp-server", "ISTIO_MUTUAL", "DISABLE", false},
-
-		// In these cases, we expect success
-		// On outbound, we have no sniffer involved
-		// On inbound, the request is TLS, so its not server first
-		{"tcp-server", "ISTIO_MUTUAL", "PERMISSIVE", true},
-		{"tcp-server", "ISTIO_MUTUAL", "STRICT", true},
-	}
-	for _, client := range clients {
-		for _, c := range configs {
-			client, c := client, c
-			cases = append(cases, TrafficTestCase{
-				name:   fmt.Sprintf("%v:%v/%v", c.port, c.dest, c.auth),
-				config: destinationRule(destination.Config().Service, c.dest) + peerAuthentication(destination.Config().Service, c.auth),
-				call: func() (echoclient.ParsedResponses, error) {
-					return client.Call(echo.CallOptions{
-						Target:   destination,
-						PortName: c.port,
-						Scheme:   scheme.TCP,
-						// Inbound timeout is 1s. We want to test this does not hit the listener filter timeout
-						Timeout: time.Millisecond * 100,
-					})
-				},
-				validator: func(responses echoclient.ParsedResponses) error {
-					return responses.CheckOK()
-				},
-				expectFailure: !c.success,
-			})
-		}
-	}
-
-	return cases
-}
-
-=======
->>>>>>> 1bbb3996
 func TestTraffic(t *testing.T) {
 	framework.
 		NewTest(t).
 		Features("traffic.routing", "traffic.reachability", "traffic.shifting").
 		Run(func(ctx framework.TestContext) {
-<<<<<<< HEAD
-			cases := map[string][]TrafficTestCase{}
-			cases["virtualservice"] = virtualServiceCases(ctx)
-			cases["sniffing"] = protocolSniffingCases(ctx)
-			cases["serverfirst"] = serverFirstTestCases()
-			cases["vm"] = vmTestCases(apps.vmA)
-			for n, tts := range cases {
-				ctx.NewSubTest(n).Run(func(ctx framework.TestContext) {
-					for _, tt := range tts {
-						ExecuteTrafficTest(ctx, tt)
-					}
-				})
-			}
-		})
-}
-
-func ExecuteTrafficTest(ctx framework.TestContext, tt TrafficTestCase) {
-	ctx.NewSubTest(tt.name).Run(func(ctx framework.TestContext) {
-		if len(tt.config) > 0 {
-			ctx.Config().ApplyYAMLOrFail(ctx, apps.namespace.Name(), tt.config)
-			ctx.WhenDone(func() error {
-				return ctx.Config().DeleteYAML(apps.namespace.Name(), tt.config)
-			})
-		}
-		if tt.call != nil {
-			if tt.calls != nil {
-				ctx.Fatalf("defined calls and calls; may only define on or the other")
-			}
-			tt.calls = []TrafficCall{{tt.call, tt.validator, tt.expectFailure}}
-		}
-		for i, c := range tt.calls {
-			name := fmt.Sprintf("%s/%d", tt.name, i)
-			retry.UntilSuccessOrFail(ctx, func() error {
-				r, err := c.call()
-				if !c.expectFailure && err != nil {
-					ctx.Logf("call for %v failed, retrying: %v", name, err)
-					return err
-				} else if c.expectFailure && err == nil {
-					e := fmt.Errorf("call for %v did not fail, retrying", name)
-					ctx.Log(e)
-					return e
-				}
-
-				err = c.validator(r)
-				if !c.expectFailure && err != nil {
-					ctx.Logf("validation for call for %v failed, retrying: %v", name, err)
-					return err
-				} else if c.expectFailure && err == nil {
-					e := fmt.Errorf("validation for %v did not fail, retrying", name)
-					ctx.Log(e)
-					return e
-				}
-				return nil
-			}, append([]retry.Option{retry.Delay(time.Millisecond * 100), retry.Timeout(time.Second * 10), retry.Converge(3)}, tt.retryOptions...)...)
-		}
-	})
-}
-
-func almostEquals(a, b, precision int) bool {
-	upper := a + precision
-	lower := a - precision
-	if b < lower || b > upper {
-		return false
-	}
-	return true
-=======
 			common.RunTrafficTest(ctx, apps)
 		})
->>>>>>> 1bbb3996
 }