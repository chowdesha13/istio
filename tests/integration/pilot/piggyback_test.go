//go:build integ
// +build integ

// Copyright Istio Authors
//
// Licensed under the Apache License, Version 2.0 (the "License");
// you may not use this file except in compliance with the License.
// You may obtain a copy of the License at
//
//     http://www.apache.org/licenses/LICENSE-2.0
//
// Unless required by applicable law or agreed to in writing, software
// distributed under the License is distributed on an "AS IS" BASIS,
// WITHOUT WARRANTIES OR CONDITIONS OF ANY KIND, either express or implied.
// See the License for the specific language governing permissions and
// limitations under the License.

package pilot

import (
	"fmt"
	"strings"
	"testing"

	discovery "github.com/envoyproxy/go-control-plane/envoy/service/discovery/v3"

	"istio.io/istio/pilot/pkg/xds"
	"istio.io/istio/pkg/test/framework"
	"istio.io/istio/pkg/test/framework/components/echo"
	"istio.io/istio/pkg/test/framework/components/istioctl"
	"istio.io/istio/pkg/test/util/retry"
	"istio.io/istio/pkg/util/protomarshal"
)

func TestPiggyback(t *testing.T) {
	// nolint: staticcheck
	framework.
		NewTest(t).Features("usability.observability.proxy-status"). // TODO create new "agent-piggyback" feature
		RequiresSingleCluster().
		RequiresLocalControlPlane().
		RequireIstioVersion("1.10.0").
		Run(func(t framework.TestContext) {
			workloads := []echo.Instances{apps.A, apps.DeltaXDS}
			istioCtl := istioctl.NewOrFail(t, t, istioctl.Config{Cluster: t.Clusters().Default()})
			for _, workload := range workloads {
				podName := workload[0].WorkloadsOrFail(t)[0].PodName()
				namespace := workload.Config().Namespace.Name()
				// Add retry loop to handle case when the pod has disconnected from Istio temporarily
				retry.UntilSuccessOrFail(t, func() error {
					out, _, err := t.Clusters()[0].PodExec(
						podName,
						workload.Config().Namespace.Name(),
						"istio-proxy",
						"pilot-agent request --debug-port 15004 GET /debug/syncz")
					if err != nil {
						return fmt.Errorf("couldn't curl sidecar: %v", err)
					}
					dr := discovery.DiscoveryResponse{}
					if err := protomarshal.Unmarshal([]byte(out), &dr); err != nil {
						return fmt.Errorf("unmarshal: %v", err)
					}
					if dr.TypeUrl != xds.TypeDebugSyncronization {
						return fmt.Errorf("the output doesn't contain expected typeURL: %s", out)
					}
					if len(dr.Resources) < 1 {
						return fmt.Errorf("the output didn't unmarshal as expected (no resources): %s", out)
					}
					if dr.Resources[0].TypeUrl != "type.googleapis.com/envoy.service.status.v3.ClientConfig" {
						return fmt.Errorf("resources[0] doesn't contain expected typeURL: %s", out)
					}
					return nil
				})

				retry.UntilSuccessOrFail(t, func() error {
					args := []string{
						"x", "proxy-status", "--xds-via-agents", fmt.Sprintf("%s.%s", podName, namespace),
					}
					output, _, err := istioCtl.Invoke(args)
					if err != nil {
						return err
					}
					return expectSubstrings(output, "Clusters Match", "Listeners Match", "Routes Match")
				})

				// Test gRPC-based tapped XDS using istioctl.
				retry.UntilSuccessOrFail(t, func() error {
					pf, err := t.Clusters()[0].NewPortForwarder(podName, namespace, "localhost", 0, 15004)
					if err != nil {
						return fmt.Errorf("failed to create the port forwarder: %v", err)
					}
					pf.Start()
					defer pf.Close()

					args := []string{"x", "proxy-status", "--plaintext", "--xds-address", pf.Address()}
					output, _, err := istioCtl.Invoke(args)
					if err != nil {
						return err
					}

<<<<<<< HEAD
				argsToTest := []struct {
					args []string
				}{
					{[]string{"x", "proxy-status", "--plaintext", "--xds-address", pf.Address()}},
					{[]string{"proxy-status", "--plaintext", "--xds-address", pf.Address()}},
				}
				for _, args := range argsToTest {
					istioCtl := istioctl.NewOrFail(t, t, istioctl.Config{Cluster: t.Clusters().Default()})
					output, _, err := istioCtl.Invoke(args.args)
					if err != nil {
						return err
					}

					// Just verify pod A is known to Pilot; implicitly this verifies that
					// the printing code printed it.
					if err := expectSubstrings(output, fmt.Sprintf("%s.%s", podName, nsName)); err != nil {
						return err
					}
				}
				return nil
			})
=======
					// Just verify pod A is known to Pilot; implicitly this verifies that
					// the printing code printed it.
					return expectSubstrings(output, fmt.Sprintf("%s.%s", podName, namespace))
				})

				// Test gRPC-based --xds-via-agents
				retry.UntilSuccessOrFail(t, func() error {
					istioCtl := istioctl.NewOrFail(t, t, istioctl.Config{Cluster: t.Clusters().Default()})
					args := []string{"x", "proxy-status", "--xds-via-agents"}
					output, _, err := istioCtl.Invoke(args)
					if err != nil {
						return err
					}

					// Just verify pod A is known to Pilot; implicitly this verifies that
					// the printing code printed it.
					return expectSubstrings(output, fmt.Sprintf("%s.%s", podName, namespace))
				})
			}
>>>>>>> 98971232
		})
}

func expectSubstrings(have string, wants ...string) error {
	for _, want := range wants {
		if !strings.Contains(have, want) {
			return fmt.Errorf("substring %q not found; have %q", want, have)
		}
	}
	return nil
}<|MERGE_RESOLUTION|>--- conflicted
+++ resolved
@@ -91,38 +91,26 @@
 					pf.Start()
 					defer pf.Close()
 
-					args := []string{"x", "proxy-status", "--plaintext", "--xds-address", pf.Address()}
-					output, _, err := istioCtl.Invoke(args)
-					if err != nil {
-						return err
+					argsToTest := []struct {
+						args []string
+					}{
+						{[]string{"x", "proxy-status", "--plaintext", "--xds-address", pf.Address()}},
+						{[]string{"proxy-status", "--plaintext", "--xds-address", pf.Address()}},
 					}
+					for _, args := range argsToTest {
+						istioCtl := istioctl.NewOrFail(t, t, istioctl.Config{Cluster: t.Clusters().Default()})
+						output, _, err := istioCtl.Invoke(args.args)
+						if err != nil {
+							return err
+						}
 
-<<<<<<< HEAD
-				argsToTest := []struct {
-					args []string
-				}{
-					{[]string{"x", "proxy-status", "--plaintext", "--xds-address", pf.Address()}},
-					{[]string{"proxy-status", "--plaintext", "--xds-address", pf.Address()}},
-				}
-				for _, args := range argsToTest {
-					istioCtl := istioctl.NewOrFail(t, t, istioctl.Config{Cluster: t.Clusters().Default()})
-					output, _, err := istioCtl.Invoke(args.args)
-					if err != nil {
-						return err
+						// Just verify pod A is known to Pilot; implicitly this verifies that
+						// the printing code printed it.
+						if err := expectSubstrings(output, fmt.Sprintf("%s.%s", podName, namespace)); err != nil {
+							return err
+						}
 					}
-
-					// Just verify pod A is known to Pilot; implicitly this verifies that
-					// the printing code printed it.
-					if err := expectSubstrings(output, fmt.Sprintf("%s.%s", podName, nsName)); err != nil {
-						return err
-					}
-				}
-				return nil
-			})
-=======
-					// Just verify pod A is known to Pilot; implicitly this verifies that
-					// the printing code printed it.
-					return expectSubstrings(output, fmt.Sprintf("%s.%s", podName, namespace))
+					return nil
 				})
 
 				// Test gRPC-based --xds-via-agents
@@ -133,13 +121,9 @@
 					if err != nil {
 						return err
 					}
-
-					// Just verify pod A is known to Pilot; implicitly this verifies that
-					// the printing code printed it.
 					return expectSubstrings(output, fmt.Sprintf("%s.%s", podName, namespace))
 				})
 			}
->>>>>>> 98971232
 		})
 }
 
