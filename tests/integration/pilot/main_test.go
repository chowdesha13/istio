--- conflicted
+++ resolved
@@ -56,10 +56,6 @@
 		Setup(istio.Setup(&i, func(ctx resource.Context, cfg *istio.Config) {
 			cfg.Values["telemetry.v2.metadataExchange.wasmEnabled"] = "false"
 			cfg.Values["telemetry.v2.prometheus.wasmEnabled"] = "false"
-<<<<<<< HEAD
-			// cfg.Values["meshConfig.defaultConfig.proxyMetadata.PROXY_XDS_VIA_AGENT"] = "enable"
-=======
->>>>>>> 1bbb3996
 			cfg.ControlPlaneValues = `
 # Add TCP port, not in the default install
 components:
