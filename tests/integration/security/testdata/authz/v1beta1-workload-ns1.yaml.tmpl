# The following policy selects workload in namespace 1

apiVersion: security.istio.io/v1beta1
kind: AuthorizationPolicy
metadata:
  name: policy-ns1-{{ .dst }}
  namespace: "{{ .Namespace1 }}"
spec:
  selector:
    matchLabels:
      "app": "{{ .dst }}"
  rules:
  - to:
    - operation:
<<<<<<< HEAD
        paths: ["/policy-{{ .Namespace1 }}-{{ .dst }}"]
=======
        paths: ["/policy-ns1-b"]
---

# The following policy selects workload c in namespace 1

apiVersion: security.istio.io/v1beta1
kind: AuthorizationPolicy
metadata:
  name: policy-ns1-c
  namespace: "{{ .Namespace1 }}"
spec:
  selector:
    matchLabels:
      "app": "c"
  rules:
  - to:
    - operation:
        paths: ["/policy-ns1-c"]
>>>>>>> d50c9dfa
---

# The following policy selects a non-exist workload in namespace 1

apiVersion: security.istio.io/v1beta1
kind: AuthorizationPolicy
metadata:
  name: policy-ns1-x
  namespace: "{{ .Namespace1 }}"
spec:
  selector:
    matchLabels:
      "app": "{{ .dst }}"
      "foo": "bla"
  rules:
  - to:
    - operation:
        paths: ["/policy-{{ .Namespace1 }}-x"]
---

# The following policy selects all workloads in namespace 1

apiVersion: security.istio.io/v1beta1
kind: AuthorizationPolicy
metadata:
  name: policy-ns1-all
  namespace: "{{ .Namespace1 }}"
spec:
  rules:
  - to:
    - operation:
        paths: ["/policy-{{ .Namespace1 }}-all"]
---<|MERGE_RESOLUTION|>--- conflicted
+++ resolved
@@ -12,28 +12,7 @@
   rules:
   - to:
     - operation:
-<<<<<<< HEAD
         paths: ["/policy-{{ .Namespace1 }}-{{ .dst }}"]
-=======
-        paths: ["/policy-ns1-b"]
----
-
-# The following policy selects workload c in namespace 1
-
-apiVersion: security.istio.io/v1beta1
-kind: AuthorizationPolicy
-metadata:
-  name: policy-ns1-c
-  namespace: "{{ .Namespace1 }}"
-spec:
-  selector:
-    matchLabels:
-      "app": "c"
-  rules:
-  - to:
-    - operation:
-        paths: ["/policy-ns1-c"]
->>>>>>> d50c9dfa
 ---
 
 # The following policy selects a non-exist workload in namespace 1
