--- conflicted
+++ resolved
@@ -358,18 +358,12 @@
 		})
 }
 
-<<<<<<< HEAD
 // TestV1beta1_Deny tests the authorization policy with negative match.
 func TestV1beta1_NegativeMatch(t *testing.T) {
-=======
-// TestV1beta1_IngressGateway tests the authorization policy on ingress gateway.
-func TestV1beta1_IngressGateway(t *testing.T) {
->>>>>>> 8a714df3
 	framework.NewTest(t).
 		RequiresEnvironment(environment.Kube).
 		Run(func(ctx framework.TestContext) {
 			ns := namespace.NewOrFail(t, ctx, namespace.Config{
-<<<<<<< HEAD
 				Prefix: "v1beta1-negative-match-1",
 				Inject: true,
 			})
@@ -402,7 +396,61 @@
 				BuildOrFail(t)
 
 			newTestCase := func(from, target echo.Instance, path string, expectAllowed bool) rbacUtil.TestCase {
-=======
+				return rbacUtil.TestCase{
+					Request: connection.Checker{
+						From: from,
+						Options: echo.CallOptions{
+							Target:   target,
+							PortName: "http",
+							Scheme:   scheme.HTTP,
+							Path:     path,
+						},
+					},
+					ExpectAllowed: expectAllowed,
+				}
+			}
+
+			// a, b, c and d are in the same namespace and x is in a different namespace.
+			// a connects to b, c and d with mTLS.
+			// x connects to b and c with mTLS, to d with plain-text.
+			cases := []rbacUtil.TestCase{
+				// Test the policy with overlapped `paths` and `not_paths` on b.
+				// a and x should have the same results:
+				// - path with prefix `/prefix` should be denied explicitly.
+				// - path `/prefix/whitelist` should be excluded from the deny.
+				// - path `/allow` should be allowed implicitly.
+				newTestCase(a, b, "/prefix", false),
+				newTestCase(a, b, "/prefix/other", false),
+				newTestCase(a, b, "/prefix/whitelist", true),
+				newTestCase(a, b, "/allow", true),
+				newTestCase(x, b, "/prefix", false),
+				newTestCase(x, b, "/prefix/other", false),
+				newTestCase(x, b, "/prefix/whitelist", true),
+				newTestCase(x, b, "/allow", true),
+
+				// Test the policy that denies other namespace on c.
+				// a should be allowed because it's from the same namespace.
+				// x should be denied because it's from a different namespace.
+				newTestCase(a, c, "/", true),
+				newTestCase(x, c, "/", false),
+
+				// Test the policy that denies plain-text traffic on d.
+				// a should be allowed because it's using mTLS.
+				// x should be denied because it's using plain-text.
+				newTestCase(a, d, "/", true),
+				newTestCase(x, d, "/", false),
+			}
+
+			rbacUtil.RunRBACTest(t, cases)
+		})
+}
+
+// TestV1beta1_IngressGateway tests the authorization policy on ingress gateway.
+func TestV1beta1_IngressGateway(t *testing.T) {
+	framework.NewTest(t).
+		RequiresEnvironment(environment.Kube).
+		Run(func(ctx framework.TestContext) {
+			ns := namespace.NewOrFail(t, ctx, namespace.Config{
 				Prefix: "v1beta1-ingress-gateway",
 				Inject: true,
 			})
@@ -557,58 +605,20 @@
 				BuildOrFail(t)
 
 			newTestCase := func(from, target echo.Instance, port string, expectAllowed bool) rbacUtil.TestCase {
->>>>>>> 8a714df3
 				return rbacUtil.TestCase{
 					Request: connection.Checker{
 						From: from,
 						Options: echo.CallOptions{
 							Target:   target,
-<<<<<<< HEAD
-							PortName: "http",
-							Scheme:   scheme.HTTP,
-							Path:     path,
-=======
 							PortName: port,
 							Scheme:   scheme.HTTP,
 							Path:     "/data",
->>>>>>> 8a714df3
 						},
 					},
 					ExpectAllowed: expectAllowed,
 				}
 			}
 
-<<<<<<< HEAD
-			// a, b, c and d are in the same namespace and x is in a different namespace.
-			// a connects to b, c and d with mTLS.
-			// x connects to b and c with mTLS, to d with plain-text.
-			cases := []rbacUtil.TestCase{
-				// Test the policy with overlapped `paths` and `not_paths` on b.
-				// a and x should have the same results:
-				// - path with prefix `/prefix` should be denied explicitly.
-				// - path `/prefix/whitelist` should be excluded from the deny.
-				// - path `/allow` should be allowed implicitly.
-				newTestCase(a, b, "/prefix", false),
-				newTestCase(a, b, "/prefix/other", false),
-				newTestCase(a, b, "/prefix/whitelist", true),
-				newTestCase(a, b, "/allow", true),
-				newTestCase(x, b, "/prefix", false),
-				newTestCase(x, b, "/prefix/other", false),
-				newTestCase(x, b, "/prefix/whitelist", true),
-				newTestCase(x, b, "/allow", true),
-
-				// Test the policy that denies other namespace on c.
-				// a should be allowed because it's from the same namespace.
-				// x should be denied because it's from a different namespace.
-				newTestCase(a, c, "/", true),
-				newTestCase(x, c, "/", false),
-
-				// Test the policy that denies plain-text traffic on d.
-				// a should be allowed because it's using mTLS.
-				// x should be denied because it's using plain-text.
-				newTestCase(a, d, "/", true),
-				newTestCase(x, d, "/", false),
-=======
 			cases := []rbacUtil.TestCase{
 				// The policy on workload b denies request with path "/data" to port 8090:
 				// - request to port http-8090 should be denied because both path and port are matched.
@@ -638,7 +648,6 @@
 				newTestCase(c, d, "tcp", true),
 				newTestCase(x, a, "tcp", true),
 				newTestCase(x, d, "tcp", false),
->>>>>>> 8a714df3
 			}
 
 			rbacUtil.RunRBACTest(t, cases)
