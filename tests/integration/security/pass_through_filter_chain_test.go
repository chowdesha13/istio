// +build integ
// Copyright Istio Authors
//
// Licensed under the Apache License, Version 2.0 (the "License");
// you may not use this file except in compliance with the License.
// You may obtain a copy of the License at
//
//     http://www.apache.org/licenses/LICENSE-2.0
//
// Unless required by applicable law or agreed to in writing, software
// distributed under the License is distributed on an "AS IS" BASIS,
// WITHOUT WARRANTIES OR CONDITIONS OF ANY KIND, either express or implied.
// See the License for the specific language governing permissions and
// limitations under the License.

package security

import (
	"fmt"
	"testing"

	"istio.io/istio/pkg/config/protocol"
	"istio.io/istio/pkg/test"
	"istio.io/istio/pkg/test/echo/client"
	"istio.io/istio/pkg/test/echo/common/response"
	"istio.io/istio/pkg/test/framework"
	"istio.io/istio/pkg/test/framework/components/echo"
	"istio.io/istio/pkg/test/framework/components/echo/echotest"
	"istio.io/istio/pkg/test/util/tmpl"
	"istio.io/istio/pkg/test/util/yml"
	"istio.io/istio/tests/integration/security/util"
)

// TestPassThroughFilterChain tests the authN and authZ policy on the pass through filter chain.
func TestPassThroughFilterChain(t *testing.T) {
	framework.
		NewTest(t).
		Features("security.filterchain").
		Run(func(t framework.TestContext) {
			ns := apps.Namespace1
			type expect struct {
				port *echo.Port
				want bool
			}
			cases := []struct {
				name     string
				config   string
				expected []expect
			}{
				// There is no authN/authZ policy.
				// All requests should success, this is to verify the pass through filter chain and
				// the workload ports are working correctly.
				{
					name: "DISABLE",
					config: `apiVersion: security.istio.io/v1beta1
kind: PeerAuthentication
metadata:
  name: mtls
spec:
  mtls:
    mode: DISABLE`,
					expected: []expect{
						{
							port: &echo.Port{ServicePort: 8085, Protocol: protocol.HTTP},
							want: true,
						},
						{
							port: &echo.Port{ServicePort: 8086, Protocol: protocol.HTTP},
							want: true,
						},
						{
							port: &echo.Port{ServicePort: 8087, Protocol: protocol.TCP},
							want: true,
						},
						{
							port: &echo.Port{ServicePort: 8088, Protocol: protocol.TCP},
							want: true,
						},
					},
				},
				{
					// There is only authZ policy that allows access to port 8085 and 8087.
					// Only request to port 8085, 8087 should be allowed.
					name: "DISABLE with authz",
					config: `apiVersion: security.istio.io/v1beta1
kind: PeerAuthentication
metadata:
  name: mtls
spec:
  mtls:
    mode: DISABLE
---
apiVersion: "security.istio.io/v1beta1"
kind: AuthorizationPolicy
metadata:
  name: authz
spec:
  rules:
  - to:
    - operation:
        ports: ["8085", "8087"]`,
					expected: []expect{
						{
							port: &echo.Port{ServicePort: 8085, Protocol: protocol.HTTP},
							want: true,
						},
						{
							port: &echo.Port{ServicePort: 8086, Protocol: protocol.HTTP},
							want: false,
						},
						{
							port: &echo.Port{ServicePort: 8087, Protocol: protocol.TCP},
							want: true,
						},
						{
							port: &echo.Port{ServicePort: 8088, Protocol: protocol.TCP},
							want: false,
						},
					},
				},
				{
					// There is only authN policy that enables mTLS (Strict).
					// The request should be denied because the client is always using plain text.
					name: "STRICT",
					config: `apiVersion: security.istio.io/v1beta1
kind: PeerAuthentication
metadata:
  name: mtls
spec:
  mtls:
    mode: STRICT`,
					expected: []expect{
						{
							port: &echo.Port{ServicePort: 8085, Protocol: protocol.HTTP},
							want: false,
						},
						{
							port: &echo.Port{ServicePort: 8086, Protocol: protocol.HTTP},
							want: false,
						},
						{
							port: &echo.Port{ServicePort: 8087, Protocol: protocol.TCP},
							want: false,
						},
						{
							port: &echo.Port{ServicePort: 8088, Protocol: protocol.TCP},
							want: false,
						},
					},
				},
				{
					// There is only authN policy that enables mTLS (Permissive).
					// The request should be allowed because the client is always using plain text.
					name: "PERMISSIVE",
					config: `apiVersion: security.istio.io/v1beta1
kind: PeerAuthentication
metadata:
  name: mtls
spec:
  mtls:
    mode: PERMISSIVE`,
					expected: []expect{
						{
							port: &echo.Port{ServicePort: 8085, Protocol: protocol.HTTP},
							want: true,
						},
						{
							port: &echo.Port{ServicePort: 8086, Protocol: protocol.HTTP},
							want: true,
						},
						{
							port: &echo.Port{ServicePort: 8087, Protocol: protocol.TCP},
							want: true,
						},
						{
							port: &echo.Port{ServicePort: 8088, Protocol: protocol.TCP},
							want: true,
						},
					},
				},

				{
					// There is only authN policy that disables mTLS by default and enables mTLS strict on port 8086 and 8088.
					// The request should be denied on port 8086 and 8088.
					name: "DISABLE with STRICT",
					config: `apiVersion: security.istio.io/v1beta1
kind: PeerAuthentication
metadata:
  name: mtls
spec:
  selector:
    matchLabels:
      app: {{ .dst }}
  mtls:
    mode: DISABLE
  portLevelMtls:
    8086:
      mode: STRICT
    8088:
      mode: STRICT`,
					expected: []expect{
						{
							port: &echo.Port{ServicePort: 8085, Protocol: protocol.HTTP},
							want: true,
						},
						{
							port: &echo.Port{ServicePort: 8086, Protocol: protocol.HTTP},
							want: false,
						},
						{
							port: &echo.Port{ServicePort: 8087, Protocol: protocol.TCP},
							want: true,
						},
						{
							port: &echo.Port{ServicePort: 8088, Protocol: protocol.TCP},
							want: false,
						},
					},
				},
				{
					// There is only authN policy that enables mTLS by default and disables mTLS strict on port 8086 and 8088.
					// The request should be denied on port 8085 and 8071.
					name: "STRICT with disable",
					config: `apiVersion: security.istio.io/v1beta1
kind: PeerAuthentication
metadata:
  name: mtls
spec:
  selector:
    matchLabels:
      app: {{ .dst }}
  mtls:
    mode: STRICT
  portLevelMtls:
    8086:
      mode: DISABLE
    8088:
      mode: DISABLE`,
					expected: []expect{
						{
							port: &echo.Port{ServicePort: 8085, Protocol: protocol.HTTP},
							want: false,
						},
						{
							port: &echo.Port{ServicePort: 8086, Protocol: protocol.HTTP},
							want: true,
						},
						{
							port: &echo.Port{ServicePort: 8087, Protocol: protocol.TCP},
							want: false,
						},
						{
							port: &echo.Port{ServicePort: 8088, Protocol: protocol.TCP},
							want: true,
						},
					},
				},
			}

<<<<<<< HEAD
			// srcFilter finds the naked app as client.
			// TODO(slandow) replace this with built-in framework filters (blocked by https://github.com/istio/istio/pull/31565)
			findNaked := func(instances echo.Instances) echo.Instances {
				return apps.Naked.Match(echo.Service(util.NakedSvc))
			}
			srcFilter := []echotest.SimpleFilter{findNaked}
			for _, tc := range cases {
				echotest.New(ctx, apps.All).
					SetupForPair(func(ctx framework.TestContext, src, dst echo.Instances) error {
						cfg := yml.MustApplyNamespace(t, tmpl.MustEvaluate(
							tc.config,
							map[string]string{
								"dst": dst[0].Config().Service,
							},
						), ns.Name())
						return ctx.Config().ApplyYAML("", cfg)
					}).
					From(srcFilter...).
					ConditionallyTo(echotest.ReachableDestinations).
					To(
						echotest.SingleSimplePodServiceAndAllSpecial(),
						echotest.Not(func(instances echo.Instances) echo.Instances { return instances.Match(echo.IsHeadless()) }),
						echotest.Not(func(instances echo.Instances) echo.Instances { return instances.Match(echo.IsNaked()) }),
						echotest.Not(func(instances echo.Instances) echo.Instances { return instances.Match(echo.IsExternal()) }),
						echotest.Not(func(instances echo.Instances) echo.Instances { return instances.Match(util.IsMultiversion()) }),
					).
					Run(func(ctx framework.TestContext, src echo.Instance, dest echo.Instances) {
						clusterName := src.Config().Cluster.StableName()
=======
			for _, cluster := range t.Clusters() {
				client := apps.Naked.Match(echo.InCluster(cluster)).GetOrFail(t, echo.Namespace(ns.Name()))
				destination := apps.A.Match(echo.Namespace(ns.Name())).GetOrFail(t, echo.InCluster(cluster))
				from := getWorkload(client, t)
				destWorkload := getWorkload(destination, t).Address()
				for _, tc := range cases {
					t.NewSubTest(fmt.Sprintf("In %s/%v", cluster.StableName(), tc.name)).Run(func(t framework.TestContext) {
						t.Config().ApplyYAMLOrFail(t, ns.Name(), tc.config)
						util.WaitForConfig(t, tc.config, ns)
>>>>>>> e68b6b62
						for _, expect := range tc.expected {
							name := fmt.Sprintf("In %s/%v/port %d[%t]", clusterName, tc.name, expect.port.ServicePort, expect.want)
							host := fmt.Sprintf("%s:%d", dest[0].Address(), expect.port.ServicePort)
							callOpt := echo.CallOptions{
								Count: util.CallsPerCluster * len(dest),
								Port:  expect.port,
								Headers: map[string][]string{
									"Host": {host},
								},
<<<<<<< HEAD
								Message: "HelloWorld",
								// Do not set Target to dest, otherwise fillInCallOptions() will
								// complain with port does not match.
								Address: getWorkload(dest[0], ctx).Address(),
								Validator: echo.And(echo.ValidatorFunc(
									func(responses client.ParsedResponses, err error) error {
										if expect.want {
											if err != nil {
												return fmt.Errorf("want allow but got error: %v", err)
											}
											if responses.Len() < 1 {
												return fmt.Errorf("received no responses from request to %s", host)
											}
											if okErr := responses.CheckOK(); okErr != nil && expect.port.Protocol == protocol.HTTP {
												return fmt.Errorf("want status %s but got %s", response.StatusCodeOK, okErr.Error())
											}
										} else {
											// Check HTTP forbidden response
											if responses.Len() >= 1 && responses.CheckCode(response.StatusCodeForbidden) == nil {
												return nil
											}
=======
							}
							t.NewSubTest(name).Run(func(t framework.TestContext) {
								retry.UntilSuccessOrFail(t, func() error {
									responses, err := from.ForwardEcho(context.TODO(), request)
									if expect.want {
										if err != nil {
											return fmt.Errorf("want allow but got error: %v", err)
										}
										if len(responses) < 1 {
											return fmt.Errorf("received no responses from request to %s", host)
										}
										if expect.schema == protocol.HTTP && response.StatusCodeOK != responses[0].Code {
											return fmt.Errorf("want status %s but got %s", response.StatusCodeOK, responses[0].Code)
										}
									} else {
										// Check HTTP forbidden response
										if len(responses) >= 1 && response.StatusCodeForbidden == responses[0].Code {
											return nil
										}
>>>>>>> e68b6b62

											if err == nil {
												return fmt.Errorf("want error but got none: %v", responses.String())
											}
										}
										return nil
									})),
							}
							ctx.NewSubTest(name).Run(func(ctx framework.TestContext) {
								src.CallWithRetryOrFail(ctx, callOpt, echo.DefaultCallRetryOptions()...)
							})
						}
					})
			}
		})
}

func getWorkload(instance echo.Instance, t test.Failer) echo.Workload {
	workloads, err := instance.Workloads()
	if err != nil {
		t.Fatalf(fmt.Sprintf("failed to get Subsets: %v", err))
	}
	if len(workloads) < 1 {
		t.Fatalf("want at least 1 workload but found 0")
	}
	return workloads[0]
}<|MERGE_RESOLUTION|>--- conflicted
+++ resolved
@@ -257,7 +257,6 @@
 				},
 			}
 
-<<<<<<< HEAD
 			// srcFilter finds the naked app as client.
 			// TODO(slandow) replace this with built-in framework filters (blocked by https://github.com/istio/istio/pull/31565)
 			findNaked := func(instances echo.Instances) echo.Instances {
@@ -265,15 +264,15 @@
 			}
 			srcFilter := []echotest.SimpleFilter{findNaked}
 			for _, tc := range cases {
-				echotest.New(ctx, apps.All).
-					SetupForPair(func(ctx framework.TestContext, src, dst echo.Instances) error {
+				echotest.New(t, apps.All).
+					SetupForPair(func(t framework.TestContext, src, dst echo.Instances) error {
 						cfg := yml.MustApplyNamespace(t, tmpl.MustEvaluate(
 							tc.config,
 							map[string]string{
 								"dst": dst[0].Config().Service,
 							},
 						), ns.Name())
-						return ctx.Config().ApplyYAML("", cfg)
+						return t.Config().ApplyYAML("", cfg)
 					}).
 					From(srcFilter...).
 					ConditionallyTo(echotest.ReachableDestinations).
@@ -284,19 +283,8 @@
 						echotest.Not(func(instances echo.Instances) echo.Instances { return instances.Match(echo.IsExternal()) }),
 						echotest.Not(func(instances echo.Instances) echo.Instances { return instances.Match(util.IsMultiversion()) }),
 					).
-					Run(func(ctx framework.TestContext, src echo.Instance, dest echo.Instances) {
+					Run(func(t framework.TestContext, src echo.Instance, dest echo.Instances) {
 						clusterName := src.Config().Cluster.StableName()
-=======
-			for _, cluster := range t.Clusters() {
-				client := apps.Naked.Match(echo.InCluster(cluster)).GetOrFail(t, echo.Namespace(ns.Name()))
-				destination := apps.A.Match(echo.Namespace(ns.Name())).GetOrFail(t, echo.InCluster(cluster))
-				from := getWorkload(client, t)
-				destWorkload := getWorkload(destination, t).Address()
-				for _, tc := range cases {
-					t.NewSubTest(fmt.Sprintf("In %s/%v", cluster.StableName(), tc.name)).Run(func(t framework.TestContext) {
-						t.Config().ApplyYAMLOrFail(t, ns.Name(), tc.config)
-						util.WaitForConfig(t, tc.config, ns)
->>>>>>> e68b6b62
 						for _, expect := range tc.expected {
 							name := fmt.Sprintf("In %s/%v/port %d[%t]", clusterName, tc.name, expect.port.ServicePort, expect.want)
 							host := fmt.Sprintf("%s:%d", dest[0].Address(), expect.port.ServicePort)
@@ -306,11 +294,10 @@
 								Headers: map[string][]string{
 									"Host": {host},
 								},
-<<<<<<< HEAD
 								Message: "HelloWorld",
 								// Do not set Target to dest, otherwise fillInCallOptions() will
 								// complain with port does not match.
-								Address: getWorkload(dest[0], ctx).Address(),
+								Address: getWorkload(dest[0], t).Address(),
 								Validator: echo.And(echo.ValidatorFunc(
 									func(responses client.ParsedResponses, err error) error {
 										if expect.want {
@@ -328,27 +315,6 @@
 											if responses.Len() >= 1 && responses.CheckCode(response.StatusCodeForbidden) == nil {
 												return nil
 											}
-=======
-							}
-							t.NewSubTest(name).Run(func(t framework.TestContext) {
-								retry.UntilSuccessOrFail(t, func() error {
-									responses, err := from.ForwardEcho(context.TODO(), request)
-									if expect.want {
-										if err != nil {
-											return fmt.Errorf("want allow but got error: %v", err)
-										}
-										if len(responses) < 1 {
-											return fmt.Errorf("received no responses from request to %s", host)
-										}
-										if expect.schema == protocol.HTTP && response.StatusCodeOK != responses[0].Code {
-											return fmt.Errorf("want status %s but got %s", response.StatusCodeOK, responses[0].Code)
-										}
-									} else {
-										// Check HTTP forbidden response
-										if len(responses) >= 1 && response.StatusCodeForbidden == responses[0].Code {
-											return nil
-										}
->>>>>>> e68b6b62
 
 											if err == nil {
 												return fmt.Errorf("want error but got none: %v", responses.String())
@@ -357,8 +323,8 @@
 										return nil
 									})),
 							}
-							ctx.NewSubTest(name).Run(func(ctx framework.TestContext) {
-								src.CallWithRetryOrFail(ctx, callOpt, echo.DefaultCallRetryOptions()...)
+							t.NewSubTest(name).Run(func(t framework.TestContext) {
+								src.CallWithRetryOrFail(t, callOpt, echo.DefaultCallRetryOptions()...)
 							})
 						}
 					})
