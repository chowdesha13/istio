--- conflicted
+++ resolved
@@ -146,12 +146,8 @@
 					b := apps.B.Match(echo.Namespace(ns.Name()))
 					c := apps.C.Match(echo.Namespace(ns.Name()))
 					d := apps.D.Match(echo.Namespace(ns.Name()))
-<<<<<<< HEAD
 					vm := apps.VM.Match(echo.Namespace(ns.Name()))
-					if ctx.Clusters().IsMulticluster() {
-=======
 					if t.Clusters().IsMulticluster() {
->>>>>>> e68b6b62
 						// so we can validate all clusters are hit
 						callCount = util.CallsPerCluster * len(t.Clusters())
 					}
@@ -1014,18 +1010,11 @@
 			lengthC := len(IPC)
 			IPC = IPC[:lengthC-1]
 			portC := 8090
-<<<<<<< HEAD
-			for i := 0; i < len(ctx.Clusters()); i++ {
-				ctx.NewSubTest(fmt.Sprintf("IpA IpB IpC in %s", ctx.Clusters()[i].StableName())).Run(func(ctx framework.TestContext) {
-					podAWithIPA := apps.A.Match(echo.InCluster(ctx.Clusters()[i])).Match(echo.Namespace(nsA.Name()))[0]
-					podBWithIPB := apps.B.Match(echo.InCluster(ctx.Clusters()[i])).Match(echo.Namespace(nsB.Name()))[0]
-					vm := apps.VM.Match(echo.InCluster(ctx.Clusters()[i])).Match(echo.Namespace(nsA.Name()))[0]
-=======
 			for i := 0; i < len(t.Clusters()); i++ {
 				t.NewSubTest(fmt.Sprintf("IpA IpB IpC in %s", t.Clusters()[i].StableName())).Run(func(t framework.TestContext) {
 					podAWithIPA := apps.A.Match(echo.InCluster(t.Clusters()[i])).Match(echo.Namespace(nsA.Name()))[0]
 					podBWithIPB := apps.B.Match(echo.InCluster(t.Clusters()[i])).Match(echo.Namespace(nsB.Name()))[0]
->>>>>>> e68b6b62
+					vm := apps.VM.Match(echo.InCluster(t.Clusters()[i])).Match(echo.Namespace(nsA.Name()))[0]
 
 					args := map[string]string{
 						"NamespaceA": nsA.Name(),
@@ -1051,10 +1040,15 @@
 								// so we can validate all clusters are hit
 								callCount = util.CallsPerCluster * len(t.Clusters())
 							}
-							newTestCase := func(from echo.Instance, path string, headers map[string]string, expectAllowed bool) rbacUtil.TestCase {
+							newTestCase := func(from echo.Instances, path string, headers map[string]string, expectAllowed bool) rbacUtil.TestCase {
+								if len(from) == 0 && t.Clusters().IsMulticluster() {
+									return rbacUtil.TestCase{
+										SkippedForMulticluster: true,
+									}
+								}
 								return rbacUtil.TestCase{
 									Request: connection.Checker{
-										From: from,
+										From: from[0],
 										Options: echo.CallOptions{
 											Target:   cSet[0],
 											PortName: "http",
@@ -1069,84 +1063,84 @@
 								}
 							}
 							cases := []rbacUtil.TestCase{
-								newTestCase(a[0], "/request-headers", map[string]string{"x-foo": "foo"}, true),
-								newTestCase(vm[0], "/request-headers", map[string]string{"x-foo": "foo"}, true),
-								newTestCase(b[0], "/request-headers", map[string]string{"x-foo": "foo"}, true),
-								newTestCase(a[0], "/request-headers", map[string]string{"x-foo": "bar"}, false),
-								newTestCase(vm[0], "/request-headers", map[string]string{"x-foo": "bar"}, false),
-								newTestCase(b[0], "/request-headers", map[string]string{"x-foo": "bar"}, false),
-								newTestCase(a[0], "/request-headers", nil, false),
-								newTestCase(vm[0], "/request-headers", nil, false),
-								newTestCase(b[0], "/request-headers", nil, false),
-								newTestCase(a[0], "/request-headers-notValues-bar", map[string]string{"x-foo": "foo"}, true),
-								newTestCase(vm[0], "/request-headers-notValues-bar", map[string]string{"x-foo": "foo"}, true),
-								newTestCase(a[0], "/request-headers-notValues-bar", map[string]string{"x-foo": "bar"}, false),
-
-								newTestCase(a[0], "/source-ip-a", nil, true),
-								newTestCase(vm[0], "/source-ip-vm", nil, true),
-								newTestCase(b[0], "/source-ip-a", nil, false),
-								newTestCase(a[0], "/source-ip-b", nil, false),
-								newTestCase(vm[0], "/source-ip-b", nil, false),
-								newTestCase(b[0], "/source-ip-b", nil, true),
-								newTestCase(a[0], "/source-ip-notValues-b", nil, true),
-								newTestCase(vm[0], "/source-ip-notValues-b", nil, true),
-								newTestCase(b[0], "/source-ip-notValues-b", nil, false),
-
-								newTestCase(a[0], "/source-namespace-a", nil, true),
-								newTestCase(vm[0], "/source-namespace-a", nil, true),
-								newTestCase(b[0], "/source-namespace-a", nil, false),
-								newTestCase(a[0], "/source-namespace-b", nil, false),
-								newTestCase(vm[0], "/source-namespace-b", nil, false),
-								newTestCase(b[0], "/source-namespace-b", nil, true),
-								newTestCase(a[0], "/source-namespace-notValues-b", nil, true),
-								newTestCase(vm[0], "/source-namespace-notValues-b", nil, true),
-								newTestCase(b[0], "/source-namespace-notValues-b", nil, false),
-
-								newTestCase(a[0], "/source-principal-a", nil, true),
-								newTestCase(vm[0], "/source-principal-vm", nil, true),
-								newTestCase(b[0], "/source-principal-a", nil, false),
-								newTestCase(a[0], "/source-principal-b", nil, false),
-								newTestCase(vm[0], "/source-principal-b", nil, false),
-								newTestCase(b[0], "/source-principal-b", nil, true),
-								newTestCase(a[0], "/source-principal-notValues-b", nil, true),
-								newTestCase(vm[0], "/source-principal-notValues-b", nil, true),
-								newTestCase(b[0], "/source-principal-notValues-b", nil, false),
-
-								newTestCase(a[0], "/destination-ip-good", nil, true),
-								newTestCase(vm[0], "/destination-ip-good", nil, true),
-								newTestCase(b[0], "/destination-ip-good", nil, true),
-								newTestCase(a[0], "/destination-ip-bad", nil, false),
-								newTestCase(vm[0], "/destination-ip-bad", nil, false),
-								newTestCase(b[0], "/destination-ip-bad", nil, false),
-								newTestCase(a[0], "/destination-ip-notValues-a-or-b", nil, true),
-								newTestCase(vm[0], "/destination-ip-notValues-a-or-b", nil, true),
-								newTestCase(a[0], "/destination-ip-notValues-a-or-b-or-c", nil, false),
-								newTestCase(vm[0], "/destination-ip-notValues-a-or-b-or-c", nil, false),
-
-								newTestCase(a[0], "/destination-port-good", nil, true),
-								newTestCase(vm[0], "/destination-port-good", nil, true),
-								newTestCase(b[0], "/destination-port-good", nil, true),
-								newTestCase(a[0], "/destination-port-bad", nil, false),
-								newTestCase(vm[0], "/destination-port-bad", nil, false),
-								newTestCase(b[0], "/destination-port-bad", nil, false),
-								newTestCase(a[0], "/destination-port-notValues-c", nil, false),
-								newTestCase(vm[0], "/destination-port-notValues-c", nil, false),
-								newTestCase(b[0], "/destination-port-notValues-c", nil, false),
-
-								newTestCase(a[0], "/connection-sni-good", nil, true),
-								newTestCase(vm[0], "/connection-sni-good", nil, true),
-								newTestCase(b[0], "/connection-sni-good", nil, true),
-								newTestCase(a[0], "/connection-sni-bad", nil, false),
-								newTestCase(vm[0], "/connection-sni-bad", nil, false),
-								newTestCase(b[0], "/connection-sni-bad", nil, false),
-								newTestCase(a[0], "/connection-sni-notValues-a-or-b", nil, true),
-								newTestCase(vm[0], "/connection-sni-notValues-a-or-b", nil, true),
-								newTestCase(a[0], "/connection-sni-notValues-a-or-b-or-c", nil, false),
-								newTestCase(vm[0], "/connection-sni-notValues-a-or-b-or-c", nil, false),
-
-								newTestCase(a[0], "/other", nil, false),
-								newTestCase(vm[0], "/other", nil, false),
-								newTestCase(b[0], "/other", nil, false),
+								newTestCase(a, "/request-headers", map[string]string{"x-foo": "foo"}, true),
+								newTestCase(vm, "/request-headers", map[string]string{"x-foo": "foo"}, true),
+								newTestCase(b, "/request-headers", map[string]string{"x-foo": "foo"}, true),
+								newTestCase(a, "/request-headers", map[string]string{"x-foo": "bar"}, false),
+								newTestCase(vm, "/request-headers", map[string]string{"x-foo": "bar"}, false),
+								newTestCase(b, "/request-headers", map[string]string{"x-foo": "bar"}, false),
+								newTestCase(a, "/request-headers", nil, false),
+								newTestCase(vm, "/request-headers", nil, false),
+								newTestCase(b, "/request-headers", nil, false),
+								newTestCase(a, "/request-headers-notValues-bar", map[string]string{"x-foo": "foo"}, true),
+								newTestCase(vm, "/request-headers-notValues-bar", map[string]string{"x-foo": "foo"}, true),
+								newTestCase(a, "/request-headers-notValues-bar", map[string]string{"x-foo": "bar"}, false),
+
+								newTestCase(a, "/source-ip-a", nil, true),
+								newTestCase(vm, "/source-ip-vm", nil, true),
+								newTestCase(b, "/source-ip-a", nil, false),
+								newTestCase(a, "/source-ip-b", nil, false),
+								newTestCase(vm, "/source-ip-b", nil, false),
+								newTestCase(b, "/source-ip-b", nil, true),
+								newTestCase(a, "/source-ip-notValues-b", nil, true),
+								newTestCase(vm, "/source-ip-notValues-b", nil, true),
+								newTestCase(b, "/source-ip-notValues-b", nil, false),
+
+								newTestCase(a, "/source-namespace-a", nil, true),
+								newTestCase(vm, "/source-namespace-a", nil, true),
+								newTestCase(b, "/source-namespace-a", nil, false),
+								newTestCase(a, "/source-namespace-b", nil, false),
+								newTestCase(vm, "/source-namespace-b", nil, false),
+								newTestCase(b, "/source-namespace-b", nil, true),
+								newTestCase(a, "/source-namespace-notValues-b", nil, true),
+								newTestCase(vm, "/source-namespace-notValues-b", nil, true),
+								newTestCase(b, "/source-namespace-notValues-b", nil, false),
+
+								newTestCase(a, "/source-principal-a", nil, true),
+								newTestCase(vm, "/source-principal-vm", nil, true),
+								newTestCase(b, "/source-principal-a", nil, false),
+								newTestCase(a, "/source-principal-b", nil, false),
+								newTestCase(vm, "/source-principal-b", nil, false),
+								newTestCase(b, "/source-principal-b", nil, true),
+								newTestCase(a, "/source-principal-notValues-b", nil, true),
+								newTestCase(vm, "/source-principal-notValues-b", nil, true),
+								newTestCase(b, "/source-principal-notValues-b", nil, false),
+
+								newTestCase(a, "/destination-ip-good", nil, true),
+								newTestCase(vm, "/destination-ip-good", nil, true),
+								newTestCase(b, "/destination-ip-good", nil, true),
+								newTestCase(a, "/destination-ip-bad", nil, false),
+								newTestCase(vm, "/destination-ip-bad", nil, false),
+								newTestCase(b, "/destination-ip-bad", nil, false),
+								newTestCase(a, "/destination-ip-notValues-a-or-b", nil, true),
+								newTestCase(vm, "/destination-ip-notValues-a-or-b", nil, true),
+								newTestCase(a, "/destination-ip-notValues-a-or-b-or-c", nil, false),
+								newTestCase(vm, "/destination-ip-notValues-a-or-b-or-c", nil, false),
+
+								newTestCase(a, "/destination-port-good", nil, true),
+								newTestCase(vm, "/destination-port-good", nil, true),
+								newTestCase(b, "/destination-port-good", nil, true),
+								newTestCase(a, "/destination-port-bad", nil, false),
+								newTestCase(vm, "/destination-port-bad", nil, false),
+								newTestCase(b, "/destination-port-bad", nil, false),
+								newTestCase(a, "/destination-port-notValues-c", nil, false),
+								newTestCase(vm, "/destination-port-notValues-c", nil, false),
+								newTestCase(b, "/destination-port-notValues-c", nil, false),
+
+								newTestCase(a, "/connection-sni-good", nil, true),
+								newTestCase(vm, "/connection-sni-good", nil, true),
+								newTestCase(b, "/connection-sni-good", nil, true),
+								newTestCase(a, "/connection-sni-bad", nil, false),
+								newTestCase(vm, "/connection-sni-bad", nil, false),
+								newTestCase(b, "/connection-sni-bad", nil, false),
+								newTestCase(a, "/connection-sni-notValues-a-or-b", nil, true),
+								newTestCase(vm, "/connection-sni-notValues-a-or-b", nil, true),
+								newTestCase(a, "/connection-sni-notValues-a-or-b-or-c", nil, false),
+								newTestCase(vm, "/connection-sni-notValues-a-or-b-or-c", nil, false),
+
+								newTestCase(a, "/other", nil, false),
+								newTestCase(vm, "/other", nil, false),
+								newTestCase(b, "/other", nil, false),
 							}
 							rbacUtil.RunRBACTest(t, cases)
 						})
