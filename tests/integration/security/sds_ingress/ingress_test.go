--- conflicted
+++ resolved
@@ -48,11 +48,7 @@
 func TestSingleTlsGateway_SecretRotation(t *testing.T) {
 	framework.
 		NewTest(t).
-<<<<<<< HEAD
-=======
 		Features("security.ingress.tls").
-		RequiresEnvironment(environment.Kube).
->>>>>>> 098ad727
 		Run(func(ctx framework.TestContext) {
 
 			var (
@@ -110,11 +106,7 @@
 func TestSingleMTLSGateway_ServerKeyCertRotation(t *testing.T) {
 	framework.
 		NewTest(t).
-<<<<<<< HEAD
-=======
 		Features("security.ingress.mtls").
-		RequiresEnvironment(environment.Kube).
->>>>>>> 098ad727
 		Run(func(ctx framework.TestContext) {
 
 			var (
@@ -180,11 +172,7 @@
 func TestSingleMTLSGateway_CompoundSecretRotation(t *testing.T) {
 	framework.
 		NewTest(t).
-<<<<<<< HEAD
-=======
 		Features("security.ingress.mtls").
-		RequiresEnvironment(environment.Kube).
->>>>>>> 098ad727
 		Run(func(ctx framework.TestContext) {
 			var (
 				credName = []string{"testsinglemtlsgateway-compoundsecretrotation"}
@@ -246,11 +234,7 @@
 func TestSingleMTLSGatewayAndNotGeneric_CompoundSecretRotation(t *testing.T) {
 	framework.
 		NewTest(t).
-<<<<<<< HEAD
-=======
 		Features("security.ingress.mtls").
-		RequiresEnvironment(environment.Kube).
->>>>>>> 098ad727
 		Run(func(ctx framework.TestContext) {
 			var (
 				credName = []string{"testsinglemtlsgatewayandnotgeneric-compoundsecretrotation"}
@@ -309,11 +293,7 @@
 func TestTlsGateways(t *testing.T) {
 	framework.
 		NewTest(t).
-<<<<<<< HEAD
-=======
 		Features("security.ingress.tls").
-		RequiresEnvironment(environment.Kube).
->>>>>>> 098ad727
 		Run(func(ctx framework.TestContext) {
 			ingressutil.RunTestMultiTLSGateways(ctx, inst)
 		})
@@ -325,11 +305,7 @@
 func TestMtlsGateways(t *testing.T) {
 	framework.
 		NewTest(t).
-<<<<<<< HEAD
-=======
 		Features("security.ingress.mtls").
-		RequiresEnvironment(environment.Kube).
->>>>>>> 098ad727
 		Run(func(ctx framework.TestContext) {
 			ingressutil.RunTestMultiMtlsGateways(ctx, inst)
 		})
@@ -340,11 +316,7 @@
 func TestMultiTlsGateway_InvalidSecret(t *testing.T) {
 	framework.
 		NewTest(t).
-<<<<<<< HEAD
-=======
 		Features("security.ingress.mtls").
-		RequiresEnvironment(environment.Kube).
->>>>>>> 098ad727
 		Run(func(ctx framework.TestContext) {
 
 			ns := ingressutil.SetupTest(ctx)
