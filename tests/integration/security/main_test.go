// +build integ
//  Copyright Istio Authors
//
//  Licensed under the Apache License, Version 2.0 (the "License");
//  you may not use this file except in compliance with the License.
//  You may obtain a copy of the License at
//
//      http://www.apache.org/licenses/LICENSE-2.0
//
//  Unless required by applicable law or agreed to in writing, software
//  distributed under the License is distributed on an "AS IS" BASIS,
//  WITHOUT WARRANTIES OR CONDITIONS OF ANY KIND, either express or implied.
//  See the License for the specific language governing permissions and
//  limitations under the License.

package security

import (
	"testing"

	"istio.io/istio/pkg/test/framework/resource"

	"istio.io/istio/tests/integration/security/util"

	"istio.io/istio/pkg/test/framework"
	"istio.io/istio/pkg/test/framework/components/istio"
	"istio.io/istio/pkg/test/framework/resource"
)

var (
	ist  istio.Instance
	apps = &util.EchoDeployments{}
)

func TestMain(m *testing.M) {
	framework.
		NewSuite(m).
<<<<<<< HEAD
		Setup(istio.Setup(&ist, setupConfig)).
=======
		Setup(istio.Setup(&ist, nil)).
		Setup(func(ctx resource.Context) error {
			return util.SetupApps(ctx, ist, apps, true)
		}).
>>>>>>> 64747647
		Run()
}

func setupConfig(_ resource.Context, cfg *istio.Config) {
	if cfg == nil {
		return
	}
	cfg.ControlPlaneValues = `
meshConfig:
  accessLogEncoding: JSON
  accessLogFile: /dev/stdout
  defaultConfig:
    gatewayTopology:
      numTrustedProxies: 1
`
}<|MERGE_RESOLUTION|>--- conflicted
+++ resolved
@@ -24,7 +24,6 @@
 
 	"istio.io/istio/pkg/test/framework"
 	"istio.io/istio/pkg/test/framework/components/istio"
-	"istio.io/istio/pkg/test/framework/resource"
 )
 
 var (
@@ -35,14 +34,10 @@
 func TestMain(m *testing.M) {
 	framework.
 		NewSuite(m).
-<<<<<<< HEAD
 		Setup(istio.Setup(&ist, setupConfig)).
-=======
-		Setup(istio.Setup(&ist, nil)).
 		Setup(func(ctx resource.Context) error {
 			return util.SetupApps(ctx, ist, apps, true)
 		}).
->>>>>>> 64747647
 		Run()
 }
 
