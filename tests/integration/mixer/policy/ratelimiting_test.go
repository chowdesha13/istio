//  Copyright 2018 Istio Authors
//
//  Licensed under the Apache License, Version 2.0 (the "License");
//  you may not use this file except in compliance with the License.
//  You may obtain a copy of the License at
//
//      http://www.apache.org/licenses/LICENSE-2.0
//
//  Unless required by applicable law or agreed to in writing, software
//  distributed under the License is distributed on an "AS IS" BASIS,
//  WITHOUT WARRANTIES OR CONDITIONS OF ANY KIND, either express or implied.
//  See the License for the specific language governing permissions and
//  limitations under the License.

package policy

import (
	"fmt"
	"math"
	"net/http"
<<<<<<< HEAD
	"path"
	"strings"
	"testing"

	"istio.io/istio/pkg/test"
	"istio.io/istio/pkg/test/env"
=======
	"strings"
	"testing"

>>>>>>> be530e10
	"istio.io/istio/pkg/test/framework"
	"istio.io/istio/pkg/test/framework/components/bookinfo"
	"istio.io/istio/pkg/test/framework/components/environment"
	"istio.io/istio/pkg/test/framework/components/galley"
	"istio.io/istio/pkg/test/framework/components/ingress"
	"istio.io/istio/pkg/test/framework/components/istio"
	"istio.io/istio/pkg/test/framework/components/mixer"
	"istio.io/istio/pkg/test/framework/components/namespace"
	"istio.io/istio/pkg/test/framework/components/prometheus"
	"istio.io/istio/pkg/test/framework/components/redis"
	"istio.io/istio/pkg/test/framework/label"
	"istio.io/istio/pkg/test/framework/resource"
	"istio.io/istio/pkg/test/util/yml"
	util "istio.io/istio/tests/integration/mixer"
)

var (
	ist               istio.Instance
	bookinfoNamespace *namespace.Instance
	galInst           *galley.Instance
	redInst           *redis.Instance
	ingInst           *ingress.Instance
	promInst          *prometheus.Instance
)

func TestRateLimiting_RedisQuotaFixedWindow(t *testing.T) {
	testRedisQuota(t, bookinfo.RatingsRedisRateLimitFixed, "ratings")
}

func TestRateLimiting_RedisQuotaRollingWindow(t *testing.T) {
	testRedisQuota(t, bookinfo.RatingsRedisRateLimitRolling, "ratings")
}

func TestRateLimiting_DefaultLessThanOverride(t *testing.T) {
	framework.
		NewTest(t).
		// TODO(https://github.com/istio/istio/issues/12750)
		Label(label.Flaky).
		RequiresEnvironment(environment.Kube).
		Run(func(ctx framework.TestContext) {
			destinationService := "productpage"

			bookinfoNs, g, red, ing, prom := setupComponentsOrFail(t, ctx)
			defer deleteComponentsOrFail(t, ctx, g, bookinfoNs)
			bookInfoNameSpaceStr := bookinfoNs.Name()
			config := setupConfigOrFail(t, bookinfo.ProductPageRedisRateLimit, bookInfoNameSpaceStr,
				red, g, ctx)
			defer deleteConfigOrFail(t, config, g, ctx)
			util.AllowRuleSync(t)

			res := util.SendTraffic(ing, t, "Sending traffic...", "", 300)
			totalReqs := float64(res.DurationHistogram.Count)
			succReqs := float64(res.RetCodes[http.StatusOK])
			got429s := float64(res.RetCodes[http.StatusTooManyRequests])
			actualDuration := res.ActualDuration.Seconds() // can be a bit more than requested

			// Sending 600 requests at 10qps, and limit allowed is 50 for 30s, so we should see approx 100 requests go
			// through.
			want200s := 50.0
			// everything in excess of 200s should be 429s (ideally)
			want429s := totalReqs - want200s
			t.Logf("Expected Totals: 200s: %f (%f rps), 429s: %f (%f rps)", want200s, want200s/actualDuration,
				want429s, want429s/actualDuration)

			// As rate limit is applied at ingressgateway itself, fortio should see the limits too.
			want := math.Floor(want200s * 0.90)
			if succReqs < want {
				attributes := []string{fmt.Sprintf("%s=\"%s\"", util.GetDestinationLabel(),
					util.Fqdn(destinationService, bookInfoNameSpaceStr)),
					fmt.Sprintf("%s=\"%d\"", util.GetResponseCodeLabel(), 200),
					fmt.Sprintf("%s=\"%s\"", util.GetReporterCodeLabel(), "destination")}
				t.Logf("prometheus values for istio_requests_total for 200's:\n%s",
					util.PromDumpWithAttributes(prom, "istio_requests_total", attributes))
				t.Errorf("Bad metric value for successful requests (200s): got %f, want at least %f", succReqs, want)
			}

			// check resource exhausted
			// TODO: until https://github.com/istio/istio/issues/3028 is fixed, use 50% - should be only 5% or so
			want429s = math.Floor(want429s * 0.50)
			if got429s < want429s {
				attributes := []string{fmt.Sprintf("%s=\"%s\"", util.GetDestinationLabel(),
					util.Fqdn(destinationService, bookInfoNameSpaceStr)),
					fmt.Sprintf("%s=\"%d\"", util.GetResponseCodeLabel(), 429),
					fmt.Sprintf("%s=\"%s\"", util.GetReporterCodeLabel(), "destination")}
				t.Logf("prometheus values for istio_requests_total for 429's:\n%s",
					util.PromDumpWithAttributes(prom, "istio_requests_total", attributes))
				t.Errorf("Bad metric value for rate-limited requests (429s): got %f, want at least %f", got429s,
					want429s)
			}
		})
}

func testRedisQuota(t *testing.T, config bookinfo.ConfigFile, destinationService string) {
	framework.Run(t, func(ctx framework.TestContext) {
		bookinfoNs, g, red, ing, prom := setupComponentsOrFail(t, ctx)
		defer deleteComponentsOrFail(t, ctx, g, bookinfoNs)
		g.ApplyConfigOrFail(
			t,
			bookinfoNs,
			bookinfo.NetworkingReviewsV3Rule.LoadWithNamespaceOrFail(t, bookinfoNs.Name()),
		)
		defer g.DeleteConfigOrFail(t,
			bookinfoNs,
			bookinfo.NetworkingReviewsV3Rule.LoadWithNamespaceOrFail(t, bookinfoNs.Name()))
		bookInfoNameSpaceStr := bookinfoNs.Name()
		config := setupConfigOrFail(t, config, bookInfoNameSpaceStr, red, g, ctx)
		defer deleteConfigOrFail(t, config, g, ctx)
		util.AllowRuleSync(t)

		// This is the number of requests we allow to be missing to be reported, so as to make test stable.
		errorInRequestReportingAllowed := 5.0
		prior429s, prior200s := util.FetchRequestCount(t, prom, destinationService, "",
			bookInfoNameSpaceStr, 0)

		res := util.SendTraffic(ing, t, "Sending traffic...", "", 300)
		totalReqs := res.DurationHistogram.Count
		succReqs := float64(res.RetCodes[http.StatusOK])
		badReqs := res.RetCodes[http.StatusBadRequest]
		actualDuration := res.ActualDuration.Seconds() // can be a bit more than requested

		t.Log("Successfully sent request(s) to /productpage; checking metrics...")
		t.Logf("Fortio Summary: %d reqs (%f rps, %f 200s (%f rps), %d 400s - %+v)",
			totalReqs, res.ActualQPS, succReqs, succReqs/actualDuration, badReqs, res.RetCodes)

		// consider only successful requests (as recorded at productpage service)
		callsToRatings := succReqs
		want200s := 50.0
		// everything in excess of 200s should be 429s (ideally)
		want429s := callsToRatings - want200s
		t.Logf("Expected Totals: 200s: %f (%f rps), 429s: %f (%f rps)", want200s, want200s/actualDuration,
			want429s, want429s/actualDuration)
		// if we received less traffic than the expected enforced limit to ratings
		// then there is no way to determine if the rate limit was applied at all
		// and for how much traffic. log all metrics and abort test.
		if callsToRatings < want200s {
			attributes := []string{fmt.Sprintf("%s=\"%s\"", util.GetDestinationLabel(),
				util.Fqdn(destinationService, bookInfoNameSpaceStr))}
			t.Logf("full set of prometheus metrics for ratings:\n%s",
				util.PromDumpWithAttributes(prom, "istio_requests_total", attributes))
			t.Fatalf("Not enough traffic generated to exercise rate limit: %s_reqs=%f, want200s=%f",
				destinationService, callsToRatings, want200s)
		}

		got429s, got200s := util.FetchRequestCount(t, prom, destinationService, "", bookInfoNameSpaceStr,
			prior429s+prior200s+300-errorInRequestReportingAllowed)
		if got429s == 0 {
			attributes := []string{fmt.Sprintf("%s=\"%s\"", util.GetDestinationLabel(),
				util.Fqdn(destinationService, bookInfoNameSpaceStr)),
				fmt.Sprintf("%s=\"%d\"", util.GetResponseCodeLabel(), 429),
				fmt.Sprintf("%s=\"%s\"", util.GetReporterCodeLabel(), "destination")}
			t.Logf("prometheus values for istio_requests_total for 429's:\n%s",
				util.PromDumpWithAttributes(prom, "istio_requests_total", attributes))
			t.Errorf("Could not find 429s")
		}
		want429s = math.Floor(want429s * 0.90)
		got429s -= prior429s
		t.Logf("Actual 429s: %f (%f rps)", got429s, got429s/actualDuration)
		// check resource exhausted
		if got429s < want429s {
			attributes := []string{fmt.Sprintf("%s=\"%s\"", util.GetDestinationLabel(),
				util.Fqdn(destinationService, bookInfoNameSpaceStr)),
				fmt.Sprintf("%s=\"%d\"", util.GetResponseCodeLabel(), 429),
				fmt.Sprintf("%s=\"%s\"", util.GetReporterCodeLabel(), "destination")}
			t.Logf("prometheus values for istio_requests_total for 429's:\n%s",
				util.PromDumpWithAttributes(prom, "istio_requests_total", attributes))
			t.Errorf("Bad metric value for rate-limited requests (429s): got %f, want at least %f", got429s,
				want429s)
		}
		if got200s == 0 {
			attributes := []string{fmt.Sprintf("%s=\"%s\"", util.GetDestinationLabel(),
				util.Fqdn(destinationService, bookInfoNameSpaceStr)),
				fmt.Sprintf("%s=\"%d\"", util.GetResponseCodeLabel(), 200),
				fmt.Sprintf("%s=\"%s\"", util.GetReporterCodeLabel(), "destination")}
			t.Logf("prometheus values for istio_requests_total for 200's:\n%s",
				util.PromDumpWithAttributes(prom, "istio_requests_total", attributes))
			t.Errorf("Could not find successes value")
		}
		got200s -= prior200s
		t.Logf("Actual 200s: %f (%f rps), expecting ~1.666rps", got200s, got200s/actualDuration)
		// establish some baseline to protect against flakiness due to randomness in routing
		// and to allow for leniency in actual ceiling of enforcement (if 10 is the limit, but we allow slightly
		// less than 10, don't fail this test).
		want := math.Floor(want200s * 0.90)
		// check successes
		if got200s < want {
			attributes := []string{fmt.Sprintf("%s=\"%s\"", util.GetDestinationLabel(),
				util.Fqdn(destinationService, bookInfoNameSpaceStr)),
				fmt.Sprintf("%s=\"%d\"", util.GetResponseCodeLabel(), 200),
				fmt.Sprintf("%s=\"%s\"", util.GetReporterCodeLabel(), "destination")}
			t.Logf("prometheus values for istio_requests_total for 200's:\n%s",
				util.PromDumpWithAttributes(prom, "istio_requests_total", attributes))
			t.Errorf("Bad metric value for successful requests (200s): got %f, want at least %f", got200s, want)
		}
		want200s = math.Ceil(want200s * 1.05)
		if got200s > want200s {
			attributes := []string{fmt.Sprintf("%s=\"%s\"", util.GetDestinationLabel(),
				util.Fqdn(destinationService, bookInfoNameSpaceStr)),
				fmt.Sprintf("%s=\"%d\"", util.GetResponseCodeLabel(), 200),
				fmt.Sprintf("%s=\"%s\"", util.GetReporterCodeLabel(), "destination")}
			t.Logf("prometheus values for istio_requests_total for 200's:\n%s",
				util.PromDumpWithAttributes(prom, "istio_requests_total", attributes))
			t.Errorf("Bad metric value for successful requests (200s): got %f, want at most %f", got200s,
				want200s)
		}
	})
}

func setupComponentsOrFail(t *testing.T, ctx resource.Context) (bookinfoNs namespace.Instance, g galley.Instance,
	red redis.Instance, ing ingress.Instance, prom prometheus.Instance) {
	if bookinfoNamespace == nil {
		t.Fatalf("bookinfo namespace not allocated in setup")
	}
	bookinfoNs = *bookinfoNamespace
	if galInst == nil {
		t.Fatalf("galley not setup")
	}
	g = *galInst
	if redInst == nil {
		t.Fatalf("redis not setup")
	}
	red = *redInst
	if ingInst == nil {
		t.Fatalf("ingress not setup")
	}
	ing = *ingInst
	if promInst == nil {
		t.Fatalf("prometheus not setup")
	}
	prom = *promInst

	g.ApplyConfigOrFail(t, bookinfoNs,
		bookinfo.NetworkingBookinfoGateway.LoadGatewayFileWithNamespaceOrFail(t, bookinfoNs.Name()))
	g.ApplyConfigOrFail(
		t,
		bookinfoNs,
		bookinfo.GetDestinationRuleConfigFile(t, ctx).LoadWithNamespaceOrFail(t, bookinfoNs.Name()),
		bookinfo.NetworkingVirtualServiceAllV1.LoadWithNamespaceOrFail(t, bookinfoNs.Name()),
	)

	return
}

func deleteComponentsOrFail(t *testing.T, ctx resource.Context, g galley.Instance, bookinfoNs namespace.Instance) {
	defer g.DeleteConfigOrFail(t, bookinfoNs,
		bookinfo.NetworkingBookinfoGateway.LoadGatewayFileWithNamespaceOrFail(t, bookinfoNs.Name()))
	defer g.DeleteConfigOrFail(
		t,
		bookinfoNs,
		bookinfo.GetDestinationRuleConfigFile(t, ctx).LoadWithNamespaceOrFail(t, bookinfoNs.Name()),
		bookinfo.NetworkingVirtualServiceAllV1.LoadWithNamespaceOrFail(t, bookinfoNs.Name()))
}

func setupConfigOrFail(t *testing.T, config bookinfo.ConfigFile, bookInfoNameSpaceStr string,
	red redis.Instance, g galley.Instance, ctx resource.Context) string {
	p := path.Join(env.BookInfoRoot, string(config))
	con, err := test.ReadConfigFile(p)
	if err != nil {
		t.Fatal(err)
	}

	con = strings.Replace(con, "redisServerUrl: redis-release-master:6379",
		"redisServerUrl: redis-release-master."+red.GetRedisNamespace()+":6379", -1)
	con = strings.Replace(con, "namespace: default",
		"namespace: "+bookInfoNameSpaceStr, -1)

	ns := namespace.ClaimOrFail(t, ctx, ist.Settings().SystemNamespace)
<<<<<<< HEAD
	g.ApplyConfigOrFail(t, ns, con)
	return con
=======
	g.ApplyConfigOrFail(
		t,
		ns,
		yml.JoinString(
			con,
			requestQuotaCountConfig,
			quotaRuleCon,
			quotaSpecCon,
		))
>>>>>>> be530e10
}

func deleteConfigOrFail(t *testing.T, config string, g galley.Instance, ctx resource.Context) {
	ns := namespace.ClaimOrFail(t, ctx, ist.Settings().SystemNamespace)
<<<<<<< HEAD
	g.DeleteConfigOrFail(t, ns, config)
=======
	g.DeleteConfigOrFail(
		t,
		ns,
		yml.JoinString(
			con,
			requestQuotaCountConfig,
			quotaRuleCon,
			quotaSpecCon,
		))
>>>>>>> be530e10
}

func TestMain(m *testing.M) {
	framework.
		NewSuite("mixer_policy_ratelimit", m).
		RequireEnvironment(environment.Kube).
		SetupOnEnv(environment.Kube, istio.Setup(&ist, nil)).
		Setup(testsetup).
		Run()
}

func testsetup(ctx resource.Context) error {
	bookinfoNs, err := namespace.New(ctx, "istio-bookinfo", true)
	if err != nil {
		return err
	}
	bookinfoNamespace = &bookinfoNs
	if _, err := bookinfo.Deploy(ctx, bookinfo.Config{Namespace: bookinfoNs, Cfg: bookinfo.BookInfo}); err != nil {
		return err
	}
	g, err := galley.New(ctx, galley.Config{})
	if err != nil {
		return err
	}
	galInst = &g
	if _, err = mixer.New(ctx, mixer.Config{Galley: g}); err != nil {
		return err
	}
	red, err := redis.New(ctx)
	if err != nil {
		return err
	}
	redInst = &red
	ing, err := ingress.New(ctx, ingress.Config{Istio: ist})
	if err != nil {
		return err
	}
	ingInst = &ing
	prom, err := prometheus.New(ctx)
	if err != nil {
		return err
	}
	promInst = &prom

	return nil
}<|MERGE_RESOLUTION|>--- conflicted
+++ resolved
@@ -18,18 +18,10 @@
 	"fmt"
 	"math"
 	"net/http"
-<<<<<<< HEAD
 	"path"
 	"strings"
 	"testing"
 
-	"istio.io/istio/pkg/test"
-	"istio.io/istio/pkg/test/env"
-=======
-	"strings"
-	"testing"
-
->>>>>>> be530e10
 	"istio.io/istio/pkg/test/framework"
 	"istio.io/istio/pkg/test/framework/components/bookinfo"
 	"istio.io/istio/pkg/test/framework/components/environment"
@@ -296,37 +288,13 @@
 		"namespace: "+bookInfoNameSpaceStr, -1)
 
 	ns := namespace.ClaimOrFail(t, ctx, ist.Settings().SystemNamespace)
-<<<<<<< HEAD
 	g.ApplyConfigOrFail(t, ns, con)
 	return con
-=======
-	g.ApplyConfigOrFail(
-		t,
-		ns,
-		yml.JoinString(
-			con,
-			requestQuotaCountConfig,
-			quotaRuleCon,
-			quotaSpecCon,
-		))
->>>>>>> be530e10
 }
 
 func deleteConfigOrFail(t *testing.T, config string, g galley.Instance, ctx resource.Context) {
 	ns := namespace.ClaimOrFail(t, ctx, ist.Settings().SystemNamespace)
-<<<<<<< HEAD
 	g.DeleteConfigOrFail(t, ns, config)
-=======
-	g.DeleteConfigOrFail(
-		t,
-		ns,
-		yml.JoinString(
-			con,
-			requestQuotaCountConfig,
-			quotaRuleCon,
-			quotaSpecCon,
-		))
->>>>>>> be530e10
 }
 
 func TestMain(m *testing.M) {
