#-----------------------------------------------------------------------------
# Target: test.integration.*
#-----------------------------------------------------------------------------

# The following flags (in addition to ${V}) can be specified on the command-line, or the environment. This
# is primarily used by the CI systems.
_INTEGRATION_TEST_FLAGS ?= $(INTEGRATION_TEST_FLAGS)

# $(CI) specifies that the test is running in a CI system. This enables CI specific logging.
ifneq ($(CI),)
	_INTEGRATION_TEST_FLAGS += --istio.test.ci
	_INTEGRATION_TEST_FLAGS += --istio.test.pullpolicy=IfNotPresent
endif

ifeq ($(TEST_ENV),kind)
    _INTEGRATION_TEST_FLAGS += --istio.test.kube.loadbalancer=false
endif

ifeq ($(shell uname -m),aarch64)
    _INTEGRATION_TEST_FLAGS += --istio.test.kube.architecture=arm64
endif

ifneq ($(ARTIFACTS),)
    _INTEGRATION_TEST_FLAGS += --istio.test.work_dir=$(ARTIFACTS)
endif

ifneq ($(HUB),)
    _INTEGRATION_TEST_FLAGS += --istio.test.hub=$(HUB)
endif

ifneq ($(TAG),)
    _INTEGRATION_TEST_FLAGS += --istio.test.tag=$(TAG)
endif

ifneq ($(ASAN_IMAGE),)
    _INTEGRATION_TEST_FLAGS += --timeout 300m
else
    _INTEGRATION_TEST_FLAGS += --timeout 30m
endif

_INTEGRATION_TEST_SELECT_FLAGS ?= --istio.test.select=$(TEST_SELECT)
ifneq ($(JOB_TYPE),postsubmit)
	_INTEGRATION_TEST_SELECT_FLAGS:="$(_INTEGRATION_TEST_SELECT_FLAGS),-postsubmit"
endif

# both ipv6 only and dual stack support ipv6
support_ipv6 =
ifeq ($(IP_FAMILY),ipv6)
	support_ipv6 = yes
else ifeq ($(IP_FAMILY),dual)
	support_ipv6 = yes
	_INTEGRATION_TEST_FLAGS += --istio.test.enableDualStack
endif
ifdef support_ipv6
	_INTEGRATION_TEST_SELECT_FLAGS:="$(_INTEGRATION_TEST_SELECT_FLAGS),-ipv4"
	# Fundamentally, VMs should support IPv6. However, our test framework uses a contrived setup to test VMs
	# such that they run in the cluster. In particular, they configure DNS to a public DNS server.
	# For CI, our nodes do not have IPv6 external connectivity. This means the cluster *cannot* reach these external
	# DNS servers.
	# Extensive work was done to try to hack around this, but ultimately nothing was able to cover all
	# of the edge cases. This work was captured in https://github.com/howardjohn/istio/tree/tf/vm-ipv6.
	_INTEGRATION_TEST_FLAGS += --istio.test.skipVM
endif

# $(INTEGRATION_TEST_KUBECONFIG) overrides all kube config settings.
_INTEGRATION_TEST_KUBECONFIG ?= $(INTEGRATION_TEST_KUBECONFIG)

# If $(INTEGRATION_TEST_KUBECONFIG) not specified, use $(KUBECONFIG).
ifeq ($(_INTEGRATION_TEST_KUBECONFIG),)
    _INTEGRATION_TEST_KUBECONFIG = $(KUBECONFIG)
endif

# If neither $(INTEGRATION_TEST_KUBECONFIG) nor $(KUBECONFIG) specified, use default.
ifeq ($(_INTEGRATION_TEST_KUBECONFIG),)
    _INTEGRATION_TEST_KUBECONFIG = ~/.kube/config
endif

_INTEGRATION_TEST_TOPOLOGY_FILE ?= $(INTEGRATION_TEST_TOPOLOGY_FILE)
ifneq ($(_INTEGRATION_TEST_TOPOLOGY_FILE),)
    _INTEGRATION_TEST_FLAGS += --istio.test.kube.topology=$(_INTEGRATION_TEST_TOPOLOGY_FILE)
else
	# integ-suite-kind.sh should populate the topology file with kubeconfigs
	_INTEGRATION_TEST_FLAGS += --istio.test.kube.config=$(_INTEGRATION_TEST_KUBECONFIG)
endif


# Precompile tests before running. See https://blog.howardjohn.info/posts/go-build-times/#integration-tests.
define run-test
$(GO) test -exec=true -toolexec=$(REPO_ROOT)/tools/go-compile-without-link -vet=off -tags=integ $2 $1
$(GO) test -p 1 ${T} -tags=integ -vet=off -timeout 30m $2 $1 ${_INTEGRATION_TEST_FLAGS} ${_INTEGRATION_TEST_SELECT_FLAGS} 2>&1 | tee >($(JUNIT_REPORT) > $(JUNIT_OUT))
endef

test.integration.analyze: test.integration...analyze

test.integration.%.analyze: | $(JUNIT_REPORT) check-go-tag
<<<<<<< HEAD
	$(RUN_TEST) ./tests/integration/$(subst .,/,$*)/... \
=======
	$(GO) test ${T} -tags=integ -vet=off ./tests/integration/$(subst .,/,$*)/... -timeout 30m \
>>>>>>> 2e9c278d
	${_INTEGRATION_TEST_FLAGS} \
	--istio.test.analyze \
	2>&1 | tee >($(JUNIT_REPORT) > $(JUNIT_OUT))

# Ensure that all test files are tagged properly. This ensures that we don't accidentally skip tests
# and that integration tests are not run as part of the unit test suite.
check-go-tag:
	@go list ./tests/integration/... 2>/dev/null | xargs -r -I{} sh -c 'echo "Detected a file in tests/integration/ without a build tag set. Add // +build integ to the files: {}"; exit 2'

# Generate integration test targets for kubernetes environment.
test.integration.%.kube: | $(JUNIT_REPORT) check-go-tag
<<<<<<< HEAD
	$(RUN_TEST) ./tests/integration/$(subst .,/,$*)/... \
	${_INTEGRATION_TEST_FLAGS} ${_INTEGRATION_TEST_SELECT_FLAGS} \
	2>&1 | tee >($(JUNIT_REPORT) > $(JUNIT_OUT))

# Generate integration fuzz test targets for kubernetes environment.
test.integration-fuzz.%.kube: | $(JUNIT_REPORT) check-go-tag
	$(GO) test -p 1 -vet=off ${T} -tags="integfuzz integ" ./tests/integration/$(subst .,/,$*)/... \
	${_INTEGRATION_TEST_FLAGS} ${_INTEGRATION_TEST_SELECT_FLAGS} \
	2>&1 | tee >($(JUNIT_REPORT) > $(JUNIT_OUT))
=======
	$(call run-test,./tests/integration/$(subst .,/,$*)/...)

# Generate integration fuzz test targets for kubernetes environment.
test.integration-fuzz.%.kube: | $(JUNIT_REPORT) check-go-tag
	$(call run-test,./tests/integration/$(subst .,/,$*)/...,-tags="integfuzz integ")
>>>>>>> 2e9c278d

# Generate presubmit integration test targets for each component in kubernetes environment
test.integration.%.kube.presubmit:
	@make test.integration.$*.kube

# Run all tests
.PHONY: test.integration.kube
test.integration.kube: test.integration.kube.presubmit
	@:

# Presubmit integration tests targeting Kubernetes environment. Really used for postsubmit on different k8s versions.
.PHONY: test.integration.kube.presubmit
test.integration.kube.presubmit: | $(JUNIT_REPORT) check-go-tag
<<<<<<< HEAD
	$(RUN_TEST) ./tests/integration/... \
	${_INTEGRATION_TEST_FLAGS} ${_INTEGRATION_TEST_SELECT_FLAGS} \
	2>&1 | tee >($(JUNIT_REPORT) > $(JUNIT_OUT))
=======
	$(call run-test,./tests/integration/...)
>>>>>>> 2e9c278d

# Defines a target to run a standard set of tests in various different environments (IPv6, distroless, ARM, etc)
# In presubmit, this target runs a minimal set. In postsubmit, all tests are run
.PHONY: test.integration.kube.environment
test.integration.kube.environment: | $(JUNIT_REPORT) check-go-tag
ifeq (${JOB_TYPE},postsubmit)
<<<<<<< HEAD
	$(RUN_TEST) ./tests/integration/... \
	${_INTEGRATION_TEST_FLAGS} ${_INTEGRATION_TEST_SELECT_FLAGS} \
	2>&1 | tee >($(JUNIT_REPORT) > $(JUNIT_OUT))
else
	$(RUN_TEST) ./tests/integration/security/ ./tests/integration/pilot \
	${_INTEGRATION_TEST_FLAGS} ${_INTEGRATION_TEST_SELECT_FLAGS} \
	--test.run="TestReachability|TestTraffic" \
	2>&1 | tee >($(JUNIT_REPORT) > $(JUNIT_OUT))
=======
	$(call run-test,./tests/integration/...)
else
	$(call run-test,./tests/integration/security/ ./tests/integration/pilot,-run="TestReachability|TestTraffic")
>>>>>>> 2e9c278d
endif<|MERGE_RESOLUTION|>--- conflicted
+++ resolved
@@ -30,12 +30,6 @@
 
 ifneq ($(TAG),)
     _INTEGRATION_TEST_FLAGS += --istio.test.tag=$(TAG)
-endif
-
-ifneq ($(ASAN_IMAGE),)
-    _INTEGRATION_TEST_FLAGS += --timeout 300m
-else
-    _INTEGRATION_TEST_FLAGS += --timeout 30m
 endif
 
 _INTEGRATION_TEST_SELECT_FLAGS ?= --istio.test.select=$(TEST_SELECT)
@@ -93,11 +87,7 @@
 test.integration.analyze: test.integration...analyze
 
 test.integration.%.analyze: | $(JUNIT_REPORT) check-go-tag
-<<<<<<< HEAD
-	$(RUN_TEST) ./tests/integration/$(subst .,/,$*)/... \
-=======
 	$(GO) test ${T} -tags=integ -vet=off ./tests/integration/$(subst .,/,$*)/... -timeout 30m \
->>>>>>> 2e9c278d
 	${_INTEGRATION_TEST_FLAGS} \
 	--istio.test.analyze \
 	2>&1 | tee >($(JUNIT_REPORT) > $(JUNIT_OUT))
@@ -109,23 +99,11 @@
 
 # Generate integration test targets for kubernetes environment.
 test.integration.%.kube: | $(JUNIT_REPORT) check-go-tag
-<<<<<<< HEAD
-	$(RUN_TEST) ./tests/integration/$(subst .,/,$*)/... \
-	${_INTEGRATION_TEST_FLAGS} ${_INTEGRATION_TEST_SELECT_FLAGS} \
-	2>&1 | tee >($(JUNIT_REPORT) > $(JUNIT_OUT))
-
-# Generate integration fuzz test targets for kubernetes environment.
-test.integration-fuzz.%.kube: | $(JUNIT_REPORT) check-go-tag
-	$(GO) test -p 1 -vet=off ${T} -tags="integfuzz integ" ./tests/integration/$(subst .,/,$*)/... \
-	${_INTEGRATION_TEST_FLAGS} ${_INTEGRATION_TEST_SELECT_FLAGS} \
-	2>&1 | tee >($(JUNIT_REPORT) > $(JUNIT_OUT))
-=======
 	$(call run-test,./tests/integration/$(subst .,/,$*)/...)
 
 # Generate integration fuzz test targets for kubernetes environment.
 test.integration-fuzz.%.kube: | $(JUNIT_REPORT) check-go-tag
 	$(call run-test,./tests/integration/$(subst .,/,$*)/...,-tags="integfuzz integ")
->>>>>>> 2e9c278d
 
 # Generate presubmit integration test targets for each component in kubernetes environment
 test.integration.%.kube.presubmit:
@@ -139,31 +117,14 @@
 # Presubmit integration tests targeting Kubernetes environment. Really used for postsubmit on different k8s versions.
 .PHONY: test.integration.kube.presubmit
 test.integration.kube.presubmit: | $(JUNIT_REPORT) check-go-tag
-<<<<<<< HEAD
-	$(RUN_TEST) ./tests/integration/... \
-	${_INTEGRATION_TEST_FLAGS} ${_INTEGRATION_TEST_SELECT_FLAGS} \
-	2>&1 | tee >($(JUNIT_REPORT) > $(JUNIT_OUT))
-=======
 	$(call run-test,./tests/integration/...)
->>>>>>> 2e9c278d
 
 # Defines a target to run a standard set of tests in various different environments (IPv6, distroless, ARM, etc)
 # In presubmit, this target runs a minimal set. In postsubmit, all tests are run
 .PHONY: test.integration.kube.environment
 test.integration.kube.environment: | $(JUNIT_REPORT) check-go-tag
 ifeq (${JOB_TYPE},postsubmit)
-<<<<<<< HEAD
-	$(RUN_TEST) ./tests/integration/... \
-	${_INTEGRATION_TEST_FLAGS} ${_INTEGRATION_TEST_SELECT_FLAGS} \
-	2>&1 | tee >($(JUNIT_REPORT) > $(JUNIT_OUT))
-else
-	$(RUN_TEST) ./tests/integration/security/ ./tests/integration/pilot \
-	${_INTEGRATION_TEST_FLAGS} ${_INTEGRATION_TEST_SELECT_FLAGS} \
-	--test.run="TestReachability|TestTraffic" \
-	2>&1 | tee >($(JUNIT_REPORT) > $(JUNIT_OUT))
-=======
 	$(call run-test,./tests/integration/...)
 else
 	$(call run-test,./tests/integration/security/ ./tests/integration/pilot,-run="TestReachability|TestTraffic")
->>>>>>> 2e9c278d
 endif