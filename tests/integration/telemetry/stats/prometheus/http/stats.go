--- conflicted
+++ resolved
@@ -184,23 +184,7 @@
 	return err
 }
 
-<<<<<<< HEAD
-func SetupStrictMTLS(ctx resource.Context) error {
-	return ctx.Config().ApplyYAML(appNsInst.Name(), fmt.Sprintf(`
-apiVersion: security.istio.io/v1beta1
-kind: PeerAuthentication
-metadata:
-  name: default
-  namespace: %s
-spec:
-  mtls:
-    mode: STRICT`, appNsInst.Name()))
-}
-
 func buildQuery(destination string) (sourceQuery, destinationQuery, appQuery string) {
-=======
-func buildQuery() (sourceQuery, destinationQuery, appQuery string) {
->>>>>>> a6eefdf7
 	ns := GetAppNamespace()
 	sourceQuery = `istio_requests_total{reporter="source",`
 	destinationQuery = `istio_requests_total{reporter="destination",`
