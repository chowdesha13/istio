// +build integ
// Copyright Istio Authors. All Rights Reserved.
//
// Licensed under the Apache License, Version 2.0 (the "License");
// you may not use this file except in compliance with the License.
// You may obtain a copy of the License at
//
//     http://www.apache.org/licenses/LICENSE-2.0
//
// Unless required by applicable law or agreed to in writing, software
// distributed under the License is distributed on an "AS IS" BASIS,
// WITHOUT WARRANTIES OR CONDITIONS OF ANY KIND, either express or implied.
// See the License for the specific language governing permissions and
// limitations under the License.

package http

import (
	"fmt"
	"strconv"
	"testing"
	"time"

	"istio.io/istio/pkg/config/protocol"
	"istio.io/istio/pkg/test/framework"
	"istio.io/istio/pkg/test/framework/components/echo"
	"istio.io/istio/pkg/test/framework/components/echo/echoboot"
	"istio.io/istio/pkg/test/framework/components/istio"
	"istio.io/istio/pkg/test/framework/components/namespace"
	"istio.io/istio/pkg/test/framework/components/prometheus"
	"istio.io/istio/pkg/test/framework/features"
	"istio.io/istio/pkg/test/framework/resource"
	"istio.io/istio/pkg/test/util/retry"
	util "istio.io/istio/tests/integration/telemetry"
	promUtil "istio.io/istio/tests/integration/telemetry/stats/prometheus"
)

var (
	client, server echo.Instance
	ist            istio.Instance
	appNsInst      namespace.Instance
	promInst       prometheus.Instance
)

type QueryOptions struct {
	QueryClient    bool
	QueryServer    bool
	QueryApp       bool
	BuildQueryFunc func() (sourceQuery, destinationQuery, appQuery string)
}

type SetupOption struct {
	ServerSidecar bool
}

// GetIstioInstance gets Istio instance.
func GetIstioInstance() *istio.Instance {
	return &ist
}

// GetAppNamespace gets bookinfo instance.
func GetAppNamespace() namespace.Instance {
	return appNsInst
}

// GetPromInstance gets prometheus instance.
func GetPromInstance() prometheus.Instance {
	return promInst
}

// TestStatsFilter includes common test logic for stats and mx exchange filters running
// with nullvm and wasm runtime.
func TestStatsFilter(t *testing.T, feature features.Feature, opts QueryOptions) {
	framework.NewTest(t).
		Features(feature).
		Run(func(ctx framework.TestContext) {
			sourceQuery, destinationQuery, appQuery := opts.BuildQueryFunc()
			retry.UntilSuccessOrFail(t, func() error {
				if err := SendTraffic(); err != nil {
					return err
				}
<<<<<<< HEAD
				if opts.QueryClient {
					// Query client side metrics
					if err := promUtil.QueryPrometheus(t, sourceQuery, GetPromInstance()); err != nil {
						t.Logf("prometheus values for istio_requests_total: \n%s", util.PromDump(promInst, "istio_requests_total"))
						return err
					}
				}
				if opts.QueryServer {
					if err := promUtil.QueryPrometheus(t, destinationQuery, GetPromInstance()); err != nil {
						t.Logf("prometheus values for istio_requests_total: \n%s", util.PromDump(promInst, "istio_requests_total"))
						return err
					}
=======
				// Query client side metrics
				if _, err := promUtil.QueryPrometheus(t, sourceQuery, GetPromInstance()); err != nil {
					t.Logf("prometheus values for istio_requests_total: \n%s", util.PromDump(promInst, "istio_requests_total"))
					return err
				}
				if _, err := promUtil.QueryPrometheus(t, destinationQuery, GetPromInstance()); err != nil {
					t.Logf("prometheus values for istio_requests_total: \n%s", util.PromDump(promInst, "istio_requests_total"))
					return err
>>>>>>> 8dfa3ba1
				}
				if opts.QueryApp {
					// This query will continue to increase due to readiness probe; don't wait for it to converge
					if err := promUtil.QueryFirstPrometheus(t, appQuery, GetPromInstance()); err != nil {
						t.Logf("prometheus values for istio_echo_http_requests_total: \n%s", util.PromDump(promInst, "istio_echo_http_requests_total"))
						return err
					}
				}
				return nil
			}, retry.Delay(3*time.Second), retry.Timeout(80*time.Second))
		})
}

// TestSetup set up echo app for stats testing.
func TestSetup(ctx resource.Context, opt SetupOption) (err error) {
	appNsInst, err = namespace.New(ctx, namespace.Config{
		Prefix: "echo",
		Inject: true,
	})
	if err != nil {
		return
	}

	serverSubset := []echo.SubsetConfig{{}}
	if !opt.ServerSidecar {
		serverSubset = []echo.SubsetConfig{
			{
				Annotations: map[echo.Annotation]*echo.AnnotationValue{
					echo.SidecarInject: {
						Value: strconv.FormatBool(false),
					},
				},
			},
		}
	}

	_, err = echoboot.NewBuilder(ctx).
		With(&client, echo.Config{
			Service:   "client",
			Namespace: appNsInst,
			Ports:     nil,
			Subsets:   []echo.SubsetConfig{{}},
		}).
		With(&server, echo.Config{
			Service:   "server",
			Namespace: appNsInst,
			Subsets:   serverSubset,
			Ports: []echo.Port{
				{
					Name:         "http",
					Protocol:     protocol.HTTP,
					InstancePort: 8090,
				},
			},
		}).
		Build()
	if err != nil {
		return err
	}
	promInst, err = prometheus.New(ctx, prometheus.Config{})
	if err != nil {
		return
	}
	return nil
}

// SendTraffic makes a client call to the "server" service on the http port.
func SendTraffic() error {
	_, err := client.Call(echo.CallOptions{
		Target:   server,
		PortName: "http",
	})
	return err
}

<<<<<<< HEAD
func BuildCommonQuery() (sourceQuery, destinationQuery, appQuery string) {
	ns := GetAppNamespace()
=======
// BuildQueryCommon is the shared function to construct prom query for istio_request_total metric.
func BuildQueryCommon(labels map[string]string, ns string) (sourceQuery, destinationQuery, appQuery string) {
>>>>>>> 8dfa3ba1
	sourceQuery = `istio_requests_total{reporter="source",`
	destinationQuery = `istio_requests_total{reporter="destination",`

	for k, v := range labels {
		sourceQuery += fmt.Sprintf(`%s=%q,`, k, v)
		destinationQuery += fmt.Sprintf(`%s=%q,`, k, v)
	}
	sourceQuery += "}"
	destinationQuery += "}"
	appQuery += `istio_echo_http_requests_total{kubernetes_namespace="` + ns + `"}`
	return
}

func buildQuery() (sourceQuery, destinationQuery, appQuery string) {
	ns := GetAppNamespace()
	labels := map[string]string{
		"request_protocol":               "http",
		"response_code":                  "200",
		"destination_app":                "server",
		"destination_version":            "v1",
		"destination_service":            "server." + ns.Name() + ".svc.cluster.local",
		"destination_service_name":       "server",
		"destination_workload_namespace": ns.Name(),
		"destination_service_namespace":  ns.Name(),
		"source_app":                     "client",
		"source_version":                 "v1",
		"source_workload":                "client-v1",
		"source_workload_namespace":      ns.Name(),
	}

	return BuildQueryCommon(labels, ns.Name())
}<|MERGE_RESOLUTION|>--- conflicted
+++ resolved
@@ -79,29 +79,18 @@
 				if err := SendTraffic(); err != nil {
 					return err
 				}
-<<<<<<< HEAD
 				if opts.QueryClient {
 					// Query client side metrics
-					if err := promUtil.QueryPrometheus(t, sourceQuery, GetPromInstance()); err != nil {
+					if _, err := promUtil.QueryPrometheus(t, sourceQuery, GetPromInstance()); err != nil {
 						t.Logf("prometheus values for istio_requests_total: \n%s", util.PromDump(promInst, "istio_requests_total"))
 						return err
 					}
 				}
 				if opts.QueryServer {
-					if err := promUtil.QueryPrometheus(t, destinationQuery, GetPromInstance()); err != nil {
+					if _, err := promUtil.QueryPrometheus(t, destinationQuery, GetPromInstance()); err != nil {
 						t.Logf("prometheus values for istio_requests_total: \n%s", util.PromDump(promInst, "istio_requests_total"))
 						return err
 					}
-=======
-				// Query client side metrics
-				if _, err := promUtil.QueryPrometheus(t, sourceQuery, GetPromInstance()); err != nil {
-					t.Logf("prometheus values for istio_requests_total: \n%s", util.PromDump(promInst, "istio_requests_total"))
-					return err
-				}
-				if _, err := promUtil.QueryPrometheus(t, destinationQuery, GetPromInstance()); err != nil {
-					t.Logf("prometheus values for istio_requests_total: \n%s", util.PromDump(promInst, "istio_requests_total"))
-					return err
->>>>>>> 8dfa3ba1
 				}
 				if opts.QueryApp {
 					// This query will continue to increase due to readiness probe; don't wait for it to converge
@@ -177,13 +166,8 @@
 	return err
 }
 
-<<<<<<< HEAD
-func BuildCommonQuery() (sourceQuery, destinationQuery, appQuery string) {
-	ns := GetAppNamespace()
-=======
 // BuildQueryCommon is the shared function to construct prom query for istio_request_total metric.
 func BuildQueryCommon(labels map[string]string, ns string) (sourceQuery, destinationQuery, appQuery string) {
->>>>>>> 8dfa3ba1
 	sourceQuery = `istio_requests_total{reporter="source",`
 	destinationQuery = `istio_requests_total{reporter="destination",`
 
@@ -197,7 +181,7 @@
 	return
 }
 
-func buildQuery() (sourceQuery, destinationQuery, appQuery string) {
+func BuildQuery() (sourceQuery, destinationQuery, appQuery string) {
 	ns := GetAppNamespace()
 	labels := map[string]string{
 		"request_protocol":               "http",
