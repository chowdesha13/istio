// Copyright 2017 Istio Authors
//
// Licensed under the Apache License, Version 2.0 (the "License");
// you may not use this file except in compliance with the License.
// You may obtain a copy of the License at
//
//     http://www.apache.org/licenses/LICENSE-2.0
//
// Unless required by applicable law or agreed to in writing, software
// distributed under the License is distributed on an "AS IS" BASIS,
// WITHOUT WARRANTIES OR CONDITIONS OF ANY KIND, either express or implied.
// See the License for the specific language governing permissions and
// limitations under the License.

package framework

import (
	"flag"
	"fmt"
	"io/ioutil"
	"net/url"
	"os"
	"path"
	"path/filepath"
	"regexp"
	"strings"
<<<<<<< HEAD
	"strconv"
=======
	"sync"
	"testing"
>>>>>>> 01b5d176
	"time"

	"github.com/pkg/errors"
	"k8s.io/client-go/kubernetes"

	"istio.io/istio/pilot/pkg/serviceregistry/kube"
	"istio.io/istio/pkg/log"
	"istio.io/istio/tests/util"
)

const (
<<<<<<< HEAD
	yamlSuffix                  = ".yaml"
	istioInstallDir             = "install/kubernetes"
	istioAddonsDir              = "install/kubernetes/addons"
	nonAuthInstallFile          = "istio.yaml"
	authInstallFile             = "istio-auth.yaml"
	nonAuthInstallFileNamespace = "istio-one-namespace.yaml"
	authInstallFileNamespace    = "istio-one-namespace-auth.yaml"
	istioSystem                 = "istio-system"
	defaultSidecarInjectorFile  = "istio-sidecar-injector.yaml"
	helmServiceAccountFile      = "helm-service-account.yaml"
	istioHelmInstallDir         = "install/kubernetes/helm/istio"
)

var (
	namespace           = flag.String("namespace", "", "Namespace to use for testing (empty to create/delete temporary one)")
	mixerHub            = flag.String("mixer_hub", os.Getenv("HUB"), "Mixer hub")
	mixerTag            = flag.String("mixer_tag", os.Getenv("TAG"), "Mixer tag")
	pilotHub            = flag.String("pilot_hub", os.Getenv("HUB"), "Pilot hub")
	pilotTag            = flag.String("pilot_tag", os.Getenv("TAG"), "Pilot tag")
	proxyHub            = flag.String("proxy_hub", os.Getenv("HUB"), "Proxy hub")
	proxyTag            = flag.String("proxy_tag", os.Getenv("TAG"), "Proxy tag")
	caHub               = flag.String("ca_hub", os.Getenv("HUB"), "Ca hub")
	caTag               = flag.String("ca_tag", os.Getenv("TAG"), "Ca tag")
	authEnable          = flag.Bool("auth_enable", false, "Enable auth")
	localCluster        = flag.Bool("use_local_cluster", false, "Whether the cluster is local or not")
	skipSetup           = flag.Bool("skip_setup", false, "Skip namespace creation and istio cluster setup")
	sidecarInjectorFile = flag.String("sidecar_injector_file", defaultSidecarInjectorFile, "Sidecar injector yaml file")
	clusterWide         = flag.Bool("cluster_wide", false, "Run cluster wide tests")
	installer           = flag.String("installer", "kubectl", "Istio installer, default to kubectl, or helm ")
=======
	yamlSuffix                       = ".yaml"
	istioInstallDir                  = "install/kubernetes"
	istioAddonsDir                   = "install/kubernetes/addons"
	nonAuthInstallFile               = "istio.yaml"
	authInstallFile                  = "istio-auth.yaml"
	nonAuthInstallFileNamespace      = "istio-one-namespace.yaml"
	authInstallFileNamespace         = "istio-one-namespace-auth.yaml"
	mcNonAuthInstallFileNamespace    = "istio-multicluster.yaml"
	mcAuthInstallFileNamespace       = "istio-auth-multicluster.yaml"
	istioSystem                      = "istio-system"
	istioIngressServiceName          = "istio-ingress"
	istioIngressGatewayServiceName   = "istio-ingressgateway"
	istioEgressGatewayServiceName    = "istio-egressgateway"
	defaultSidecarInjectorFile       = "istio-sidecar-injector.yaml"
	ingressCertsName                 = "istio-ingress-certs"
	defaultGalleyConfigValidatorFile = "istio-galley-config-validator.yaml"
	maxDeploymentRolloutTime         = 240 * time.Second
	mtlsExcludedServicesPattern      = "mtlsExcludedServices:\\s*\\[(.*)\\]"
)

var (
	namespace    = flag.String("namespace", "", "Namespace to use for testing (empty to create/delete temporary one)")
	mixerHub     = flag.String("mixer_hub", os.Getenv("HUB"), "Mixer hub")
	mixerTag     = flag.String("mixer_tag", os.Getenv("TAG"), "Mixer tag")
	pilotHub     = flag.String("pilot_hub", os.Getenv("HUB"), "Pilot hub")
	pilotTag     = flag.String("pilot_tag", os.Getenv("TAG"), "Pilot tag")
	proxyHub     = flag.String("proxy_hub", os.Getenv("HUB"), "Proxy hub")
	proxyTag     = flag.String("proxy_tag", os.Getenv("TAG"), "Proxy tag")
	caHub        = flag.String("ca_hub", os.Getenv("HUB"), "Ca hub")
	caTag        = flag.String("ca_tag", os.Getenv("TAG"), "Ca tag")
	galleyHub    = flag.String("galley_hub", os.Getenv("HUB"), "Galley hub")
	galleyTag    = flag.String("galley_tag", os.Getenv("TAG"), "Galley tag")
	authEnable   = flag.Bool("auth_enable", false, "Enable auth")
	rbacEnable   = flag.Bool("rbac_enable", true, "Enable rbac")
	localCluster = flag.Bool("use_local_cluster", false,
		"Whether the cluster is local or not (i.e. the test is running within the cluster). If running on minikube, this should be set to true.")
	skipSetup                 = flag.Bool("skip_setup", false, "Skip namespace creation and istio cluster setup")
	sidecarInjectorFile       = flag.String("sidecar_injector_file", defaultSidecarInjectorFile, "Sidecar injector yaml file")
	clusterWide               = flag.Bool("cluster_wide", false, "Run cluster wide tests")
	imagePullPolicy           = flag.String("image_pull_policy", "", "Specifies an override for the Docker image pull policy to be used")
	multiClusterDir           = flag.String("cluster_registry_dir", "", "Directory name for the cluster registry config")
	galleyConfigValidatorFile = flag.String("galley_config_validator_file", defaultGalleyConfigValidatorFile, "Galley config validator yaml file")
	useGalleyConfigValidator  = flag.Bool("use_galley_config_validator", false, "Use galley configuration validation webhook")
>>>>>>> 01b5d176

	addons = []string{
		"zipkin",
	}
)

// KubeInfo gathers information for kubectl
type KubeInfo struct {
	Namespace string

	TmpDir  string
	yamlDir string

	inglock    sync.Mutex
	ingress    string
	ingressErr error

	localCluster     bool
	namespaceCreated bool
	AuthEnabled      bool
	RBACEnabled      bool

	// Extra services to be excluded from MTLS
	MTLSExcludedServices []string

	// Istioctl installation
	Istioctl *Istioctl
	// App Manager
	AppManager *AppManager

	// Release directory
	ReleaseDir string
	// Use baseversion if not empty.
	BaseVersion string

	// A map of app label values to the pods for that app
	appPods      map[string][]string
	appPodsMutex sync.Mutex

	KubeConfig       string
	KubeClient       kubernetes.Interface
	RemoteKubeConfig string
	RemoteKubeClient kubernetes.Interface
	RemoteAppManager *AppManager
}

// newKubeInfo create a new KubeInfo by given temp dir and runID
// If baseVersion is not empty, will use the specified release of Istio instead of the local one.
func newKubeInfo(tmpDir, runID, baseVersion string) (*KubeInfo, error) {
	if *namespace == "" {
		if *clusterWide {
			*namespace = istioSystem
		} else {
			*namespace = runID
		}
	}
	yamlDir := filepath.Join(tmpDir, "yaml")
	i, err := NewIstioctl(yamlDir, *namespace, *namespace, *proxyHub, *proxyTag)
	if err != nil {
		return nil, err
	}

	// Download the base release if baseVersion is specified.
	var releaseDir string
	if baseVersion != "" {
		releaseDir, err = util.DownloadRelease(baseVersion, tmpDir)
		if err != nil {
			return nil, err
		}
		// Use istioctl from base version to inject the sidecar.
		i.localPath = filepath.Join(releaseDir, "/bin/istioctl")
		if err = os.Chmod(i.localPath, 0755); err != nil {
			return nil, err
		}
		i.defaultProxy = true
	} else {
		releaseDir = util.GetResourcePath("")
	}
	// Note the kubectl commands used by the test will default to use the local
	// environments kubeconfig if an empty string is provided.  Therefore in the
	// default case kubeConfig will not be set.
	var kubeConfig, remoteKubeConfig string
	var kubeClient, remoteKubeClient kubernetes.Interface
	var aRemote *AppManager
	if *multiClusterDir != "" {
		// multiClusterDir indicates the Kubernetes cluster config should come from files versus
		// the environmental. The test config can be defined to use either a single cluster or
		// 2 clusters
		tmpfile := *namespace + "_kubeconfig"
		tmpfile = path.Join(tmpDir, tmpfile)
		if err = util.GetKubeConfig(tmpfile); err != nil {
			return nil, err
		}
		kubeConfig = tmpfile
		remoteKubeConfig, err = getKubeConfigFromFile(*multiClusterDir)
		if err != nil {
			return nil, err
		}
		if _, kubeClient, err = kube.CreateInterface(kubeConfig); err != nil {
			return nil, err
		}
		if _, remoteKubeClient, err = kube.CreateInterface(remoteKubeConfig); err != nil {
			return nil, err
		}

		aRemote = NewAppManager(tmpDir, *namespace, i, remoteKubeConfig)
	}

	a := NewAppManager(tmpDir, *namespace, i, kubeConfig)

	log.Infof("Using release dir: %s", releaseDir)
	return &KubeInfo{
		Namespace:        *namespace,
		namespaceCreated: false,
		TmpDir:           tmpDir,
		yamlDir:          yamlDir,
		localCluster:     *localCluster,
		Istioctl:         i,
		AppManager:       a,
		RemoteAppManager: aRemote,
		AuthEnabled:      *authEnable,
		RBACEnabled:      *rbacEnable,
		ReleaseDir:       releaseDir,
		BaseVersion:      baseVersion,
		KubeConfig:       kubeConfig,
		KubeClient:       kubeClient,
		RemoteKubeConfig: remoteKubeConfig,
		RemoteKubeClient: remoteKubeClient,
	}, nil
}

// IstioSystemNamespace returns the namespace used for the Istio system components.
func (k *KubeInfo) IstioSystemNamespace() string {
	if *clusterWide {
		return istioSystem
	}
	return k.Namespace
}

// IstioIngressService returns the service name for the ingress service
func (k *KubeInfo) IstioIngressService() string {
	return istioIngressServiceName
}

// IstioIngressGatewayService returns the service name for the ingress gateway service
func (k *KubeInfo) IstioIngressGatewayService() string {
	return istioIngressGatewayServiceName
}

// IstioEgressGatewayService returns the service name for the egress gateway service
func (k *KubeInfo) IstioEgressGatewayService() string {
	return istioEgressGatewayServiceName
}

// Setup set up Kubernetes prerequest for tests
func (k *KubeInfo) Setup() error {
	log.Infoa("Setting up kubeInfo setupSkip=", *skipSetup)
	var err error
	if err = os.Mkdir(k.yamlDir, os.ModeDir|os.ModePerm); err != nil {
		return err
	}

	if !*skipSetup {
		if *installer == "helm" {
			// install helm tiller first
			yamlDir := filepath.Join(istioInstallDir + "/helm", helmServiceAccountFile)
			baseHelmServiceAccountYaml := filepath.Join(k.ReleaseDir, yamlDir)
			if err = k.deployTiller(baseHelmServiceAccountYaml); err != nil {
				log.Error("Failed to deploy helm tiller.")
				return err
			}

			// install istio using helm
			if err = k.deployIstioWithHelm(); err != nil {
				log.Error("Failed to deploy Istio with helm.")
				return err
			}
		} else {
			if err = k.deployIstio(); err != nil {
				log.Error("Failed to deploy Istio.")
				return err
			}
	
			if err = k.deployAddons(); err != nil {
				log.Error("Failed to deploy istio addons")
				return err
			}
		}
		// Create the ingress secret.
		certDir := util.GetResourcePath("./tests/testdata/certs")
		certFile := filepath.Join(certDir, "cert.crt")
		keyFile := filepath.Join(certDir, "cert.key")
		if _, err = util.CreateTLSSecret(ingressCertsName, k.IstioSystemNamespace(), keyFile, certFile, k.KubeConfig); err != nil {
			log.Warn("Secret already exists")
		}
	}

	return nil
}

// PilotHub exposes the Docker hub used for the pilot image.
func (k *KubeInfo) PilotHub() string {
	return *pilotHub
}

// PilotTag exposes the Docker tag used for the pilot image.
func (k *KubeInfo) PilotTag() string {
	return *pilotTag
}

// ProxyHub exposes the Docker hub used for the proxy image.
func (k *KubeInfo) ProxyHub() string {
	return *proxyHub
}

// ProxyTag exposes the Docker tag used for the proxy image.
func (k *KubeInfo) ProxyTag() string {
	return *proxyTag
}

// ImagePullPolicy exposes the pull policy override used for Docker images. May be "".
func (k *KubeInfo) ImagePullPolicy() string {
	return *imagePullPolicy
}

// IngressOrFail lazily initialize ingress and fail test if not found.
func (k *KubeInfo) IngressOrFail(t *testing.T) string {
	gw, err := k.Ingress()
	if err != nil {
		t.Fatalf("Unable to get ingress: %v", err)
	}
	return gw
}

// Ingress lazily initialize ingress
func (k *KubeInfo) Ingress() (string, error) {
	k.inglock.Lock()
	defer k.inglock.Unlock()

	// Previously fetched ingress or failed.
	if k.ingressErr != nil || len(k.ingress) != 0 {
		return k.ingress, k.ingressErr
	}

	if k.localCluster {
		k.ingress, k.ingressErr = util.GetIngressPod(k.Namespace, k.KubeConfig)
	} else {
		k.ingress, k.ingressErr = util.GetIngress(k.Namespace, k.KubeConfig)
	}

	// So far we only do http ingress
	if len(k.ingress) > 0 {
		k.ingress = "http://" + k.ingress
	}

	return k.ingress, k.ingressErr
}

// Teardown clean up everything created by setup
func (k *KubeInfo) Teardown() error {
	log.Info("Cleaning up kubeInfo")

	if *skipSetup || *skipCleanup {
		return nil
	}

	if *useAutomaticInjection {
		testSidecarInjectorYAML := filepath.Join(k.TmpDir, "yaml", *sidecarInjectorFile)

		if err := util.KubeDelete(k.Namespace, testSidecarInjectorYAML, k.KubeConfig); err != nil {
			log.Errorf("Istio sidecar injector %s deletion failed", testSidecarInjectorYAML)
			return err
		}
	}

	if *useGalleyConfigValidator {
		testGalleyConfigValidatorYAML := filepath.Join(k.TmpDir, "yaml", *galleyConfigValidatorFile)

		if err := util.KubeDelete(k.Namespace, testGalleyConfigValidatorYAML, k.KubeConfig); err != nil {
			log.Errorf("Istio galley config validator %s deletion failed", testGalleyConfigValidatorYAML)
			return err
		}
	}

	if *clusterWide {
		// for cluster-wide, we can verify the uninstall
		istioYaml := nonAuthInstallFile
		if *authEnable {
			istioYaml = authInstallFile
		}

		testIstioYaml := filepath.Join(k.TmpDir, "yaml", istioYaml)

		if err := util.KubeDelete(k.Namespace, testIstioYaml, k.KubeConfig); err != nil {
			log.Infof("Safe to ignore resource not found errors in kubectl delete -f %s", testIstioYaml)
		}
	} else {
		if err := util.DeleteNamespace(k.Namespace, k.KubeConfig); err != nil {
			log.Errorf("Failed to delete namespace %s", k.Namespace)
			return err
		}
		if *multiClusterDir != "" {
			if err := util.DeleteNamespace(k.Namespace, k.RemoteKubeConfig); err != nil {
				log.Errorf("Failed to delete namespace %s on remote cluster", k.Namespace)
				return err
			}
		}

		// ClusterRoleBindings are not namespaced and need to be deleted separately
		if _, err := util.Shell("kubectl get --kubeconfig=%s clusterrolebinding -o jsonpath={.items[*].metadata.name}"+
			"|xargs -n 1|fgrep %s|xargs kubectl delete --kubeconfig=%s clusterrolebinding", k.KubeConfig,
			k.Namespace, k.KubeConfig); err != nil {
			log.Errorf("Failed to delete clusterrolebindings associated with namespace %s", k.Namespace)
			return err
		}

		// ClusterRoles are not namespaced and need to be deleted separately
		if _, err := util.Shell("kubectl get --kubeconfig=%s clusterrole -o jsonpath={.items[*].metadata.name}"+
			"|xargs -n 1|fgrep %s|xargs kubectl delete --kubeconfig=%s clusterrole", k.KubeConfig,
			k.Namespace, k.KubeConfig); err != nil {
			log.Errorf("Failed to delete clusterroles associated with namespace %s", k.Namespace)
			return err
		}
	}

	// confirm the namespace is deleted as it will cause future creation to fail
	maxAttempts := 600
	namespaceDeleted := false
	log.Infof("Deleting namespace %v", k.Namespace)
	for attempts := 1; attempts <= maxAttempts; attempts++ {
		namespaceDeleted, _ = util.NamespaceDeleted(k.Namespace, k.KubeConfig)
		if namespaceDeleted {
			break
		}
		time.Sleep(1 * time.Second)
	}

	if !namespaceDeleted {
		log.Errorf("Failed to delete namespace %s after %v seconds", k.Namespace, maxAttempts)
		return nil
	}

	log.Infof("Namespace %s deletion status: %v", k.Namespace, namespaceDeleted)

	return nil
}

// GetAppPods gets a map of app name to pods for that app. If pods are found, the results are cached.
func (k *KubeInfo) GetAppPods() map[string][]string {
	// Get a copy of the internal map.
	newMap := k.getAppPods()

	if len(newMap) == 0 {
		var err error
		if newMap, err = util.GetAppPods(k.Namespace, k.KubeConfig); err != nil {
			log.Errorf("Failed to get retrieve the app pods for namespace %s", k.Namespace)
		} else {
			// Copy the new results to the internal map.
			log.Infof("Fetched pods with the `app` label: %v", newMap)
			k.setAppPods(newMap)
		}
	}
	return newMap
}

// GetRoutes gets routes from the pod or returns error
func (k *KubeInfo) GetRoutes(app string) (string, error) {
	appPods := k.GetAppPods()
	if len(appPods[app]) == 0 {
		return "", errors.Errorf("missing pod names for app %q", app)
	}

	pod := appPods[app][0]

	routesURL := "http://localhost:15000/routes"
	routes, err := util.PodExec(k.Namespace, pod, "app", fmt.Sprintf("client -url %s", routesURL), true, k.KubeConfig)
	if err != nil {
		return "", errors.WithMessage(err, "failed to get routes")
	}

	return routes, nil
}

// getAppPods returns a copy of the appPods map. Should only be called by GetAppPods.
func (k *KubeInfo) getAppPods() map[string][]string {
	k.appPodsMutex.Lock()
	defer k.appPodsMutex.Unlock()

	return k.deepCopy(k.appPods)
}

// setAppPods sets the app pods with a copy of the given map. Should only be called by GetAppPods.
func (k *KubeInfo) setAppPods(newMap map[string][]string) {
	k.appPodsMutex.Lock()
	defer k.appPodsMutex.Unlock()

	k.appPods = k.deepCopy(newMap)
}

func (k *KubeInfo) deepCopy(src map[string][]string) map[string][]string {
	newMap := make(map[string][]string, len(src))
	for k, v := range src {
		newMap[k] = v
	}
	return newMap
}

func (k *KubeInfo) deployAddons() error {
	for _, addon := range addons {
		addonPath := filepath.Join(istioAddonsDir, fmt.Sprintf("%s.yaml", addon))
		baseYamlFile := filepath.Join(k.ReleaseDir, addonPath)
		content, err := ioutil.ReadFile(baseYamlFile)
		if err != nil {
			log.Errorf("Cannot read file %s", baseYamlFile)
			return err
		}

		if !*clusterWide {
			content = replacePattern(content, istioSystem, k.Namespace)
		}

		yamlFile := filepath.Join(k.TmpDir, "yaml", addon+".yaml")
		err = ioutil.WriteFile(yamlFile, content, 0600)
		if err != nil {
			log.Errorf("Cannot write into file %s", yamlFile)
		}

		if err := util.KubeApply(k.Namespace, yamlFile, k.KubeConfig); err != nil {
			log.Errorf("Kubectl apply %s failed", yamlFile)
			return err
		}
	}
	return nil
}

func (k *KubeInfo) deployIstio() error {
	istioYaml := nonAuthInstallFileNamespace
	if *multiClusterDir != "" {
		istioYaml = mcNonAuthInstallFileNamespace
	}
	if *clusterWide {
		if *authEnable {
			istioYaml = authInstallFile
		} else {
			istioYaml = nonAuthInstallFile
		}
	} else {
		if *authEnable {
			istioYaml = authInstallFileNamespace
			if *multiClusterDir != "" {
				istioYaml = mcAuthInstallFileNamespace
			}
		}
	}

	yamlDir := filepath.Join(istioInstallDir, istioYaml)
	baseIstioYaml := filepath.Join(k.ReleaseDir, yamlDir)
	testIstioYaml := filepath.Join(k.TmpDir, "yaml", istioYaml)

	if err := k.generateIstio(baseIstioYaml, testIstioYaml); err != nil {
		log.Errorf("Generating yaml %s failed", testIstioYaml)
		return err
	}

	if err := util.CreateNamespace(k.Namespace, k.KubeConfig); err != nil {
		log.Errorf("Unable to create namespace %s: %s", k.Namespace, err.Error())
		return err
	}

	if *multiClusterDir != "" {
		if err := util.CreateNamespace(k.Namespace, k.RemoteKubeConfig); err != nil {
			log.Errorf("Unable to create namespace %s on remote cluster: %s", k.Namespace, err.Error())
			return err
		}
	}

	if err := util.KubeApply(k.Namespace, testIstioYaml, k.KubeConfig); err != nil {
		log.Errorf("Istio core %s deployment failed", testIstioYaml)
		return err
	}

	if *useAutomaticInjection {
		baseSidecarInjectorYAML := util.GetResourcePath(filepath.Join(istioInstallDir, *sidecarInjectorFile))
		testSidecarInjectorYAML := filepath.Join(k.TmpDir, "yaml", *sidecarInjectorFile)
		if err := k.generateSidecarInjector(baseSidecarInjectorYAML, testSidecarInjectorYAML); err != nil {
			log.Errorf("Generating sidecar injector yaml failed")
			return err
		}
		if err := util.KubeApply(k.Namespace, testSidecarInjectorYAML, k.KubeConfig); err != nil {
			log.Errorf("Istio sidecar injector %s deployment failed", testSidecarInjectorYAML)
			return err
		}
	}

	if *useGalleyConfigValidator {
		baseConfigValidatorYAML := util.GetResourcePath(filepath.Join(istioInstallDir, *galleyConfigValidatorFile))
		testConfigValidatorYAML := filepath.Join(k.TmpDir, "yaml", *galleyConfigValidatorFile)
		if err := k.generateGalleyConfigValidator(baseConfigValidatorYAML, testConfigValidatorYAML); err != nil {
			log.Errorf("Generating galley config validator yaml failed")
			return err
		}
		if err := util.KubeApply(k.Namespace, testConfigValidatorYAML, k.KubeConfig); err != nil {
			log.Errorf("Istio galley config validator %s deployment failed", testConfigValidatorYAML)
			return err
		}
	}
	return util.CheckDeployments(k.Namespace, maxDeploymentRolloutTime, k.KubeConfig)
}


func (k *KubeInfo) deployTiller(yamlFileName string) error {
	// apply helm service account
	if err := util.KubeApply("kube-system", yamlFileName); err != nil {
		log.Errorf("Failed to apply %s", yamlFileName)
		return err
	}

	// deploy tiller, helm cli is already available
	if err := util.HelmInit("tiller"); err != nil {
		log.Errorf("Failed to init helm tiller ")
		return err
	}
	// wait till tiller reaches running

	return nil
}

func (k *KubeInfo) deployIstioWithHelm() error {
	// install istio helm chart, which includes addon
	isSecurityOn := false
    if *authEnable {
		// enable mTLS
		isSecurityOn = true
	}

	// construct setValue to pass into helm install
	// mTLS
	setValue := "global.security=" + strconv.FormatBool(isSecurityOn)
	// side car injector
	if *useAutomaticInjection {
		setValue += ";sidecarInjector.enabled=true"
	}
	// hubs and tags replacement

	// helm install dry run
	err := util.HelmInstallDryRun(istioHelmInstallDir, "istio", "istio-system", setValue)
	if err != nil {
		// dry run fail, let's fail early
		log.Errorf("Helm dry run of istio install failed %s, setValue=%s", istioHelmInstallDir, setValue)
		return err
	}

	// helm install
	err = util.HelmInstall(istioHelmInstallDir, "istio", "istio-system", setValue)
	if err != nil {
		log.Errorf("Helm install istio install failed %s, setValue=%s", istioHelmInstallDir, setValue)
		return err
	}

	return nil
}

func updateInjectImage(name, module, hub, tag string, content []byte) []byte {
	image := []byte(fmt.Sprintf("%s: %s/%s:%s", name, hub, module, tag))
	r := regexp.MustCompile(fmt.Sprintf("%s: .*(\\/%s):.*", name, module))
	return r.ReplaceAllLiteral(content, image)
}

func updateInjectVersion(version string, content []byte) []byte {
	versionLine := []byte(fmt.Sprintf("version: %s", version))
	r := regexp.MustCompile("version: .*")
	return r.ReplaceAllLiteral(content, versionLine)
}

func (k *KubeInfo) generateSidecarInjector(src, dst string) error {
	content, err := ioutil.ReadFile(src)
	if err != nil {
		log.Errorf("Cannot read original yaml file %s", src)
		return err
	}

	if !*clusterWide {
		content = replacePattern(content, istioSystem, k.Namespace)
	}

	if *pilotHub != "" && *pilotTag != "" {
		content = updateImage("sidecar_injector", *pilotHub, *pilotTag, content)
		content = updateInjectVersion(*pilotTag, content)
		content = updateInjectImage("initImage", "proxy_init", *proxyHub, *proxyTag, content)
		content = updateInjectImage("proxyImage", "proxy", *proxyHub, *proxyTag, content)
	}

	err = ioutil.WriteFile(dst, content, 0600)
	if err != nil {
		log.Errorf("Cannot write into generate sidecar injector file %s", dst)
	}
	return err
}

func (k *KubeInfo) generateGalleyConfigValidator(src, dst string) error {
	content, err := ioutil.ReadFile(src)
	if err != nil {
		log.Errorf("Cannot read original yaml file %s", src)
		return err
	}

	if !*clusterWide {
		content = replacePattern(content, istioSystem, k.Namespace)
	}

	if *galleyHub != "" && *galleyTag != "" {
		content = updateImage("galley", *galleyHub, *galleyTag, content)
	}

	err = ioutil.WriteFile(dst, content, 0600)
	if err != nil {
		log.Errorf("Cannot write into generate galley config validator %s", dst)
	}
	return err
}

func replacePattern(content []byte, src, dest string) []byte {
	r := []byte(dest)
	p := regexp.MustCompile(src)
	content = p.ReplaceAllLiteral(content, r)
	return content
}

func (k *KubeInfo) appendMtlsExcludedServices(content []byte) ([]byte, error) {
	if !k.AuthEnabled || len(k.MTLSExcludedServices) == 0 {
		// Nothing to do.
		return content, nil
	}

	re := regexp.MustCompile(mtlsExcludedServicesPattern)
	match := re.FindStringSubmatch(string(content))
	if len(match) == 0 {
		return nil, fmt.Errorf("failed to locate the mtlsExcludedServices section of the mesh config")
	}

	values := strings.Split(match[1], ",")
	for _, v := range k.MTLSExcludedServices {
		// Add surrounding quotes to the values.
		values = append(values, fmt.Sprintf("\"%s\"", v))
	}
	newValue := fmt.Sprintf("mtlsExcludedServices: [%s]", strings.Join(values, ","))
	return re.ReplaceAll(content, []byte(newValue)), nil
}

func (k *KubeInfo) generateIstio(src, dst string) error {
	content, err := ioutil.ReadFile(src)
	if err != nil {
		log.Errorf("Cannot read original yaml file %s", src)
		return err
	}

	if !*clusterWide {
		content = replacePattern(content, istioSystem, k.Namespace)
		// Customize mixer's configStoreURL to limit watching resources in the testing namespace.
		vs := url.Values{}
		vs.Add("ns", *namespace)
		content = replacePattern(content, "--configStoreURL=k8s://", "--configStoreURL=k8s://?"+vs.Encode())
	}

	// If mtlsExcludedServices is specified, replace it with the updated value
	content, err = k.appendMtlsExcludedServices(content)
	if err != nil {
		log.Errorf("Failed to replace mtlsExcludedServices: %v", err)
		return err
	}

	// Replace long refresh delays with short ones for the sake of tests.
	content = replacePattern(content, "connectTimeout: 10s", "connectTimeout: 1s")
	content = replacePattern(content, "drainDuration: 45s", "drainDuration: 2s")
	content = replacePattern(content, "parentShutdownDuration: 1m0s", "parentShutdownDuration: 3s")

	// A very flimsy and unreliable regexp to replace delays in ingress pod Spec
	content = replacePattern(content, "'30s' #discoveryRefreshDelay", "'1s' #discoveryRefreshDelay")
	content = replacePattern(content, "'10s' #connectTimeout", "'1s' #connectTimeout")
	content = replacePattern(content, "'45s' #drainDuration", "'2s' #drainDuration")
	content = replacePattern(content, "'1m0s' #parentShutdownDuration", "'3s' #parentShutdownDuration")

	if k.BaseVersion == "" {
		if *mixerHub != "" && *mixerTag != "" {
			content = updateImage("mixer", *mixerHub, *mixerTag, content)
		}
		if *pilotHub != "" && *pilotTag != "" {
			content = updateImage("pilot", *pilotHub, *pilotTag, content)
		}
		if *proxyHub != "" && *proxyTag != "" {
			//Need to be updated when the string "proxy" is changed as the default image name
			content = updateImage("proxy", *proxyHub, *proxyTag, content)
		}
		if *caHub != "" && *caTag != "" {
			//Need to be updated when the string "citadel" is changed
			content = updateImage("citadel", *caHub, *caTag, content)
		}
		if *imagePullPolicy != "" {
			content = updateImagePullPolicy(*imagePullPolicy, content)
		}
	}

	if *localCluster {
		content = []byte(strings.Replace(string(content), "LoadBalancer", "NodePort", 1))
	}

	err = ioutil.WriteFile(dst, content, 0600)
	if err != nil {
		log.Errorf("Cannot write into generated yaml file %s", dst)
	}
	return err
}

func updateImage(module, hub, tag string, content []byte) []byte {
	image := []byte(fmt.Sprintf("image: %s/%s:%s", hub, module, tag))
	r := regexp.MustCompile(fmt.Sprintf("image: .*(\\/%s):.*", module))
	return r.ReplaceAllLiteral(content, image)
}

func updateImagePullPolicy(policy string, content []byte) []byte {
	image := []byte(fmt.Sprintf("imagePullPolicy: %s", policy))
	r := regexp.MustCompile("imagePullPolicy:.*")
	return r.ReplaceAllLiteral(content, image)
}<|MERGE_RESOLUTION|>--- conflicted
+++ resolved
@@ -23,13 +23,10 @@
 	"path"
 	"path/filepath"
 	"regexp"
+	"strconv"
 	"strings"
-<<<<<<< HEAD
-	"strconv"
-=======
 	"sync"
 	"testing"
->>>>>>> 01b5d176
 	"time"
 
 	"github.com/pkg/errors"
@@ -41,37 +38,6 @@
 )
 
 const (
-<<<<<<< HEAD
-	yamlSuffix                  = ".yaml"
-	istioInstallDir             = "install/kubernetes"
-	istioAddonsDir              = "install/kubernetes/addons"
-	nonAuthInstallFile          = "istio.yaml"
-	authInstallFile             = "istio-auth.yaml"
-	nonAuthInstallFileNamespace = "istio-one-namespace.yaml"
-	authInstallFileNamespace    = "istio-one-namespace-auth.yaml"
-	istioSystem                 = "istio-system"
-	defaultSidecarInjectorFile  = "istio-sidecar-injector.yaml"
-	helmServiceAccountFile      = "helm-service-account.yaml"
-	istioHelmInstallDir         = "install/kubernetes/helm/istio"
-)
-
-var (
-	namespace           = flag.String("namespace", "", "Namespace to use for testing (empty to create/delete temporary one)")
-	mixerHub            = flag.String("mixer_hub", os.Getenv("HUB"), "Mixer hub")
-	mixerTag            = flag.String("mixer_tag", os.Getenv("TAG"), "Mixer tag")
-	pilotHub            = flag.String("pilot_hub", os.Getenv("HUB"), "Pilot hub")
-	pilotTag            = flag.String("pilot_tag", os.Getenv("TAG"), "Pilot tag")
-	proxyHub            = flag.String("proxy_hub", os.Getenv("HUB"), "Proxy hub")
-	proxyTag            = flag.String("proxy_tag", os.Getenv("TAG"), "Proxy tag")
-	caHub               = flag.String("ca_hub", os.Getenv("HUB"), "Ca hub")
-	caTag               = flag.String("ca_tag", os.Getenv("TAG"), "Ca tag")
-	authEnable          = flag.Bool("auth_enable", false, "Enable auth")
-	localCluster        = flag.Bool("use_local_cluster", false, "Whether the cluster is local or not")
-	skipSetup           = flag.Bool("skip_setup", false, "Skip namespace creation and istio cluster setup")
-	sidecarInjectorFile = flag.String("sidecar_injector_file", defaultSidecarInjectorFile, "Sidecar injector yaml file")
-	clusterWide         = flag.Bool("cluster_wide", false, "Run cluster wide tests")
-	installer           = flag.String("installer", "kubectl", "Istio installer, default to kubectl, or helm ")
-=======
 	yamlSuffix                       = ".yaml"
 	istioInstallDir                  = "install/kubernetes"
 	istioAddonsDir                   = "install/kubernetes/addons"
@@ -90,6 +56,8 @@
 	defaultGalleyConfigValidatorFile = "istio-galley-config-validator.yaml"
 	maxDeploymentRolloutTime         = 240 * time.Second
 	mtlsExcludedServicesPattern      = "mtlsExcludedServices:\\s*\\[(.*)\\]"
+	helmServiceAccountFile           = "helm-service-account.yaml"
+	istioHelmInstallDir              = "install/kubernetes/helm/istio"
 )
 
 var (
@@ -115,7 +83,7 @@
 	multiClusterDir           = flag.String("cluster_registry_dir", "", "Directory name for the cluster registry config")
 	galleyConfigValidatorFile = flag.String("galley_config_validator_file", defaultGalleyConfigValidatorFile, "Galley config validator yaml file")
 	useGalleyConfigValidator  = flag.Bool("use_galley_config_validator", false, "Use galley configuration validation webhook")
->>>>>>> 01b5d176
+	installer                 = flag.String("installer", "kubectl", "Istio installer, default to kubectl, or helm ")
 
 	addons = []string{
 		"zipkin",
@@ -281,7 +249,7 @@
 	if !*skipSetup {
 		if *installer == "helm" {
 			// install helm tiller first
-			yamlDir := filepath.Join(istioInstallDir + "/helm", helmServiceAccountFile)
+			yamlDir := filepath.Join(istioInstallDir+"/helm", helmServiceAccountFile)
 			baseHelmServiceAccountYaml := filepath.Join(k.ReleaseDir, yamlDir)
 			if err = k.deployTiller(baseHelmServiceAccountYaml); err != nil {
 				log.Error("Failed to deploy helm tiller.")
@@ -298,7 +266,7 @@
 				log.Error("Failed to deploy Istio.")
 				return err
 			}
-	
+
 			if err = k.deployAddons(); err != nil {
 				log.Error("Failed to deploy istio addons")
 				return err
@@ -625,7 +593,6 @@
 	return util.CheckDeployments(k.Namespace, maxDeploymentRolloutTime, k.KubeConfig)
 }
 
-
 func (k *KubeInfo) deployTiller(yamlFileName string) error {
 	// apply helm service account
 	if err := util.KubeApply("kube-system", yamlFileName); err != nil {
@@ -646,7 +613,7 @@
 func (k *KubeInfo) deployIstioWithHelm() error {
 	// install istio helm chart, which includes addon
 	isSecurityOn := false
-    if *authEnable {
+	if *authEnable {
 		// enable mTLS
 		isSecurityOn = true
 	}
