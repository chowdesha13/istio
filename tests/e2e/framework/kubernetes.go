// Copyright 2017 Istio Authors
//
// Licensed under the Apache License, Version 2.0 (the "License");
// you may not use this file except in compliance with the License.
// You may obtain a copy of the License at
//
//     http://www.apache.org/licenses/LICENSE-2.0
//
// Unless required by applicable law or agreed to in writing, software
// distributed under the License is distributed on an "AS IS" BASIS,
// WITHOUT WARRANTIES OR CONDITIONS OF ANY KIND, either express or implied.
// See the License for the specific language governing permissions and
// limitations under the License.

package framework

import (
	"flag"
	"fmt"
	"io/ioutil"
	"net/url"
	"os"
	"path/filepath"
	"regexp"
	"strings"
	"sync"
	"testing"
	"time"

	"istio.io/istio/pkg/log"
	"istio.io/istio/tests/util"
)

const (
	yamlSuffix                  = ".yaml"
	istioInstallDir             = "install/kubernetes"
	istioAddonsDir              = "install/kubernetes/addons"
	nonAuthInstallFile          = "istio.yaml"
	authInstallFile             = "istio-auth.yaml"
	nonAuthInstallFileNamespace = "istio-one-namespace.yaml"
	authInstallFileNamespace    = "istio-one-namespace-auth.yaml"
	istioSystem                 = "istio-system"
	defaultSidecarInjectorFile  = "istio-sidecar-injector.yaml"
	mixerValidatorFile          = "istio-mixer-validator.yaml"
<<<<<<< HEAD
=======

	maxDeploymentRolloutTime = 120 * time.Second
>>>>>>> 0b4526f6
)

var (
	namespace           = flag.String("namespace", "", "Namespace to use for testing (empty to create/delete temporary one)")
	mixerHub            = flag.String("mixer_hub", os.Getenv("HUB"), "Mixer hub")
	mixerTag            = flag.String("mixer_tag", os.Getenv("TAG"), "Mixer tag")
	pilotHub            = flag.String("pilot_hub", os.Getenv("HUB"), "Pilot hub")
	pilotTag            = flag.String("pilot_tag", os.Getenv("TAG"), "Pilot tag")
	proxyHub            = flag.String("proxy_hub", os.Getenv("HUB"), "Proxy hub")
	proxyTag            = flag.String("proxy_tag", os.Getenv("TAG"), "Proxy tag")
	caHub               = flag.String("ca_hub", os.Getenv("HUB"), "Ca hub")
	caTag               = flag.String("ca_tag", os.Getenv("TAG"), "Ca tag")
	authEnable          = flag.Bool("auth_enable", false, "Enable auth")
	localCluster        = flag.Bool("use_local_cluster", false, "Whether the cluster is local or not")
	skipSetup           = flag.Bool("skip_setup", false, "Skip namespace creation and istio cluster setup")
	sidecarInjectorFile = flag.String("sidecar_injector_file", defaultSidecarInjectorFile, "Sidecar injector yaml file")
	clusterWide         = flag.Bool("cluster_wide", false, "Run cluster wide tests")
	withMixerValidator  = flag.Bool("with_mixer_validator", false, "Set up mixer validator")

	addons = []string{
		"prometheus",
		"zipkin",
	}
)

// KubeInfo gathers information for kubectl
type KubeInfo struct {
	Namespace string

	TmpDir  string
	yamlDir string

	inglock    sync.Mutex
	ingress    string
	ingressErr error

	localCluster     bool
	namespaceCreated bool
	AuthEnabled      bool

	// Istioctl installation
	Istioctl *Istioctl
	// App Manager
	AppManager *AppManager

	// Release directory
	ReleaseDir string
	// Use baseversion if not empty.
	BaseVersion string
}

// newKubeInfo create a new KubeInfo by given temp dir and runID
// If baseVersion is not empty, will use the specified release of Istio instead of the local one.
func newKubeInfo(tmpDir, runID, baseVersion string) (*KubeInfo, error) {
	if *namespace == "" {
		if *clusterWide {
			*namespace = istioSystem
		} else {
			*namespace = runID
		}
	}
	yamlDir := filepath.Join(tmpDir, "yaml")
	i, err := NewIstioctl(yamlDir, *namespace, *namespace, *proxyHub, *proxyTag)
	if err != nil {
		return nil, err
	}
	a := NewAppManager(tmpDir, *namespace, i)
	// Download the base release if baseVersion is specified.
	var releaseDir string
	if baseVersion != "" {
		releaseDir, err = util.DownloadRelease(baseVersion, tmpDir)
		if err != nil {
			return nil, err
		}
		// Use istioctl from base version to inject the sidecar.
		i.localPath = filepath.Join(releaseDir, "/bin/istioctl")
		if err = os.Chmod(i.localPath, 0755); err != nil {
			return nil, err
		}
		i.defaultProxy = true
	} else {
		releaseDir = util.GetResourcePath("")
	}
	log.Infof("Using release dir: %s", releaseDir)
	return &KubeInfo{
		Namespace:        *namespace,
		namespaceCreated: false,
		TmpDir:           tmpDir,
		yamlDir:          yamlDir,
		localCluster:     *localCluster,
		Istioctl:         i,
		AppManager:       a,
		AuthEnabled:      *authEnable,
		ReleaseDir:       releaseDir,
		BaseVersion:      baseVersion,
	}, nil
}

// Setup set up Kubernetes prerequest for tests
func (k *KubeInfo) Setup() error {
	log.Info("Setting up kubeInfo")
	var err error
	if err = os.Mkdir(k.yamlDir, os.ModeDir|os.ModePerm); err != nil {
		return err
	}

	if !*skipSetup {
		if err = k.deployIstio(); err != nil {
			log.Error("Failed to deploy Istio.")
			return err
		}

		if err = k.deployAddons(); err != nil {
			log.Error("Failed to deploy istio addons")
			return err
		}
	}

	if *withMixerValidator {
		// Run the script to set up the certificate.
		certGenerator := util.GetResourcePath("./install/kubernetes/webhook-create-signed-cert.sh")
		if _, err = util.Shell("%s --service istio-mixer-validator --secret istio-mixer-validator --namespace %s", certGenerator, k.Namespace); err != nil {
			return err
		}

	}
	return nil
}

// IngressOrFail lazily initialize ingress and fail test if not found.
func (k *KubeInfo) IngressOrFail(t *testing.T) string {
	gw, err := k.Ingress()
	if err != nil {
		t.Fatalf("Unable to get ingress: %v", err)
	}
	return gw
}

// Ingress lazily initialize ingress
func (k *KubeInfo) Ingress() (string, error) {
	k.inglock.Lock()
	defer k.inglock.Unlock()

	// Previously fetched ingress or failed.
	if k.ingressErr != nil || len(k.ingress) != 0 {
		return k.ingress, k.ingressErr
	}

	if k.localCluster {
		k.ingress, k.ingressErr = util.GetIngressPod(k.Namespace)
	} else {
		k.ingress, k.ingressErr = util.GetIngress(k.Namespace)
	}

	// So far we only do http ingress
	if len(k.ingress) > 0 {
		k.ingress = "http://" + k.ingress
	}

	return k.ingress, k.ingressErr
}

// Teardown clean up everything created by setup
func (k *KubeInfo) Teardown() error {
	log.Info("Cleaning up kubeInfo")

	if *skipSetup || *skipCleanup {
		return nil
	}

	if *useAutomaticInjection {
		testSidecarInjectorYAML := filepath.Join(k.TmpDir, "yaml", *sidecarInjectorFile)

		if err := util.KubeDelete(k.Namespace, testSidecarInjectorYAML); err != nil {
			log.Errorf("Istio sidecar injector %s deletion failed", testSidecarInjectorYAML)
			return err
		}
	}

	if *clusterWide {
		// for cluster-wide, we can verify the uninstall
		istioYaml := nonAuthInstallFile
		if *authEnable {
			istioYaml = authInstallFile
		}

		testIstioYaml := filepath.Join(k.TmpDir, "yaml", istioYaml)

		if err := util.KubeDelete(k.Namespace, testIstioYaml); err != nil {
			log.Infof("Safe to ignore resource not found errors in kubectl delete -f %s", testIstioYaml)
		}
	} else {
		if err := util.DeleteNamespace(k.Namespace); err != nil {
			log.Errorf("Failed to delete namespace %s", k.Namespace)
			return err
		}

		// ClusterRoleBindings are not namespaced and need to be deleted separately
		if _, err := util.Shell("kubectl get clusterrolebinding -o jsonpath={.items[*].metadata.name}"+
			"|xargs -n 1|fgrep %s|xargs kubectl delete clusterrolebinding",
			k.Namespace); err != nil {
			log.Errorf("Failed to delete clusterrolebindings associated with namespace %s", k.Namespace)
			return err
		}

		// ClusterRoles are not namespaced and need to be deleted separately
		if _, err := util.Shell("kubectl get clusterrole -o jsonpath={.items[*].metadata.name}"+
			"|xargs -n 1|fgrep %s|xargs kubectl delete clusterrole",
			k.Namespace); err != nil {
			log.Errorf("Failed to delete clusterroles associated with namespace %s", k.Namespace)
			return err
		}
	}

	// confirm the namespace is deleted as it will cause future creation to fail
	maxAttempts := 120
	namespaceDeleted := false
	log.Infof("Deleting namespace %v", k.Namespace)
	for attempts := 1; attempts <= maxAttempts; attempts++ {
		namespaceDeleted, _ = util.NamespaceDeleted(k.Namespace)
		if namespaceDeleted {
			break
		}
		time.Sleep(1 * time.Second)
	}

	if !namespaceDeleted {
		log.Errorf("Failed to delete namespace %s after %v seconds", k.Namespace, maxAttempts)
		return nil
	}

	log.Infof("Namespace %s deletion status: %v", k.Namespace, namespaceDeleted)

	return nil
}

func (k *KubeInfo) deployAddons() error {
	for _, addon := range addons {
		addonPath := filepath.Join(istioAddonsDir, fmt.Sprintf("%s.yaml", addon))
		baseYamlFile := filepath.Join(k.ReleaseDir, addonPath)
		content, err := ioutil.ReadFile(baseYamlFile)
		if err != nil {
			log.Errorf("Cannot read file %s", baseYamlFile)
			return err
		}

		if !*clusterWide {
			content = replacePattern(k, content, istioSystem, k.Namespace)
		}

		yamlFile := filepath.Join(k.TmpDir, "yaml", addon+".yaml")
		err = ioutil.WriteFile(yamlFile, content, 0600)
		if err != nil {
			log.Errorf("Cannot write into file %s", yamlFile)
		}

		if err := util.KubeApply(k.Namespace, yamlFile); err != nil {
			log.Errorf("Kubectl apply %s failed", yamlFile)
			return err
		}
	}
	return nil
}

func (k *KubeInfo) deployIstio() error {
	istioYaml := nonAuthInstallFileNamespace
	if *clusterWide {
		if *authEnable {
			istioYaml = authInstallFile
		} else {
			istioYaml = nonAuthInstallFile
		}
	} else {
		if *authEnable {
			istioYaml = authInstallFileNamespace
		}
	}
	yamlDir := filepath.Join(istioInstallDir, istioYaml)
	baseIstioYaml := filepath.Join(k.ReleaseDir, yamlDir)
	testIstioYaml := filepath.Join(k.TmpDir, "yaml", istioYaml)

	if err := k.generateIstio(baseIstioYaml, testIstioYaml); err != nil {
		log.Errorf("Generating yaml %s failed", testIstioYaml)
		return err
	}
	if err := util.KubeApply(k.Namespace, testIstioYaml); err != nil {
		log.Errorf("Istio core %s deployment failed", testIstioYaml)
		return err
	}

	if *withMixerValidator {
		baseMixerValidatorYaml := filepath.Join(k.ReleaseDir, istioInstallDir, mixerValidatorFile)
		testMixerValidatorYaml := filepath.Join(k.TmpDir, "yaml", mixerValidatorFile)
		if err := k.generateIstio(baseMixerValidatorYaml, testMixerValidatorYaml); err != nil {
			log.Errorf("Generating yaml %s failed", testMixerValidatorYaml)
			return err
		}
		if err := util.KubeApply(k.Namespace, testMixerValidatorYaml); err != nil {
			log.Errorf("Istio mixer validator %s deployment failed", testMixerValidatorYaml)
			return err
		}
	}

	if *useAutomaticInjection {
		baseSidecarInjectorYAML := util.GetResourcePath(filepath.Join(istioInstallDir, *sidecarInjectorFile))
		testSidecarInjectorYAML := filepath.Join(k.TmpDir, "yaml", *sidecarInjectorFile)
		if err := k.generateSidecarInjector(baseSidecarInjectorYAML, testSidecarInjectorYAML); err != nil {
			log.Errorf("Generating sidecar injector yaml failed")
			return err
		}
		if err := util.KubeApply(k.Namespace, testSidecarInjectorYAML); err != nil {
			log.Errorf("Istio sidecar injector %s deployment failed", testSidecarInjectorYAML)
			return err
		}
	}
	return util.CheckDeployments(k.Namespace, maxDeploymentRolloutTime)
}

func updateInjectImage(name, module, hub, tag string, content []byte) []byte {
	image := []byte(fmt.Sprintf("%s: %s/%s:%s", name, hub, module, tag))
	r := regexp.MustCompile(fmt.Sprintf("%s: .*(\\/%s):.*", name, module))
	return r.ReplaceAllLiteral(content, image)
}

func updateInjectVersion(version string, content []byte) []byte {
	versionLine := []byte(fmt.Sprintf("version: %s", version))
	r := regexp.MustCompile("version: .*")
	return r.ReplaceAllLiteral(content, versionLine)
}

func (k *KubeInfo) generateSidecarInjector(src, dst string) error {
	content, err := ioutil.ReadFile(src)
	if err != nil {
		log.Errorf("Cannot read original yaml file %s", src)
		return err
	}

	if !*clusterWide {
		content = replacePattern(k, content, istioSystem, k.Namespace)
	}

	if *pilotHub != "" && *pilotTag != "" {
		content = updateIstioYaml("sidecar_injector", *pilotHub, *pilotTag, content)
		content = updateInjectVersion(*pilotTag, content)
		content = updateInjectImage("initImage", "proxy_init", *proxyHub, *proxyTag, content)
		content = updateInjectImage("proxyImage", "proxy", *proxyHub, *proxyTag, content)
	}

	err = ioutil.WriteFile(dst, content, 0600)
	if err != nil {
		log.Errorf("Cannot write into generate sidecar injector file %s", dst)
	}
	return err
}

func replacePattern(k *KubeInfo, content []byte, src, dest string) []byte {
	r := []byte(dest)
	p := regexp.MustCompile(src)
	content = p.ReplaceAllLiteral(content, r)
	return content
}

func (k *KubeInfo) generateIstio(src, dst string) error {
	content, err := ioutil.ReadFile(src)
	if err != nil {
		log.Errorf("Cannot read original yaml file %s", src)
		return err
	}

	if !*clusterWide {
		content = replacePattern(k, content, istioSystem, k.Namespace)
		// Customize mixer's configStoreURL to limit watching resources in the testing namespace.
		vs := url.Values{}
		vs.Add("ns", *namespace)
		content = replacePattern(k, content, "--configStoreURL=k8s://", "--configStoreURL=k8s://?"+vs.Encode())
	}

	// Replace long refresh delays with short ones for the sake of tests.
	content = replacePattern(k, content, "connectTimeout: 10s", "connectTimeout: 1s")
	content = replacePattern(k, content, "drainDuration: 45s", "drainDuration: 2s")
	content = replacePattern(k, content, "parentShutdownDuration: 1m0s", "parentShutdownDuration: 3s")

	// A very flimsy and unreliable regexp to replace delays in ingress pod Spec
	content = replacePattern(k, content, "'30s' #discoveryRefreshDelay", "'1s' #discoveryRefreshDelay")
	content = replacePattern(k, content, "'10s' #connectTimeout", "'1s' #connectTimeout")
	content = replacePattern(k, content, "'45s' #drainDuration", "'2s' #drainDuration")
	content = replacePattern(k, content, "'1m0s' #parentShutdownDuration", "'3s' #parentShutdownDuration")

	if k.BaseVersion == "" {
		if *mixerHub != "" && *mixerTag != "" {
			content = updateIstioYaml("mixer", *mixerHub, *mixerTag, content)
		}
		if *pilotHub != "" && *pilotTag != "" {
			content = updateIstioYaml("pilot", *pilotHub, *pilotTag, content)
		}
		if *proxyHub != "" && *proxyTag != "" {
			//Need to be updated when the string "proxy" is changed as the default image name
			content = updateIstioYaml("proxy", *proxyHub, *proxyTag, content)
		}
		if *caHub != "" && *caTag != "" {
			//Need to be updated when the string "istio-ca" is changed
			content = updateIstioYaml("istio-ca", *caHub, *caTag, content)
		}
	}
	if *localCluster {
		content = []byte(strings.Replace(string(content), "LoadBalancer", "NodePort", 1))
	}

	err = ioutil.WriteFile(dst, content, 0600)
	if err != nil {
		log.Errorf("Cannot write into generated yaml file %s", dst)
	}
	return err
}

func updateIstioYaml(module, hub, tag string, content []byte) []byte {
	image := []byte(fmt.Sprintf("image: %s/%s:%s", hub, module, tag))
	r := regexp.MustCompile(fmt.Sprintf("image: .*(\\/%s):.*", module))
	return r.ReplaceAllLiteral(content, image)
}<|MERGE_RESOLUTION|>--- conflicted
+++ resolved
@@ -42,11 +42,7 @@
 	istioSystem                 = "istio-system"
 	defaultSidecarInjectorFile  = "istio-sidecar-injector.yaml"
 	mixerValidatorFile          = "istio-mixer-validator.yaml"
-<<<<<<< HEAD
-=======
-
 	maxDeploymentRolloutTime = 120 * time.Second
->>>>>>> 0b4526f6
 )
 
 var (
