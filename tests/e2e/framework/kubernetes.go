// Copyright 2017 Istio Authors
//
// Licensed under the Apache License, Version 2.0 (the "License");
// you may not use this file except in compliance with the License.
// You may obtain a copy of the License at
//
//     http://www.apache.org/licenses/LICENSE-2.0
//
// Unless required by applicable law or agreed to in writing, software
// distributed under the License is distributed on an "AS IS" BASIS,
// WITHOUT WARRANTIES OR CONDITIONS OF ANY KIND, either express or implied.
// See the License for the specific language governing permissions and
// limitations under the License.

package framework

import (
	"flag"
	"fmt"
	"io/ioutil"
	"net/url"
	"os"
	"path"
	"path/filepath"
	"regexp"
	"strings"
	"sync"
	"testing"
	"time"

	"github.com/pkg/errors"
	"k8s.io/client-go/kubernetes"

	"istio.io/istio/pilot/pkg/serviceregistry/kube"
	"istio.io/istio/pkg/log"
	"istio.io/istio/tests/util"
)

const (
	yamlSuffix                       = ".yaml"
	istioInstallDir                  = "install/kubernetes"
	istioAddonsDir                   = "install/kubernetes/addons"
	nonAuthInstallFileNamespace      = "istio-one-namespace.yaml"
	authInstallFileNamespace         = "istio-one-namespace-auth.yaml"
	mcNonAuthInstallFileNamespace    = "istio-multicluster.yaml"
	mcAuthInstallFileNamespace       = "istio-auth-multicluster.yaml"
	mcRemoteInstallFile              = "istio-remote.yaml"
	istioSystem                      = "istio-system"
	istioIngressServiceName          = "istio-ingress"
	istioIngressLabel                = "ingress"
	istioIngressGatewayServiceName   = "istio-ingressgateway"
	istioIngressGatewayLabel         = "ingressgateway"
	istioEgressGatewayServiceName    = "istio-egressgateway"
	ingressCertsName                 = "istio-ingress-certs"
	defaultGalleyConfigValidatorFile = "istio-galley-config-validator.yaml"
	maxDeploymentRolloutTime         = 480 * time.Second
	mtlsExcludedServicesPattern      = "mtlsExcludedServices:\\s*\\[(.*)\\]"
	caCertFileName                   = "samples/certs/ca-cert.pem"
	caKeyFileName                    = "samples/certs/ca-key.pem"
	rootCertFileName                 = "samples/certs/root-cert.pem"
	certChainFileName                = "samples/certs/cert-chain.pem"
)

var (
	namespace    = flag.String("namespace", "", "Namespace to use for testing (empty to create/delete temporary one)")
	mixerHub     = flag.String("mixer_hub", os.Getenv("HUB"), "Mixer hub")
	mixerTag     = flag.String("mixer_tag", os.Getenv("TAG"), "Mixer tag")
	pilotHub     = flag.String("pilot_hub", os.Getenv("HUB"), "Pilot hub")
	pilotTag     = flag.String("pilot_tag", os.Getenv("TAG"), "Pilot tag")
	proxyHub     = flag.String("proxy_hub", os.Getenv("HUB"), "Proxy hub")
	proxyTag     = flag.String("proxy_tag", os.Getenv("TAG"), "Proxy tag")
	caHub        = flag.String("ca_hub", os.Getenv("HUB"), "Ca hub")
	caTag        = flag.String("ca_tag", os.Getenv("TAG"), "Ca tag")
	galleyHub    = flag.String("galley_hub", os.Getenv("HUB"), "Galley hub")
	galleyTag    = flag.String("galley_tag", os.Getenv("TAG"), "Galley tag")
	authEnable   = flag.Bool("auth_enable", false, "Enable auth")
	rbacEnable   = flag.Bool("rbac_enable", true, "Enable rbac")
	localCluster = flag.Bool("use_local_cluster", false,
		"Whether the cluster is local or not (i.e. the test is running within the cluster). If running on minikube, this should be set to true.")
	skipSetup                 = flag.Bool("skip_setup", false, "Skip namespace creation and istio cluster setup")
	clusterWide               = flag.Bool("cluster_wide", false, "Run cluster wide tests")
	imagePullPolicy           = flag.String("image_pull_policy", "", "Specifies an override for the Docker image pull policy to be used")
	multiClusterDir           = flag.String("cluster_registry_dir", "", "Directory name for the cluster registry config")
	galleyConfigValidatorFile = flag.String("galley_config_validator_file", defaultGalleyConfigValidatorFile, "Galley config validator yaml file")
	useGalleyConfigValidator  = flag.Bool("use_galley_config_validator", false, "Use galley configuration validation webhook")

	addons = []string{
		"zipkin",
	}
)

// KubeInfo gathers information for kubectl
type KubeInfo struct {
	Namespace string

	TmpDir  string
	yamlDir string

	inglock    sync.Mutex
	ingress    string
	ingressErr error

	ingressGatewayLock sync.Mutex
	ingressGateway     string
	ingressGatewayErr  error

	localCluster     bool
	namespaceCreated bool
	AuthEnabled      bool
	RBACEnabled      bool
	InstallAddons    bool

	// Extra services to be excluded from MTLS
	MTLSExcludedServices []string

	// Istioctl installation
	Istioctl *Istioctl
	// App Manager
	AppManager *AppManager

	// Release directory
	ReleaseDir string
	// Use baseversion if not empty.
	BaseVersion string

	// A map of app label values to the pods for that app
	appPods      map[string][]string
	appPodsMutex sync.Mutex

	KubeConfig       string
	KubeClient       kubernetes.Interface
	RemoteKubeConfig string
	RemoteKubeClient kubernetes.Interface
	RemoteAppManager *AppManager
}

func getClusterWideInstallFile() string {
	const (
		nonAuthInstallFile                    = "istio.yaml"
		authInstallFile                       = "istio-auth.yaml"
		nonAuthWithSidecarInjectorInstallFile = "istio-sidecar-injector.yaml"
		authWithSidecarInjectorInstallFile    = "istio-auth-sidecar-injector.yaml"
	)
	var istioYaml string
	if *authEnable {
		if *useAutomaticInjection {
			istioYaml = authWithSidecarInjectorInstallFile
		} else {
			istioYaml = authInstallFile
		}
	} else {
		if *useAutomaticInjection {
			istioYaml = nonAuthWithSidecarInjectorInstallFile
		} else {
			istioYaml = nonAuthInstallFile
		}

	}
	return istioYaml
}

// newKubeInfo create a new KubeInfo by given temp dir and runID
// If baseVersion is not empty, will use the specified release of Istio instead of the local one.
func newKubeInfo(tmpDir, runID, baseVersion string) (*KubeInfo, error) {
	if *namespace == "" {
		if *clusterWide {
			*namespace = istioSystem
		} else {
			*namespace = runID
		}
	}
	yamlDir := filepath.Join(tmpDir, "yaml")
	i, err := NewIstioctl(yamlDir, *namespace, *namespace, *proxyHub, *proxyTag)
	if err != nil {
		return nil, err
	}

	// Download the base release if baseVersion is specified.
	var releaseDir string
	if baseVersion != "" {
		releaseDir, err = util.DownloadRelease(baseVersion, tmpDir)
		if err != nil {
			return nil, err
		}
		// Use istioctl from base version to inject the sidecar.
		i.localPath = filepath.Join(releaseDir, "/bin/istioctl")
		if err = os.Chmod(i.localPath, 0755); err != nil {
			return nil, err
		}
		i.defaultProxy = true
	} else {
		releaseDir = util.GetResourcePath("")
	}
	// Note the kubectl commands used by the test will default to use the local
	// environments kubeconfig if an empty string is provided.  Therefore in the
	// default case kubeConfig will not be set.
	var kubeConfig, remoteKubeConfig string
	var kubeClient, remoteKubeClient kubernetes.Interface
	var aRemote *AppManager
	if *multiClusterDir != "" {
		// multiClusterDir indicates the Kubernetes cluster config should come from files versus
		// the environmental. The test config can be defined to use either a single cluster or
		// 2 clusters
		tmpfile := *namespace + "_kubeconfig"
		tmpfile = path.Join(tmpDir, tmpfile)
		if err = util.GetKubeConfig(tmpfile); err != nil {
			return nil, err
		}
		kubeConfig = tmpfile
		remoteKubeConfig, err = getKubeConfigFromFile(*multiClusterDir)
		if err != nil {
			return nil, err
		}
		if _, kubeClient, err = kube.CreateInterface(kubeConfig); err != nil {
			return nil, err
		}
		if _, remoteKubeClient, err = kube.CreateInterface(remoteKubeConfig); err != nil {
			return nil, err
		}

		aRemote = NewAppManager(tmpDir, *namespace, i, remoteKubeConfig)
	}

	a := NewAppManager(tmpDir, *namespace, i, kubeConfig)

	log.Infof("Using release dir: %s", releaseDir)
	return &KubeInfo{
		Namespace:        *namespace,
		namespaceCreated: false,
		TmpDir:           tmpDir,
		yamlDir:          yamlDir,
		localCluster:     *localCluster,
		Istioctl:         i,
		AppManager:       a,
		RemoteAppManager: aRemote,
		AuthEnabled:      *authEnable,
		RBACEnabled:      *rbacEnable,
		ReleaseDir:       releaseDir,
		BaseVersion:      baseVersion,
		KubeConfig:       kubeConfig,
		KubeClient:       kubeClient,
		RemoteKubeConfig: remoteKubeConfig,
		RemoteKubeClient: remoteKubeClient,
	}, nil
}

// IstioSystemNamespace returns the namespace used for the Istio system components.
func (k *KubeInfo) IstioSystemNamespace() string {
	if *clusterWide {
		return istioSystem
	}
	return k.Namespace
}

// IstioIngressService returns the service name for the ingress service
func (k *KubeInfo) IstioIngressService() string {
	return istioIngressServiceName
}

// IstioIngressGatewayService returns the service name for the ingress gateway service
func (k *KubeInfo) IstioIngressGatewayService() string {
	return istioIngressGatewayServiceName
}

// IstioEgressGatewayService returns the service name for the egress gateway service
func (k *KubeInfo) IstioEgressGatewayService() string {
	return istioEgressGatewayServiceName
}

// Setup set up Kubernetes prerequest for tests
func (k *KubeInfo) Setup() error {
	log.Infoa("Setting up kubeInfo setupSkip=", *skipSetup)
	var err error
	if err = os.Mkdir(k.yamlDir, os.ModeDir|os.ModePerm); err != nil {
		return err
	}

	if !*skipSetup {
		if err = k.deployIstio(); err != nil {
			log.Error("Failed to deploy Istio.")
			return err
		}

		if k.InstallAddons {
			if err = k.deployAddons(); err != nil {
				log.Error("Failed to deploy istio addons")
				return err
			}
		}
		// Create the ingress secret.
		certDir := util.GetResourcePath("./tests/testdata/certs")
		certFile := filepath.Join(certDir, "cert.crt")
		keyFile := filepath.Join(certDir, "cert.key")
		if _, err = util.CreateTLSSecret(ingressCertsName, k.IstioSystemNamespace(), keyFile, certFile, k.KubeConfig); err != nil {
			log.Warn("Secret already exists")
		}
	}

	return nil
}

// PilotHub exposes the Docker hub used for the pilot image.
func (k *KubeInfo) PilotHub() string {
	return *pilotHub
}

// PilotTag exposes the Docker tag used for the pilot image.
func (k *KubeInfo) PilotTag() string {
	return *pilotTag
}

// ProxyHub exposes the Docker hub used for the proxy image.
func (k *KubeInfo) ProxyHub() string {
	return *proxyHub
}

// ProxyTag exposes the Docker tag used for the proxy image.
func (k *KubeInfo) ProxyTag() string {
	return *proxyTag
}

// ImagePullPolicy exposes the pull policy override used for Docker images. May be "".
func (k *KubeInfo) ImagePullPolicy() string {
	return *imagePullPolicy
}

// IngressOrFail lazily initialize ingress and fail test if not found.
func (k *KubeInfo) IngressOrFail(t *testing.T) string {
	gw, err := k.Ingress()
	if err != nil {
		t.Fatalf("Unable to get ingress: %v", err)
	}
	return gw
}

// Ingress lazily initialize ingress
func (k *KubeInfo) Ingress() (string, error) {
	return k.doGetIngress(istioIngressServiceName, istioIngressLabel, &k.inglock, &k.ingress, &k.ingressErr)
}

// IngressGatewayOrFail lazily initialize ingress gateway and fail test if not found.
func (k *KubeInfo) IngressGatewayOrFail(t *testing.T) string {
	gw, err := k.IngressGateway()
	if err != nil {
		t.Fatalf("Unable to get ingress: %v", err)
	}
	return gw
}

// IngressGateway lazily initialize Ingress Gateway
func (k *KubeInfo) IngressGateway() (string, error) {
	return k.doGetIngress(istioIngressGatewayServiceName, istioIngressGatewayLabel,
		&k.ingressGatewayLock, &k.ingressGateway, &k.ingressGatewayErr)
}

func (k *KubeInfo) doGetIngress(serviceName string, podLabel string, lock sync.Locker,
	ingress *string, ingressErr *error) (string, error) {
	lock.Lock()
	defer lock.Unlock()

	// Previously fetched ingress or failed.
	if *ingressErr != nil || len(*ingress) != 0 {
		return *ingress, *ingressErr
	}
	if k.localCluster {
		*ingress, *ingressErr = util.GetIngress(serviceName, podLabel,
			k.Namespace, k.KubeConfig, util.NodePortServiceType)
	} else {
		*ingress, *ingressErr = util.GetIngress(serviceName, podLabel,
			k.Namespace, k.KubeConfig, util.LoadBalancerServiceType)
	}

	// So far we only do http ingress
	if len(*ingress) > 0 {
		*ingress = "http://" + *ingress
	}

	return *ingress, *ingressErr
}

// Teardown clean up everything created by setup
func (k *KubeInfo) Teardown() error {
	log.Info("Cleaning up kubeInfo")

	if *skipSetup || *skipCleanup {
		return nil
	}

	if *useGalleyConfigValidator {
		testGalleyConfigValidatorYAML := filepath.Join(k.TmpDir, "yaml", *galleyConfigValidatorFile)

		if err := util.KubeDelete(k.Namespace, testGalleyConfigValidatorYAML, k.KubeConfig); err != nil {
			log.Errorf("Istio galley config validator %s deletion failed", testGalleyConfigValidatorYAML)
			return err
		}
	}

	if *clusterWide {
		// for cluster-wide, we can verify the uninstall
		istioYaml := getClusterWideInstallFile()
		testIstioYaml := filepath.Join(k.TmpDir, "yaml", istioYaml)
		if err := util.KubeDelete(k.Namespace, testIstioYaml, k.KubeConfig); err != nil {
			log.Infof("Safe to ignore resource not found errors in kubectl delete -f %s", testIstioYaml)
		}
	} else {
		if err := util.DeleteNamespace(k.Namespace, k.KubeConfig); err != nil {
			log.Errorf("Failed to delete namespace %s", k.Namespace)
			return err
		}
		if *multiClusterDir != "" {
			if err := util.DeleteNamespace(k.Namespace, k.RemoteKubeConfig); err != nil {
				log.Errorf("Failed to delete namespace %s on remote cluster", k.Namespace)
				return err
			}
		}

		// ClusterRoleBindings are not namespaced and need to be deleted separately
		if _, err := util.Shell("kubectl get --kubeconfig=%s clusterrolebinding -o jsonpath={.items[*].metadata.name}"+
			"|xargs -n 1|fgrep %s|xargs kubectl delete --kubeconfig=%s clusterrolebinding", k.KubeConfig,
			k.Namespace, k.KubeConfig); err != nil {
			log.Errorf("Failed to delete clusterrolebindings associated with namespace %s", k.Namespace)
			return err
		}

		// ClusterRoles are not namespaced and need to be deleted separately
		if _, err := util.Shell("kubectl get --kubeconfig=%s clusterrole -o jsonpath={.items[*].metadata.name}"+
			"|xargs -n 1|fgrep %s|xargs kubectl delete --kubeconfig=%s clusterrole", k.KubeConfig,
			k.Namespace, k.KubeConfig); err != nil {
			log.Errorf("Failed to delete clusterroles associated with namespace %s", k.Namespace)
			return err
		}
	}

	// confirm the namespace is deleted as it will cause future creation to fail
	maxAttempts := 600
	namespaceDeleted := false
	log.Infof("Deleting namespace %v", k.Namespace)
	for attempts := 1; attempts <= maxAttempts; attempts++ {
		namespaceDeleted, _ = util.NamespaceDeleted(k.Namespace, k.KubeConfig)
		if namespaceDeleted {
			break
		}
		time.Sleep(1 * time.Second)
	}

	if !namespaceDeleted {
		log.Errorf("Failed to delete namespace %s after %v seconds", k.Namespace, maxAttempts)
		return nil
	}

	log.Infof("Namespace %s deletion status: %v", k.Namespace, namespaceDeleted)

	return nil
}

// GetAppPods gets a map of app name to pods for that app. If pods are found, the results are cached.
func (k *KubeInfo) GetAppPods() map[string][]string {
	// Get a copy of the internal map.
	newMap := k.getAppPods()

	if len(newMap) == 0 {
		var err error
		if newMap, err = util.GetAppPods(k.Namespace, k.KubeConfig); err != nil {
			log.Errorf("Failed to get retrieve the app pods for namespace %s", k.Namespace)
		} else {
			// Copy the new results to the internal map.
			log.Infof("Fetched pods with the `app` label: %v", newMap)
			k.setAppPods(newMap)
		}
	}
	return newMap
}

// GetRoutes gets routes from the pod or returns error
func (k *KubeInfo) GetRoutes(app string) (string, error) {
	appPods := k.GetAppPods()
	if len(appPods[app]) == 0 {
		return "", errors.Errorf("missing pod names for app %q", app)
	}

	pod := appPods[app][0]

	routesURL := "http://localhost:15000/config_dump"
	routes, err := util.PodExec(k.Namespace, pod, "app", fmt.Sprintf("client -url %s", routesURL), true, k.KubeConfig)
	if err != nil {
		return "", errors.WithMessage(err, "failed to get routes")
	}

	return routes, nil
}

// getAppPods returns a copy of the appPods map. Should only be called by GetAppPods.
func (k *KubeInfo) getAppPods() map[string][]string {
	k.appPodsMutex.Lock()
	defer k.appPodsMutex.Unlock()

	return k.deepCopy(k.appPods)
}

// setAppPods sets the app pods with a copy of the given map. Should only be called by GetAppPods.
func (k *KubeInfo) setAppPods(newMap map[string][]string) {
	k.appPodsMutex.Lock()
	defer k.appPodsMutex.Unlock()

	k.appPods = k.deepCopy(newMap)
}

func (k *KubeInfo) deepCopy(src map[string][]string) map[string][]string {
	newMap := make(map[string][]string, len(src))
	for k, v := range src {
		newMap[k] = v
	}
	return newMap
}

func (k *KubeInfo) deployAddons() error {
	for _, addon := range addons {
		addonPath := filepath.Join(istioAddonsDir, fmt.Sprintf("%s.yaml", addon))
		baseYamlFile := filepath.Join(k.ReleaseDir, addonPath)
		content, err := ioutil.ReadFile(baseYamlFile)
		if err != nil {
			log.Errorf("Cannot read file %s", baseYamlFile)
			return err
		}

		if !*clusterWide {
			content = replacePattern(content, istioSystem, k.Namespace)
		}

		yamlFile := filepath.Join(k.TmpDir, "yaml", addon+".yaml")
		err = ioutil.WriteFile(yamlFile, content, 0600)
		if err != nil {
			log.Errorf("Cannot write into file %s", yamlFile)
		}

		if err := util.KubeApply(k.Namespace, yamlFile, k.KubeConfig); err != nil {
			log.Errorf("Kubectl apply %s failed", yamlFile)
			return err
		}
	}
	return nil
}

func (k *KubeInfo) deployIstio() error {
	istioYaml := nonAuthInstallFileNamespace
	if *multiClusterDir != "" {
		istioYaml = mcNonAuthInstallFileNamespace
	}
	if *clusterWide {
		istioYaml = getClusterWideInstallFile()
	} else {
		if *authEnable {
			istioYaml = authInstallFileNamespace
			if *multiClusterDir != "" {
				istioYaml = mcAuthInstallFileNamespace
			}
		}
		if *useAutomaticInjection {
			return errors.New("cannot enable useAutomaticInjection in one namespace tests")
		}
	}

	yamlDir := filepath.Join(istioInstallDir, istioYaml)
	baseIstioYaml := filepath.Join(k.ReleaseDir, yamlDir)
	testIstioYaml := filepath.Join(k.TmpDir, "yaml", istioYaml)

	if err := k.generateIstio(baseIstioYaml, testIstioYaml); err != nil {
		log.Errorf("Generating yaml %s failed", testIstioYaml)
		return err
	}

	if err := util.CreateNamespace(k.Namespace, k.KubeConfig); err != nil {
		log.Errorf("Unable to create namespace %s: %s", k.Namespace, err.Error())
		return err
	}

	if *multiClusterDir != "" {
		if err := k.createCacerts(false); err != nil {
			log.Infof("Failed to create Cacerts with namespace %s in primary cluster", k.Namespace)
		}
	}
	if err := util.KubeApply(k.Namespace, testIstioYaml, k.KubeConfig); err != nil {
		log.Errorf("Istio core %s deployment failed", testIstioYaml)
		return err
	}

<<<<<<< HEAD
=======
	if *multiClusterDir != "" {
		// Create namespace on any remote clusters
		if err := util.CreateNamespace(k.Namespace, k.RemoteKubeConfig); err != nil {
			log.Errorf("Unable to create namespace %s on remote cluster: %s", k.Namespace, err.Error())
			return err
		}
		// Create the local secrets and configmap to start pilot
		if err := util.CreateMultiClusterSecrets(k.Namespace, k.KubeClient, k.RemoteKubeConfig); err != nil {
			log.Errorf("Unable to create secrets on local cluster %s", err.Error())
			return err
		}

		if err := k.createCacerts(true); err != nil {
			log.Infof("Failed to create Cacerts with namespace %s in remote cluster", k.Namespace)
		}

		yamlDir := filepath.Join(istioInstallDir, mcRemoteInstallFile)
		baseIstioYaml := filepath.Join(k.ReleaseDir, yamlDir)
		testIstioYaml := filepath.Join(k.TmpDir, "yaml", mcRemoteInstallFile)
		if err := k.generateRemoteIstio(baseIstioYaml, testIstioYaml); err != nil {
			log.Errorf("Generating Remote yaml %s failed", testIstioYaml)
			return err
		}
		if err := util.KubeApply(k.Namespace, testIstioYaml, k.RemoteKubeConfig); err != nil {
			log.Errorf("Remote Istio %s deployment failed", testIstioYaml)
			return err
		}
	}

	if *useAutomaticInjection {
		baseSidecarInjectorYAML := util.GetResourcePath(filepath.Join(istioInstallDir, *sidecarInjectorFile))
		testSidecarInjectorYAML := filepath.Join(k.TmpDir, "yaml", *sidecarInjectorFile)
		if err := k.generateSidecarInjector(baseSidecarInjectorYAML, testSidecarInjectorYAML); err != nil {
			log.Errorf("Generating sidecar injector yaml failed")
			return err
		}
		if err := util.KubeApply(k.Namespace, testSidecarInjectorYAML, k.KubeConfig); err != nil {
			log.Errorf("Istio sidecar injector %s deployment failed", testSidecarInjectorYAML)
			return err
		}
	}

>>>>>>> bfe10785
	if *useGalleyConfigValidator {
		baseConfigValidatorYAML := util.GetResourcePath(filepath.Join(istioInstallDir, *galleyConfigValidatorFile))
		testConfigValidatorYAML := filepath.Join(k.TmpDir, "yaml", *galleyConfigValidatorFile)
		if err := k.generateGalleyConfigValidator(baseConfigValidatorYAML, testConfigValidatorYAML); err != nil {
			log.Errorf("Generating galley config validator yaml failed")
			return err
		}
		if err := util.KubeApply(k.Namespace, testConfigValidatorYAML, k.KubeConfig); err != nil {
			log.Errorf("Istio galley config validator %s deployment failed", testConfigValidatorYAML)
		}
	}

	if err := util.CheckDeployments(k.Namespace, maxDeploymentRolloutTime, k.KubeConfig); err != nil {
		log.Errorf("Fail to check deployment in %s within %d seconds: %s",
			k.Namespace, maxDeploymentRolloutTime/time.Second, err)
		return err
	}

	if *useAutomaticInjection {
		_, err := util.ShellMuteOutput("kubectl label namespace %s istio-injection=enabled", k.Namespace)
		if err != nil {
			log.Errorf("Error when applying the label to namespace %s: %s", k.Namespace, err)
			return err
		}
	}

	return nil
}

func updateInjectImage(name, module, hub, tag string, content []byte) []byte {
	image := []byte(fmt.Sprintf("%s: %s/%s:%s", name, hub, module, tag))
	r := regexp.MustCompile(fmt.Sprintf("%s: .*(\\/%s):.*", name, module))
	return r.ReplaceAllLiteral(content, image)
}

func updateInjectVersion(version string, content []byte) []byte {
	versionLine := []byte(fmt.Sprintf("version: %s", version))
	r := regexp.MustCompile("version: .*")
	return r.ReplaceAllLiteral(content, versionLine)
}

func (k *KubeInfo) generateSidecarInjector(src, dst string) error {
	content, err := ioutil.ReadFile(src)
	if err != nil {
		log.Errorf("Cannot read original yaml file %s", src)
		return err
	}

	if !*clusterWide {
		content = replacePattern(content, istioSystem, k.Namespace)
	}

	if *pilotHub != "" && *pilotTag != "" {
		content = updateImage("sidecar_injector", *pilotHub, *pilotTag, content)
		content = updateInjectVersion(*pilotTag, content)
		content = updateInjectImage("initImage", "proxy_init", *proxyHub, *proxyTag, content)
		content = updateInjectImage("proxyImage", "proxy", *proxyHub, *proxyTag, content)
	}

	err = ioutil.WriteFile(dst, content, 0600)
	if err != nil {
		log.Errorf("Cannot write into generate sidecar injector file %s", dst)
	}
	return err
}

func (k *KubeInfo) generateGalleyConfigValidator(src, dst string) error {
	content, err := ioutil.ReadFile(src)
	if err != nil {
		log.Errorf("Cannot read original yaml file %s", src)
		return err
	}

	if !*clusterWide {
		content = replacePattern(content, istioSystem, k.Namespace)
	}

	if *galleyHub != "" && *galleyTag != "" {
		content = updateImage("galley", *galleyHub, *galleyTag, content)
	}

	err = ioutil.WriteFile(dst, content, 0600)
	if err != nil {
		log.Errorf("Cannot write into generate galley config validator %s", dst)
	}
	return err
}

func replacePattern(content []byte, src, dest string) []byte {
	r := []byte(dest)
	p := regexp.MustCompile(src)
	content = p.ReplaceAllLiteral(content, r)
	return content
}

func (k *KubeInfo) appendMtlsExcludedServices(content []byte) ([]byte, error) {
	if !k.AuthEnabled || len(k.MTLSExcludedServices) == 0 {
		// Nothing to do.
		return content, nil
	}

	re := regexp.MustCompile(mtlsExcludedServicesPattern)
	match := re.FindStringSubmatch(string(content))
	if len(match) == 0 {
		return nil, fmt.Errorf("failed to locate the mtlsExcludedServices section of the mesh config")
	}

	values := strings.Split(match[1], ",")
	for _, v := range k.MTLSExcludedServices {
		// Add surrounding quotes to the values.
		values = append(values, fmt.Sprintf("\"%s\"", v))
	}
	newValue := fmt.Sprintf("mtlsExcludedServices: [%s]", strings.Join(values, ","))
	return re.ReplaceAll(content, []byte(newValue)), nil
}

func (k *KubeInfo) generateIstio(src, dst string) error {
	content, err := ioutil.ReadFile(src)
	if err != nil {
		log.Errorf("Cannot read original yaml file %s", src)
		return err
	}

	if !*clusterWide {
		content = replacePattern(content, istioSystem, k.Namespace)
		// Customize mixer's configStoreURL to limit watching resources in the testing namespace.
		vs := url.Values{}
		vs.Add("ns", *namespace)
		content = replacePattern(content, "--configStoreURL=k8s://", "--configStoreURL=k8s://?"+vs.Encode())
	}

	// If mtlsExcludedServices is specified, replace it with the updated value
	content, err = k.appendMtlsExcludedServices(content)
	if err != nil {
		log.Errorf("Failed to replace mtlsExcludedServices: %v", err)
		return err
	}

	// Replace long refresh delays with short ones for the sake of tests.
	content = replacePattern(content, "connectTimeout: 10s", "connectTimeout: 1s")
	content = replacePattern(content, "drainDuration: 45s", "drainDuration: 2s")
	content = replacePattern(content, "parentShutdownDuration: 1m0s", "parentShutdownDuration: 3s")

	// A very flimsy and unreliable regexp to replace delays in ingress pod Spec
	content = replacePattern(content, "'30s' #discoveryRefreshDelay", "'1s' #discoveryRefreshDelay")
	content = replacePattern(content, "'10s' #connectTimeout", "'1s' #connectTimeout")
	content = replacePattern(content, "'45s' #drainDuration", "'2s' #drainDuration")
	content = replacePattern(content, "'1m0s' #parentShutdownDuration", "'3s' #parentShutdownDuration")

	if k.BaseVersion == "" {
		if *mixerHub != "" && *mixerTag != "" {
			content = updateImage("mixer", *mixerHub, *mixerTag, content)
		}
		if *pilotHub != "" && *pilotTag != "" {
			content = updateImage("pilot", *pilotHub, *pilotTag, content)
		}
		if *proxyHub != "" && *proxyTag != "" {
			//Need to be updated when the string "proxy" is changed as the default image name
			content = updateImage("proxy", *proxyHub, *proxyTag, content)
		}
		if *caHub != "" && *caTag != "" {
			//Need to be updated when the string "citadel" is changed
			content = updateImage("citadel", *caHub, *caTag, content)
		}
		if *imagePullPolicy != "" {
			content = updateImagePullPolicy(*imagePullPolicy, content)
		}
	}

	if *localCluster {
		content = []byte(strings.Replace(string(content), util.LoadBalancerServiceType,
			util.NodePortServiceType, 1))
	}

	err = ioutil.WriteFile(dst, content, 0600)
	if err != nil {
		log.Errorf("Cannot write into generated yaml file %s", dst)
	}
	return err
}

func updateImage(module, hub, tag string, content []byte) []byte {
	image := []byte(fmt.Sprintf("image: %s/%s:%s", hub, module, tag))
	r := regexp.MustCompile(fmt.Sprintf("image: .*(\\/%s):.*", module))
	return r.ReplaceAllLiteral(content, image)
}

func updateImagePullPolicy(policy string, content []byte) []byte {
	image := []byte(fmt.Sprintf("imagePullPolicy: %s", policy))
	r := regexp.MustCompile("imagePullPolicy:.*")
	return r.ReplaceAllLiteral(content, image)
}<|MERGE_RESOLUTION|>--- conflicted
+++ resolved
@@ -584,8 +584,6 @@
 		return err
 	}
 
-<<<<<<< HEAD
-=======
 	if *multiClusterDir != "" {
 		// Create namespace on any remote clusters
 		if err := util.CreateNamespace(k.Namespace, k.RemoteKubeConfig); err != nil {
@@ -614,21 +612,7 @@
 			return err
 		}
 	}
-
-	if *useAutomaticInjection {
-		baseSidecarInjectorYAML := util.GetResourcePath(filepath.Join(istioInstallDir, *sidecarInjectorFile))
-		testSidecarInjectorYAML := filepath.Join(k.TmpDir, "yaml", *sidecarInjectorFile)
-		if err := k.generateSidecarInjector(baseSidecarInjectorYAML, testSidecarInjectorYAML); err != nil {
-			log.Errorf("Generating sidecar injector yaml failed")
-			return err
-		}
-		if err := util.KubeApply(k.Namespace, testSidecarInjectorYAML, k.KubeConfig); err != nil {
-			log.Errorf("Istio sidecar injector %s deployment failed", testSidecarInjectorYAML)
-			return err
-		}
-	}
-
->>>>>>> bfe10785
+  
 	if *useGalleyConfigValidator {
 		baseConfigValidatorYAML := util.GetResourcePath(filepath.Join(istioInstallDir, *galleyConfigValidatorFile))
 		testConfigValidatorYAML := filepath.Join(k.TmpDir, "yaml", *galleyConfigValidatorFile)
