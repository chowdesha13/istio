--- conflicted
+++ resolved
@@ -1552,11 +1552,7 @@
 
 // visitWithApp visits the given url by curl in the given container.
 func visitWithApp(url string, pod string, container string, num int) error {
-<<<<<<< HEAD
-	cmd := fmt.Sprintf("kubectl exec %s -n %s -c %s -- sh -c 'i=1; while [[ $i -le %d ]]; do curl -m 0.1 -i -s %s; let i=i+1; done'",
-=======
 	cmd := fmt.Sprintf("kubectl exec %s -n %s -c %s -- sh -c 'i=1; while [[ $i -le %d ]]; do curl -m 5 -i -s %s; let i=i+1; done'",
->>>>>>> 82797c0c
 		pod, tc.Kube.Namespace, container, num, url)
 	log.Infof("Visit %s for %d times with the following command: %v", url, num, cmd)
 	_, err := util.ShellMuteOutput(cmd)
