// Copyright 2017 Istio Authors
//
// Licensed under the Apache License, Version 2.0 (the "License");
// you may not use this file except in compliance with the License.
// You may obtain a copy of the License at
//
//     http://www.apache.org/licenses/LICENSE-2.0
//
// Unless required by applicable law or agreed to in writing, software
// distributed under the License is distributed on an "AS IS" BASIS,
// WITHOUT WARRANTIES OR CONDITIONS OF ANY KIND, either express or implied.
// See the License for the specific language governing permissions and
// limitations under the License.

// Package mixer defines integration tests that validate working mixer
// functionality in context of a test Istio-enabled cluster.
package mixer

import (
	"context"
	"errors"
	"flag"
	"fmt"
	"io/ioutil"
	"math"
	"net"
	"net/http"
	"os"
	"path/filepath"
	"strings"
	"testing"
	"time"

	"github.com/prometheus/client_golang/api"
	"github.com/prometheus/client_golang/api/prometheus/v1"
	"github.com/prometheus/common/model"

	"istio.io/fortio/fhttp"

	// flog "istio.io/fortio/log"
	"istio.io/fortio/periodic"
	"istio.io/istio/pkg/log"
	"istio.io/istio/tests/e2e/framework"
	"istio.io/istio/tests/util"
)

const (
	bookinfoSampleDir     = "samples/bookinfo"
	yamlExtension         = "yaml"
	deploymentDir         = "platform/kube"
	bookinfoYaml          = "bookinfo"
	bookinfoRatingsv2Yaml = "bookinfo-ratings-v2"
	bookinfoDbYaml        = "bookinfo-db"
	sleepYaml             = "samples/sleep/sleep"
	mixerTestDataDir      = "tests/e2e/tests/mixer/testdata"

	prometheusPort   = "9090"
	mixerMetricsPort = "42422"
	productPagePort  = "10000"

	srcLabel           = "source_service"
	srcPodLabel        = "source_pod"
	srcWorkloadLabel   = "source_workload"
	srcOwnerLabel      = "source_owner"
	srcUIDLabel        = "source_workload_uid"
	destLabel          = "destination_service"
	destPodLabel       = "destination_pod"
	destWorkloadLabel  = "destination_workload"
	destOwnerLabel     = "destination_owner"
	destUIDLabel       = "destination_workload_uid"
	destContainerLabel = "destination_container"
	responseCodeLabel  = "response_code"

	// This namespace is used by default in all mixer config documents.
	// It will be replaced with the test namespace.
	templateNamespace = "istio-system"

	checkPath  = "/istio.mixer.v1.Mixer/Check"
	reportPath = "/istio.mixer.v1.Mixer/Report"

	testRetryTimes = 5

	redisInstallDir  = "stable/redis"
	redisInstallName = "redis-release"
)

type testConfig struct {
	*framework.CommonConfig
	rulesDir string
}

var (
	tc        *testConfig
	testFlags = &framework.TestFlags{
		Ingress: true,
		Egress:  true,
	}
	configVersion      = "v1alpha3"
	ingressName        = "ingressgateway"
	productPageTimeout = 60 * time.Second

	networkingDir            = "networking"
	policyDir                = "policy"
	rateLimitRule            = "mixer-rule-ratings-ratelimit"
	denialRule               = "mixer-rule-ratings-denial"
	ingressDenialRule        = "mixer-rule-ingress-denial"
	newTelemetryRule         = "mixer-rule-additional-telemetry"
	kubeenvTelemetryRule     = "mixer-rule-kubernetesenv-telemetry"
	destinationRuleAll       = "destination-rule-all"
	routeAllRule             = "virtual-service-all-v1"
	routeReviewsVersionsRule = "virtual-service-reviews-v2-v3"
	routeReviewsV3Rule       = "virtual-service-reviews-v3"
	tcpDbRule                = "virtual-service-ratings-db"
	bookinfoGateway          = "bookinfo-gateway"
	redisQuotaRule           = "mixer-rule-ratings-redis-quota"

	defaultRules []string
	rules        []string
)

func init() {
	testFlags.Init()
}

// Setup is called from framework package init().
func (t *testConfig) Setup() (err error) {
	defer func() {
		if err != nil {
			dumpK8Env()
		}
	}()

<<<<<<< HEAD
	if testFlags.V1alpha3 {
		rulesDir = "routing"
		ingressName = "ingressgateway"
	}
	drs := []*string{&routeAllRule, &bookinfoGateway}
	rs := []*string{&rateLimitRule, &denialRule, &ingressDenialRule, &newTelemetryRule,
		&kubeenvTelemetryRule, &routeReviewsVersionsRule, &routeReviewsV3Rule, &tcpDbRule}
	rsMore := []*string{&redisQuotaRule}
	for _, dr := range drs {
		*dr = filepath.Join(bookinfoSampleDir, rulesDir, *dr)
=======
	drs := []*string{&bookinfoGateway, &destinationRuleAll, &routeAllRule}

	for _, dr := range drs {
		*dr = filepath.Join(networkingDir, *dr)
>>>>>>> 86e281a6
		defaultRules = append(defaultRules, *dr)
	}

	rs := []*string{&rateLimitRule, &denialRule, &ingressDenialRule, &newTelemetryRule,
		&kubeenvTelemetryRule}
	for _, r := range rs {
<<<<<<< HEAD
		*r = filepath.Join(bookinfoSampleDir, rulesDir, *r)
		rules = append(rules, *r)
	}
	for _, r := range rsMore {
		*r = filepath.Join(mixerTestDataDir, *r)
=======
		*r = filepath.Join(policyDir, *r)
		rules = append(rules, *r)
	}

	rs = []*string{&routeReviewsVersionsRule, &routeReviewsV3Rule, &tcpDbRule}
	for _, r := range rs {
		*r = filepath.Join(networkingDir, *r)
>>>>>>> 86e281a6
		rules = append(rules, *r)
	}

	log.Infof("new rule %s", rateLimitRule)
	log.Infof("Rules are default: %v, test-specific: %v", defaultRules, rules)
	for _, rule := range append(defaultRules, rules...) {
		err = copyRuleToFilesystem(t, rule)
		if err != nil {
			return nil
		}
	}

	if !util.CheckPodsRunning(tc.Kube.Namespace, tc.Kube.KubeConfig) {
		return fmt.Errorf("can't get all pods running")
	}

	if err = setupDefaultRouting(); err != nil {
		return err
	}
	allowRuleSync()

	// pre-warm the system. we don't care about what happens with this
	// request, but we want Mixer, etc., to be ready to go when the actual
	// Tests start.
	if err = visitProductPage(30*time.Second, 200); err != nil {
		log.Infof("initial product page request failed: %v", err)
	}

	allowPrometheusSync()

	return
}

func copyRuleToFilesystem(t *testConfig, rule string) error {
	src := getSourceRulePath(rule)
	dest := getDestinationRulePath(t, rule)
	log.Infof("Copying rule %s from %s to %s", rule, src, dest)
	ori, err := ioutil.ReadFile(src)
	if err != nil {
		log.Errorf("Failed to read original rule file %s", src)
		return err
	}
	content := string(ori)

	err = os.MkdirAll(filepath.Dir(dest), 0700)
	if err != nil {
		log.Errorf("Failed to create the directory %s", filepath.Dir(dest))
		return err
	}

	err = ioutil.WriteFile(dest, []byte(content), 0600)
	if err != nil {
		log.Errorf("Failed to write into new rule file %s", dest)
		return err
	}

	return nil
}

func getSourceRulePath(rule string) string {
	return util.GetResourcePath(filepath.Join(rule + "." + yamlExtension))
}

func getDestinationRulePath(t *testConfig, rule string) string {
	return filepath.Join(t.rulesDir, rule+"."+yamlExtension)
}

func setupDefaultRouting() error {
	log.Infof("setupDefaultRouting for %s", configVersion)
	if err := applyRules(defaultRules); err != nil {
		return fmt.Errorf("could not apply rules '%s': %v", defaultRules, err)
	}
	standby := 0
	for i := 0; i <= testRetryTimes; i++ {
		time.Sleep(time.Duration(standby) * time.Second)
		var gateway string
		var errGw error

		gateway, errGw = getIngressOrGateway()
		if errGw != nil {
			return errGw
		}

		resp, err := http.Get(fmt.Sprintf("%s/productpage", gateway))
		if err != nil {
			log.Infof("Error talking to productpage: %s", err)
		} else {
			log.Infof("Get from page: %d", resp.StatusCode)
			if resp.StatusCode == http.StatusOK {
				log.Info("Get response from product page!")
				break
			}
			closeResponseBody(resp)
		}
		if i == testRetryTimes {
			return errors.New("unable to set default route")
		}
		standby += 5
		log.Errorf("Couldn't get to the bookinfo product page, trying again in %d second", standby)
	}

	log.Info("Success! Default route got expected response")
	return nil
}

func applyRules(ruleKeys []string) error {
	for _, ruleKey := range ruleKeys {
		rule := getDestinationRulePath(tc, ruleKey)
		if err := util.KubeApply(tc.Kube.Namespace, rule, tc.Kube.KubeConfig); err != nil {
			//log.Errorf("Kubectl apply %s failed", rule)
			return err
		}
	}
	log.Info("Waiting for rules to propagate...")
	time.Sleep(time.Duration(30) * time.Second)
	return nil
}

func (t *testConfig) Teardown() error {
	return deleteAllRoutingConfig()
}

func deleteAllRoutingConfig() error {

	drs := []*string{&routeAllRule, &destinationRuleAll, &bookinfoGateway}

	var err error
	for _, dr := range drs {
		if err = deleteRoutingConfig(*dr); err != nil {
			log.Errorf("could not delete routing config: %v", err)
		}

	}

	return err
}

type promProxy struct {
	namespace        string
	portFwdProcesses []*os.Process
}

func newPromProxy(namespace string) *promProxy {
	return &promProxy{
		namespace: namespace,
	}
}

func dumpK8Env() {
	_, _ = util.Shell("kubectl --namespace %s get pods -o wide", tc.Kube.Namespace)

	podLogs("istio="+ingressName, ingressName)
	podLogs("istio=mixer", "mixer")
	podLogs("istio=pilot", "discovery")
	podLogs("app=productpage", "istio-proxy")

}

func podID(labelSelector string) (pod string, err error) {
	pod, err = util.Shell("kubectl -n %s get pod -l %s -o jsonpath='{.items[0].metadata.name}'", tc.Kube.Namespace, labelSelector)
	if err != nil {
		log.Warnf("could not get %s pod: %v", labelSelector, err)
		return
	}
	pod = strings.Trim(pod, "'")
	log.Infof("%s pod name: %s", labelSelector, pod)
	return
}

func deployment(labelSelector string) (name, owner, uid string, err error) {
	name, err = util.Shell("kubectl -n %s get deployment -l %s -o jsonpath='{.items[0].metadata.name}'", tc.Kube.Namespace, labelSelector)
	if err != nil {
		log.Warnf("could not get %s deployment: %v", labelSelector, err)
		return
	}
	log.Infof("%s deployment name: %s", labelSelector, name)
	uid = fmt.Sprintf("istio://%s/workloads/%s", tc.Kube.Namespace, name)
	selfLink, err := util.Shell("kubectl -n %s get deployment -l %s -o jsonpath='{.items[0].metadata.selfLink}'", tc.Kube.Namespace, labelSelector)
	if err != nil {
		log.Warnf("could not get deployment %s self link: %v", name, err)
		return
	}
	log.Infof("deployment %s self link: %s", labelSelector, selfLink)
	owner = fmt.Sprintf("kubernetes:/%s", selfLink)
	return
}

func podLogs(labelSelector string, container string) {
	pod, err := podID(labelSelector)
	if err != nil {
		return
	}
	log.Info("Expect and ignore an error getting crash logs when there are no crash (-p invocation)")
	_, _ = util.Shell("kubectl --namespace %s logs %s -c %s --tail=40 -p", tc.Kube.Namespace, pod, container)
	_, _ = util.Shell("kubectl --namespace %s logs %s -c %s --tail=40", tc.Kube.Namespace, pod, container)
}

// portForward sets up local port forward to the pod specified by the "app" label
func (p *promProxy) portForward(labelSelector string, localPort string, remotePort string) error {
	var pod string
	var err error
	var proc *os.Process

	getName := fmt.Sprintf("kubectl -n %s get pod -l %s -o jsonpath='{.items[0].metadata.name}'", p.namespace, labelSelector)
	pod, err = util.Shell(getName)
	if err != nil {
		return err
	}
	log.Infof("%s pod name: %s", labelSelector, pod)

	log.Infof("Setting up %s proxy", labelSelector)
	portFwdCmd := fmt.Sprintf("kubectl port-forward %s %s:%s -n %s", strings.Trim(pod, "'"), localPort, remotePort, p.namespace)
	log.Info(portFwdCmd)
	if proc, err = util.RunBackground(portFwdCmd); err != nil {
		log.Errorf("Failed to port forward: %s", err)
		return err
	}
	p.portFwdProcesses = append(p.portFwdProcesses, proc)

	// Give it some time since process is launched in the background
	time.Sleep(3 * time.Second)
	if _, err = net.DialTimeout("tcp", ":"+localPort, 5*time.Second); err != nil {
		log.Errorf("Failed to port forward: %s", err)
		return err
	}

	log.Infof("running %s port-forward in background, pid = %d", labelSelector, proc.Pid)
	return nil
}

func (p *promProxy) Setup() error {
	var err error

	if err = util.WaitForDeploymentsReady(tc.Kube.Namespace, time.Minute*2, tc.Kube.KubeConfig); err != nil {
		return fmt.Errorf("could not establish prometheus proxy: pods not ready: %v", err)
	}

	if err = p.portForward("app=prometheus", prometheusPort, prometheusPort); err != nil {
		return err
	}

	if err = p.portForward("istio-mixer-type=telemetry", mixerMetricsPort, mixerMetricsPort); err != nil {
		return err
	}

	return p.portForward("app=productpage", productPagePort, "9080")
}

func (p *promProxy) Teardown() (err error) {
	log.Info("Cleaning up mixer proxy")
	for _, proc := range p.portFwdProcesses {
		err := proc.Kill()
		if err != nil {
			log.Errorf("Failed to kill port-forward process, pid: %d", proc.Pid)
		}
	}
	return
}
func TestMain(m *testing.M) {
	flag.Parse()
	check(framework.InitLogging(), "cannot setup logging")
	check(setTestConfig(), "could not create TestConfig")
	tc.Cleanup.RegisterCleanable(tc)
	os.Exit(tc.RunTest(m))
}

func setTestConfig() error {
	cc, err := framework.NewCommonConfig("mixer_test")
	if err != nil {
		return err
	}
	tc = new(testConfig)
	tc.CommonConfig = cc
	tmpDir, err := ioutil.TempDir(os.TempDir(), "mixer_test")
	if err != nil {
		return err
	}
	tc.rulesDir = tmpDir
	demoApps := []framework.App{
		{
			AppYaml:    getBookinfoResourcePath(bookinfoYaml),
			KubeInject: true,
		},
		{
			AppYaml:    getBookinfoResourcePath(bookinfoRatingsv2Yaml),
			KubeInject: true,
		},
		{
			AppYaml:    getBookinfoResourcePath(bookinfoDbYaml),
			KubeInject: true,
		},
		{
			AppYaml:    util.GetResourcePath(sleepYaml + "." + yamlExtension),
			KubeInject: true,
		},
	}
	for i := range demoApps {
		tc.Kube.AppManager.AddApp(&demoApps[i])
	}
	mp := newPromProxy(tc.Kube.Namespace)
	tc.Cleanup.RegisterCleanable(mp)
	return nil
}

func fatalf(t *testing.T, format string, args ...interface{}) {
	dumpK8Env()
	t.Fatalf(format, args...)
}

func errorf(t *testing.T, format string, args ...interface{}) {
	dumpK8Env()
	t.Errorf(format, args...)
}

func TestMetric(t *testing.T) {
	checkMetricReport(t, destLabel, fqdn("productpage"))
}

func TestIngressMetric(t *testing.T) {
	checkMetricReport(t, srcWorkloadLabel, "istio-"+ingressName)
}

// checkMetricReport checks whether report works for the given service
// by visiting productpage and comparing request_count metric.
func checkMetricReport(t *testing.T, label, labelValue string) {
	// setup prometheus API
	promAPI, err := promAPI()
	if err != nil {
		t.Fatalf("Could not build prometheus API client: %v", err)
	}

	t.Logf("Check request count metric for %q=%q", label, labelValue)

	// establish baseline by querying request count metric.
	t.Log("establishing metrics baseline for test...")
	query := fmt.Sprintf("istio_requests_total{%s=\"%s\"}", label, labelValue)
	t.Logf("prometheus query: %s", query)
	value, err := promAPI.Query(context.Background(), query, time.Now())
	if err != nil {
		t.Fatalf("Could not get metrics from prometheus: %v", err)
	}

	prior200s, err := vectorValue(value, map[string]string{responseCodeLabel: "200"})
	if err != nil {
		t.Logf("error getting prior 200s, using 0 as value (msg: %v)", err)
		prior200s = 0
	}

	t.Logf("Baseline established: prior200s = %f", prior200s)
	t.Log("Visiting product page...")

	// visit product page.
	if errNew := visitProductPage(productPageTimeout, http.StatusOK); errNew != nil {
		t.Fatalf("Test app setup failure: %v", errNew)
	}
	allowPrometheusSync()

	t.Log("Successfully sent request(s) to /productpage; checking metrics...")

	query = fmt.Sprintf("istio_requests_total{%s=\"%s\",%s=\"200\"}", label, labelValue, responseCodeLabel)
	t.Logf("prometheus query: %s", query)
	value, err = promAPI.Query(context.Background(), query, time.Now())
	if err != nil {
		fatalf(t, "Could not get metrics from prometheus: %v", err)
	}
	t.Logf("promvalue := %s", value.String())

	got, err := vectorValue(value, map[string]string{})
	if err != nil {
		t.Logf("prometheus values for istio_requests_total:\n%s", promDump(promAPI, "istio_requests_total"))
		fatalf(t, "Could not find metric value: %v", err)
	}
	t.Logf("Got request_count (200s) of: %f", got)
	t.Logf("Actual new requests observed: %f", got-prior200s)

	want := float64(1)
	if (got - prior200s) < want {
		t.Logf("prometheus values for istio_requests_total:\n%s", promDump(promAPI, "istio_requests_total"))
		errorf(t, "Bad metric value: got %f, want at least %f", got-prior200s, want)
	}
}

func TestTcpMetrics(t *testing.T) {
	if err := replaceRouteRule(tcpDbRule); err != nil {
		t.Fatalf("Could not update reviews routing rule: %v", err)
	}
	defer func() {
		if err := deleteRoutingConfig(tcpDbRule); err != nil {
			t.Fatalf("Could not delete reviews routing rule: %v", err)
		}
	}()
	allowRuleSync()

	if err := visitProductPage(productPageTimeout, http.StatusOK); err != nil {
		t.Fatalf("Test app setup failure: %v", err)
	}
	allowPrometheusSync()

	log.Info("Successfully sent request(s) to /productpage; checking metrics...")

	promAPI, err := promAPI()
	if err != nil {
		fatalf(t, "Could not build prometheus API client: %v", err)
	}
	query := fmt.Sprintf("istio_tcp_sent_bytes_total{destination_app=\"%s\"}", "mongodb")
	t.Logf("prometheus query: %s", query)
	value, err := promAPI.Query(context.Background(), query, time.Now())
	if err != nil {
		fatalf(t, "Could not get metrics from prometheus: %v", err)
	}
	log.Infof("promvalue := %s", value.String())

	got, err := vectorValue(value, map[string]string{})
	if err != nil {
		t.Logf("prometheus values for istio_tcp_sent_bytes_total:\n%s", promDump(promAPI, "istio_tcp_sent_bytes_total"))
		fatalf(t, "Could not find metric value: %v", err)
	}
	t.Logf("tcp_sent_bytes_total: %f", got)
	want := float64(1)
	if got < want {
		t.Logf("prometheus values for istio_tcp_sent_bytes_total:\n%s", promDump(promAPI, "istio_tcp_sent_bytes_total"))
		errorf(t, "Bad metric value: got %f, want at least %f", got, want)
	}

	query = fmt.Sprintf("istio_tcp_received_bytes_total{destination_app=\"%s\"}", "mongodb")
	t.Logf("prometheus query: %s", query)
	value, err = promAPI.Query(context.Background(), query, time.Now())
	if err != nil {
		fatalf(t, "Could not get metrics from prometheus: %v", err)
	}
	log.Infof("promvalue := %s", value.String())

	got, err = vectorValue(value, map[string]string{})
	if err != nil {
		t.Logf("prometheus values for istio_tcp_received_bytes_total:\n%s", promDump(promAPI, "istio_tcp_received_bytes_total"))
		fatalf(t, "Could not find metric value: %v", err)
	}
	t.Logf("tcp_received_bytes_total: %f", got)
	if got < want {
		t.Logf("prometheus values for istio_tcp_received_bytes_total:\n%s", promDump(promAPI, "istio_tcp_received_bytes_total"))
		errorf(t, "Bad metric value: got %f, want at least %f", got, want)
	}
}

func TestNewMetrics(t *testing.T) {
	if err := applyMixerRule(newTelemetryRule); err != nil {
		fatalf(t, "could not create required mixer rule: %v", err)
	}

	defer func() {
		if err := deleteMixerRule(newTelemetryRule); err != nil {
			t.Logf("could not clear rule: %v", err)
		}
	}()

	dumpK8Env()
	allowRuleSync()

	if err := visitProductPage(productPageTimeout, http.StatusOK); err != nil {
		fatalf(t, "Test app setup failure: %v", err)
	}

	log.Info("Successfully sent request(s) to /productpage; checking metrics...")
	allowPrometheusSync()
	promAPI, err := promAPI()
	if err != nil {
		fatalf(t, "Could not build prometheus API client: %v", err)
	}
	query := fmt.Sprintf("istio_response_bytes_count{%s=\"%s\",%s=\"200\"}", destLabel, fqdn("productpage"), responseCodeLabel)
	t.Logf("prometheus query: %s", query)
	value, err := promAPI.Query(context.Background(), query, time.Now())
	if err != nil {
		fatalf(t, "Could not get metrics from prometheus: %v", err)
	}
	log.Infof("promvalue := %s", value.String())

	got, err := vectorValue(value, map[string]string{})
	if err != nil {
		t.Logf("prometheus values for istio_response_bytes_count:\n%s", promDump(promAPI, "istio_response_bytes_count"))
		t.Logf("prometheus values for istio_requests_total:\n%s", promDump(promAPI, "istio_requests_total"))
		fatalf(t, "Could not find metric value: %v", err)
	}
	want := float64(1)
	if got < want {
		t.Logf("prometheus values for istio_response_bytes_count:\n%s", promDump(promAPI, "istio_response_bytes_count"))
		t.Logf("prometheus values for istio_requests_total:\n%s", promDump(promAPI, "istio_requests_total"))
		errorf(t, "Bad metric value: got %f, want at least %f", got, want)
	}
}

func TestKubeenvMetrics(t *testing.T) {
	if err := applyMixerRule(kubeenvTelemetryRule); err != nil {
		fatalf(t, "could not create required mixer rule: %v", err)
	}

	defer func() {
		if err := deleteMixerRule(kubeenvTelemetryRule); err != nil {
			t.Logf("could not clear rule: %v", err)
		}
	}()

	allowRuleSync()

	if err := visitProductPage(productPageTimeout, http.StatusOK); err != nil {
		fatalf(t, "Test app setup failure: %v", err)
	}

	log.Info("Successfully sent request(s) to /productpage; checking metrics...")
	allowPrometheusSync()
	promAPI, err := promAPI()
	if err != nil {
		fatalf(t, "Could not build prometheus API client: %v", err)
	}
	productPagePod, err := podID("app=productpage")
	if err != nil {
		fatalf(t, "Could not get productpage pod ID: %v", err)
	}
	productPageWorkloadName, productPageOwner, productPageUID, err := deployment("app=productpage")
	if err != nil {
		fatalf(t, "Could not get productpage deployment metadata: %v", err)
	}
	ingressPod, err := podID(fmt.Sprintf("istio=%s", ingressName))
	if err != nil {
		fatalf(t, "Could not get ingress pod ID: %v", err)
	}
	ingressWorkloadName, ingressOwner, ingressUID, err := deployment(fmt.Sprintf("istio=%s", ingressName))
	if err != nil {
		fatalf(t, "Could not get ingress deployment metadata: %v", err)
	}

	query := fmt.Sprintf("istio_kube_request_count{%s=\"%s\",%s=\"%s\",%s=\"%s\",%s=\"%s\",%s=\"%s\",%s=\"%s\",%s=\"%s\",%s=\"%s\",%s=\"%s\",%s=\"200\"}",
		srcPodLabel, ingressPod, srcWorkloadLabel, ingressWorkloadName, srcOwnerLabel, ingressOwner, srcUIDLabel, ingressUID,
		destPodLabel, productPagePod, destWorkloadLabel, productPageWorkloadName, destOwnerLabel, productPageOwner, destUIDLabel, productPageUID,
		destContainerLabel, "productpage", responseCodeLabel)
	t.Logf("prometheus query: %s", query)
	value, err := promAPI.Query(context.Background(), query, time.Now())
	if err != nil {
		fatalf(t, "Could not get metrics from prometheus: %v", err)
	}
	log.Infof("promvalue := %s", value.String())

	got, err := vectorValue(value, map[string]string{})
	if err != nil {
		t.Logf("prometheus values for istio_kube_request_count:\n%s", promDump(promAPI, "istio_kube_request_count"))
		fatalf(t, "Error get metric value: %v", err)
	}
	want := float64(1)
	if got < want {
		errorf(t, "Bad metric value: got %f, want at least %f", got, want)
	}
}

func TestDenials(t *testing.T) {
	testDenials(t, denialRule)
}

func TestIngressDenials(t *testing.T) {
	testDenials(t, ingressDenialRule)
}

// testDenials checks that the given rule could deny requests to productpage unless x-user is set in header.
func testDenials(t *testing.T, rule string) {
	if err := visitProductPage(productPageTimeout, http.StatusOK); err != nil {
		fatalf(t, "Test app setup failure: %v", err)
	}

	// deny rule will deny all requests to product page unless
	// ["x-user"] header is set.
	log.Infof("Denials: block productpage if x-user header is john")
	if err := applyMixerRule(rule); err != nil {
		fatalf(t, "could not create required mixer rule: %v", err)
	}

	defer func() {
		if err := deleteMixerRule(rule); err != nil {
			t.Logf("could not clear rule: %v", err)
		}
	}()

	time.Sleep(10 * time.Second)

	// Product page should not be accessible anymore.
	log.Infof("Denials: ensure productpage is denied access for user john")
	if err := visitProductPage(productPageTimeout, http.StatusForbidden, &header{"x-user", "john"}); err != nil {
		fatalf(t, "product page was not denied: %v", err)
	}

	// Product page *should be* accessible with x-user header.
	log.Infof("Denials: ensure productpage is accessible for testuser")
	if err := visitProductPage(productPageTimeout, http.StatusOK, &header{"x-user", "testuser"}); err != nil {
		fatalf(t, "product page was not denied: %v", err)
	}
}

// TestIngressCheckCache tests that check cache works in Ingress.
func TestIngressCheckCache(t *testing.T) {
	//t.Skip("https://github.com/istio/istio/issues/6309")

	// Apply denial rule to istio-ingress, so that only request with ["x-user"] could go through.
	// This is to make the test focus on ingress check cache.
	t.Logf("block request through ingress if x-user header is john")
	if err := applyMixerRule(ingressDenialRule); err != nil {
		fatalf(t, "could not create required mixer rule: %v", err)
	}
	defer func() {
		if err := deleteMixerRule(ingressDenialRule); err != nil {
			t.Logf("could not clear rule: %v", err)
		}
	}()
	allowRuleSync()

	// Visit product page through ingress should all be denied.
	visit := func() error {
		url := fmt.Sprintf("%s/productpage", getIngressOrFail(t))
		// Send 100 requests in a relative short time to make sure check cache will be used.
		httpOptions := fhttp.HTTPOptions{
			URL: url,
		}
		httpOptions.AddAndValidateExtraHeader("x-user: john")
		opts := fhttp.HTTPRunnerOptions{
			RunnerOptions: periodic.RunnerOptions{
				QPS:        10,
				Exactly:    100,       // will make exactly 100 calls, so run for about 10 seconds
				NumThreads: 5,         // get the same number of calls per connection (100/5=20)
				Out:        os.Stderr, // only needed because of log capture issue
			},
			HTTPOptions: httpOptions,
		}

		_, err := fhttp.RunHTTPTest(&opts)
		if err != nil {
			return fmt.Errorf("generating traffic via fortio failed: %v", err)
		}
		return nil
	}
	testCheckCache(t, visit)
}

func getIngressOrFail(t *testing.T) string {
	return tc.Kube.IngressGatewayOrFail(t)
}

// TestCheckCache tests that check cache works within the mesh.
func TestCheckCache(t *testing.T) {
	// Get pod id of sleep app.
	pod, err := podID("app=sleep")
	if err != nil {
		fatalf(t, "fail getting pod id of sleep %v", err)
	}
	url := fmt.Sprintf("http://productpage.%s:9080/health", tc.Kube.Namespace)

	// visit calls product page health handler with sleep app.
	visit := func() error {
		return visitWithApp(url, pod, "sleep", 100)
	}
	testCheckCache(t, visit)
}

// testCheckCache verifies check cache is used when calling the given visit function
// by comparing the check call metric.
func testCheckCache(t *testing.T, visit func() error) {
	promAPI, err := promAPI()
	if err != nil {
		fatalf(t, "Could not build prometheus API client: %v", err)
	}

	// Get check cache hit baseline.
	t.Log("Query prometheus to get baseline cache hits...")
	prior, err := getCheckCacheHits(promAPI)
	if err != nil {
		fatalf(t, "Unable to retrieve valid cached hit number: %v", err)
	}

	t.Logf("Baseline cache hits: %v", prior)
	t.Log("Start to call visit function...")
	if err = visit(); err != nil {
		fatalf(t, "%v", err)
	}

	allowPrometheusSync()
	t.Log("Query promethus to get new cache hits number...")
	// Get new check cache hit.
	got, err := getCheckCacheHits(promAPI)
	if err != nil {
		fatalf(t, "Unable to retrieve valid cached hit number: %v", err)
	}
	t.Logf("New cache hits: %v", got)

	// At least 1 call should be cache hit.
	want := float64(1)
	if (got - prior) < want {
		errorf(t, "Check cache hit: %v is less than expected: %v", got-prior, want)
	}
}

func fetchRequestCount(t *testing.T, promAPI v1.API, service string) (prior429s float64, prior200s float64, value model.Value) {
	var err error
	t.Log("Establishing metrics baseline for test...")
	query := fmt.Sprintf("istio_requests_total{%s=\"%s\"}", destLabel, fqdn(service))
	t.Logf("prometheus query: %s", query)
	value, err = promAPI.Query(context.Background(), query, time.Now())
	if err != nil {
		fatalf(t, "Could not get metrics from prometheus: %v", err)
	}

	prior429s, err = vectorValue(value, map[string]string{responseCodeLabel: "429"})
	if err != nil {
		t.Logf("error getting prior 429s, using 0 as value (msg: %v)", err)
		prior429s = 0
	}

	prior200s, err = vectorValue(value, map[string]string{responseCodeLabel: "200"})
	if err != nil {
		t.Logf("error getting prior 200s, using 0 as value (msg: %v)", err)
		prior200s = 0
	}
	t.Logf("Baseline established: prior200s = %f, prior429s = %f", prior200s, prior429s)

	return prior429s, prior200s, value
}

func sendTraffic(t *testing.T, msg string, calls int64) *fhttp.HTTPRunnerResults {
	t.Log(msg)
	url := fmt.Sprintf("%s/productpage", getIngressOrGatewayOrFail(t))

	// run at a high enough QPS (here 10) to ensure that enough
	// traffic is generated to trigger 429s from the 1 QPS rate limit rule
	opts := fhttp.HTTPRunnerOptions{
		RunnerOptions: periodic.RunnerOptions{
			QPS:        10,
			Exactly:    calls,     // will make exactly 300 calls, so run for about 30 seconds
			NumThreads: 5,         // get the same number of calls per connection (300/5=60)
			Out:        os.Stderr, // Only needed because of log capture issue
		},
		HTTPOptions: fhttp.HTTPOptions{
			URL: url,
		},
	}
	// productpage should still return 200s when ratings is rate-limited.
	res, err := fhttp.RunHTTPTest(&opts)
	if err != nil {
		fatalf(t, "Generating traffic via fortio failed: %v", err)
	}
	return res
}

func TestMetricsAndRateLimitAndRulesAndBookinfo(t *testing.T) {
	t.Skip("https://github.com/istio/istio/issues/6309")

	if err := replaceRouteRule(routeReviewsV3Rule); err != nil {
		fatalf(t, "Could not create replace reviews routing rule: %v", err)
	}
	defer func() {
		if err := deleteRouteRule(routeReviewsV3Rule); err != nil {
			t.Fatalf("Could not delete reviews routing rule: %v", err)
		}
	}()

	// the rate limit rule applies a max rate limit of 1 rps to the ratings service.
	if err := applyMixerRule(rateLimitRule); err != nil {
		fatalf(t, "could not create required mixer rule: %v", err)
	}
	defer func() {
		if err := deleteMixerRule(rateLimitRule); err != nil {
			t.Logf("could not clear rule: %v", err)
		}
	}()

	allowRuleSync()

	// setup prometheus API
	promAPI, err := promAPI()
	if err != nil {
		fatalf(t, "Could not build prometheus API client: %v", err)
	}

	// establish baseline

	initPrior429s, _, _ := fetchRequestCount(t, promAPI, "ratings")

	_ = sendTraffic(t, "Warming traffic...", 150)
	allowPrometheusSync()
	prior429s, prior200s, _ := fetchRequestCount(t, promAPI, "ratings")
	// check if at least one more prior429 was reported
	if prior429s-initPrior429s < 1 {
		fatalf(t, "no 429 is allotted time: prior429s:%v", prior429s)
	}

	res := sendTraffic(t, "Sending traffic...", 300)
	allowPrometheusSync()

	totalReqs := res.DurationHistogram.Count
	succReqs := float64(res.RetCodes[http.StatusOK])
	badReqs := res.RetCodes[http.StatusBadRequest]
	actualDuration := res.ActualDuration.Seconds() // can be a bit more than requested

	log.Info("Successfully sent request(s) to /productpage; checking metrics...")
	t.Logf("Fortio Summary: %d reqs (%f rps, %f 200s (%f rps), %d 400s - %+v)",
		totalReqs, res.ActualQPS, succReqs, succReqs/actualDuration, badReqs, res.RetCodes)

	// consider only successful requests (as recorded at productpage service)
	callsToRatings := succReqs

	// the rate-limit is 1 rps
	want200s := 1. * actualDuration

	// everything in excess of 200s should be 429s (ideally)
	want429s := callsToRatings - want200s

	t.Logf("Expected Totals: 200s: %f (%f rps), 429s: %f (%f rps)", want200s, want200s/actualDuration, want429s, want429s/actualDuration)

	// if we received less traffic than the expected enforced limit to ratings
	// then there is no way to determine if the rate limit was applied at all
	// and for how much traffic. log all metrics and abort test.
	if callsToRatings < want200s {
		t.Logf("full set of prometheus metrics:\n%s", promDump(promAPI, "istio_requests_total"))
		fatalf(t, "Not enough traffic generated to exercise rate limit: ratings_reqs=%f, want200s=%f", callsToRatings, want200s)
	}

	_, _, value := fetchRequestCount(t, promAPI, "ratings")
	log.Infof("promvalue := %s", value.String())

	got, err := vectorValue(value, map[string]string{responseCodeLabel: "429", "destination_version": "v1"})
	if err != nil {
		t.Logf("prometheus values for istio_requests_total:\n%s", promDump(promAPI, "istio_requests_total"))
		errorf(t, "Could not find 429s: %v", err)
		got = 0 // want to see 200 rate even if no 429s were recorded
	}

	// Lenient calculation TODO: tighten/simplify
	want := math.Floor(want429s * .25)

	got = got - prior429s

	t.Logf("Actual 429s: %f (%f rps)", got, got/actualDuration)

	// check resource exhausted
	if got < want {
		t.Logf("prometheus values for istio_requests_total:\n%s", promDump(promAPI, "istio_requests_total"))
		errorf(t, "Bad metric value for rate-limited requests (429s): got %f, want at least %f", got, want)
	}

	got, err = vectorValue(value, map[string]string{responseCodeLabel: "200", "destination_version": "v1"})
	if err != nil {
		t.Logf("prometheus values for istio_requests_total:\n%s", promDump(promAPI, "istio_requests_total"))
		errorf(t, "Could not find successes value: %v", err)
		got = 0
	}

	got = got - prior200s

	t.Logf("Actual 200s: %f (%f rps), expecting ~1 rps", got, got/actualDuration)

	// establish some baseline to protect against flakiness due to randomness in routing
	// and to allow for leniency in actual ceiling of enforcement (if 10 is the limit, but we allow slightly
	// less than 10, don't fail this test).
	want = math.Floor(want200s * .25)

	// check successes
	if got < want {
		t.Logf("prometheus values for istio_requests_total:\n%s", promDump(promAPI, "istio_requests_total"))
		errorf(t, "Bad metric value for successful requests (200s): got %f, want at least %f", got, want)
	}
	// TODO: until https://github.com/istio/istio/issues/3028 is fixed, use 25% - should be only 5% or so
	want200s = math.Ceil(want200s * 1.5)
	if got > want200s {
		t.Logf("prometheus values for istio_requests_total:\n%s", promDump(promAPI, "istio_requests_total"))
		errorf(t, "Bad metric value for successful requests (200s): got %f, want at most %f", got, want200s)
	}
}

func TestRedisQuota(t *testing.T) {
	if err := replaceRouteRule(routeReviewsV3Rule); err != nil {
		fatalf(t, "Could not create replace reviews routing rule: %v", err)
	}
	defer func() {
		if err := deleteRouteRule(routeReviewsV3Rule); err != nil {
			t.Fatalf("Could not delete reviews routing rule: %v", err)
		}
	}()

	if err := util.KubeScale(tc.Kube.Namespace, "deployment/istio-policy", 2, tc.Kube.KubeConfig); err != nil {
		fatalf(t, "Could not scale up istio-policy pod: %v", err)
	}
	defer func() {
		if err := util.KubeScale(tc.Kube.Namespace, "deployment/istio-policy", 1, tc.Kube.KubeConfig); err != nil {
			t.Fatalf("Could not scale down istio-policy pod.: %v", err)
		}
	}()

	if err := tc.Kube.DeployTiller(); err != nil {
		fatalf(t, "Failed to deploy helm tiller.")
	}

	setValue := "--set usePassword=false,persistence.enabled=false"
	if err := util.HelmInstall(redisInstallDir, redisInstallName, tc.Kube.Namespace, setValue); err != nil {
		fatalf(t, "Helm install %s failed, setValue=%s", redisInstallDir, setValue)
	}
	defer func() {
		if err := util.HelmDelete(redisInstallName); err != nil {
			t.Logf("Could not delete %s: %v", redisInstallName, err)
		}
	}()

	allowRuleSync()

	// the rate limit rule applies a max rate limit of 1 rps to the ratings service.
	if err := applyMixerRule(redisQuotaRule); err != nil {
		fatalf(t, "could not create required mixer rule: %v", err)
	}
	defer func() {
		if err := deleteMixerRule(redisQuotaRule); err != nil {
			t.Logf("could not clear rule: %v", err)
		}
	}()

	allowRuleSync()

	// setup prometheus API
	promAPI, err := promAPI()
	if err != nil {
		fatalf(t, "Could not build prometheus API client: %v", err)
	}

	// establish baseline
	initPrior429s, _, _ := fetchRequestCount(t, promAPI, "ratings")

	_ = sendTraffic(t, "Warming traffic...", 150)
	allowPrometheusSync()
	prior429s, prior200s, _ := fetchRequestCount(t, promAPI, "ratings")
	// check if at least one more prior429 was reported
	if prior429s-initPrior429s < 1 {
		fatalf(t, "no 429 is allotted time: prior429s:%v", prior429s)
	}

	res := sendTraffic(t, "Sending traffic...", 300)
	allowPrometheusSync()

	totalReqs := res.DurationHistogram.Count
	succReqs := float64(res.RetCodes[http.StatusOK])
	badReqs := res.RetCodes[http.StatusBadRequest]
	actualDuration := res.ActualDuration.Seconds() // can be a bit more than requested

	log.Info("Successfully sent request(s) to /productpage; checking metrics...")
	t.Logf("Fortio Summary: %d reqs (%f rps, %f 200s (%f rps), %d 400s - %+v)",
		totalReqs, res.ActualQPS, succReqs, succReqs/actualDuration, badReqs, res.RetCodes)

	// consider only successful requests (as recorded at productpage service)
	callsToRatings := succReqs

	// the rate-limit is 1 rps
	want200s := 1. * actualDuration

	// everything in excess of 200s should be 429s (ideally)
	want429s := callsToRatings - want200s

	t.Logf("Expected Totals: 200s: %f (%f rps), 429s: %f (%f rps)", want200s, want200s/actualDuration, want429s, want429s/actualDuration)

	// if we received less traffic than the expected enforced limit to ratings
	// then there is no way to determine if the rate limit was applied at all
	// and for how much traffic. log all metrics and abort test.
	if callsToRatings < want200s {
		t.Logf("full set of prometheus metrics:\n%s", promDump(promAPI, "istio_requests_total"))
		fatalf(t, "Not enough traffic generated to exercise rate limit: ratings_reqs=%f, want200s=%f", callsToRatings, want200s)
	}

	_, _, value := fetchRequestCount(t, promAPI, "ratings")
	log.Infof("promvalue := %s", value.String())

	got, err := vectorValue(value, map[string]string{responseCodeLabel: "429"})
	if err != nil {
		t.Logf("prometheus values for istio_requests_total:\n%s", promDump(promAPI, "istio_requests_total"))
		errorf(t, "Could not find 429s: %v", err)
		got = 0 // want to see 200 rate even if no 429s were recorded
	}

	want := math.Floor(want429s * 0.95)

	got = (got - prior429s) / 2

	t.Logf("Actual 429s: %f (%f rps)", got, got/actualDuration)

	// check resource exhausted
	if got < want {
		t.Logf("prometheus values for istio_requests_total:\n%s", promDump(promAPI, "istio_requests_total"))
		errorf(t, "Bad metric value for rate-limited requests (429s): got %f, want at least %f", got, want)
	}

	got, err = vectorValue(value, map[string]string{responseCodeLabel: "200"})
	if err != nil {
		t.Logf("prometheus values for istio_requests_total:\n%s", promDump(promAPI, "istio_requests_total"))
		errorf(t, "Could not find successes value: %v", err)
		got = 0
	}

	got = (got - prior200s) / 2

	t.Logf("Actual 200s: %f (%f rps), expecting ~1 rps", got, got/actualDuration)

	// establish some baseline to protect against flakiness due to randomness in routing
	// and to allow for leniency in actual ceiling of enforcement (if 10 is the limit, but we allow slightly
	// less than 10, don't fail this test).
	want = math.Floor(want200s * 0.95)

	// check successes
	if got < want {
		t.Logf("prometheus values for istio_requests_total:\n%s", promDump(promAPI, "istio_requests_total"))
		errorf(t, "Bad metric value for successful requests (200s): got %f, want at least %f", got, want)
	}
	// TODO: until https://github.com/istio/istio/issues/3028 is fixed, use 25% - should be only 5% or so
	want200s = math.Ceil(want200s * 1.5)
	if got > want200s {
		t.Logf("prometheus values for istio_requests_total:\n%s", promDump(promAPI, "istio_requests_total"))
		errorf(t, "Bad metric value for successful requests (200s): got %f, want at most %f", got, want200s)
	}
}

func TestMixerReportingToMixer(t *testing.T) {
	// setup prometheus API
	promAPI, err := promAPI()
	if err != nil {
		t.Fatalf("Could not build prometheus API client: %v", err)
	}

	// ensure that some traffic has gone through mesh successfully
	if err = visitProductPage(productPageTimeout, http.StatusOK); err != nil {
		fatalf(t, "Test app setup failure: %v", err)
	}

	log.Info("Successfully sent request(s) to productpage app through ingress.")
	allowPrometheusSync()

	t.Logf("Validating metrics with 'istio-policy' have been generated... ")
	query := fmt.Sprintf("sum(istio_requests_total{%s=\"%s\"}) by (%s)", destLabel, fqdn("istio-policy"), srcLabel)
	t.Logf("Prometheus query: %s", query)
	value, err := promAPI.Query(context.Background(), query, time.Now())
	if err != nil {
		t.Fatalf("Could not get metrics from prometheus: %v", err)
	}

	if value.Type() != model.ValVector {
		t.Fatalf("Expected ValVector from prometheus, got %T", value)
	}

	if vec := value.(model.Vector); len(vec) < 1 {
		t.Logf("Values for istio_requests_total:\n%s", promDump(promAPI, "istio_requests_total"))
		t.Errorf("Expected at least one metric with 'istio-policy' as the destination, got %d", len(vec))
	}

	t.Logf("Validating metrics with 'istio-telemetry' have been generated... ")
	query = fmt.Sprintf("sum(istio_requests_total{%s=\"%s\"}) by (%s)", destLabel, fqdn("istio-telemetry"), srcLabel)
	t.Logf("Prometheus query: %s", query)
	value, err = promAPI.Query(context.Background(), query, time.Now())
	if err != nil {
		t.Fatalf("Could not get metrics from prometheus: %v", err)
	}

	if value.Type() != model.ValVector {
		t.Fatalf("Expected ValVector from prometheus, got %T", value)
	}

	if vec := value.(model.Vector); len(vec) < 1 {
		t.Logf("Values for istio_requests_total:\n%s", promDump(promAPI, "istio_requests_total"))
		t.Errorf("Expected at least one metric with 'istio-telemetry' as the destination, got %d", len(vec))
	}

	mixerPod, err := podID("istio-mixer-type=telemetry")
	if err != nil {
		t.Fatalf("Could not retrieve istio-telemetry pod: %v", err)
	}

	t.Logf("Validating Mixer access logs show Check() and Report() calls...")

	logs, err := util.Shell(`kubectl -n %s logs %s -c mixer --tail 1000 | grep -e "%s" -e "%s"`, tc.Kube.Namespace, mixerPod, checkPath, reportPath)
	if err != nil {
		t.Fatalf("Error retrieving istio-telemetry logs: %v", err)
	}
	wantLines := 4
	gotLines := strings.Count(logs, "\n")
	if gotLines < wantLines {
		t.Errorf("Expected at least %v lines of Mixer-specific access logs, got %d", wantLines, gotLines)
	}

}

func allowRuleSync() {
	log.Info("Sleeping to allow rules to take effect...")
	time.Sleep(1 * time.Minute)
}

func allowPrometheusSync() {
	log.Info("Sleeping to allow prometheus to record metrics...")
	time.Sleep(30 * time.Second)
}

func promAPI() (v1.API, error) {
	client, err := api.NewClient(api.Config{Address: fmt.Sprintf("http://localhost:%s", prometheusPort)})
	if err != nil {
		return nil, err
	}
	return v1.NewAPI(client), nil
}

// promDump gets all of the recorded values for a metric by name and generates a report of the values.
// used for debugging of failures to provide a comprehensive view of traffic experienced.
func promDump(client v1.API, metric string) string {
	if value, err := client.Query(context.Background(), fmt.Sprintf("%s{}", metric), time.Now()); err == nil {
		return value.String()
	}
	return ""
}

func vectorValue(val model.Value, labels map[string]string) (float64, error) {
	if val.Type() != model.ValVector {
		return 0, fmt.Errorf("value not a model.Vector; was %s", val.Type().String())
	}

	value := val.(model.Vector)
	valueCount := 0.0
	for _, sample := range value {
		metric := sample.Metric
		nameCount := len(labels)
		for k, v := range metric {
			if labelVal, ok := labels[string(k)]; ok && labelVal == string(v) {
				nameCount--
			}
		}
		if nameCount == 0 {
			valueCount += float64(sample.Value)
		}
	}
	if valueCount > 0.0 {
		return valueCount, nil
	}
	return 0, fmt.Errorf("value not found for %#v", labels)
}

// checkProductPageDirect
func checkProductPageDirect() {
	log.Info("checkProductPageDirect")
	dumpURL("http://localhost:"+productPagePort+"/productpage", false)
}

// dumpMixerMetrics fetch metrics directly from mixer and dump them
func dumpMixerMetrics() {
	log.Info("dumpMixerMetrics")
	dumpURL("http://localhost:"+mixerMetricsPort+"/metrics", true)
}

func dumpURL(url string, dumpContents bool) {
	clnt := &http.Client{
		Timeout: 1 * time.Minute,
	}
	status, contents, err := get(clnt, url)
	log.Infof("%s ==> %d, <%v>", url, status, err)
	if dumpContents {
		log.Infof("%v\n", contents)
	}
}

type header struct {
	name  string
	value string
}

func get(clnt *http.Client, url string, headers ...*header) (status int, contents string, err error) {
	var req *http.Request
	req, err = http.NewRequest("GET", url, nil)
	if err != nil {
		return 0, "", err
	}

	for _, hdr := range headers {
		req.Header.Set(hdr.name, hdr.value)
	}
	resp, err := clnt.Do(req)
	if err != nil {
		log.Warnf("Error communicating with %s: %v", url, err)
	} else {
		defer closeResponseBody(resp)
		log.Infof("Get from %s: %s (%d)", url, resp.Status, resp.StatusCode)
		var ba []byte
		ba, err = ioutil.ReadAll(resp.Body)
		if err != nil {
			log.Warnf("Unable to connect to read from %s: %v", url, err)
			return
		}
		contents = string(ba)
		status = resp.StatusCode
	}
	return
}

func getIngressOrGateway() (string, error) {
	return tc.Kube.IngressGateway()
}

func getIngressOrGatewayOrFail(t *testing.T) string {
	return tc.Kube.IngressGatewayOrFail(t)
}

func visitProductPage(timeout time.Duration, wantStatus int, headers ...*header) error {
	start := time.Now()
	clnt := &http.Client{
		Timeout: 1 * time.Minute,
	}

	gateway, err := getIngressOrGateway()
	if err != nil {
		return err
	}

	url := gateway + "/productpage"

	for {
		status, _, err := get(clnt, url, headers...)
		if err != nil {
			log.Warnf("Unable to connect to product page: %v", err)
		}

		if status == wantStatus {
			log.Infof("Got %d response from product page!", wantStatus)
			return nil
		}

		if time.Since(start) > timeout {
			dumpMixerMetrics()
			checkProductPageDirect()
			return fmt.Errorf("could not retrieve product page in %v: Last status: %v", timeout, status)
		}

		// see what is happening
		dumpK8Env()

		time.Sleep(3 * time.Second)
	}
}

// visitWithApp visits the given url by curl in the given container.
func visitWithApp(url string, pod string, container string, num int) error {
	cmd := fmt.Sprintf("kubectl exec %s -n %s -c %s -- bash -c 'for ((i=0; i<%d; i++)); do curl -m 0.1 -i -s %s; done'",
		pod, tc.Kube.Namespace, container, num, url)
	log.Infof("Visit %s for %d times with the following command: %v", url, num, cmd)
	_, err := util.ShellMuteOutput(cmd)
	if err != nil {
		return fmt.Errorf("error excuting command: %s error: %v", cmd, err)
	}
	return nil
}

// getCheckCacheHits returned the total number of check cache hits in this cluster.
func getCheckCacheHits(promAPI v1.API) (float64, error) {
	log.Info("Get number of cached check calls")
	query := fmt.Sprintf("envoy_http_mixer_filter_total_check_calls")
	log.Infof("prometheus query: %s", query)
	value, err := promAPI.Query(context.Background(), query, time.Now())
	if err != nil {
		log.Infof("Could not get remote check calls metric from prometheus: %v", err)
		return 0, nil
	}
	totalCheck, err := vectorValue(value, map[string]string{})
	if err != nil {
		log.Infof("error getting total check, using 0 as value (msg: %v)", err)
		totalCheck = 0
	}

	query = fmt.Sprintf("envoy_http_mixer_filter_total_remote_check_calls")
	log.Infof("prometheus query: %s", query)
	value, err = promAPI.Query(context.Background(), query, time.Now())
	if err != nil {
		log.Infof("Could not get remote check calls metric from prometheus: %v", err)
		return 0, nil
	}
	remoteCheck, err := vectorValue(value, map[string]string{})
	if err != nil {
		log.Infof("error getting total check, using 0 as value (msg: %v)", err)
		remoteCheck = 0
	}

	if remoteCheck > totalCheck {
		// Remote check calls should always be less than or equal to total check calls.
		return 0, fmt.Errorf("check call metric is invalid: remote check call %v is more than total check call %v", remoteCheck, totalCheck)
	}
	log.Infof("Total check call is %v and remote check call is %v", totalCheck, remoteCheck)
	// number of cached check call is the gap between total check calls and remote check calls.
	return totalCheck - remoteCheck, nil
}

func fqdn(service string) string {
	return fmt.Sprintf("%s.%s.svc.cluster.local", service, tc.Kube.Namespace)
}

func replaceRouteRule(ruleName string) error {
	rule := filepath.Join(tc.rulesDir, ruleName+"."+yamlExtension)
	return util.KubeApply(tc.Kube.Namespace, rule, tc.Kube.KubeConfig)
}

func deleteRoutingConfig(ruleName string) error {
	rule := filepath.Join(tc.rulesDir, ruleName+"."+yamlExtension)
	return util.KubeDelete(tc.Kube.Namespace, rule, tc.Kube.KubeConfig)
}

func deleteMixerRule(ruleName string) error {
	return doMixerRule(ruleName, util.KubeDeleteContents)
}

func applyMixerRule(ruleName string) error {
	return doMixerRule(ruleName, util.KubeApplyContents)
}

type kubeDo func(namespace string, contents string, kubeconfig string) error

// doMixerRule
// New mixer rules contain fully qualified pointers to other
// resources, they must be replaced by the current namespace.
func doMixerRule(ruleName string, do kubeDo) error {
	rule := filepath.Join(tc.rulesDir, ruleName+"."+yamlExtension)
	cb, err := ioutil.ReadFile(rule)
	if err != nil {
		log.Errorf("Cannot read original yaml file %s", rule)
		return err
	}
	contents := string(cb)
	if !strings.Contains(contents, templateNamespace) {
		return fmt.Errorf("%s must contain %s so the it can replaced", rule, templateNamespace)
	}
	contents = strings.Replace(contents, templateNamespace, tc.Kube.Namespace, -1)
	return do(tc.Kube.Namespace, contents, tc.Kube.KubeConfig)
}

func getBookinfoResourcePath(resource string) string {
	return util.GetResourcePath(filepath.Join(bookinfoSampleDir, deploymentDir,
		resource+"."+yamlExtension))
}

func check(err error, msg string) {
	if err != nil {
		log.Errorf("%s. Error %s", msg, err)
		os.Exit(-1)
	}
}

func closeResponseBody(r *http.Response) {
	if err := r.Body.Close(); err != nil {
		log.Errora(err)
	}
}<|MERGE_RESOLUTION|>--- conflicted
+++ resolved
@@ -130,36 +130,15 @@
 		}
 	}()
 
-<<<<<<< HEAD
-	if testFlags.V1alpha3 {
-		rulesDir = "routing"
-		ingressName = "ingressgateway"
-	}
-	drs := []*string{&routeAllRule, &bookinfoGateway}
-	rs := []*string{&rateLimitRule, &denialRule, &ingressDenialRule, &newTelemetryRule,
-		&kubeenvTelemetryRule, &routeReviewsVersionsRule, &routeReviewsV3Rule, &tcpDbRule}
-	rsMore := []*string{&redisQuotaRule}
-	for _, dr := range drs {
-		*dr = filepath.Join(bookinfoSampleDir, rulesDir, *dr)
-=======
 	drs := []*string{&bookinfoGateway, &destinationRuleAll, &routeAllRule}
-
 	for _, dr := range drs {
 		*dr = filepath.Join(networkingDir, *dr)
->>>>>>> 86e281a6
 		defaultRules = append(defaultRules, *dr)
 	}
 
 	rs := []*string{&rateLimitRule, &denialRule, &ingressDenialRule, &newTelemetryRule,
 		&kubeenvTelemetryRule}
 	for _, r := range rs {
-<<<<<<< HEAD
-		*r = filepath.Join(bookinfoSampleDir, rulesDir, *r)
-		rules = append(rules, *r)
-	}
-	for _, r := range rsMore {
-		*r = filepath.Join(mixerTestDataDir, *r)
-=======
 		*r = filepath.Join(policyDir, *r)
 		rules = append(rules, *r)
 	}
@@ -167,7 +146,12 @@
 	rs = []*string{&routeReviewsVersionsRule, &routeReviewsV3Rule, &tcpDbRule}
 	for _, r := range rs {
 		*r = filepath.Join(networkingDir, *r)
->>>>>>> 86e281a6
+		rules = append(rules, *r)
+	}
+  
+  rs = []*string{&redisQuotaRule}
+	for _, r := range rs {
+		*r = filepath.Join(mixerTestDataDir, *r)
 		rules = append(rules, *r)
 	}
 
