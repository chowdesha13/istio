// Copyright 2017 Istio Authors
//
// Licensed under the Apache License, Version 2.0 (the "License");
// you may not use this file except in compliance with the License.
// You may obtain a copy of the License at
//
//     http://www.apache.org/licenses/LICENSE-2.0
//
// Unless required by applicable law or agreed to in writing, software
// distributed under the License is distributed on an "AS IS" BASIS,
// WITHOUT WARRANTIES OR CONDITIONS OF ANY KIND, either express or implied.
// See the License for the specific language governing permissions and
// limitations under the License.

// Package mixer defines integration tests that validate working mixer
// functionality in context of a test Istio-enabled cluster.
package mixer

import (
	"context"
	"errors"
	"flag"
	"fmt"
	"io/ioutil"
	"math"
	"net"
	"net/http"
	"os"
	"path/filepath"
	"strings"
	"testing"
	"time"

	"github.com/prometheus/client_golang/api"
	"github.com/prometheus/client_golang/api/prometheus/v1"
	"github.com/prometheus/common/model"

	"istio.io/fortio/fhttp"

	// flog "istio.io/fortio/log"
	"istio.io/fortio/periodic"
	"istio.io/istio/pkg/log"
	"istio.io/istio/tests/e2e/framework"
	"istio.io/istio/tests/util"
)

const (
	bookinfoSampleDir     = "samples/bookinfo"
	yamlExtension         = "yaml"
	deploymentDir         = "platform/kube"
	bookinfoYaml          = "bookinfo"
	bookinfoRatingsv2Yaml = "bookinfo-ratings-v2"
	bookinfoDbYaml        = "bookinfo-db"
	sleepYaml             = "samples/sleep/sleep"
	mixerTestDataDir      = "tests/e2e/tests/mixer/testdata"

	prometheusPort   = "9090"
	mixerMetricsPort = "42422"
	productPagePort  = "10000"

	srcLabel           = "source_service"
	srcPodLabel        = "source_pod"
	srcWorkloadLabel   = "source_workload"
	srcOwnerLabel      = "source_owner"
	srcUIDLabel        = "source_workload_uid"
	destLabel          = "destination_service"
	destPodLabel       = "destination_pod"
	destWorkloadLabel  = "destination_workload"
	destOwnerLabel     = "destination_owner"
	destUIDLabel       = "destination_workload_uid"
	destContainerLabel = "destination_container"
	responseCodeLabel  = "response_code"
	reporterLabel      = "reporter"

	// This namespace is used by default in all mixer config documents.
	// It will be replaced with the test namespace.
	templateNamespace = "istio-system"

	checkPath  = "/istio.mixer.v1.Mixer/Check"
	reportPath = "/istio.mixer.v1.Mixer/Report"

	testRetryTimes = 5

	redisInstallDir  = "stable/redis"
	redisInstallName = "redis-release"
)

type testConfig struct {
	*framework.CommonConfig
	rulesDir string
}

var (
	tc        *testConfig
	testFlags = &framework.TestFlags{
		Ingress: true,
		Egress:  true,
	}
	configVersion      = "v1alpha3"
	ingressName        = "ingressgateway"
	productPageTimeout = 60 * time.Second

<<<<<<< HEAD
	networkingDir            = "networking"
	policyDir                = "policy"
	rateLimitRule            = "mixer-rule-ratings-ratelimit"
	denialRule               = "mixer-rule-ratings-denial"
	ingressDenialRule        = "mixer-rule-ingress-denial"
	newTelemetryRule         = "mixer-rule-additional-telemetry"
	kubeenvTelemetryRule     = "mixer-rule-kubernetesenv-telemetry"
	destinationRuleAll       = "destination-rule-all"
	routeAllRule             = "virtual-service-all-v1"
	routeReviewsVersionsRule = "virtual-service-reviews-v2-v3"
	routeReviewsV3Rule       = "virtual-service-reviews-v3"
	tcpDbRule                = "virtual-service-ratings-db"
	bookinfoGateway          = "bookinfo-gateway"
	redisQuotaRule           = "mixer-rule-ratings-redis-quota"
=======
	networkingDir               = "networking"
	policyDir                   = "policy"
	rateLimitRule               = "mixer-rule-ratings-ratelimit"
	denialRule                  = "mixer-rule-ratings-denial"
	ingressDenialRule           = "mixer-rule-ingress-denial"
	newTelemetryRule            = "mixer-rule-additional-telemetry"
	kubeenvTelemetryRule        = "mixer-rule-kubernetesenv-telemetry"
	destinationRuleAll          = "destination-rule-all"
	routeAllRule                = "virtual-service-all-v1"
	routeReviewsVersionsRule    = "virtual-service-reviews-v2-v3"
	routeReviewsV3Rule          = "virtual-service-reviews-v3"
	tcpDbRule                   = "virtual-service-ratings-db"
	bookinfoGateway             = "bookinfo-gateway"
	redisQuotaRollingWindowRule = "mixer-rule-ratings-redis-quota-rolling-window"
	redisQuotaFixedWindowRule   = "mixer-rule-ratings-redis-quota-fixed-window"
>>>>>>> 283b8582

	defaultRules []string
	rules        []string
)

func init() {
	testFlags.Init()
}

// Setup is called from framework package init().
func (t *testConfig) Setup() (err error) {
	defer func() {
		if err != nil {
			dumpK8Env()
		}
	}()

	drs := []*string{&bookinfoGateway, &destinationRuleAll, &routeAllRule}
	for _, dr := range drs {
		*dr = filepath.Join(bookinfoSampleDir, networkingDir, *dr)
		defaultRules = append(defaultRules, *dr)
	}

	rs := []*string{&rateLimitRule, &denialRule, &ingressDenialRule, &newTelemetryRule,
		&kubeenvTelemetryRule}
	for _, r := range rs {
		*r = filepath.Join(bookinfoSampleDir, policyDir, *r)
		rules = append(rules, *r)
	}

	rs = []*string{&routeReviewsVersionsRule, &routeReviewsV3Rule, &tcpDbRule}
	for _, r := range rs {
		*r = filepath.Join(bookinfoSampleDir, networkingDir, *r)
		rules = append(rules, *r)
	}

<<<<<<< HEAD
	rs = []*string{&redisQuotaRule}
=======
	rs = []*string{&redisQuotaRollingWindowRule, &redisQuotaFixedWindowRule}
>>>>>>> 283b8582
	for _, r := range rs {
		*r = filepath.Join(mixerTestDataDir, *r)
		rules = append(rules, *r)
	}

	log.Infof("new rule %s", rateLimitRule)
	log.Infof("Rules are default: %v, test-specific: %v", defaultRules, rules)
	for _, rule := range append(defaultRules, rules...) {
		err = copyRuleToFilesystem(t, rule)
		if err != nil {
			return nil
		}
	}

	if !util.CheckPodsRunning(tc.Kube.Namespace, tc.Kube.KubeConfig) {
		return fmt.Errorf("can't get all pods running")
	}

	if err = setupDefaultRouting(); err != nil {
		return err
	}
	allowRuleSync()

	// pre-warm the system. we don't care about what happens with this
	// request, but we want Mixer, etc., to be ready to go when the actual
	// Tests start.
	if err = visitProductPage(30*time.Second, 200); err != nil {
		log.Infof("initial product page request failed: %v", err)
	}

	allowPrometheusSync()

	return
}

func copyRuleToFilesystem(t *testConfig, rule string) error {
	src := getSourceRulePath(rule)
	dest := getDestinationRulePath(t, rule)
	log.Infof("Copying rule %s from %s to %s", rule, src, dest)
	ori, err := ioutil.ReadFile(src)
	if err != nil {
		log.Errorf("Failed to read original rule file %s", src)
		return err
	}
	content := string(ori)

	err = os.MkdirAll(filepath.Dir(dest), 0700)
	if err != nil {
		log.Errorf("Failed to create the directory %s", filepath.Dir(dest))
		return err
	}

	err = ioutil.WriteFile(dest, []byte(content), 0600)
	if err != nil {
		log.Errorf("Failed to write into new rule file %s", dest)
		return err
	}

	return nil
}

func getSourceRulePath(rule string) string {
	return util.GetResourcePath(filepath.Join(rule + "." + yamlExtension))
}

func getDestinationRulePath(t *testConfig, rule string) string {
	return filepath.Join(t.rulesDir, rule+"."+yamlExtension)
}

func setupDefaultRouting() error {
	log.Infof("setupDefaultRouting for %s", configVersion)
	if err := applyRules(defaultRules); err != nil {
		return fmt.Errorf("could not apply rules '%s': %v", defaultRules, err)
	}
	standby := 0
	for i := 0; i <= testRetryTimes; i++ {
		time.Sleep(time.Duration(standby) * time.Second)
		var gateway string
		var errGw error

		gateway, errGw = getIngressOrGateway()
		if errGw != nil {
			return errGw
		}

		resp, err := http.Get(fmt.Sprintf("%s/productpage", gateway))
		if err != nil {
			log.Infof("Error talking to productpage: %s", err)
		} else {
			log.Infof("Get from page: %d", resp.StatusCode)
			if resp.StatusCode == http.StatusOK {
				log.Info("Get response from product page!")
				break
			}
			closeResponseBody(resp)
		}
		if i == testRetryTimes {
			return errors.New("unable to set default route")
		}
		standby += 5
		log.Errorf("Couldn't get to the bookinfo product page, trying again in %d second", standby)
	}

	log.Info("Success! Default route got expected response")
	return nil
}

func applyRules(ruleKeys []string) error {
	for _, ruleKey := range ruleKeys {
		rule := getDestinationRulePath(tc, ruleKey)
		if err := util.KubeApply(tc.Kube.Namespace, rule, tc.Kube.KubeConfig); err != nil {
			//log.Errorf("Kubectl apply %s failed", rule)
			return err
		}
	}
	log.Info("Waiting for rules to propagate...")
	time.Sleep(time.Duration(30) * time.Second)
	return nil
}

func (t *testConfig) Teardown() error {
	return deleteAllRoutingConfig()
}

func deleteAllRoutingConfig() error {

	drs := []*string{&routeAllRule, &destinationRuleAll, &bookinfoGateway}

	var err error
	for _, dr := range drs {
		if err = deleteRoutingConfig(*dr); err != nil {
			log.Errorf("could not delete routing config: %v", err)
		}

	}

	return err
}

type promProxy struct {
	namespace        string
	portFwdProcesses []*os.Process
}

func newPromProxy(namespace string) *promProxy {
	return &promProxy{
		namespace: namespace,
	}
}

func dumpK8Env() {
	_, _ = util.Shell("kubectl --namespace %s get pods -o wide", tc.Kube.Namespace)

	podLogs("istio="+ingressName, ingressName)
	podLogs("istio=mixer", "mixer")
	podLogs("istio=pilot", "discovery")
	podLogs("app=productpage", "istio-proxy")

}

func podID(labelSelector string) (pod string, err error) {
	pod, err = util.Shell("kubectl -n %s get pod -l %s -o jsonpath='{.items[0].metadata.name}'", tc.Kube.Namespace, labelSelector)
	if err != nil {
		log.Warnf("could not get %s pod: %v", labelSelector, err)
		return
	}
	pod = strings.Trim(pod, "'")
	log.Infof("%s pod name: %s", labelSelector, pod)
	return
}

func deployment(labelSelector string) (name, owner, uid string, err error) {
	name, err = util.Shell("kubectl -n %s get deployment -l %s -o jsonpath='{.items[0].metadata.name}'", tc.Kube.Namespace, labelSelector)
	if err != nil {
		log.Warnf("could not get %s deployment: %v", labelSelector, err)
		return
	}
	log.Infof("%s deployment name: %s", labelSelector, name)
	uid = fmt.Sprintf("istio://%s/workloads/%s", tc.Kube.Namespace, name)
	selfLink, err := util.Shell("kubectl -n %s get deployment -l %s -o jsonpath='{.items[0].metadata.selfLink}'", tc.Kube.Namespace, labelSelector)
	if err != nil {
		log.Warnf("could not get deployment %s self link: %v", name, err)
		return
	}
	log.Infof("deployment %s self link: %s", labelSelector, selfLink)
	owner = fmt.Sprintf("kubernetes:/%s", selfLink)
	return
}

func podLogs(labelSelector string, container string) {
	pod, err := podID(labelSelector)
	if err != nil {
		return
	}
	log.Info("Expect and ignore an error getting crash logs when there are no crash (-p invocation)")
	_, _ = util.Shell("kubectl --namespace %s logs %s -c %s --tail=40 -p", tc.Kube.Namespace, pod, container)
	_, _ = util.Shell("kubectl --namespace %s logs %s -c %s --tail=40", tc.Kube.Namespace, pod, container)
}

// portForward sets up local port forward to the pod specified by the "app" label
func (p *promProxy) portForward(labelSelector string, localPort string, remotePort string) error {
	var pod string
	var err error
	var proc *os.Process

	getName := fmt.Sprintf("kubectl -n %s get pod -l %s -o jsonpath='{.items[0].metadata.name}'", p.namespace, labelSelector)
	pod, err = util.Shell(getName)
	if err != nil {
		return err
	}
	log.Infof("%s pod name: %s", labelSelector, pod)

	log.Infof("Setting up %s proxy", labelSelector)
	portFwdCmd := fmt.Sprintf("kubectl port-forward %s %s:%s -n %s", strings.Trim(pod, "'"), localPort, remotePort, p.namespace)
	log.Info(portFwdCmd)
	if proc, err = util.RunBackground(portFwdCmd); err != nil {
		log.Errorf("Failed to port forward: %s", err)
		return err
	}
	p.portFwdProcesses = append(p.portFwdProcesses, proc)

	// Give it some time since process is launched in the background
	time.Sleep(3 * time.Second)
	if _, err = net.DialTimeout("tcp", ":"+localPort, 5*time.Second); err != nil {
		log.Errorf("Failed to port forward: %s", err)
		return err
	}

	log.Infof("running %s port-forward in background, pid = %d", labelSelector, proc.Pid)
	return nil
}

func (p *promProxy) Setup() error {
	var err error

	if err = util.WaitForDeploymentsReady(tc.Kube.Namespace, time.Minute*2, tc.Kube.KubeConfig); err != nil {
		return fmt.Errorf("could not establish prometheus proxy: pods not ready: %v", err)
	}

	if err = p.portForward("app=prometheus", prometheusPort, prometheusPort); err != nil {
		return err
	}

	if err = p.portForward("istio-mixer-type=telemetry", mixerMetricsPort, mixerMetricsPort); err != nil {
		return err
	}

	return p.portForward("app=productpage", productPagePort, "9080")
}

func (p *promProxy) Teardown() (err error) {
	log.Info("Cleaning up mixer proxy")
	for _, proc := range p.portFwdProcesses {
		err := proc.Kill()
		if err != nil {
			log.Errorf("Failed to kill port-forward process, pid: %d", proc.Pid)
		}
	}
	return
}
func TestMain(m *testing.M) {
	flag.Parse()
	check(framework.InitLogging(), "cannot setup logging")
	check(setTestConfig(), "could not create TestConfig")
	tc.Cleanup.RegisterCleanable(tc)
	os.Exit(tc.RunTest(m))
}

func setTestConfig() error {
	cc, err := framework.NewCommonConfig("mixer_test")
	if err != nil {
		return err
	}
	tc = new(testConfig)
	tc.CommonConfig = cc
	tmpDir, err := ioutil.TempDir(os.TempDir(), "mixer_test")
	if err != nil {
		return err
	}
	tc.rulesDir = tmpDir
	demoApps := []framework.App{
		{
			AppYaml:    getBookinfoResourcePath(bookinfoYaml),
			KubeInject: true,
		},
		{
			AppYaml:    getBookinfoResourcePath(bookinfoRatingsv2Yaml),
			KubeInject: true,
		},
		{
			AppYaml:    getBookinfoResourcePath(bookinfoDbYaml),
			KubeInject: true,
		},
		{
			AppYaml:    util.GetResourcePath(sleepYaml + "." + yamlExtension),
			KubeInject: true,
		},
	}
	for i := range demoApps {
		tc.Kube.AppManager.AddApp(&demoApps[i])
	}
	mp := newPromProxy(tc.Kube.Namespace)
	tc.Cleanup.RegisterCleanable(mp)
	return nil
}

func fatalf(t *testing.T, format string, args ...interface{}) {
	dumpK8Env()
	t.Fatalf(format, args...)
}

func errorf(t *testing.T, format string, args ...interface{}) {
	dumpK8Env()
	t.Errorf(format, args...)
}

func TestMetric(t *testing.T) {
	checkMetricReport(t, destLabel, fqdn("productpage"))
}

func TestIngressMetric(t *testing.T) {
	checkMetricReport(t, srcWorkloadLabel, "istio-"+ingressName)
}

// checkMetricReport checks whether report works for the given service
// by visiting productpage and comparing request_count metric.
func checkMetricReport(t *testing.T, label, labelValue string) {
	// setup prometheus API
	promAPI, err := promAPI()
	if err != nil {
		t.Fatalf("Could not build prometheus API client: %v", err)
	}

	t.Logf("Check request count metric for %q=%q", label, labelValue)

	// establish baseline by querying request count metric.
	t.Log("establishing metrics baseline for test...")
	query := fmt.Sprintf("istio_requests_total{%s=\"%s\"}", label, labelValue)
	t.Logf("prometheus query: %s", query)
	value, err := promAPI.Query(context.Background(), query, time.Now())
	if err != nil {
		t.Fatalf("Could not get metrics from prometheus: %v", err)
	}

	prior200s, err := vectorValue(value, map[string]string{responseCodeLabel: "200"})
	if err != nil {
		t.Logf("error getting prior 200s, using 0 as value (msg: %v)", err)
		prior200s = 0
	}

	t.Logf("Baseline established: prior200s = %f", prior200s)
	t.Log("Visiting product page...")

	// visit product page.
	if errNew := visitProductPage(productPageTimeout, http.StatusOK); errNew != nil {
		t.Fatalf("Test app setup failure: %v", errNew)
	}
	allowPrometheusSync()

	t.Log("Successfully sent request(s) to /productpage; checking metrics...")

	query = fmt.Sprintf("istio_requests_total{%s=\"%s\",%s=\"200\"}", label, labelValue, responseCodeLabel)
	t.Logf("prometheus query: %s", query)
	value, err = promAPI.Query(context.Background(), query, time.Now())
	if err != nil {
		fatalf(t, "Could not get metrics from prometheus: %v", err)
	}
	t.Logf("promvalue := %s", value.String())

	got, err := vectorValue(value, map[string]string{})
	if err != nil {
		t.Logf("prometheus values for istio_requests_total:\n%s", promDump(promAPI, "istio_requests_total"))
		fatalf(t, "Could not find metric value: %v", err)
	}
	t.Logf("Got request_count (200s) of: %f", got)
	t.Logf("Actual new requests observed: %f", got-prior200s)

	want := float64(1)
	if (got - prior200s) < want {
		t.Logf("prometheus values for istio_requests_total:\n%s", promDump(promAPI, "istio_requests_total"))
		errorf(t, "Bad metric value: got %f, want at least %f", got-prior200s, want)
	}
}

func TestTcpMetrics(t *testing.T) {
	if err := replaceRouteRule(tcpDbRule); err != nil {
		t.Fatalf("Could not update reviews routing rule: %v", err)
	}
	defer func() {
		if err := deleteRoutingConfig(tcpDbRule); err != nil {
			t.Fatalf("Could not delete reviews routing rule: %v", err)
		}
	}()
	allowRuleSync()

	if err := visitProductPage(productPageTimeout, http.StatusOK); err != nil {
		t.Fatalf("Test app setup failure: %v", err)
	}
	allowPrometheusSync()

	log.Info("Successfully sent request(s) to /productpage; checking metrics...")

	promAPI, err := promAPI()
	if err != nil {
		fatalf(t, "Could not build prometheus API client: %v", err)
	}
	query := fmt.Sprintf("istio_tcp_sent_bytes_total{destination_app=\"%s\"}", "mongodb")
	t.Logf("prometheus query: %s", query)
	value, err := promAPI.Query(context.Background(), query, time.Now())
	if err != nil {
		fatalf(t, "Could not get metrics from prometheus: %v", err)
	}
	log.Infof("promvalue := %s", value.String())

	got, err := vectorValue(value, map[string]string{})
	if err != nil {
		t.Logf("prometheus values for istio_tcp_sent_bytes_total:\n%s", promDump(promAPI, "istio_tcp_sent_bytes_total"))
		fatalf(t, "Could not find metric value: %v", err)
	}
	t.Logf("tcp_sent_bytes_total: %f", got)
	want := float64(1)
	if got < want {
		t.Logf("prometheus values for istio_tcp_sent_bytes_total:\n%s", promDump(promAPI, "istio_tcp_sent_bytes_total"))
		errorf(t, "Bad metric value: got %f, want at least %f", got, want)
	}

	query = fmt.Sprintf("istio_tcp_received_bytes_total{destination_app=\"%s\"}", "mongodb")
	t.Logf("prometheus query: %s", query)
	value, err = promAPI.Query(context.Background(), query, time.Now())
	if err != nil {
		fatalf(t, "Could not get metrics from prometheus: %v", err)
	}
	log.Infof("promvalue := %s", value.String())

	got, err = vectorValue(value, map[string]string{})
	if err != nil {
		t.Logf("prometheus values for istio_tcp_received_bytes_total:\n%s", promDump(promAPI, "istio_tcp_received_bytes_total"))
		fatalf(t, "Could not find metric value: %v", err)
	}
	t.Logf("tcp_received_bytes_total: %f", got)
	if got < want {
		t.Logf("prometheus values for istio_tcp_received_bytes_total:\n%s", promDump(promAPI, "istio_tcp_received_bytes_total"))
		errorf(t, "Bad metric value: got %f, want at least %f", got, want)
	}
}

func TestNewMetrics(t *testing.T) {
	if err := applyMixerRule(newTelemetryRule); err != nil {
		fatalf(t, "could not create required mixer rule: %v", err)
	}

	defer func() {
		if err := deleteMixerRule(newTelemetryRule); err != nil {
			t.Logf("could not clear rule: %v", err)
		}
	}()

	dumpK8Env()
	allowRuleSync()

	if err := visitProductPage(productPageTimeout, http.StatusOK); err != nil {
		fatalf(t, "Test app setup failure: %v", err)
	}

	log.Info("Successfully sent request(s) to /productpage; checking metrics...")
	allowPrometheusSync()
	promAPI, err := promAPI()
	if err != nil {
		fatalf(t, "Could not build prometheus API client: %v", err)
	}
	query := fmt.Sprintf("istio_response_bytes_count{%s=\"%s\",%s=\"200\"}", destLabel, fqdn("productpage"), responseCodeLabel)
	t.Logf("prometheus query: %s", query)
	value, err := promAPI.Query(context.Background(), query, time.Now())
	if err != nil {
		fatalf(t, "Could not get metrics from prometheus: %v", err)
	}
	log.Infof("promvalue := %s", value.String())

	got, err := vectorValue(value, map[string]string{})
	if err != nil {
		t.Logf("prometheus values for istio_response_bytes_count:\n%s", promDump(promAPI, "istio_response_bytes_count"))
		t.Logf("prometheus values for istio_requests_total:\n%s", promDump(promAPI, "istio_requests_total"))
		fatalf(t, "Could not find metric value: %v", err)
	}
	want := float64(1)
	if got < want {
		t.Logf("prometheus values for istio_response_bytes_count:\n%s", promDump(promAPI, "istio_response_bytes_count"))
		t.Logf("prometheus values for istio_requests_total:\n%s", promDump(promAPI, "istio_requests_total"))
		errorf(t, "Bad metric value: got %f, want at least %f", got, want)
	}
}

func TestKubeenvMetrics(t *testing.T) {
	if err := applyMixerRule(kubeenvTelemetryRule); err != nil {
		fatalf(t, "could not create required mixer rule: %v", err)
	}

	defer func() {
		if err := deleteMixerRule(kubeenvTelemetryRule); err != nil {
			t.Logf("could not clear rule: %v", err)
		}
	}()

	allowRuleSync()

	if err := visitProductPage(productPageTimeout, http.StatusOK); err != nil {
		fatalf(t, "Test app setup failure: %v", err)
	}

	log.Info("Successfully sent request(s) to /productpage; checking metrics...")
	allowPrometheusSync()
	promAPI, err := promAPI()
	if err != nil {
		fatalf(t, "Could not build prometheus API client: %v", err)
	}
	productPagePod, err := podID("app=productpage")
	if err != nil {
		fatalf(t, "Could not get productpage pod ID: %v", err)
	}
	productPageWorkloadName, productPageOwner, productPageUID, err := deployment("app=productpage")
	if err != nil {
		fatalf(t, "Could not get productpage deployment metadata: %v", err)
	}
	ingressPod, err := podID(fmt.Sprintf("istio=%s", ingressName))
	if err != nil {
		fatalf(t, "Could not get ingress pod ID: %v", err)
	}
	ingressWorkloadName, ingressOwner, ingressUID, err := deployment(fmt.Sprintf("istio=%s", ingressName))
	if err != nil {
		fatalf(t, "Could not get ingress deployment metadata: %v", err)
	}

	query := fmt.Sprintf("istio_kube_request_count{%s=\"%s\",%s=\"%s\",%s=\"%s\",%s=\"%s\",%s=\"%s\",%s=\"%s\",%s=\"%s\",%s=\"%s\",%s=\"%s\",%s=\"200\"}",
		srcPodLabel, ingressPod, srcWorkloadLabel, ingressWorkloadName, srcOwnerLabel, ingressOwner, srcUIDLabel, ingressUID,
		destPodLabel, productPagePod, destWorkloadLabel, productPageWorkloadName, destOwnerLabel, productPageOwner, destUIDLabel, productPageUID,
		destContainerLabel, "productpage", responseCodeLabel)
	t.Logf("prometheus query: %s", query)
	value, err := promAPI.Query(context.Background(), query, time.Now())
	if err != nil {
		fatalf(t, "Could not get metrics from prometheus: %v", err)
	}
	log.Infof("promvalue := %s", value.String())

	got, err := vectorValue(value, map[string]string{})
	if err != nil {
		t.Logf("prometheus values for istio_kube_request_count:\n%s", promDump(promAPI, "istio_kube_request_count"))
		fatalf(t, "Error get metric value: %v", err)
	}
	want := float64(1)
	if got < want {
		errorf(t, "Bad metric value: got %f, want at least %f", got, want)
	}
}

func TestDenials(t *testing.T) {
	testDenials(t, denialRule)
}

func TestIngressDenials(t *testing.T) {
	testDenials(t, ingressDenialRule)
}

// testDenials checks that the given rule could deny requests to productpage unless x-user is set in header.
func testDenials(t *testing.T, rule string) {
	if err := visitProductPage(productPageTimeout, http.StatusOK); err != nil {
		fatalf(t, "Test app setup failure: %v", err)
	}

	// deny rule will deny all requests to product page unless
	// ["x-user"] header is set.
	log.Infof("Denials: block productpage if x-user header is john")
	if err := applyMixerRule(rule); err != nil {
		fatalf(t, "could not create required mixer rule: %v", err)
	}

	defer func() {
		if err := deleteMixerRule(rule); err != nil {
			t.Logf("could not clear rule: %v", err)
		}
	}()

	time.Sleep(10 * time.Second)

	// Product page should not be accessible anymore.
	log.Infof("Denials: ensure productpage is denied access for user john")
	if err := visitProductPage(productPageTimeout, http.StatusForbidden, &header{"x-user", "john"}); err != nil {
		fatalf(t, "product page was not denied: %v", err)
	}

	// Product page *should be* accessible with x-user header.
	log.Infof("Denials: ensure productpage is accessible for testuser")
	if err := visitProductPage(productPageTimeout, http.StatusOK, &header{"x-user", "testuser"}); err != nil {
		fatalf(t, "product page was not denied: %v", err)
	}
}

// TestIngressCheckCache tests that check cache works in Ingress.
func TestIngressCheckCache(t *testing.T) {
	//t.Skip("https://github.com/istio/istio/issues/6309")

	// Apply denial rule to istio-ingress, so that only request with ["x-user"] could go through.
	// This is to make the test focus on ingress check cache.
	t.Logf("block request through ingress if x-user header is john")
	if err := applyMixerRule(ingressDenialRule); err != nil {
		fatalf(t, "could not create required mixer rule: %v", err)
	}
	defer func() {
		if err := deleteMixerRule(ingressDenialRule); err != nil {
			t.Logf("could not clear rule: %v", err)
		}
	}()
	allowRuleSync()

	// Visit product page through ingress should all be denied.
	visit := func() error {
		url := fmt.Sprintf("%s/productpage", getIngressOrFail(t))
		// Send 100 requests in a relative short time to make sure check cache will be used.
		httpOptions := fhttp.HTTPOptions{
			URL: url,
		}
		httpOptions.AddAndValidateExtraHeader("x-user: john")
		opts := fhttp.HTTPRunnerOptions{
			RunnerOptions: periodic.RunnerOptions{
				QPS:        10,
				Exactly:    100,       // will make exactly 100 calls, so run for about 10 seconds
				NumThreads: 5,         // get the same number of calls per connection (100/5=20)
				Out:        os.Stderr, // only needed because of log capture issue
			},
			HTTPOptions: httpOptions,
		}

		_, err := fhttp.RunHTTPTest(&opts)
		if err != nil {
			return fmt.Errorf("generating traffic via fortio failed: %v", err)
		}
		return nil
	}
	testCheckCache(t, visit)
}

func getIngressOrFail(t *testing.T) string {
	return tc.Kube.IngressGatewayOrFail(t)
}

// TestCheckCache tests that check cache works within the mesh.
func TestCheckCache(t *testing.T) {
	// Get pod id of sleep app.
	pod, err := podID("app=sleep")
	if err != nil {
		fatalf(t, "fail getting pod id of sleep %v", err)
	}
	url := fmt.Sprintf("http://productpage.%s:9080/health", tc.Kube.Namespace)

	// visit calls product page health handler with sleep app.
	visit := func() error {
		return visitWithApp(url, pod, "sleep", 100)
	}
	testCheckCache(t, visit)
}

// testCheckCache verifies check cache is used when calling the given visit function
// by comparing the check call metric.
func testCheckCache(t *testing.T, visit func() error) {
	promAPI, err := promAPI()
	if err != nil {
		fatalf(t, "Could not build prometheus API client: %v", err)
	}

	// Get check cache hit baseline.
	t.Log("Query prometheus to get baseline cache hits...")
	prior, err := getCheckCacheHits(promAPI)
	if err != nil {
		fatalf(t, "Unable to retrieve valid cached hit number: %v", err)
	}

	t.Logf("Baseline cache hits: %v", prior)
	t.Log("Start to call visit function...")
	if err = visit(); err != nil {
		fatalf(t, "%v", err)
	}

	allowPrometheusSync()
	t.Log("Query promethus to get new cache hits number...")
	// Get new check cache hit.
	got, err := getCheckCacheHits(promAPI)
	if err != nil {
		fatalf(t, "Unable to retrieve valid cached hit number: %v", err)
	}
	t.Logf("New cache hits: %v", got)

	// At least 1 call should be cache hit.
	want := float64(1)
	if (got - prior) < want {
		errorf(t, "Check cache hit: %v is less than expected: %v", got-prior, want)
	}
}

func fetchRequestCount(t *testing.T, promAPI v1.API, service string) (prior429s float64, prior200s float64, value model.Value) {
	var err error
	t.Log("Establishing metrics baseline for test...")
	query := fmt.Sprintf("istio_requests_total{%s=\"%s\"}", destLabel, fqdn(service))
	t.Logf("prometheus query: %s", query)
	value, err = promAPI.Query(context.Background(), query, time.Now())
	if err != nil {
		fatalf(t, "Could not get metrics from prometheus: %v", err)
	}

	prior429s, err = vectorValue(value, map[string]string{responseCodeLabel: "429", reporterLabel: "source"})
	if err != nil {
		t.Logf("error getting prior 429s, using 0 as value (msg: %v)", err)
		prior429s = 0
	}

	prior200s, err = vectorValue(value, map[string]string{responseCodeLabel: "200", reporterLabel: "source"})
	if err != nil {
		t.Logf("error getting prior 200s, using 0 as value (msg: %v)", err)
		prior200s = 0
	}
	t.Logf("Baseline established: prior200s = %f, prior429s = %f", prior200s, prior429s)

	return prior429s, prior200s, value
}

func sendTraffic(t *testing.T, msg string, calls int64) *fhttp.HTTPRunnerResults {
	t.Log(msg)
	url := fmt.Sprintf("%s/productpage", getIngressOrGatewayOrFail(t))

	// run at a high enough QPS (here 10) to ensure that enough
	// traffic is generated to trigger 429s from the 1 QPS rate limit rule
	opts := fhttp.HTTPRunnerOptions{
		RunnerOptions: periodic.RunnerOptions{
			QPS:        10,
			Exactly:    calls,     // will make exactly 300 calls, so run for about 30 seconds
			NumThreads: 5,         // get the same number of calls per connection (300/5=60)
			Out:        os.Stderr, // Only needed because of log capture issue
		},
		HTTPOptions: fhttp.HTTPOptions{
			URL: url,
		},
	}
	// productpage should still return 200s when ratings is rate-limited.
	res, err := fhttp.RunHTTPTest(&opts)
	if err != nil {
		fatalf(t, "Generating traffic via fortio failed: %v", err)
	}
	return res
}

func TestMetricsAndRateLimitAndRulesAndBookinfo(t *testing.T) {
	t.Skip("https://github.com/istio/istio/issues/6309")

	if err := replaceRouteRule(routeReviewsV3Rule); err != nil {
		fatalf(t, "Could not create replace reviews routing rule: %v", err)
	}
	defer func() {
		if err := deleteRoutingConfig(routeReviewsV3Rule); err != nil {
			t.Fatalf("Could not delete reviews routing rule: %v", err)
		}
	}()

	// the rate limit rule applies a max rate limit of 1 rps to the ratings service.
	if err := applyMixerRule(rateLimitRule); err != nil {
		fatalf(t, "could not create required mixer rule: %v", err)
	}
	defer func() {
		if err := deleteMixerRule(rateLimitRule); err != nil {
			t.Logf("could not clear rule: %v", err)
		}
	}()

	allowRuleSync()

	// setup prometheus API
	promAPI, err := promAPI()
	if err != nil {
		fatalf(t, "Could not build prometheus API client: %v", err)
	}

	// establish baseline

	initPrior429s, _, _ := fetchRequestCount(t, promAPI, "ratings")

	_ = sendTraffic(t, "Warming traffic...", 150)
	allowPrometheusSync()
	prior429s, prior200s, _ := fetchRequestCount(t, promAPI, "ratings")
	// check if at least one more prior429 was reported
	if prior429s-initPrior429s < 1 {
		fatalf(t, "no 429 is allotted time: prior429s:%v", prior429s)
	}

	res := sendTraffic(t, "Sending traffic...", 300)
	allowPrometheusSync()

	totalReqs := res.DurationHistogram.Count
	succReqs := float64(res.RetCodes[http.StatusOK])
	badReqs := res.RetCodes[http.StatusBadRequest]
	actualDuration := res.ActualDuration.Seconds() // can be a bit more than requested

	log.Info("Successfully sent request(s) to /productpage; checking metrics...")
	t.Logf("Fortio Summary: %d reqs (%f rps, %f 200s (%f rps), %d 400s - %+v)",
		totalReqs, res.ActualQPS, succReqs, succReqs/actualDuration, badReqs, res.RetCodes)

	// consider only successful requests (as recorded at productpage service)
	callsToRatings := succReqs

	// the rate-limit is 1 rps
	want200s := 1. * actualDuration

	// everything in excess of 200s should be 429s (ideally)
	want429s := callsToRatings - want200s

	t.Logf("Expected Totals: 200s: %f (%f rps), 429s: %f (%f rps)", want200s, want200s/actualDuration, want429s, want429s/actualDuration)

	// if we received less traffic than the expected enforced limit to ratings
	// then there is no way to determine if the rate limit was applied at all
	// and for how much traffic. log all metrics and abort test.
	if callsToRatings < want200s {
		t.Logf("full set of prometheus metrics:\n%s", promDump(promAPI, "istio_requests_total"))
		fatalf(t, "Not enough traffic generated to exercise rate limit: ratings_reqs=%f, want200s=%f", callsToRatings, want200s)
	}

	_, _, value := fetchRequestCount(t, promAPI, "ratings")
	log.Infof("promvalue := %s", value.String())

	got, err := vectorValue(value, map[string]string{responseCodeLabel: "429", "destination_version": "v1"})
	if err != nil {
		t.Logf("prometheus values for istio_requests_total:\n%s", promDump(promAPI, "istio_requests_total"))
		errorf(t, "Could not find 429s: %v", err)
		got = 0 // want to see 200 rate even if no 429s were recorded
	}

	// Lenient calculation TODO: tighten/simplify
	want := math.Floor(want429s * .25)

	got = got - prior429s

	t.Logf("Actual 429s: %f (%f rps)", got, got/actualDuration)

	// check resource exhausted
	if got < want {
		t.Logf("prometheus values for istio_requests_total:\n%s", promDump(promAPI, "istio_requests_total"))
		errorf(t, "Bad metric value for rate-limited requests (429s): got %f, want at least %f", got, want)
	}

	got, err = vectorValue(value, map[string]string{responseCodeLabel: "200", "destination_version": "v1"})
	if err != nil {
		t.Logf("prometheus values for istio_requests_total:\n%s", promDump(promAPI, "istio_requests_total"))
		errorf(t, "Could not find successes value: %v", err)
		got = 0
	}

	got = got - prior200s

	t.Logf("Actual 200s: %f (%f rps), expecting ~1 rps", got, got/actualDuration)

	// establish some baseline to protect against flakiness due to randomness in routing
	// and to allow for leniency in actual ceiling of enforcement (if 10 is the limit, but we allow slightly
	// less than 10, don't fail this test).
	want = math.Floor(want200s * .25)

	// check successes
	if got < want {
		t.Logf("prometheus values for istio_requests_total:\n%s", promDump(promAPI, "istio_requests_total"))
		errorf(t, "Bad metric value for successful requests (200s): got %f, want at least %f", got, want)
	}
	// TODO: until https://github.com/istio/istio/issues/3028 is fixed, use 25% - should be only 5% or so
	want200s = math.Ceil(want200s * 1.5)
	if got > want200s {
		t.Logf("prometheus values for istio_requests_total:\n%s", promDump(promAPI, "istio_requests_total"))
		errorf(t, "Bad metric value for successful requests (200s): got %f, want at most %f", got, want200s)
	}
}

<<<<<<< HEAD
func TestRedisQuota(t *testing.T) {
=======
func testRedisQuota(t *testing.T, quotaRule string) {
>>>>>>> 283b8582
	if err := replaceRouteRule(routeReviewsV3Rule); err != nil {
		fatalf(t, "Could not create replace reviews routing rule: %v", err)
	}
	defer func() {
		if err := deleteRoutingConfig(routeReviewsV3Rule); err != nil {
			t.Fatalf("Could not delete reviews routing rule: %v", err)
		}
	}()

	if err := util.KubeScale(tc.Kube.Namespace, "deployment/istio-policy", 2, tc.Kube.KubeConfig); err != nil {
		fatalf(t, "Could not scale up istio-policy pod: %v", err)
	}
	defer func() {
		if err := util.KubeScale(tc.Kube.Namespace, "deployment/istio-policy", 1, tc.Kube.KubeConfig); err != nil {
			t.Fatalf("Could not scale down istio-policy pod.: %v", err)
		}
	}()

	if err := tc.Kube.DeployTiller(); err != nil {
		fatalf(t, "Failed to deploy helm tiller.")
	}

	setValue := "--set usePassword=false,persistence.enabled=false"
	if err := util.HelmInstall(redisInstallDir, redisInstallName, tc.Kube.Namespace, setValue); err != nil {
		fatalf(t, "Helm install %s failed, setValue=%s", redisInstallDir, setValue)
	}
	defer func() {
		if err := util.HelmDelete(redisInstallName); err != nil {
			t.Logf("Could not delete %s: %v", redisInstallName, err)
		}
	}()

	allowRuleSync()

	// the rate limit rule applies a max rate limit of 1 rps to the ratings service.
<<<<<<< HEAD
	if err := applyMixerRule(redisQuotaRule); err != nil {
		fatalf(t, "could not create required mixer rule: %v", err)
	}
	defer func() {
		if err := deleteMixerRule(redisQuotaRule); err != nil {
=======
	if err := applyMixerRule(quotaRule); err != nil {
		fatalf(t, "could not create required mixer rule: %v", err)
	}
	defer func() {
		if err := deleteMixerRule(quotaRule); err != nil {
>>>>>>> 283b8582
			t.Logf("could not clear rule: %v", err)
		}
	}()

	allowRuleSync()

	// setup prometheus API
	promAPI, err := promAPI()
	if err != nil {
		fatalf(t, "Could not build prometheus API client: %v", err)
	}

	// establish baseline
	initPrior429s, _, _ := fetchRequestCount(t, promAPI, "ratings")

	_ = sendTraffic(t, "Warming traffic...", 150)
	allowPrometheusSync()
	prior429s, prior200s, _ := fetchRequestCount(t, promAPI, "ratings")
	// check if at least one more prior429 was reported
	if prior429s-initPrior429s < 1 {
		fatalf(t, "no 429 is allotted time: prior429s:%v", prior429s)
	}

	res := sendTraffic(t, "Sending traffic...", 300)
	allowPrometheusSync()

	totalReqs := res.DurationHistogram.Count
	succReqs := float64(res.RetCodes[http.StatusOK])
	badReqs := res.RetCodes[http.StatusBadRequest]
	actualDuration := res.ActualDuration.Seconds() // can be a bit more than requested

	log.Info("Successfully sent request(s) to /productpage; checking metrics...")
	t.Logf("Fortio Summary: %d reqs (%f rps, %f 200s (%f rps), %d 400s - %+v)",
		totalReqs, res.ActualQPS, succReqs, succReqs/actualDuration, badReqs, res.RetCodes)

	// consider only successful requests (as recorded at productpage service)
	callsToRatings := succReqs

	// the rate-limit is 1 rps
	want200s := 1. * actualDuration

	// everything in excess of 200s should be 429s (ideally)
	want429s := callsToRatings - want200s

	t.Logf("Expected Totals: 200s: %f (%f rps), 429s: %f (%f rps)", want200s, want200s/actualDuration, want429s, want429s/actualDuration)

	// if we received less traffic than the expected enforced limit to ratings
	// then there is no way to determine if the rate limit was applied at all
	// and for how much traffic. log all metrics and abort test.
	if callsToRatings < want200s {
		t.Logf("full set of prometheus metrics:\n%s", promDump(promAPI, "istio_requests_total"))
		fatalf(t, "Not enough traffic generated to exercise rate limit: ratings_reqs=%f, want200s=%f", callsToRatings, want200s)
	}

	_, _, value := fetchRequestCount(t, promAPI, "ratings")
	log.Infof("promvalue := %s", value.String())

<<<<<<< HEAD
	got, err := vectorValue(value, map[string]string{responseCodeLabel: "429"})
=======
	got, err := vectorValue(value, map[string]string{responseCodeLabel: "429", reporterLabel: "source"})
>>>>>>> 283b8582
	if err != nil {
		t.Logf("prometheus values for istio_requests_total:\n%s", promDump(promAPI, "istio_requests_total"))
		errorf(t, "Could not find 429s: %v", err)
		got = 0 // want to see 200 rate even if no 429s were recorded
	}

<<<<<<< HEAD
	want := math.Floor(want429s * 0.95)

	got = (got - prior429s) / 2
=======
	want := math.Floor(want429s * 0.70)

	got = got - prior429s
>>>>>>> 283b8582

	t.Logf("Actual 429s: %f (%f rps)", got, got/actualDuration)

	// check resource exhausted
	if got < want {
		t.Logf("prometheus values for istio_requests_total:\n%s", promDump(promAPI, "istio_requests_total"))
		errorf(t, "Bad metric value for rate-limited requests (429s): got %f, want at least %f", got, want)
	}

<<<<<<< HEAD
	got, err = vectorValue(value, map[string]string{responseCodeLabel: "200"})
=======
	got, err = vectorValue(value, map[string]string{responseCodeLabel: "200", reporterLabel: "source"})
>>>>>>> 283b8582
	if err != nil {
		t.Logf("prometheus values for istio_requests_total:\n%s", promDump(promAPI, "istio_requests_total"))
		errorf(t, "Could not find successes value: %v", err)
		got = 0
	}

<<<<<<< HEAD
	got = (got - prior200s) / 2
=======
	got = got - prior200s
>>>>>>> 283b8582

	t.Logf("Actual 200s: %f (%f rps), expecting ~1 rps", got, got/actualDuration)

	// establish some baseline to protect against flakiness due to randomness in routing
	// and to allow for leniency in actual ceiling of enforcement (if 10 is the limit, but we allow slightly
	// less than 10, don't fail this test).
<<<<<<< HEAD
	want = math.Floor(want200s * 0.95)
=======
	want = math.Floor(want200s * 0.70)
>>>>>>> 283b8582

	// check successes
	if got < want {
		t.Logf("prometheus values for istio_requests_total:\n%s", promDump(promAPI, "istio_requests_total"))
		errorf(t, "Bad metric value for successful requests (200s): got %f, want at least %f", got, want)
	}
	// TODO: until https://github.com/istio/istio/issues/3028 is fixed, use 25% - should be only 5% or so
	want200s = math.Ceil(want200s * 1.5)
	if got > want200s {
		t.Logf("prometheus values for istio_requests_total:\n%s", promDump(promAPI, "istio_requests_total"))
		errorf(t, "Bad metric value for successful requests (200s): got %f, want at most %f", got, want200s)
	}
}

<<<<<<< HEAD
=======
func TestRedisQuotaRollingWindow(t *testing.T) {
	t.Skip("https://github.com/istio/istio/issues/6309")

	testRedisQuota(t, redisQuotaRollingWindowRule)
}

func TestRedisQuotaFixedWindow(t *testing.T) {
	t.Skip("https://github.com/istio/istio/issues/6309")

	testRedisQuota(t, redisQuotaFixedWindowRule)
}

>>>>>>> 283b8582
func TestMixerReportingToMixer(t *testing.T) {
	// setup prometheus API
	promAPI, err := promAPI()
	if err != nil {
		t.Fatalf("Could not build prometheus API client: %v", err)
	}

	// ensure that some traffic has gone through mesh successfully
	if err = visitProductPage(productPageTimeout, http.StatusOK); err != nil {
		fatalf(t, "Test app setup failure: %v", err)
	}

	log.Info("Successfully sent request(s) to productpage app through ingress.")
	allowPrometheusSync()

	t.Logf("Validating metrics with 'istio-policy' have been generated... ")
	query := fmt.Sprintf("sum(istio_requests_total{%s=\"%s\"}) by (%s)", destLabel, fqdn("istio-policy"), srcLabel)
	t.Logf("Prometheus query: %s", query)
	value, err := promAPI.Query(context.Background(), query, time.Now())
	if err != nil {
		t.Fatalf("Could not get metrics from prometheus: %v", err)
	}

	if value.Type() != model.ValVector {
		t.Fatalf("Expected ValVector from prometheus, got %T", value)
	}

	if vec := value.(model.Vector); len(vec) < 1 {
		t.Logf("Values for istio_requests_total:\n%s", promDump(promAPI, "istio_requests_total"))
		t.Errorf("Expected at least one metric with 'istio-policy' as the destination, got %d", len(vec))
	}

	t.Logf("Validating metrics with 'istio-telemetry' have been generated... ")
	query = fmt.Sprintf("sum(istio_requests_total{%s=\"%s\"}) by (%s)", destLabel, fqdn("istio-telemetry"), srcLabel)
	t.Logf("Prometheus query: %s", query)
	value, err = promAPI.Query(context.Background(), query, time.Now())
	if err != nil {
		t.Fatalf("Could not get metrics from prometheus: %v", err)
	}

	if value.Type() != model.ValVector {
		t.Fatalf("Expected ValVector from prometheus, got %T", value)
	}

	if vec := value.(model.Vector); len(vec) < 1 {
		t.Logf("Values for istio_requests_total:\n%s", promDump(promAPI, "istio_requests_total"))
		t.Errorf("Expected at least one metric with 'istio-telemetry' as the destination, got %d", len(vec))
	}

	t.Logf("Validating Mixer access logs show Check() and Report() calls...")
	logs, err :=
		util.Shell(`kubectl -n %s logs -l istio-mixer-type=telemetry -c mixer --tail 1000 | grep -e "%s" -e "%s"`,
			tc.Kube.Namespace, checkPath, reportPath)
	if err != nil {
		t.Fatalf("Error retrieving istio-telemetry logs: %v", err)
	}
	wantLines := 4
	gotLines := strings.Count(logs, "\n")
	if gotLines < wantLines {
		t.Errorf("Expected at least %v lines of Mixer-specific access logs, got %d", wantLines, gotLines)
	}

}

func allowRuleSync() {
	log.Info("Sleeping to allow rules to take effect...")
	time.Sleep(1 * time.Minute)
}

func allowPrometheusSync() {
	log.Info("Sleeping to allow prometheus to record metrics...")
	time.Sleep(30 * time.Second)
}

func promAPI() (v1.API, error) {
	client, err := api.NewClient(api.Config{Address: fmt.Sprintf("http://localhost:%s", prometheusPort)})
	if err != nil {
		return nil, err
	}
	return v1.NewAPI(client), nil
}

// promDump gets all of the recorded values for a metric by name and generates a report of the values.
// used for debugging of failures to provide a comprehensive view of traffic experienced.
func promDump(client v1.API, metric string) string {
	if value, err := client.Query(context.Background(), fmt.Sprintf("%s{}", metric), time.Now()); err == nil {
		return value.String()
	}
	return ""
}

func vectorValue(val model.Value, labels map[string]string) (float64, error) {
	if val.Type() != model.ValVector {
		return 0, fmt.Errorf("value not a model.Vector; was %s", val.Type().String())
	}

	value := val.(model.Vector)
	valueCount := 0.0
	for _, sample := range value {
		metric := sample.Metric
		nameCount := len(labels)
		for k, v := range metric {
			if labelVal, ok := labels[string(k)]; ok && labelVal == string(v) {
				nameCount--
			}
		}
		if nameCount == 0 {
			valueCount += float64(sample.Value)
		}
	}
	if valueCount > 0.0 {
		return valueCount, nil
	}
	return 0, fmt.Errorf("value not found for %#v", labels)
}

// checkProductPageDirect
func checkProductPageDirect() {
	log.Info("checkProductPageDirect")
	dumpURL("http://localhost:"+productPagePort+"/productpage", false)
}

// dumpMixerMetrics fetch metrics directly from mixer and dump them
func dumpMixerMetrics() {
	log.Info("dumpMixerMetrics")
	dumpURL("http://localhost:"+mixerMetricsPort+"/metrics", true)
}

func dumpURL(url string, dumpContents bool) {
	clnt := &http.Client{
		Timeout: 1 * time.Minute,
	}
	status, contents, err := get(clnt, url)
	log.Infof("%s ==> %d, <%v>", url, status, err)
	if dumpContents {
		log.Infof("%v\n", contents)
	}
}

type header struct {
	name  string
	value string
}

func get(clnt *http.Client, url string, headers ...*header) (status int, contents string, err error) {
	var req *http.Request
	req, err = http.NewRequest("GET", url, nil)
	if err != nil {
		return 0, "", err
	}

	for _, hdr := range headers {
		req.Header.Set(hdr.name, hdr.value)
	}
	resp, err := clnt.Do(req)
	if err != nil {
		log.Warnf("Error communicating with %s: %v", url, err)
	} else {
		defer closeResponseBody(resp)
		log.Infof("Get from %s: %s (%d)", url, resp.Status, resp.StatusCode)
		var ba []byte
		ba, err = ioutil.ReadAll(resp.Body)
		if err != nil {
			log.Warnf("Unable to connect to read from %s: %v", url, err)
			return
		}
		contents = string(ba)
		status = resp.StatusCode
	}
	return
}

func getIngressOrGateway() (string, error) {
	return tc.Kube.IngressGateway()
}

func getIngressOrGatewayOrFail(t *testing.T) string {
	return tc.Kube.IngressGatewayOrFail(t)
}

func visitProductPage(timeout time.Duration, wantStatus int, headers ...*header) error {
	start := time.Now()
	clnt := &http.Client{
		Timeout: 1 * time.Minute,
	}

	gateway, err := getIngressOrGateway()
	if err != nil {
		return err
	}

	url := gateway + "/productpage"

	for {
		status, _, err := get(clnt, url, headers...)
		if err != nil {
			log.Warnf("Unable to connect to product page: %v", err)
		}

		if status == wantStatus {
			log.Infof("Got %d response from product page!", wantStatus)
			return nil
		}

		if time.Since(start) > timeout {
			dumpMixerMetrics()
			checkProductPageDirect()
			return fmt.Errorf("could not retrieve product page in %v: Last status: %v", timeout, status)
		}

		// see what is happening
		dumpK8Env()

		time.Sleep(3 * time.Second)
	}
}

// visitWithApp visits the given url by curl in the given container.
func visitWithApp(url string, pod string, container string, num int) error {
	cmd := fmt.Sprintf("kubectl exec %s -n %s -c %s -- bash -c 'for ((i=0; i<%d; i++)); do curl -m 0.1 -i -s %s; done'",
		pod, tc.Kube.Namespace, container, num, url)
	log.Infof("Visit %s for %d times with the following command: %v", url, num, cmd)
	_, err := util.ShellMuteOutput(cmd)
	if err != nil {
		return fmt.Errorf("error excuting command: %s error: %v", cmd, err)
	}
	return nil
}

// getCheckCacheHits returned the total number of check cache hits in this cluster.
func getCheckCacheHits(promAPI v1.API) (float64, error) {
	log.Info("Get number of cached check calls")
	query := fmt.Sprintf("envoy_http_mixer_filter_total_check_calls")
	log.Infof("prometheus query: %s", query)
	value, err := promAPI.Query(context.Background(), query, time.Now())
	if err != nil {
		log.Infof("Could not get remote check calls metric from prometheus: %v", err)
		return 0, nil
	}
	totalCheck, err := vectorValue(value, map[string]string{})
	if err != nil {
		log.Infof("error getting total check, using 0 as value (msg: %v)", err)
		totalCheck = 0
	}

	query = fmt.Sprintf("envoy_http_mixer_filter_total_remote_check_calls")
	log.Infof("prometheus query: %s", query)
	value, err = promAPI.Query(context.Background(), query, time.Now())
	if err != nil {
		log.Infof("Could not get remote check calls metric from prometheus: %v", err)
		return 0, nil
	}
	remoteCheck, err := vectorValue(value, map[string]string{})
	if err != nil {
		log.Infof("error getting total check, using 0 as value (msg: %v)", err)
		remoteCheck = 0
	}

	if remoteCheck > totalCheck {
		// Remote check calls should always be less than or equal to total check calls.
		return 0, fmt.Errorf("check call metric is invalid: remote check call %v is more than total check call %v", remoteCheck, totalCheck)
	}
	log.Infof("Total check call is %v and remote check call is %v", totalCheck, remoteCheck)
	// number of cached check call is the gap between total check calls and remote check calls.
	return totalCheck - remoteCheck, nil
}

func fqdn(service string) string {
	return fmt.Sprintf("%s.%s.svc.cluster.local", service, tc.Kube.Namespace)
}

func replaceRouteRule(ruleName string) error {
	rule := filepath.Join(tc.rulesDir, ruleName+"."+yamlExtension)
	return util.KubeApply(tc.Kube.Namespace, rule, tc.Kube.KubeConfig)
}

func deleteRoutingConfig(ruleName string) error {
	rule := filepath.Join(tc.rulesDir, ruleName+"."+yamlExtension)
	return util.KubeDelete(tc.Kube.Namespace, rule, tc.Kube.KubeConfig)
}

func deleteMixerRule(ruleName string) error {
	return doMixerRule(ruleName, util.KubeDeleteContents)
}

func applyMixerRule(ruleName string) error {
	return doMixerRule(ruleName, util.KubeApplyContents)
}

type kubeDo func(namespace string, contents string, kubeconfig string) error

// doMixerRule
// New mixer rules contain fully qualified pointers to other
// resources, they must be replaced by the current namespace.
func doMixerRule(ruleName string, do kubeDo) error {
	rule := filepath.Join(tc.rulesDir, ruleName+"."+yamlExtension)
	cb, err := ioutil.ReadFile(rule)
	if err != nil {
		log.Errorf("Cannot read original yaml file %s", rule)
		return err
	}
	contents := string(cb)
	if !strings.Contains(contents, templateNamespace) {
		return fmt.Errorf("%s must contain %s so the it can replaced", rule, templateNamespace)
	}
	contents = strings.Replace(contents, templateNamespace, tc.Kube.Namespace, -1)
	return do(tc.Kube.Namespace, contents, tc.Kube.KubeConfig)
}

func getBookinfoResourcePath(resource string) string {
	return util.GetResourcePath(filepath.Join(bookinfoSampleDir, deploymentDir,
		resource+"."+yamlExtension))
}

func check(err error, msg string) {
	if err != nil {
		log.Errorf("%s. Error %s", msg, err)
		os.Exit(-1)
	}
}

func closeResponseBody(r *http.Response) {
	if err := r.Body.Close(); err != nil {
		log.Errora(err)
	}
}<|MERGE_RESOLUTION|>--- conflicted
+++ resolved
@@ -100,22 +100,6 @@
 	ingressName        = "ingressgateway"
 	productPageTimeout = 60 * time.Second
 
-<<<<<<< HEAD
-	networkingDir            = "networking"
-	policyDir                = "policy"
-	rateLimitRule            = "mixer-rule-ratings-ratelimit"
-	denialRule               = "mixer-rule-ratings-denial"
-	ingressDenialRule        = "mixer-rule-ingress-denial"
-	newTelemetryRule         = "mixer-rule-additional-telemetry"
-	kubeenvTelemetryRule     = "mixer-rule-kubernetesenv-telemetry"
-	destinationRuleAll       = "destination-rule-all"
-	routeAllRule             = "virtual-service-all-v1"
-	routeReviewsVersionsRule = "virtual-service-reviews-v2-v3"
-	routeReviewsV3Rule       = "virtual-service-reviews-v3"
-	tcpDbRule                = "virtual-service-ratings-db"
-	bookinfoGateway          = "bookinfo-gateway"
-	redisQuotaRule           = "mixer-rule-ratings-redis-quota"
-=======
 	networkingDir               = "networking"
 	policyDir                   = "policy"
 	rateLimitRule               = "mixer-rule-ratings-ratelimit"
@@ -131,7 +115,6 @@
 	bookinfoGateway             = "bookinfo-gateway"
 	redisQuotaRollingWindowRule = "mixer-rule-ratings-redis-quota-rolling-window"
 	redisQuotaFixedWindowRule   = "mixer-rule-ratings-redis-quota-fixed-window"
->>>>>>> 283b8582
 
 	defaultRules []string
 	rules        []string
@@ -168,11 +151,7 @@
 		rules = append(rules, *r)
 	}
 
-<<<<<<< HEAD
-	rs = []*string{&redisQuotaRule}
-=======
 	rs = []*string{&redisQuotaRollingWindowRule, &redisQuotaFixedWindowRule}
->>>>>>> 283b8582
 	for _, r := range rs {
 		*r = filepath.Join(mixerTestDataDir, *r)
 		rules = append(rules, *r)
@@ -1046,11 +1025,7 @@
 	}
 }
 
-<<<<<<< HEAD
-func TestRedisQuota(t *testing.T) {
-=======
 func testRedisQuota(t *testing.T, quotaRule string) {
->>>>>>> 283b8582
 	if err := replaceRouteRule(routeReviewsV3Rule); err != nil {
 		fatalf(t, "Could not create replace reviews routing rule: %v", err)
 	}
@@ -1086,19 +1061,11 @@
 	allowRuleSync()
 
 	// the rate limit rule applies a max rate limit of 1 rps to the ratings service.
-<<<<<<< HEAD
-	if err := applyMixerRule(redisQuotaRule); err != nil {
-		fatalf(t, "could not create required mixer rule: %v", err)
-	}
-	defer func() {
-		if err := deleteMixerRule(redisQuotaRule); err != nil {
-=======
 	if err := applyMixerRule(quotaRule); err != nil {
 		fatalf(t, "could not create required mixer rule: %v", err)
 	}
 	defer func() {
 		if err := deleteMixerRule(quotaRule); err != nil {
->>>>>>> 283b8582
 			t.Logf("could not clear rule: %v", err)
 		}
 	}()
@@ -1156,26 +1123,16 @@
 	_, _, value := fetchRequestCount(t, promAPI, "ratings")
 	log.Infof("promvalue := %s", value.String())
 
-<<<<<<< HEAD
-	got, err := vectorValue(value, map[string]string{responseCodeLabel: "429"})
-=======
 	got, err := vectorValue(value, map[string]string{responseCodeLabel: "429", reporterLabel: "source"})
->>>>>>> 283b8582
 	if err != nil {
 		t.Logf("prometheus values for istio_requests_total:\n%s", promDump(promAPI, "istio_requests_total"))
 		errorf(t, "Could not find 429s: %v", err)
 		got = 0 // want to see 200 rate even if no 429s were recorded
 	}
 
-<<<<<<< HEAD
-	want := math.Floor(want429s * 0.95)
-
-	got = (got - prior429s) / 2
-=======
 	want := math.Floor(want429s * 0.70)
 
 	got = got - prior429s
->>>>>>> 283b8582
 
 	t.Logf("Actual 429s: %f (%f rps)", got, got/actualDuration)
 
@@ -1185,33 +1142,21 @@
 		errorf(t, "Bad metric value for rate-limited requests (429s): got %f, want at least %f", got, want)
 	}
 
-<<<<<<< HEAD
-	got, err = vectorValue(value, map[string]string{responseCodeLabel: "200"})
-=======
 	got, err = vectorValue(value, map[string]string{responseCodeLabel: "200", reporterLabel: "source"})
->>>>>>> 283b8582
 	if err != nil {
 		t.Logf("prometheus values for istio_requests_total:\n%s", promDump(promAPI, "istio_requests_total"))
 		errorf(t, "Could not find successes value: %v", err)
 		got = 0
 	}
 
-<<<<<<< HEAD
-	got = (got - prior200s) / 2
-=======
 	got = got - prior200s
->>>>>>> 283b8582
 
 	t.Logf("Actual 200s: %f (%f rps), expecting ~1 rps", got, got/actualDuration)
 
 	// establish some baseline to protect against flakiness due to randomness in routing
 	// and to allow for leniency in actual ceiling of enforcement (if 10 is the limit, but we allow slightly
 	// less than 10, don't fail this test).
-<<<<<<< HEAD
-	want = math.Floor(want200s * 0.95)
-=======
 	want = math.Floor(want200s * 0.70)
->>>>>>> 283b8582
 
 	// check successes
 	if got < want {
@@ -1226,8 +1171,6 @@
 	}
 }
 
-<<<<<<< HEAD
-=======
 func TestRedisQuotaRollingWindow(t *testing.T) {
 	t.Skip("https://github.com/istio/istio/issues/6309")
 
@@ -1240,7 +1183,6 @@
 	testRedisQuota(t, redisQuotaFixedWindowRule)
 }
 
->>>>>>> 283b8582
 func TestMixerReportingToMixer(t *testing.T) {
 	// setup prometheus API
 	promAPI, err := promAPI()
