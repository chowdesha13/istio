// Copyright 2017 Istio Authors
//
// Licensed under the Apache License, Version 2.0 (the "License");
// you may not use this file except in compliance with the License.
// You may obtain a copy of the License at
//
//     http://www.apache.org/licenses/LICENSE-2.0
//
// Unless required by applicable law or agreed to in writing, software
// distributed under the License is distributed on an "AS IS" BASIS,
// WITHOUT WARRANTIES OR CONDITIONS OF ANY KIND, either express or implied.
// See the License for the specific language governing permissions and
// limitations under the License.

/*
Simple test - first time:
source istio.VERSION
bazel run //tests/e2e/tests/simple:go_default_test -- -test.v \
    -test.run TestSimple1 --skip_cleanup --auth_enable --namespace=e2e
After which to Retest:
bazel run //tests/e2e/tests/simple:go_default_test -- -test.v \
    -test.run TestSimple1 --skip_setup --skip_cleanup --auth_enable --namespace=e2e
*/

package simple

import (
	"context"
	"flag"
	"fmt"
	"io/ioutil"
	"net/http"
	"os"
	"strings"
	"testing"
	"time"
<<<<<<< HEAD
=======

	"github.com/golang/sync/errgroup"
	"golang.org/x/net/context/ctxhttp"
>>>>>>> 0b4526f6

	"istio.io/fortio/fhttp"
	"istio.io/istio/pkg/log"
	"istio.io/istio/tests/e2e/framework"
	"istio.io/istio/tests/util"
)

const (
	servicesYaml    = "tests/e2e/tests/simple/servicesToBeInjected.yaml"
	nonInjectedYaml = "tests/e2e/tests/simple/servicesNotInjected.yaml"
)

type testConfig struct {
	*framework.CommonConfig
}

var (
	tc *testConfig
)

func TestMain(m *testing.M) {
	flag.Parse()
	if err := framework.InitLogging(); err != nil {
		panic("cannot setup logging")
	}
	if err := setTestConfig(); err != nil {
		log.Error("could not create TestConfig")
		os.Exit(-1)
	}
	os.Exit(tc.RunTest(m))
}

// TODO: need an "is cluster ready" before running any tests

func TestSimpleIngress(t *testing.T) {
	// Tests the rewrite/dropping of the /fortio/ prefix as fortio only replies
	// with "echo debug server ..." on the /debug uri.
	url := tc.Kube.IngressOrFail(t) + "/fortio/debug"
	log.Infof("Fetching '%s'", url)

	retry := util.Retrier{
		BaseDelay:   time.Second,
		MaxDelay:    time.Second,
		Retries:     1000,
		MaxDuration: 105 * time.Second,
	}

	client := &http.Client{Timeout: 5 * time.Second}
	_, err := retry.Retry(context.Background(), func(ctx context.Context, i int) error {
		resp, err := ctxhttp.Get(ctx, client, url)
		if err != nil {
			log.Warnf("Attempt %d : http.Get error %v", i, err)
			return fmt.Errorf("attempt %d : http.Get error %v", i, err)
		}

		body, err := ioutil.ReadAll(resp.Body)
		if err != nil {
			log.Warnf("Attempt %d : ReadAll error %v", i, err)
			return fmt.Errorf("attempt %d : ReadAll error %v", i, err)
		}

		_ = resp.Body.Close()
		bodyStr := string(body)
		if len(bodyStr) == 0 {
			log.Infof("Attempt %d: reply body is empty", i)
			return fmt.Errorf("attempt %d: reply body is empty", i)
		}

		log.Infof("Attempt %d: reply is\n%s\n---END--", i, bodyStr)
		needle := "echo debug server up"
		if !strings.Contains(bodyStr, needle) {
			log.Warnf("Not finding expected %q in %q", needle, fhttp.DebugSummary(body, 128))
			return fmt.Errorf("not finding expected %q in %q", needle, fhttp.DebugSummary(body, 128))
		}
		return nil
	})
	if err != nil {
		t.Fatal(err.Error())
	}
}

func TestSvc2Svc(t *testing.T) {
	ns := tc.Kube.Namespace
	// Get the 2 pods
	podList, err := getPodList(ns, "app=echosrv")
	if err != nil {
		t.Fatalf("kubectl failure to get pods %v", err)
	}
	if len(podList) != 2 {
		t.Fatalf("Unexpected to get %d pods when expecting 2. got %v", len(podList), podList)
	}

	ctx, cancel := context.WithTimeout(context.Background(), 5*time.Second)
	defer cancel()
	g, ctx := errgroup.WithContext(ctx)

	log.Infof("Configuration readiness pre-check from %v to http://echosrv.%s:8080/echo", podList, ns)
	for i := range podList {
		pod := podList[i]
		g.Go(func() error {
			for {
				select {
				case <-ctx.Done():
					return ctx.Err()
				default:
					_, err := util.ShellContext(ctx, "kubectl exec -n %s %s -c echosrv -- /usr/local/bin/fortio curl http://echosrv.%s:8080/echo", ns, pod, ns) // nolint: lll
					if err == nil {
						return nil
					}
					time.Sleep(time.Second)
				}
			}
		})
	}
	if err := g.Wait(); err != nil {
		t.Fatalf("Configuration readiness pre-check failed after %v", err)
	}

	// call into the service from each of the pods
	// TODO: use the fortio 0.3.1 web/api endpoint instead and get JSON results (across this file)
	for _, pod := range podList {
		log.Infof("From pod \"%s\"", pod)
		_, err := util.Shell("kubectl exec -n %s %s -c echosrv -- /usr/local/bin/fortio load -qps 0 -t 10s http://echosrv.%s:8080/echo", ns, pod, ns)
		if err != nil {
			t.Fatalf("kubectl failure to run fortio %v", err)
		}
	}
	// Success
}

func TestAuth(t *testing.T) {
	ns := tc.Kube.Namespace
	// Get the 2 pods
	podList, err := getPodList(ns, "app=fortio-noistio")
	if err != nil {
		t.Fatalf("kubectl failure to get pods %v", err)
	}
	if len(podList) != 1 {
		t.Fatalf("Unexpected to get %d pods when expecting 1. got %v", len(podList), podList)
	}
	pod := podList[0]
	log.Infof("From client, non istio injected pod \"%s\"", pod)
	res, err := util.Shell("kubectl exec -n %s %s -- /usr/local/bin/fortio load -qps 5 -t 1s http://echosrv.%s:8080/echo", ns, pod, ns)
	if tc.Kube.AuthEnabled {
		if err == nil {
			t.Fatalf("Running with auth on yet able to connect from non istio to istio (insecure): %v", res)
		} else {
			log.Infof("Got expected error with auth on and non istio->istio connection: %v", err)
		}
	} else {
		if err == nil {
			log.Infof("Got expected success with auth off and non istio->istio connection: %v", res)
		} else {
			t.Fatalf("Unexpected error connect from non istio to istio without auth: %v", err)
		}
	}
}

type fortioTemplate struct {
	FortioImage string
}

func getPodList(namespace string, selector string) ([]string, error) {
	pods, err := util.Shell("kubectl get pods -n %s -l %s -o jsonpath={.items[*].metadata.name}", namespace, selector)
	if err != nil {
		return nil, err
	}
	return strings.Split(pods, " "), nil
}

func setTestConfig() error {
	cc, err := framework.NewCommonConfig("simple_auth_test")
	if err != nil {
		return err
	}
	tc = new(testConfig)
	tc.CommonConfig = cc
	hub := os.Getenv("FORTIO_HUB")
	tag := os.Getenv("FORTIO_TAG")
	image := hub + "/fortio:" + tag
	if hub == "" || tag == "" {
		image = "istio/fortio:latest_release"
	}
	log.Infof("Fortio hub %s tag %s -> image %s", hub, tag, image)
	services := []framework.App{
		{
			KubeInject:      true,
			AppYamlTemplate: util.GetResourcePath(servicesYaml),
			Template: &fortioTemplate{
				FortioImage: image,
			},
		},
		{
			KubeInject:      false,
			AppYamlTemplate: util.GetResourcePath(nonInjectedYaml),
			Template: &fortioTemplate{
				FortioImage: image,
			},
		},
	}
	for i := range services {
		tc.Kube.AppManager.AddApp(&services[i])
	}
	return nil
}<|MERGE_RESOLUTION|>--- conflicted
+++ resolved
@@ -34,12 +34,9 @@
 	"strings"
 	"testing"
 	"time"
-<<<<<<< HEAD
-=======
 
 	"github.com/golang/sync/errgroup"
 	"golang.org/x/net/context/ctxhttp"
->>>>>>> 0b4526f6
 
 	"istio.io/fortio/fhttp"
 	"istio.io/istio/pkg/log"
