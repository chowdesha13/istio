--- conflicted
+++ resolved
@@ -116,38 +116,15 @@
 		return err
 	}
 
-<<<<<<< HEAD
-	// Verify that the mesh contains endpoints from the primary cluster only
-	log.Infof("Before adding remote cluster secret, verify that the mesh only contains endpoints from the primary cluster only")
-	if err = verifyMCMeshConfig(tc.Kube.Istioctl, primaryPodNames, primaryAppEPs); err != nil {
-		return err
-	}
-
-	if !tc.Kube.SplitHorizon {
-		if err = verifyMCMeshConfig(tc.Kube.RemoteIstioctl, remotePodNames, primaryAppEPs); err != nil {
-			return err
-		}
-	}
-
-	// Add the remote cluster by creating a secret and configmap in the primary cluster
-	if err = addRemoteCluster(); err != nil {
-		return err
-	}
-
-	// Verify that the mesh contains endpoints from both the primary and the remote clusters
-	log.Infof("After adding remote cluster secret, verify that the mesh contains endpoints from both the primary and the remote clusters")
-	aggregatedAppEPs := aggregateAppEPs(primaryAppEPs, remoteAppEPs, remoteGwAddr)
-=======
 	// Verify that the mesh contains endpoints from both the primary and the remote clusters
 	log.Infof("Verify that the mesh contains endpoints from both the primary and the remote clusters")
-	aggregatedAppEPs := aggregateAppEPs(primaryAppEPs, remoteAppEPs)
->>>>>>> 4e8618d8
+	aggregatedAppEPs := aggregateAppEPs(primaryAppEPs, remoteAppEPs, remoteGwAddr)
 
 	if err = verifyMCMeshConfig(tc.Kube.Istioctl, primaryPodNames, aggregatedAppEPs); err != nil {
 		return err
 	}
 
-	// currently, the primary cluster is not accessible from the remote one
+	// currently, the primary cluster is not accessible from the remote one for split horizon
 	accessibleFromRemotePods := remoteAppEPs
 	if !tc.Kube.SplitHorizon {
 		accessibleFromRemotePods = aggregatedAppEPs
@@ -161,9 +138,8 @@
 		return err
 	}
 
-<<<<<<< HEAD
+	// Verify that the mesh contains the primary endpoints only
 	log.Infof("After deleting remote cluster secret, verify again that the mesh contains endpoints from the primary cluster only")
-	// Verify that the mesh contains the primary endpoints only
 	if err = verifyMCMeshConfig(tc.Kube.Istioctl, primaryPodNames, primaryAppEPs); err != nil {
 		return err
 	}
@@ -174,16 +150,7 @@
 		}
 	}
 
-	// Again, add the remote cluster by creating a secret and configmap in the primary cluster
-=======
-	// Verify that the mesh contains endpoints from the primary cluster only
-	log.Infof("After deleting remote cluster secret, verify that the mesh only contains endpoints from the primary cluster only")
-	if err = verifyMCMeshConfig(primaryPodNames, remotePodNames, primaryAppEPs); err != nil {
-		return err
-	}
-
 	// Add back the remote cluster by creating a secret and configmap in the primary cluster
->>>>>>> 4e8618d8
 	if err = addRemoteCluster(); err != nil {
 		return err
 	}
