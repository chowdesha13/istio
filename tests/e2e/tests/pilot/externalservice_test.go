// Copyright 2017 Istio Authors
//
// Licensed under the Apache License, Version 2.0 (the "License");
// you may not use this file except in compliance with the License.
// You may obtain a copy of the License at
//
//     http://www.apache.org/licenses/LICENSE-2.0
//
// Unless required by applicable law or agreed to in writing, software
// distributed under the License is distributed on an "AS IS" BASIS,
// WITHOUT WARRANTIES OR CONDITIONS OF ANY KIND, either express or implied.
// See the License for the specific language governing permissions and
// limitations under the License.

package pilot

import (
	"fmt"
	"testing"

	"istio.io/istio/pkg/log"
)

func TestServiceEntry(t *testing.T) {
	// This list is ordered so that cases that use the same egress rule are adjacent. This is
	// done to avoid applying config changes more than necessary.
	cases := []struct {
		name              string
		config            string
		url               string
		shouldBeReachable bool
	}{
		// use www.google.com as google.com results in 301
		{
			name:              "REACHABLE_www.google.com_80_over_google_80",
			config:            "testdata/networking/v1alpha3/service-entry-google.yaml",
			url:               "http://www.google.com",
			shouldBeReachable: true,
		},
		{
<<<<<<< HEAD
			name:              "REACHABLE_www.google.com_over_google_443",
			config:            "testdata/networking/v1alpha3/service-entry-google.yaml",
			url:               "https://www.google.com",
			shouldBeReachable: true,
		},
		{
			name:              "UNREACHABLE_bing.com_over_google_443",
			config:            "testdata/networking/v1alpha3/service-entry-google.yaml",
			url:               "https://bing.com",
=======
			name:              "REACHABLE_www.google.com_443_over_google_443",
			config:            "testdata/networking/v1alpha3/service-entry-google.yaml",
			url:               "https://www.google.com",
			shouldBeReachable: true,
		},
		// use www.bing.com as bing.com results in 301.
		{
			name:              "UNREACHABLE_www.bing.com_443_over_google_443",
			config:            "testdata/networking/v1alpha3/service-entry-google.yaml",
			url:               "https://www.bing.com",
			shouldBeReachable: false,
		},
		{
			name:              "UNREACHABLE_www.bing.com_80_over_google_443",
			config:            "testdata/networking/v1alpha3/service-entry-google.yaml",
			url:               "http://www.bing.com",
>>>>>>> 2811eb06
			shouldBeReachable: false,
		},
		{
			name:              "REACHABLE_www.bing.com_80_over_bing_wildcard_80",
			config:            "testdata/networking/v1alpha3/service-entry-wildcard-bing.yaml",
			url:               "http://www.bing.com",
			shouldBeReachable: true,
		},
		// note this will get a 301 move response when reachable
		{
			name:              "UNREACHABLE_www_bing.com_443_over_bing_wildcard_80",
			config:            "testdata/networking/v1alpha3/service-entry-wildcard-bing.yaml",
			url:               "https://www.bing.com",
			shouldBeReachable: false,
		},
		// test resolution NONE
		{
			name:              "REACHABLE_www.wikipedia.org_443_over_wikipedia_cidr_range_443",
			config:            "testdata/networking/v1alpha3/service-entry-tcp-wikipedia-cidr.yaml",
			url:               "https://www.wikipedia.org",
			shouldBeReachable: true,
		},
		{
			name:              "UNREACHABLE_www.google.com_443_over_wikipedia_cidr_range_443",
			config:            "testdata/networking/v1alpha3/service-entry-tcp-wikipedia-cidr.yaml",
			url:               "https://www.google.com",
			shouldBeReachable: false,
		},
		{
			name:              "REACHABLE_en.wikipedia.org_443_over_wikipedia_wildcard_tls",
			config:            "testdata/networking/v1alpha3/wildcard-tls-wikipedia.yaml",
			url:               "https://en.wikipedia.org/wiki/Main_Page",
			shouldBeReachable: true,
		},
		{
			name:              "REACHABLE_de.wikipedia.org_443__over_wikipedia_wildcard_tls",
			config:            "testdata/networking/v1alpha3/wildcard-tls-wikipedia.yaml",
			url:               "https://de.wikipedia.org/wiki/Wikipedia:Hauptseite",
			shouldBeReachable: true,
		},
		{
			name:              "UNREACHABLE_www.wikipedia.org_443_over_wikipedia_wildcard_tls",
			config:            "testdata/networking/v1alpha3/wildcard-tls-wikipedia.yaml",
			url:               "https://www.wikipedia.org",
			shouldBeReachable: false,
		},
		{
			name:              "UNREACHABLE_www.bing.com_443_over_wikipedia_wildcard_tls",
			config:            "testdata/networking/v1alpha3/wildcard-tls-wikipedia.yaml",
			url:               "https://www.bing.com",
			shouldBeReachable: false,
		},
		// test TLS protocol without VS, resolution DNS
		// doesn't match specified host *.google.co.uk or *.google.co.in
		{
			name:              "UNREACHABLE_www.google.com_443_no_vs_over_google_wildcard_tls",
			config:            "testdata/networking/v1alpha3/wildcard-tls-google-no-vs.yaml",
			url:               "https://www.google.com",
			shouldBeReachable: false,
		},
		{
			name:              "UNREACHABLE_www.google.com_80_no_vs_over_google_wildcard_tls",
			config:            "testdata/networking/v1alpha3/wildcard-tls-google-no-vs.yaml",
			url:               "http://www.google.com",
			shouldBeReachable: false,
		},
		{
			name:              "UNREACHABLE_www.google.co.uk_80_no_vs_over_google_wildcard_tls",
			config:            "testdata/networking/v1alpha3/wildcard-tls-google-no-vs.yaml",
			url:               "http://www.google.co.uk/",
			shouldBeReachable: false,
		},
		{
			name:              "UNREACHABLE_www.google.co.in_80_no_vs_over_google_wildcard_tls",
			config:            "testdata/networking/v1alpha3/wildcard-tls-google-no-vs.yaml",
			url:               "http://www.google.co.in/",
			shouldBeReachable: false,
		},
		{
			name:              "REACHABLE_www.google.co.uk_443_no_vs_over_google_wildcard_tls",
			config:            "testdata/networking/v1alpha3/wildcard-tls-google-no-vs.yaml",
			url:               "https://www.google.co.uk/",
			shouldBeReachable: true,
		},
		{
			name:              "REACHABLE_www.google.co.in_443_no_vs_over_google_wildcard_tls",
			config:            "testdata/networking/v1alpha3/wildcard-tls-google-no-vs.yaml",
			url:               "https://www.google.co.in/",
			shouldBeReachable: true,
		},
		// test https without VS - related multihosts with resolution DNS
		{
			name:              "REACHABLE_www.google.co.in_443_no_vs_over_google_wildcard_443",
			config:            "testdata/networking/v1alpha3/wildcard-https-google-no-vs.yaml",
			url:               "https://www.google.co.in/",
			shouldBeReachable: true,
		},
		{
			name:              "REACHABLE_www.google.com.uk_443_no_vs_over_google_wildcard_443",
			config:            "testdata/networking/v1alpha3/wildcard-https-google-no-vs.yaml",
			url:               "https://www.google.co.uk/",
			shouldBeReachable: true,
		},
		{
			name:              "UNREACHABLE_www.google.com_443_no_vs_over_google_wildcard_443_https",
			config:            "testdata/networking/v1alpha3/wildcard-https-google-no-vs.yaml",
			url:               "https://www.google.com",
			shouldBeReachable: false,
		},
		// test unrelated multihosts with resolution NONE
		{
			name:              "REACHABLE_www.google.com_443_no_vs_over_multihosts_wildcard_443",
			config:            "testdata/networking/v1alpha3/wildcard-https-multihosts-no-vs.yaml",
			url:               "https://www.google.com",
			shouldBeReachable: true,
		},
		{
			name:              "REACHABLE_www.bing.com_443_no_vs_over_multihosts_wildcard_443",
			config:            "testdata/networking/v1alpha3/wildcard-https-multihosts-no-vs.yaml",
			url:               "https://www.bing.com",
			shouldBeReachable: true,
		},
		{
			name:              "UNREACHABLE_www.google.com_80_no_vs_over_multihosts_wildcard_443",
			config:            "testdata/networking/v1alpha3/wildcard-https-multihosts-no-vs.yaml",
			url:               "http://www.google.com",
			shouldBeReachable: false,
		},
		{
			name:              "UNREACHABLE_www.bing.com_80_no_vs_over_multihosts_wildcard_443",
			config:            "testdata/networking/v1alpha3/wildcard-https-multihosts-no-vs.yaml",
			url:               "http://www.bing.com",
			shouldBeReachable: false,
		},
		{
			name:              "UNREACHABLE_www.wikipedia.org_443_no_vs_over_multihosts_wildcard_443",
			config:            "testdata/networking/v1alpha3/wildcard-https-multihosts-no-vs.yaml",
			url:               "https://www.wikipedia.org",
			shouldBeReachable: false,
		},
		{
			name:              "REACHABLE_cn.bing.com_443_no_vs_over_multihosts_wildcard_443",
			config:            "testdata/networking/v1alpha3/wildcard-https-multihosts-no-vs.yaml",
			url:               "https://cn.bing.com",
			shouldBeReachable: true,
		},
	}

	var cfgs *deployableConfig
	applyRuleFunc := func(t *testing.T, ruleYaml string) {
		configChange := cfgs == nil || cfgs.YamlFiles[0] != ruleYaml
		if configChange {
			// Delete the previous rule if there was one. No delay on the teardown, since we're going to apply
			// a delay when we push the new config.
			if cfgs != nil {
				if err := cfgs.TeardownNoDelay(); err != nil {
					t.Fatal(err)
				}
				cfgs = nil
			}

			// Apply the new rule
			cfgs = &deployableConfig{
				Namespace:  tc.Kube.Namespace,
				YamlFiles:  []string{ruleYaml},
				kubeconfig: tc.Kube.KubeConfig,
			}
			if err := cfgs.Setup(); err != nil {
				t.Fatal(err)
			}
		}
	}
	// Upon function exit, delete the active rule.
	defer func() {
		if cfgs != nil {
			_ = cfgs.Teardown()
		}
	}()

	for _, cs := range cases {
		t.Run(cs.name, func(t *testing.T) {
			// Apply the rule
			applyRuleFunc(t, cs.config)

			for cluster := range tc.Kube.Clusters {
				// Make the requests and verify the reachability
				for _, src := range []string{"a"} {
					runRetriableTest(t, "from_"+src, 3, func() error {
						resp := ClientRequest(cluster, src, cs.url, 1, "")
						reachable := resp.IsHTTPOk()
						if reachable && !cs.shouldBeReachable {
							return fmt.Errorf("%s is reachable from %s (should be unreachable)", cs.url, src)
						}
						if !reachable && cs.shouldBeReachable {
							log.Errorf("%s is not reachable while it should be reachable from %s", cs.url, src)
							return errAgain
						}

						return nil
					})
				}
			}
		})
	}
}<|MERGE_RESOLUTION|>--- conflicted
+++ resolved
@@ -38,17 +38,6 @@
 			shouldBeReachable: true,
 		},
 		{
-<<<<<<< HEAD
-			name:              "REACHABLE_www.google.com_over_google_443",
-			config:            "testdata/networking/v1alpha3/service-entry-google.yaml",
-			url:               "https://www.google.com",
-			shouldBeReachable: true,
-		},
-		{
-			name:              "UNREACHABLE_bing.com_over_google_443",
-			config:            "testdata/networking/v1alpha3/service-entry-google.yaml",
-			url:               "https://bing.com",
-=======
 			name:              "REACHABLE_www.google.com_443_over_google_443",
 			config:            "testdata/networking/v1alpha3/service-entry-google.yaml",
 			url:               "https://www.google.com",
@@ -65,7 +54,6 @@
 			name:              "UNREACHABLE_www.bing.com_80_over_google_443",
 			config:            "testdata/networking/v1alpha3/service-entry-google.yaml",
 			url:               "http://www.bing.com",
->>>>>>> 2811eb06
 			shouldBeReachable: false,
 		},
 		{
