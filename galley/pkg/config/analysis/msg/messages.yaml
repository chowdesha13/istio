# Please keep entries ordered by code.
# NOTE: The range 0000-0100 is reserved for internal and/or future use.
messages:
  - name: "InternalError"
    code: IST0001
    level: Error
    description: "There was an internal error in the toolchain. This is almost always a bug in the implementation."
    template: "Internal error: %v"
    args:
      - name: detail
        type: string

  - name: "Deprecated"
    code: IST0002
    level: Warning
    description: "A feature that the configuration is depending on is now deprecated."
    template: "Deprecated: %s"
    args:
      - name: detail
        type: string

  - name: "ReferencedResourceNotFound"
    code: IST0101
    level: Error
    description: "A resource being referenced does not exist."
    template: "Referenced %s not found: %q"
    args:
      - name: reftype
        type: string
      - name: refval
        type: string

  - name: "NamespaceNotInjected"
    code: IST0102
    level: Info
    description: "A namespace is not enabled for Istio injection."
    template: "The namespace is not enabled for Istio injection. Run 'kubectl label namespace %s istio-injection=enabled' to enable it, or 'kubectl label namespace %s istio-injection=disabled' to explicitly mark it as not needing injection."
    args:
      - name: namespace
        type: string
      - name: namespace2
        type: string

  - name: "PodMissingProxy"
    code: IST0103
    level: Warning
    description: "A pod is missing the Istio proxy."
    template: "The pod is missing the Istio proxy. This can often be resolved by restarting or redeploying the workload."
    args:

  - name: "GatewayPortNotOnWorkload"
    code: IST0104
    level: Warning
    description: "Unhandled gateway port"
    template: "The gateway refers to a port that is not exposed on the workload (pod selector %s; port %d)"
    args:
      - name: selector
        type: string
      - name: port
        type: int

  - name: "IstioProxyImageMismatch"
    code: IST0105
    level: Warning
    description: "The image of the Istio proxy running on the pod does not match the image defined in the injection configuration."
    template: "The image of the Istio proxy running on the pod does not match the image defined in the injection configuration (pod image: %s; injection configuration image: %s). This often happens after upgrading the Istio control-plane and can be fixed by redeploying the pod."
    args:
      - name: proxyImage
        type: string
      - name: injectionImage
        type: string

  - name: "SchemaValidationError"
    code: IST0106
    level: Error
    description: "The resource has a schema validation error."
    template: "Schema validation error: %v"
    args:
      - name: err
        type: error

  - name: "MisplacedAnnotation"
    code: IST0107
    level: Warning
    description: "An Istio annotation is applied to the wrong kind of resource."
    template: "Misplaced annotation: %s can only be applied to %s"
    args:
      - name: annotation
        type: string
      - name: kind
        type: string

  - name: "UnknownAnnotation"
    code: IST0108
    level: Warning
    description: "An Istio annotation is not recognized for any kind of resource"
    template: "Unknown annotation: %s"
    args:
      - name: annotation
        type: string

  - name: "ConflictingMeshGatewayVirtualServiceHosts"
    code: IST0109
    level: Error
    description: "Conflicting hosts on VirtualServices associated with mesh gateway"
    template: "The VirtualServices %s associated with mesh gateway define the same host %s which can lead to undefined behavior. This can be fixed by merging the conflicting VirtualServices into a single resource."
    args:
      - name: virtualServices
        type: string
      - name: host
        type: string

  - name: "ConflictingSidecarWorkloadSelectors"
    code: IST0110
    level: Error
    description: "A Sidecar resource selects the same workloads as another Sidecar resource"
    template: "The Sidecars %v in namespace %q select the same workload pod %q, which can lead to undefined behavior."
    args:
      - name: conflictingSidecars
        type: "[]string"
      - name: namespace
        type: string
      - name: workloadPod
        type: string

  - name: "MultipleSidecarsWithoutWorkloadSelectors"
    code: IST0111
    level: Error
    description: "More than one sidecar resource in a namespace has no workload selector"
    template: "The Sidecars %v in namespace %q have no workload selector, which can lead to undefined behavior."
    args:
      - name: conflictingSidecars
        type: "[]string"
      - name: namespace
        type: string

  - name: "VirtualServiceDestinationPortSelectorRequired"
    code: IST0112
    level: Error
    description: "A VirtualService routes to a service with more than one port exposed, but does not specify which to use."
    template: "This VirtualService routes to a service %q that exposes multiple ports %v. Specifying a port in the destination is required to disambiguate."
    args:
      - name: destHost
        type: string
      - name: destPorts
        type: "[]int"

  - name: "MTLSPolicyConflict"
    code: IST0113
    level: Error
    description: "A DestinationRule and Policy are in conflict with regards to mTLS."
    template: "A DestinationRule and Policy are in conflict with regards to mTLS for host %s. The DestinationRule %q specifies that mTLS must be %t but the Policy object %q specifies %s."
    args:
      - name: host
        type: string
      - name: destinationRuleName
        type: string
      - name: destinationRuleMTLSMode
        type: bool
      - name: policyName
        type: string
      - name: policyMTLSMode
        type: string

  # IST0114 RETIRED
  # IST0115 RETIRED

  - name: "DeploymentAssociatedToMultipleServices"
    code: IST0116
    level: Warning
    description: "The resulting pods of a service mesh deployment can't be associated with multiple services using the same port but different protocols."
    template: "This deployment %s is associated with multiple services using port %d but different protocols: %v"
    args:
      - name: deployment
        type: string
      - name: port
        type: int32
      - name: services
        type: "[]string"

  - name: "DeploymentRequiresServiceAssociated"
    code: IST0117
    level: Warning
    description: "The resulting pods of a service mesh deployment must be associated with at least one service."
    template: "No service associated with this deployment. Service mesh deployments must be associated with a service."

  - name: "PortNameIsNotUnderNamingConvention"
    code: IST0118
    level: Info
    description: "Port name is not under naming convention. Protocol detection is applied to the port."
    template: "Port name %s (port: %d, targetPort: %s) doesn't follow the naming convention of Istio port."
    args:
      - name: portName
        type: string
      - name: port
        type: int
      - name: targetPort
        type: string

  - name: "JwtFailureDueToInvalidServicePortPrefix"
    code: IST0119
    level: Warning
    description: "Authentication policy with JWT targets Service with invalid port specification."
    template: "Authentication policy with JWT targets Service with invalid port specification (port: %d, name: %s, protocol: %s, targetPort: %s)."
    args:
      - name: port
        type: int
      - name: portName
        type: string
      - name: protocol
        type: string
      - name: targetPort
        type: string

  # IST0120 RETIRED
  # IST0121 RETIRED

  - name: "InvalidRegexp"
    code: IST0122
    level: Warning
    description: "Invalid Regex"
    template: "Field %q regular expression invalid: %q (%s)"
    args:
      - name: where
        type: string
      - name: re
        type: string
      - name: problem
        type: string

  - name: "NamespaceMultipleInjectionLabels"
    code: IST0123
    level: Warning
    description: "A namespace has both new and legacy injection labels"
    template: "The namespace has both new and legacy injection labels. Run 'kubectl label namespace %s istio.io/rev-' or 'kubectl label namespace %s istio-injection-'"
    args:
      - name: namespace
        type: string
      - name: namespace2
        type: string

  - name: "InvalidAnnotation"
    code: IST0125
    level: Warning
    description: "An Istio annotation that is not valid"
    template: "Invalid annotation %s: %s"
    args:
      - name: annotation
        type: string
      - name: problem
        type: string

  - name: "UnknownMeshNetworksServiceRegistry"
    code: IST0126
    level: Error
    description: "A service registry in Mesh Networks is unknown"
    template: "Unknown service registry %s in network %s"
    args:
      - name: serviceregistry
        type: string
      - name: network
        type: string

  - name: "NoMatchingWorkloadsFound"
    code: IST0127
    level: Warning
    description: "There aren't workloads matching the resource labels"
    template: "No matching workloads for this resource with the following labels: %s"
    args:
      - name: labels
        type: string

  - name: "NoServerCertificateVerificationDestinationLevel"
    code: IST0128
    level: Error
    description: "No caCertificates are set in DestinationRule, this results in no verification of presented server certificate."
    template: "DestinationRule %s in namespace %s has TLS mode set to %s but no caCertificates are set to validate server identity for host: %s"
    args:
      - name: destinationrule
        type: string
      - name: namespace
        type: string
      - name: mode
        type: string
      - name: host
        type: string

  - name: "NoServerCertificateVerificationPortLevel"
    code: IST0129
    level: Warning
    description: "No caCertificates are set in DestinationRule, this results in no verification of presented server certificate for traffic to a given port."
    template: "DestinationRule %s in namespace %s has TLS mode set to %s but no caCertificates are set to validate server identity for host: %s at port %s"
    args:
      - name: destinationrule
        type: string
      - name: namespace
        type: string
      - name: mode
        type: string
      - name: host
        type: string
      - name: port
        type: string

  - name: "VirtualServiceUnreachableRule"
    code: IST0130
    level: Warning
    description: "A VirtualService rule will never be used because a previous rule uses the same match."
    template: "VirtualService rule %v not used (%s)."
    args:
      - name: ruleno
        type: string
      - name: reason
        type: "string"

  - name: "VirtualServiceIneffectiveMatch"
    code: IST0131
    level: Info
    description: "A VirtualService rule match duplicates a match in a previous rule."
    template: "VirtualService rule %v match %v is not used (duplicates a match in rule %v)."
    args:
      - name: ruleno
        type: string
      - name: matchno
        type: string
      - name: dupno
        type: string

  - name: "VirtualServiceHostNotFoundInGateway"
    code: IST0132
    level: Warning
    description: "Host defined in VirtualService not found in Gateway."
    template: "one or more host %v defined in VirtualService %s not found in Gateway %s."
    args:
      - name: host
        type: "[]string"
      - name: virtualservice
        type: string
      - name: gateway
        type: string

  - name: "SchemaWarning"
    code: IST0133
    level: Warning
    description: "The resource has a schema validation warning."
    template: "Schema validation warning: %v"
    args:
      - name: err
        type: error

  - name: "ServiceEntryAddressesRequired"
    code: IST0134
    level: Warning
    description: "Virtual IP addresses are required for ports serving TCP (or unset) protocol"
    template: "ServiceEntry addresses are required for this protocol."

<<<<<<< HEAD
  - name: "DeploymentConflictingPorts"
    code: IST0135
    level: Warning
    description: "If we have two services, both selecting the same workload, with the same target port, they should be the same port."
    template: "This deployment %s is associated with multiple services %v using targetPort %s but different ports: %v."
    args:
      - name: deployment
        type: string
      - name: services
        type: "[]string"
      - name: targetPort
        type: string
      - name: ports
        type: "[]int32"
=======
  - name: "DeprecatedAnnotation"
    code: IST0135
    level: Info
    description: "A resource is using a deprecated Istio annotation."
    template: "Annotation %q has been deprecated and may not work in future Istio versions."
    args:
      - name: annotation
        type: string

  - name: "AlphaAnnotation"
    code: IST0136
    level: Info
    description: "An Istio annotation may not be suitable for production."
    template: "Annotation %q is part of an alpha-phase feature and may be incompletely supported."
    args:
      - name: annotation
        type: string
>>>>>>> a3e51cb8
<|MERGE_RESOLUTION|>--- conflicted
+++ resolved
@@ -354,9 +354,26 @@
     description: "Virtual IP addresses are required for ports serving TCP (or unset) protocol"
     template: "ServiceEntry addresses are required for this protocol."
 
-<<<<<<< HEAD
+  - name: "DeprecatedAnnotation"
+    code: IST0135
+    level: Info
+    description: "A resource is using a deprecated Istio annotation."
+    template: "Annotation %q has been deprecated and may not work in future Istio versions."
+    args:
+      - name: annotation
+        type: string
+
+  - name: "AlphaAnnotation"
+    code: IST0136
+    level: Info
+    description: "An Istio annotation may not be suitable for production."
+    template: "Annotation %q is part of an alpha-phase feature and may be incompletely supported."
+    args:
+      - name: annotation
+        type: string
+
   - name: "DeploymentConflictingPorts"
-    code: IST0135
+    code: IST0137
     level: Warning
     description: "If we have two services, both selecting the same workload, with the same target port, they should be the same port."
     template: "This deployment %s is associated with multiple services %v using targetPort %s but different ports: %v."
@@ -368,23 +385,4 @@
       - name: targetPort
         type: string
       - name: ports
-        type: "[]int32"
-=======
-  - name: "DeprecatedAnnotation"
-    code: IST0135
-    level: Info
-    description: "A resource is using a deprecated Istio annotation."
-    template: "Annotation %q has been deprecated and may not work in future Istio versions."
-    args:
-      - name: annotation
-        type: string
-
-  - name: "AlphaAnnotation"
-    code: IST0136
-    level: Info
-    description: "An Istio annotation may not be suitable for production."
-    template: "Annotation %q is part of an alpha-phase feature and may be incompletely supported."
-    args:
-      - name: annotation
-        type: string
->>>>>>> a3e51cb8
+        type: "[]int32"