--- conflicted
+++ resolved
@@ -300,53 +300,36 @@
       - name: labels
         type: string
 
-<<<<<<< HEAD
+        type: string
+      - name: namespace
+        type: string
+      - name: mode
+        type: string
+      - name: host
+        type: string
+
+  - name: "NoServerCertificateVerificationPortLevel"
+    code: IST0129
+    level: Error
+    description: "No caCertificates are set in DestinationRule, this results in no verification of presented server certificate for traffic to a given port."
+    template: "DestinationRule %s in namespace %s has TLS mode set to %s but no caCertificates are set to validate server identity for host: %s at port %s"
+    args:
+      - name: destinationrule
+        type: string
+      - name: namespace
+        type: string
+      - name: mode
+        type: string
+      - name: host
+        type: string
+      - name: port
+        type: string
+
   - name: "PrecheckFailed"
     code: IST0201
     level: Error
-    description: "An error occurred during istio installation precheck for the cluster"
+    description: "An error occurred during precheck for istio installation"
     template: "Precheck error: %s"
     args:
       - name: detail
-        type: string
-  
-  - name: "VerificationFailed"
-    code: IST0202
-    level: Error
-    description: "An error occurred when verifying istio installation"
-    template: "Verify install error: %s"
-    args:
-      - name: detail
-=======
-  - name: "NoServerCertificateVerificationDestinationLevel"
-    code: IST0128
-    level: Error
-    description: "No caCertificates are set in DestinationRule, this results in no verification of presented server certificate."
-    template: "DestinationRule %s in namespace %s has TLS mode set to %s but no caCertificates are set to validate server identity for host: %s"
-    args:
-      - name: destinationrule
-        type: string
-      - name: namespace
-        type: string
-      - name: mode
-        type: string
-      - name: host
-        type: string
-
-  - name: "NoServerCertificateVerificationPortLevel"
-    code: IST0129
-    level: Error
-    description: "No caCertificates are set in DestinationRule, this results in no verification of presented server certificate for traffic to a given port."
-    template: "DestinationRule %s in namespace %s has TLS mode set to %s but no caCertificates are set to validate server identity for host: %s at port %s"
-    args:
-      - name: destinationrule
-        type: string
-      - name: namespace
-        type: string
-      - name: mode
-        type: string
-      - name: host
-        type: string
-      - name: port
->>>>>>> 67ba31ca
         type: string