--- conflicted
+++ resolved
@@ -447,11 +447,32 @@
     args:
       - name: port
         type: string
-<<<<<<< HEAD
-    
+
+  - name: "InvalidApplicationUID"
+    code: IST0144
+    level: Warning
+    description: "Application pods should not run as user ID (UID) 1337"
+    template: "User ID (UID) 1337 is reserved for the sidecar proxy."
+
+  - name: "ConflictingGateways"
+    code: IST0145
+    level: Error
+    description: "Gateway should not have the same selector, port and matched hosts of server"
+    template: "Conflict with gateways %s (workload selector %s, port %s, hosts %v)."
+    args:
+      - name: gateway
+        type: string
+      - name: selector
+        type: string
+      - name: portnumber
+        type: string
+      - name: hosts
+        type: string
+
+
   - name: "NamespaceResourceConflict"
-    code: IST0144
-    level: Error
+    code: IST0146
+    level: Warning
     description: "Multiple specifiers of the same kind in a namespace select the same workload."
     template: "More than one %s in namespace %q for workload %q: %v."
     args:
@@ -462,27 +483,4 @@
       - name: workloadSelector
         type: string
       - name: conflictingCRs
-        type: "[]string"
-=======
-
-  - name: "InvalidApplicationUID"
-    code: IST0144
-    level: Warning
-    description: "Application pods should not run as user ID (UID) 1337"
-    template: "User ID (UID) 1337 is reserved for the sidecar proxy."
-
-  - name: "ConflictingGateways"
-    code: IST0145
-    level: Error
-    description: "Gateway should not have the same selector, port and matched hosts of server"
-    template: "Conflict with gateways %s (workload selector %s, port %s, hosts %v)."
-    args:
-      - name: gateway
-        type: string
-      - name: selector
-        type: string
-      - name: portnumber
-        type: string
-      - name: hosts
-        type: string
->>>>>>> 3f245738
+        type: "[]string"