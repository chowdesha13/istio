--- conflicted
+++ resolved
@@ -133,11 +133,6 @@
 	// Description: Virtual IP addresses are required for ports serving TCP (or unset) protocol
 	ServiceEntryAddressesRequired = diag.NewMessageType(diag.Warning, "IST0134", "ServiceEntry addresses are required for this protocol.")
 
-<<<<<<< HEAD
-	// DeploymentConflictingPorts defines a diag.MessageType for message "DeploymentConflictingPorts".
-	// Description: If we have two services, both selecting the same workload, with the same target port, they should be the same port.
-	DeploymentConflictingPorts = diag.NewMessageType(diag.Warning, "IST0135", "This deployment %s is associated with multiple services %v using targetPort %s but different ports: %v.")
-=======
 	// DeprecatedAnnotation defines a diag.MessageType for message "DeprecatedAnnotation".
 	// Description: A resource is using a deprecated Istio annotation.
 	DeprecatedAnnotation = diag.NewMessageType(diag.Info, "IST0135", "Annotation %q has been deprecated and may not work in future Istio versions.")
@@ -145,7 +140,10 @@
 	// AlphaAnnotation defines a diag.MessageType for message "AlphaAnnotation".
 	// Description: An Istio annotation may not be suitable for production.
 	AlphaAnnotation = diag.NewMessageType(diag.Info, "IST0136", "Annotation %q is part of an alpha-phase feature and may be incompletely supported.")
->>>>>>> a3e51cb8
+
+	// DeploymentConflictingPorts defines a diag.MessageType for message "DeploymentConflictingPorts".
+	// Description: If we have two services, both selecting the same workload, with the same target port, they should be the same port.
+	DeploymentConflictingPorts = diag.NewMessageType(diag.Warning, "IST0137", "This deployment %s is associated with multiple services %v using targetPort %s but different ports: %v.")
 )
 
 // All returns a list of all known message types.
@@ -182,12 +180,9 @@
 		VirtualServiceHostNotFoundInGateway,
 		SchemaWarning,
 		ServiceEntryAddressesRequired,
-<<<<<<< HEAD
-		DeploymentConflictingPorts,
-=======
 		DeprecatedAnnotation,
 		AlphaAnnotation,
->>>>>>> a3e51cb8
+		DeploymentConflictingPorts,
 	}
 }
 
@@ -505,7 +500,24 @@
 	)
 }
 
-<<<<<<< HEAD
+// NewDeprecatedAnnotation returns a new diag.Message based on DeprecatedAnnotation.
+func NewDeprecatedAnnotation(r *resource.Instance, annotation string) diag.Message {
+	return diag.NewMessage(
+		DeprecatedAnnotation,
+		r,
+		annotation,
+	)
+}
+
+// NewAlphaAnnotation returns a new diag.Message based on AlphaAnnotation.
+func NewAlphaAnnotation(r *resource.Instance, annotation string) diag.Message {
+	return diag.NewMessage(
+		AlphaAnnotation,
+		r,
+		annotation,
+	)
+}
+
 // NewDeploymentConflictingPorts returns a new diag.Message based on DeploymentConflictingPorts.
 func NewDeploymentConflictingPorts(r *resource.Instance, deployment string, services []string, targetPort string, ports []int32) diag.Message {
 	return diag.NewMessage(
@@ -515,22 +527,5 @@
 		services,
 		targetPort,
 		ports,
-=======
-// NewDeprecatedAnnotation returns a new diag.Message based on DeprecatedAnnotation.
-func NewDeprecatedAnnotation(r *resource.Instance, annotation string) diag.Message {
-	return diag.NewMessage(
-		DeprecatedAnnotation,
-		r,
-		annotation,
-	)
-}
-
-// NewAlphaAnnotation returns a new diag.Message based on AlphaAnnotation.
-func NewAlphaAnnotation(r *resource.Instance, annotation string) diag.Message {
-	return diag.NewMessage(
-		AlphaAnnotation,
-		r,
-		annotation,
->>>>>>> a3e51cb8
 	)
 }