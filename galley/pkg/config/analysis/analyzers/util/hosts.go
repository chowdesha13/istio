// Copyright 2019 Istio Authors
//
// Licensed under the Apache License, Version 2.0 (the "License");
// you may not use this file except in compliance with the License.
// You may obtain a copy of the License at
//
//     http://www.apache.org/licenses/LICENSE-2.0
//
// Unless required by applicable law or agreed to in writing, software
// distributed under the License is distributed on an "AS IS" BASIS,
// WITHOUT WARRANTIES OR CONDITIONS OF ANY KIND, either express or implied.
// See the License for the specific language governing permissions and
// limitations under the License.

package util

import (
	"strings"

	"istio.io/istio/galley/pkg/config/resource"
)

type ScopedFqdn string

// GetScopeAndFqdn splits ScopedFqdn back to scope namespace and fqdn parts
func (s ScopedFqdn) GetScopeAndFqdn() (string, string) {
	parts := strings.SplitN(string(s), "/", 2)
	return parts[0], parts[1]
}

// NewScopedFqdn converts the passed host to FQDN if needed and applies the passed scope.
func NewScopedFqdn(scope, namespace, host string) ScopedFqdn {
	fqdn := convertHostToFQDN(namespace, host)
	return ScopedFqdn(scope + "/" + fqdn)
}

// GetResourceNameFromHost figures out the resource.Name to look up from the provided host string
// We need to handle two possible formats: short name and FQDN
// https://istio.io/docs/reference/config/networking/v1alpha3/virtual-service/#Destination
func GetResourceNameFromHost(defaultNamespace, host string) resource.Name {

	// First, try to parse as FQDN (which can be cross-namespace)
	namespace, name := getNamespaceAndNameFromFQDN(host)

	//Otherwise, treat this as a short name and use the assumed namespace
	if namespace == "" {
		namespace = defaultNamespace
		name = host
	}
	return resource.NewName(namespace, name)
}

func getNamespaceAndNameFromFQDN(fqdn string) (string, string) {
	result := fqdnPattern.FindAllStringSubmatch(fqdn, -1)
	if len(result) == 0 {
		return "", ""
	}
	return result[0][2], result[0][1]
}

<<<<<<< HEAD
// GetScopedFqdnHostname converts the passed host to FQDN if needed and applies the passed scope.
func GetScopedFqdnHostname(scope, namespace, host string) ScopedFqdn {
	name := ConvertHostToFQDN(namespace, host)
	return ScopedFqdn(scope + "/" + name)
}

// ConvertHostToFQDN returns the given host as a FQDN, if it isn't already.
func ConvertHostToFQDN(namespace, host string) string {
=======
func convertHostToFQDN(namespace, host string) string {
>>>>>>> 54aa08fb
	fqdn := host
	// Convert to FQDN only if host is not a wildcard or a FQDN
	if !strings.HasPrefix(host, "*") &&
		!strings.Contains(host, ".") {
		fqdn = host + "." + namespace + "." + DefaultKubernetesDomain
	}
	return fqdn
}<|MERGE_RESOLUTION|>--- conflicted
+++ resolved
@@ -30,7 +30,7 @@
 
 // NewScopedFqdn converts the passed host to FQDN if needed and applies the passed scope.
 func NewScopedFqdn(scope, namespace, host string) ScopedFqdn {
-	fqdn := convertHostToFQDN(namespace, host)
+	fqdn := ConvertHostToFQDN(namespace, host)
 	return ScopedFqdn(scope + "/" + fqdn)
 }
 
@@ -58,18 +58,8 @@
 	return result[0][2], result[0][1]
 }
 
-<<<<<<< HEAD
-// GetScopedFqdnHostname converts the passed host to FQDN if needed and applies the passed scope.
-func GetScopedFqdnHostname(scope, namespace, host string) ScopedFqdn {
-	name := ConvertHostToFQDN(namespace, host)
-	return ScopedFqdn(scope + "/" + name)
-}
-
 // ConvertHostToFQDN returns the given host as a FQDN, if it isn't already.
 func ConvertHostToFQDN(namespace, host string) string {
-=======
-func convertHostToFQDN(namespace, host string) string {
->>>>>>> 54aa08fb
 	fqdn := host
 	// Convert to FQDN only if host is not a wildcard or a FQDN
 	if !strings.HasPrefix(host, "*") &&
