// Copyright 2018 Istio Authors
//
// Licensed under the Apache License, Version 2.0 (the "License");
// you may not use this file except in compliance with the License.
// You may obtain a copy of the License at
//
//     http://www.apache.org/licenses/LICENSE-2.0
//
// Unless required by applicable law or agreed to in writing, software
// distributed under the License is distributed on an "AS IS" BASIS,
// WITHOUT WARRANTIES OR CONDITIONS OF ANY KIND, either express or implied.
// See the License for the specific language governing permissions and
// limitations under the License.

package server

import (
	"errors"
	"net"
	"testing"
	"time"

	"istio.io/istio/galley/pkg/kube"
	"istio.io/istio/galley/pkg/kube/converter"
	"istio.io/istio/galley/pkg/meshconfig"
	"istio.io/istio/galley/pkg/runtime"
	"istio.io/istio/galley/pkg/testing/mock"
	"istio.io/istio/pkg/log"
	"istio.io/istio/pkg/mcp/server"
	"istio.io/istio/pkg/mcp/testing/monitoring"
)

func TestNewServer_Errors(t *testing.T) {

loop:
	for i := 0; ; i++ {
		p := defaultPatchTable()
		mk := mock.NewKube()
		p.newKubeFromConfigFile = func(string) (kube.Interfaces, error) { return mk, nil }
		p.newSource = func(kube.Interfaces, time.Duration, *converter.Config) (runtime.Source, error) {
			return runtime.NewInMemorySource(), nil
		}
		p.newMeshConfigCache = func(path string) (meshconfig.Cache, error) { return meshconfig.NewInMemory(), nil }
		p.fsNew = func(string, *converter.Config) (runtime.Source, error) {
			return runtime.NewInMemorySource(), nil
		}
		p.mcpMetricReporter = func(string) server.Reporter {
			return nil
		}

		e := errors.New("err")

		args := DefaultArgs()
		args.APIAddress = "tcp://0.0.0.0:0"
		args.Insecure = true

		switch i {
		case 0:
			p.logConfigure = func(*log.Options) error { return e }
		case 1:
			p.newKubeFromConfigFile = func(string) (kube.Interfaces, error) { return nil, e }
		case 2:
			p.newSource = func(kube.Interfaces, time.Duration, *converter.Config) (runtime.Source, error) { return nil, e }
		case 3:
			p.netListen = func(network, address string) (net.Listener, error) { return nil, e }
		case 4:
			p.newMeshConfigCache = func(path string) (meshconfig.Cache, error) { return nil, e }
		case 5:
			args.ConfigPath = "aaa"
			p.fsNew = func(string, *converter.Config) (runtime.Source, error) { return nil, e }
		default:
			break loop
		}

		_, err := newServer(args, p)
		if err == nil {
			t.Fatalf("Expected error not found for i=%d", i)
		}
	}
}

func TestNewServer(t *testing.T) {
	p := defaultPatchTable()
	mk := mock.NewKube()
	p.newKubeFromConfigFile = func(string) (kube.Interfaces, error) { return mk, nil }
	p.newSource = func(kube.Interfaces, time.Duration, *converter.Config) (runtime.Source, error) {
		return runtime.NewInMemorySource(), nil
	}
	p.mcpMetricReporter = func(s string) server.Reporter {
		return mcptestmon.NewInMemoryServerStatsContext()
	}
<<<<<<< HEAD
	p.verifyCRDPresence = func(kube.Interfaces) error {
		return nil
=======
	p.newMeshConfigCache = func(path string) (meshconfig.Cache, error) { return meshconfig.NewInMemory(), nil }
	p.fsNew = func(string, *converter.Config) (runtime.Source, error) {
		return runtime.NewInMemorySource(), nil
>>>>>>> 46c03e88
	}

	args := DefaultArgs()
	args.APIAddress = "tcp://0.0.0.0:0"
	args.Insecure = true
	s, err := newServer(args, p)
	if err != nil {
		t.Fatalf("Unexpected error creating service: %v", err)
	}

	_ = s.Close()
	_ = s.Wait()
}

func TestServer_Basic(t *testing.T) {
	p := defaultPatchTable()
	mk := mock.NewKube()
	p.newKubeFromConfigFile = func(string) (kube.Interfaces, error) { return mk, nil }
	p.newSource = func(kube.Interfaces, time.Duration, *converter.Config) (runtime.Source, error) {
		return runtime.NewInMemorySource(), nil
	}
	p.mcpMetricReporter = func(s string) server.Reporter {
		return mcptestmon.NewInMemoryServerStatsContext()
	}
<<<<<<< HEAD
	p.verifyCRDPresence = func(kube.Interfaces) error {
		return nil
	}
=======
	p.newMeshConfigCache = func(path string) (meshconfig.Cache, error) { return meshconfig.NewInMemory(), nil }
>>>>>>> 46c03e88

	args := DefaultArgs()
	args.APIAddress = "tcp://0.0.0.0:0"
	args.Insecure = true
	s, err := newServer(args, p)
	if err != nil {
		t.Fatalf("Unexpected error creating service: %v", err)
	}

	s.Run()

	_ = s.Close()
	_ = s.Wait()
}<|MERGE_RESOLUTION|>--- conflicted
+++ resolved
@@ -89,14 +89,12 @@
 	p.mcpMetricReporter = func(s string) server.Reporter {
 		return mcptestmon.NewInMemoryServerStatsContext()
 	}
-<<<<<<< HEAD
-	p.verifyCRDPresence = func(kube.Interfaces) error {
-		return nil
-=======
 	p.newMeshConfigCache = func(path string) (meshconfig.Cache, error) { return meshconfig.NewInMemory(), nil }
 	p.fsNew = func(string, *converter.Config) (runtime.Source, error) {
 		return runtime.NewInMemorySource(), nil
->>>>>>> 46c03e88
+	}
+	p.verifyCRDPresence = func(kube.Interfaces) error {
+		return nil
 	}
 
 	args := DefaultArgs()
@@ -121,13 +119,10 @@
 	p.mcpMetricReporter = func(s string) server.Reporter {
 		return mcptestmon.NewInMemoryServerStatsContext()
 	}
-<<<<<<< HEAD
+	p.newMeshConfigCache = func(path string) (meshconfig.Cache, error) { return meshconfig.NewInMemory(), nil }
 	p.verifyCRDPresence = func(kube.Interfaces) error {
 		return nil
 	}
-=======
-	p.newMeshConfigCache = func(path string) (meshconfig.Cache, error) { return meshconfig.NewInMemory(), nil }
->>>>>>> 46c03e88
 
 	args := DefaultArgs()
 	args.APIAddress = "tcp://0.0.0.0:0"
