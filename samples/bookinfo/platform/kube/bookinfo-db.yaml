# Copyright 2017 Istio Authors
#
#   Licensed under the Apache License, Version 2.0 (the "License");
#   you may not use this file except in compliance with the License.
#   You may obtain a copy of the License at
#
#       http://www.apache.org/licenses/LICENSE-2.0
#
#   Unless required by applicable law or agreed to in writing, software
#   distributed under the License is distributed on an "AS IS" BASIS,
#   WITHOUT WARRANTIES OR CONDITIONS OF ANY KIND, either express or implied.
#   See the License for the specific language governing permissions and
#   limitations under the License.

apiVersion: v1
kind: Service
metadata:
  name: mongodb
  labels:
    app: mongodb
spec:
  ports:
  - port: 27017
    name: mongo
  selector:
    app: mongodb
---
apiVersion: apps/v1
kind: Deployment
metadata:
  name: mongodb-v1
  labels:
    app: mongodb
    version: v1
spec:
  replicas: 1
  selector:
    matchLabels:
      app: mongodb
      version: v1
  template:
    metadata:
      labels:
        app: mongodb
        version: v1
    spec:
      containers:
      - name: mongodb 
<<<<<<< HEAD
        image: istio/examples-bookinfo-mongodb:1.12.0
=======
        image: istio/examples-bookinfo-mongodb:1.13.0
>>>>>>> 04850e14
        imagePullPolicy: IfNotPresent
        ports:
        - containerPort: 27017
---<|MERGE_RESOLUTION|>--- conflicted
+++ resolved
@@ -46,11 +46,7 @@
     spec:
       containers:
       - name: mongodb 
-<<<<<<< HEAD
-        image: istio/examples-bookinfo-mongodb:1.12.0
-=======
         image: istio/examples-bookinfo-mongodb:1.13.0
->>>>>>> 04850e14
         imagePullPolicy: IfNotPresent
         ports:
         - containerPort: 27017
