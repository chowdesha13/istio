apiVersion: "config.istio.io/v1alpha2"
kind: denier
metadata:
  name: handler
  namespace: istio-system
spec:
  status:
    code: 7
    message: Not allowed
---
apiVersion: "config.istio.io/v1alpha2"
kind: checknothing
metadata:
  name: denyrequest
  namespace: istio-system
spec:

---
apiVersion: "config.istio.io/v1alpha2"
kind: rule
metadata:
  name: denyreviewsv3
  namespace: istio-system
spec:
<<<<<<< HEAD
  #FIXME match: (destination.labels["app.kubernetes.io/name"] | destination.labels["app"]=="productpage" && request.headers["x-user"]) == ""
  match: request.headers["x-user"] == "john"
=======
  #FIXME match: destination.labels["app"]=="productpage" && request.headers["x-user"] == ""
  match: (request.headers["x-user"] | "") == "john"
>>>>>>> 428179f3
  actions:
  - handler: handler.denier.istio-system
    instances: [ denyrequest.checknothing.istio-system ]<|MERGE_RESOLUTION|>--- conflicted
+++ resolved
@@ -22,13 +22,8 @@
   name: denyreviewsv3
   namespace: istio-system
 spec:
-<<<<<<< HEAD
   #FIXME match: (destination.labels["app.kubernetes.io/name"] | destination.labels["app"]=="productpage" && request.headers["x-user"]) == ""
-  match: request.headers["x-user"] == "john"
-=======
-  #FIXME match: destination.labels["app"]=="productpage" && request.headers["x-user"] == ""
   match: (request.headers["x-user"] | "") == "john"
->>>>>>> 428179f3
   actions:
   - handler: handler.denier.istio-system
     instances: [ denyrequest.checknothing.istio-system ]