apiVersion: "config.istio.io/v1alpha2"
kind: memquota
metadata:
  name: handler
  namespace: istio-system
spec:
  quotas:
  - name: requestcount.quota.istio-system
    maxAmount: 500
    validDuration: 1s
    # The first matching override is applied.
    # A requestcount instance is checked against override dimensions.
    overrides:
    # The following override applies to 'reviews' regardless
    # of the source.
    - dimensions:
        destination: reviews
      maxAmount: 1
      validDuration: 5s
    # The following override applies to 'productpage' when
    # the source is a specific ip address.
    - dimensions:
        destination: productpage
        source: "10.28.11.20"
      maxAmount: 500
      validDuration: 1s
    # The following override applies to 'productpage' regardless
    # of the source.
    - dimensions:
        destination: productpage
      maxAmount: 2
      validDuration: 5s
---
apiVersion: "config.istio.io/v1alpha2"
kind: quota
metadata:
  name: requestcount
  namespace: istio-system
spec:
  dimensions:
    source: request.headers["x-forwarded-for"] | "unknown"
<<<<<<< HEAD
    destination:  destination.labels["app.kubernetes.io/name"] | destination.labels["app"] | destination.service | "unknown"
    destinationVersion: destination.labels["version"] | destination.labels["app.kubernetes.io/version"] | "unknown"
=======
    destination: destination.labels["app"] | destination.service.name | "unknown"
    destinationVersion: destination.labels["version"] | "unknown"
>>>>>>> 63cbdbbd
---
apiVersion: config.istio.io/v1alpha2
kind: QuotaSpec
metadata:
  name: request-count
  namespace: istio-system
spec:
  rules:
  - quotas:
    - charge: 1
      quota: requestcount
---
apiVersion: config.istio.io/v1alpha2
kind: QuotaSpecBinding
metadata:
  name: request-count
  namespace: istio-system
spec:
  quotaSpecs:
  - name: request-count
    namespace: istio-system
  services:
  - name: productpage
    namespace: default
    #  - service: '*'  # Uncomment this to bind *all* services to request-count
---
apiVersion: config.istio.io/v1alpha2
kind: rule
metadata:
  name: quota
  namespace: istio-system
spec:
  # quota only applies if you are not logged in.
  # match: match(request.headers["cookie"], "user=*") == false
  actions:
  - handler: handler.memquota
    instances:
    - requestcount.quota<|MERGE_RESOLUTION|>--- conflicted
+++ resolved
@@ -39,13 +39,8 @@
 spec:
   dimensions:
     source: request.headers["x-forwarded-for"] | "unknown"
-<<<<<<< HEAD
-    destination:  destination.labels["app.kubernetes.io/name"] | destination.labels["app"] | destination.service | "unknown"
+    destination: destination.labels["app"] | destination.labels["app.kubernetes.io/instance"] | destination.labels["app.kubernetes.io/name"] | destination.service.name | "unknown"
     destinationVersion: destination.labels["version"] | destination.labels["app.kubernetes.io/version"] | "unknown"
-=======
-    destination: destination.labels["app"] | destination.service.name | "unknown"
-    destinationVersion: destination.labels["version"] | "unknown"
->>>>>>> 63cbdbbd
 ---
 apiVersion: config.istio.io/v1alpha2
 kind: QuotaSpec
