--- conflicted
+++ resolved
@@ -212,14 +212,17 @@
 
 - destination.ip
 - destination.port
+# destination.service is deprecated, please refer to destination.service.host
 - destination.service
 - destination.name
 - destination.uid
 - destination.namespace
 - destination.labels
-- destination.user
-
-- source.service
+# destination.user is deprecated, please refer to destination.principal
+- destination.user 
+
+# source.service is deprecated. please do not use moving forward.
+- source.service 
 
 # api attributes
 - api.service
@@ -249,12 +252,27 @@
 - quota.cache_hit
 
 - source.principal
-<<<<<<< HEAD
 - request.auth.claims
 - request.auth.raw_claims
 
 # whether request is sent over mTLS enabled downstream connection.
 - connection.mtls
-=======
-- request.auth.claims  
->>>>>>> 23d2f39c
+- source.metadata
+- source.owner
+- source.services
+- source.workload.uid
+- source.workload.name
+- source.workload.namespace
+
+- destination.metadata
+- destination.owner
+- destination.principal
+- destination.workload.uid
+- destination.workload.name
+- destination.workload.namespace
+- destination.service.uid
+- destination.service.name
+- destination.service.namespace
+- destination.service.host
+- destination.container.name
+- destination.container.image