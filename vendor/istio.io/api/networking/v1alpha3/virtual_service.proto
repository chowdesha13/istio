--- conflicted
+++ resolved
@@ -408,11 +408,8 @@
 // spec:
 //   hosts:
 //   - "*.bookinfo.com"
-<<<<<<< HEAD
-=======
 //   gateways:
 //   - mygateway
->>>>>>> 64c7ae73
 //   tls:
 //   - match:
 //     - port: 443
