--- conflicted
+++ resolved
@@ -2171,45 +2171,6 @@
 
 </td>
 </tr>
-<tr id="IstioListener-port">
-<td><code>port</code></td>
-<td><code><a href="#Port">Port</a></code></td>
-<td>
-<p>REQUIRED for ingress. The port associated with the listener. If using
-unix domain socket, use 0 as the port number, with a valid
-protocol. In the egress path, the port if specified, will be used as
-the default destination port associated with the imported hosts. If
-the port is omitted, Istio will infer the listener ports based on the
-imported hosts. Note that when multiple egress listeners are
-specified, where one or more listeners have specific ports while
-others have no port, the hosts exposed on a listener port will be
-based on the listener with the most specific port.</p>
-
-</td>
-</tr>
-<tr id="IstioListener-bind_address">
-<td><code>bindAddress</code></td>
-<td><code>string</code></td>
-<td>
-<p>The ip or the unix domain socket to which the listener should be bound
-to. Port MUST be specified if bindAddress is not empty. Format:
-x.x.x.x or unix:///path/to/uds or unix://@foobar (Linux abstract
-namespace). If omitted, Istio will autoconfigure the defaults based on
-imported services and the workload to which this configuration is
-applied to.</p>
-
-</td>
-</tr>
-<tr id="IstioListener-protocol">
-<td><code>protocol</code></td>
-<td><code>string</code></td>
-<td>
-<p>Specifies the protocol associated with this listener.  Recognized
-values are HTTP|TCP|MONGO|MYSQL. Any other value will be treated as
-equivalent to TCP.</p>
-
-</td>
-</tr>
 <tr id="IstioListener-hosts">
 <td><code>hosts</code></td>
 <td><code>string[]</code></td>
@@ -2227,8 +2188,7 @@
 <p>Set the namespace to * to import a particular service from any
 available namespace (e.g., &ldquo;*/foo.example.com&rdquo;). Set the dnsName field
 to * to import all services from the specified namespace (e.g.,
-&ldquo;prod/<em>&rdquo;). Wildcard DNS names can be used to import a specific set of
-services from the specified namespace (e.g., &ldquo;prod/</em>.example.com&rdquo;).</p>
+&ldquo;prod/*&rdquo;). The services should be specified using FQDN format.</p>
 
 <p>NOTE: Only exported services and configuration artifacts from a
 namespace can be imported. Private services/configuration will not be
@@ -3168,189 +3128,6 @@
 </tbody>
 </table>
 </section>
-<<<<<<< HEAD
-=======
-<h2 id="ServiceDependency">ServiceDependency</h2>
-<section>
-<p><code>ServiceDependency</code> describes the set of services that a workload depends on
-for its operation. In other words, it describes the properties of
-outgoing traffic from a given workload. By default, the service mesh
-established by Istio will have a full mesh connectivity - i.e. every
-workload will have proxy configuration required to reach every other
-workload in the mesh. However most connectivity graphs are sparse in
-practice. The ServiceDependency provides a way to declare the service
-dependencies associated with each workload such that the amount of
-configuration sent to the sidecars can be scoped to the requisite
-dependencies.</p>
-
-<p>Services and configuration in a mesh are organized into one or more
-namespaces (e.g., a Kubernetes namespace or a CF org/space).  Workloads
-in a namespace have an implicit dependency on other workloads in the
-same namespace. In addition, to declare dependencies on workloads in
-other namespaces, a ServiceDependency resource has to be specified in the
-current namespace. <em><em>Each namespace MUST have only one ServiceDependency
-resource named &ldquo;default&rdquo;</em></em>. The behavior of the system is undefined if
-more than one ServiceDependency resource exists in a given namespace. The set
-of dependencies specified in a ServiceDependency resource will be used to
-compute the sidecar configuration for every workload in the namespace.</p>
-
-<p>NOTE 1: If workloads in the mesh depend only on other workloads in the
-same namespace, set defaultServiceDependency.importMode to SAME_NAMESPACE
-in the mesh global config map (in values.yaml).</p>
-
-<p>NOTE 2: To facilitate incremental pruning of the` sidecar
-configuration, the default import mode for the mesh is set to
-ALL_NAMESPACES. In other words, every workload will be able to reach
-every other workload. Adding a ServiceDependency resource in a namespace will
-automatically prune the configuration for the workloads in that
-namespace.</p>
-
-<p>The following examples illustrate a few specific use cases of ServiceDependency.</p>
-
-<p>The example below declares a ServiceDependency resource in the prod-us1
-namespace that specifies that workloads in the namespace will be able to
-reach the services in the prod-apis namespace only.</p>
-
-<pre><code class="language-yaml">apiVersion: networking.istio.io/v1alpha3
-kind: ServiceDependency
-metadata:
-  name: default
-  namespace: prod-us1
-spec:
-  dependencies:
-  - imports:
-    - namespace: prod-apis
-</code></pre>
-
-<p>In a mesh where the default service dependency is set to SAME_NAMESPACE
-only, if one or more workloads need to be able to reach every other
-service in the mesh (e.g., metrics collection server), the following
-ServiceDependency resource can be used to specify such a dependency:</p>
-
-<pre><code class="language-yaml">apiVersion: networking.istio.io/v1alpha3
-kind: ServiceDependency
-metadata:
-  name: default
-  namespace: metrics-collection
-spec:
-  dependencies:
-  - imports:
-    - namespace: '*'
-</code></pre>
-
-<p>The configuration above will allow workloads in the metrics-collection
-namespace to access service in any namespace while workloads in other
-namespaces will be configured for namespace local access as per the
-global default service dependency (SAME_NAMESPACE).</p>
-
-<table class="message-fields">
-<thead>
-<tr>
-<th>Field</th>
-<th>Type</th>
-<th>Description</th>
-</tr>
-</thead>
-<tbody>
-<tr id="ServiceDependency-dependencies">
-<td><code>dependencies</code></td>
-<td><code><a href="#ServiceDependency-Dependency">ServiceDependency.Dependency[]</a></code></td>
-<td>
-<p>REQUIRED. The set of services that workloads in this namespace are
-expected to talk to, in addition to other workloads in the same
-namespace. Dependencies describe the properties of outbound traffic from
-a given workload.</p>
-
-</td>
-</tr>
-</tbody>
-</table>
-</section>
-<h2 id="ServiceDependency-Dependency">ServiceDependency.Dependency</h2>
-<section>
-<p>Dependency describes a workload and the set of service dependencies
-for the workload.</p>
-
-<table class="message-fields">
-<thead>
-<tr>
-<th>Field</th>
-<th>Type</th>
-<th>Description</th>
-</tr>
-</thead>
-<tbody>
-<tr id="ServiceDependency-Dependency-imports">
-<td><code>imports</code></td>
-<td><code><a href="#ServiceDependency-Import">ServiceDependency.Import[]</a></code></td>
-<td>
-<p>REQUIRED: Import describes the set of namespaces whose exported
-services will be accessed by the workloads selected by the
-sourceWorkloadLabels. The sidecars attached to the workloads will be
-configured with information required to reach other services in the
-same namespace and the imported services. In addition to the
-explicitly specified namespaces, namespaces specified in the global
-mesh config (through defaultServiceDependency.importNamespaces) will also be
-imported.</p>
-
-</td>
-</tr>
-</tbody>
-</table>
-</section>
-<h2 id="ServiceDependency-Import">ServiceDependency.Import</h2>
-<section>
-<p>Import describes the set of namespaces whose exported services
-(real/virtual) will be accessed by workloads in a given namespace. The
-sidecars attached to the workloads will be configured with information
-required to reach the imported services only. The gateways in the
-current namespace will only honor imported VirtualServices instead of
-every VirtualService that binds itself to the gateway.</p>
-
-<p>Importing a service from a namespace will automatically import the
-exported configuration artifacts associated with the service, such as
-VirtualService, DestinationRule, etc. The service in a namespace can be
-a service in the service registry (e.g., a kubernetes or cloud foundry
-service) or a service specified via ServiceEntry configuration.</p>
-
-<p>NOTE: Only exported services and configuration artifacts from a
-namespace can be imported. Private services/configuration will not be
-imported. See the scope setting associated with VirtualService,
-DestinationRule, ServiceEntry, etc.</p>
-
-<table class="message-fields">
-<thead>
-<tr>
-<th>Field</th>
-<th>Type</th>
-<th>Description</th>
-</tr>
-</thead>
-<tbody>
-<tr id="ServiceDependency-Import-namespace">
-<td><code>namespace</code></td>
-<td><code>string</code></td>
-<td>
-<p>The configuration namespace whose services need to be imported.
-Specify * to import all namespaces. The import can be scoped further
-by specifying individual hosts.</p>
-
-</td>
-</tr>
-<tr id="ServiceDependency-Import-host">
-<td><code>host</code></td>
-<td><code>string</code></td>
-<td>
-<p>A FQDN or wildcard prefixed DNS name of the host to import from the
-specified namespace. The hostnames include names of services from the
-service registry as well as those specified in a VirtualService.</p>
-
-</td>
-</tr>
-</tbody>
-</table>
-</section>
->>>>>>> 3fccaf73
 <h2 id="ServiceEntry">ServiceEntry</h2>
 <section>
 <p><code>ServiceEntry</code> enables adding additional entries into Istio&rsquo;s internal
@@ -3930,57 +3707,15 @@
     - &quot;istio-system/*&quot;
 </code></pre>
 
-<p>The example below delcares a Sidecar resource in the prod-us1 namespace
-that accepts inbound HTTP traffic on port 9080 and forwards
-it to the attached workload listening on a unix domain socket. In the
-egress direction, in addition to the istio-system namespace, the sidecar
-proxies only HTTP traffic bound for port 9080 for services in the
-prod-us1 namespace.</p>
-
-<pre><code class="language-yaml">apiVersion: networking.istio.io/v1alpha3
-kind: Sidecar
-metadata:
-  name: default
-  namespace: prod-us1
-spec:
-  ingress:
-  - port:
-      number: 9080
-      protocol: HTTP
-      name: somename
-    defaultEndpoint: unix:///var/run/someuds.sock
-  egress:
-  - hosts:
-    - &quot;istio-system/*&quot;
-  - port:
-      number: 9080
-      protocol: HTTP
-      name: egresshttp
-    hosts:
-    - &quot;prod-us1/*&quot;
-</code></pre>
-
-<table class="message-fields">
-<thead>
-<tr>
-<th>Field</th>
-<th>Type</th>
-<th>Description</th>
-</tr>
-</thead>
-<tbody>
-<tr id="Sidecar-ingress">
-<td><code>ingress</code></td>
-<td><code><a href="#IstioListener">IstioListener[]</a></code></td>
-<td>
-<p>Ingress specifies the configuration of the sidecar for processing
-inbound traffic to the attached workload. If omitted, Istio will
-autoconfigure the sidecar based on the information about the workload
-obtained from the service registry (e.g., exposed ports, services,
-etc.).</p>
-
-</td>
-</tr>
+<table class="message-fields">
+<thead>
+<tr>
+<th>Field</th>
+<th>Type</th>
+<th>Description</th>
+</tr>
+</thead>
+<tbody>
 <tr id="Sidecar-egress">
 <td><code>egress</code></td>
 <td><code><a href="#IstioListener">IstioListener[]</a></code></td>
@@ -4763,9 +4498,12 @@
 <h2 id="WorkloadSelector">WorkloadSelector</h2>
 <section>
 <p>WorkloadSelector specifies the criteria used to determine if the Gateway
-or Sidecar resource can be applied to a given workload. If multiple
-conditions are specified, all conditions need to match in order for the
-workload to be selected.</p>
+or Sidecar resource can be applied to a proxy. The matching criteria
+includes the metadata associated with a proxy, workload info such as
+labels attached to the pod/VM, or any other info that the proxy provides
+to Istio during the initial handshake. If multiple conditions are
+specified, all conditions need to match in order for the workload to be
+selected. Currently, only label based selection mechanism is supported.</p>
 
 <table class="message-fields">
 <thead>
