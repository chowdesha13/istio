--- conflicted
+++ resolved
@@ -33,26 +33,6 @@
 // as any other service in the mesh. The associated DestinationRule is used
 // to initiate mTLS connections to the database instances.
 //
-<<<<<<< HEAD
-//     apiVersion: networking.istio.io/v1alpha3
-//     kind: ServiceEntry
-//     metadata:
-//       name: external-svc-mongocluster
-//     spec:
-//       hosts:
-//       - mymongodb.somedomain
-//       addresses:
-//       - 192.192.192.192/24 # VIPs
-//       ports:
-//       - number: 27018
-//         name: mongodb
-//         protocol: MONGO
-//       location: MESH_INTERNAL
-//       resolution: STATIC
-//       endpoints:
-//       - address: 2.2.2.2
-//       - address: 3.3.3.3
-=======
 // ```yaml
 // apiVersion: networking.istio.io/v1alpha3
 // kind: ServiceEntry
@@ -73,7 +53,6 @@
 //   - address: 2.2.2.2
 //   - address: 3.3.3.3
 // ```
->>>>>>> d762ec7d
 //
 // and the associated DestinationRule
 //
@@ -112,27 +91,6 @@
 //     protocol: HTTP
 //   resolution: NONE
 // ```
-//
-//
-// The following example demonstrates a service that is available via a
-// Unix Domain Socket on the host of the client. The resolution must be
-// set to STATIC to use unix address endpoints.
-//
-//     apiVersion: networking.istio.io/v1alpha3
-//     kind: ServiceEntry
-//     metadata:
-//       name: unix-domain-socket-example
-//     spec:
-//       hosts:
-//       - "example.unix.local"
-//       location: MESH_EXTERNAL
-//       ports:
-//       - number: 80
-//         name: http
-//         protocol: HTTP
-//       resolution: STATIC
-//       endpoints:
-//       - address: unix:///var/run/example/socket
 //
 //
 // The following example demonstrates a service that is available via a
