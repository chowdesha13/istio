--- conflicted
+++ resolved
@@ -136,11 +136,7 @@
 	return &CounterVec{
 		metricVec: newMetricVec(desc, func(lvs ...string) Metric {
 			if len(lvs) != len(desc.variableLabels) {
-<<<<<<< HEAD
-				panic(errInconsistentCardinality)
-=======
 				panic(makeInconsistentCardinalityError(desc.fqName, desc.variableLabels, lvs))
->>>>>>> 82797c0c
 			}
 			result := &counter{desc: desc, labelPairs: makeLabelPairs(desc, lvs)}
 			result.init(result) // Init self-collection.
