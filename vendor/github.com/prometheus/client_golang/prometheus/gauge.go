--- conflicted
+++ resolved
@@ -147,11 +147,7 @@
 	return &GaugeVec{
 		metricVec: newMetricVec(desc, func(lvs ...string) Metric {
 			if len(lvs) != len(desc.variableLabels) {
-<<<<<<< HEAD
-				panic(errInconsistentCardinality)
-=======
 				panic(makeInconsistentCardinalityError(desc.fqName, desc.variableLabels, lvs))
->>>>>>> 82797c0c
 			}
 			result := &gauge{desc: desc, labelPairs: makeLabelPairs(desc, lvs)}
 			result.init(result) // Init self-collection.
