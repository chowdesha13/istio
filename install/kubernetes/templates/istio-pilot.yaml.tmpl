# Pilot service for discovery
apiVersion: v1
kind: ConfigMap
metadata:
  name: istio
  namespace: {ISTIO_NAMESPACE}
data:
  mesh: |-
    # Uncomment the following line to enable mutual TLS between proxies
    # authPolicy: MUTUAL_TLS
<<<<<<< HEAD
    #
    # Set the following variable to true to disable policy checks by the Mixer.
    # Note that metrics will still be reported to the Mixer.
    disablePolicyChecks: false
    # Set enableTracing to false to disable request tracing.
    enableTracing: true
    #
    # To disable the mixer completely (including metrics), comment out
    # the following line
    mixerAddress: istio-mixer.{ISTIO_NAMESPACE}:9091
    #
    ingressService: istio-ingress.{ISTIO_NAMESPACE}
    egressProxyAddress: istio-egress.{ISTIO_NAMESPACE}:80
    #
    # Along with discoveryRefreshDelay, this setting determines how
    # frequently should Envoy fetch and update its internal configuration
    # from Istio Pilot. Lower refresh delay results in higher CPU
    # utilization and potential performance loss in exchange for faster
    # convergence. Tweak this value according to your setup.
    rdsRefreshDelay: 30s
    #
    defaultConfig:
      # See rdsRefreshDelay for explanation about this setting.
      discoveryRefreshDelay: 30s
      #
      # TCP connection timeout between Envoy & the application, and between Envoys.
      connectTimeout: 10s
      #
      ### ADVANCED SETTINGS #############
      # Where should envoy's configuration be stored in the istio-proxy container
      configPath: "/etc/istio/proxy"
      binaryPath: "/usr/local/bin/envoy"
      # The pseudo service name used for Envoy.
      serviceCluster: istio-proxy
      # These settings that determine how long an old Envoy
      # process should be kept alive after an occasional reload.
      drainDuration: 45s
      parentShutdownDuration: 1m0s
      #
      # Port where Envoy listens (on local host) for admin commands
      # You can exec into the istio-proxy container in a pod and
      # curl the admin port (curl http://localhost:15000/) to obtain
      # diagnostic information from Envoy. See
      # https://lyft.github.io/envoy/docs/operations/admin.html
      # for more details
      proxyAdminPort: 15000
      #
      # Address where Istio Pilot service is running
      discoveryAddress: istio-pilot.{ISTIO_NAMESPACE}:8080
      #
      # Zipkin trace collector
      zipkinAddress: zipkin.{ISTIO_NAMESPACE}:9411
      #
      # Statsd metrics collector. Istio mixer exposes a UDP endpoint
      # to collect and convert statsd metrics into Prometheus metrics.
      # statsdUdpAddress: istio-mixer.{ISTIO_NAMESPACE}:9125
=======
    ingressService: istio-ingress.{ISTIO_NAMESPACE}
    egressProxyAddress: istio-egress.{ISTIO_NAMESPACE}:80
    mixerAddress: istio-mixer.{ISTIO_NAMESPACE}:9091
    defaultConfig:
          configPath:             "/etc/istio/proxy"
          binaryPath:             "/usr/local/bin/envoy"
          serviceCluster:         istio-proxy
          drainDuration:          2s
          parentShutdownDuration: 3s
          discoveryAddress:       istio-pilot.{ISTIO_NAMESPACE}:8080
          discoveryRefreshDelay:  1s
          connectTimeout:         1s
          proxyAdminPort:         15000
          zipkinAddress:          zipkin.{ISTIO_NAMESPACE}:9411
          statsdUdpAddress: istio-mixer.{ISTIO_NAMESPACE}:9125
>>>>>>> 9bef51d1
---
apiVersion: v1
kind: Service
metadata:
  name: istio-pilot
  namespace: {ISTIO_NAMESPACE}
  labels:
    istio: pilot
spec:
  ports:
  - port: 8080
    name: http-discovery
  - port: 8081
    name: http-apiserver
  selector:
    istio: pilot
---
apiVersion: v1
kind: ServiceAccount
metadata:
  name: istio-pilot-service-account
  namespace: {ISTIO_NAMESPACE}
---
apiVersion: extensions/v1beta1
kind: Deployment
metadata:
  name: istio-pilot
  namespace: {ISTIO_NAMESPACE}
spec:
  replicas: 1
  template:
    metadata:
      annotations:
        alpha.istio.io/sidecar: ignore
      labels:
        istio: pilot
    spec:
      serviceAccountName: istio-pilot-service-account
      containers:
      - name: discovery
        image: {PILOT_HUB}/pilot:{PILOT_TAG}
        imagePullPolicy: IfNotPresent
        args: ["discovery", "-v", "2"]
        ports:
        - containerPort: 8080
        env:
        - name: POD_NAME
          valueFrom:
            fieldRef:
              apiVersion: v1
              fieldPath: metadata.name
        - name: POD_NAMESPACE
          valueFrom:
            fieldRef:
              apiVersion: v1
              fieldPath: metadata.namespace
        volumeMounts:
        - name: config-volume
          mountPath: /etc/istio/config
      volumes:
      - name: config-volume
        configMap:
          name: istio
---<|MERGE_RESOLUTION|>--- conflicted
+++ resolved
@@ -8,7 +8,6 @@
   mesh: |-
     # Uncomment the following line to enable mutual TLS between proxies
     # authPolicy: MUTUAL_TLS
-<<<<<<< HEAD
     #
     # Set the following variable to true to disable policy checks by the Mixer.
     # Note that metrics will still be reported to the Mixer.
@@ -64,24 +63,7 @@
       #
       # Statsd metrics collector. Istio mixer exposes a UDP endpoint
       # to collect and convert statsd metrics into Prometheus metrics.
-      # statsdUdpAddress: istio-mixer.{ISTIO_NAMESPACE}:9125
-=======
-    ingressService: istio-ingress.{ISTIO_NAMESPACE}
-    egressProxyAddress: istio-egress.{ISTIO_NAMESPACE}:80
-    mixerAddress: istio-mixer.{ISTIO_NAMESPACE}:9091
-    defaultConfig:
-          configPath:             "/etc/istio/proxy"
-          binaryPath:             "/usr/local/bin/envoy"
-          serviceCluster:         istio-proxy
-          drainDuration:          2s
-          parentShutdownDuration: 3s
-          discoveryAddress:       istio-pilot.{ISTIO_NAMESPACE}:8080
-          discoveryRefreshDelay:  1s
-          connectTimeout:         1s
-          proxyAdminPort:         15000
-          zipkinAddress:          zipkin.{ISTIO_NAMESPACE}:9411
-          statsdUdpAddress: istio-mixer.{ISTIO_NAMESPACE}:9125
->>>>>>> 9bef51d1
+      statsdUdpAddress: istio-mixer.{ISTIO_NAMESPACE}:9125
 ---
 apiVersion: v1
 kind: Service
