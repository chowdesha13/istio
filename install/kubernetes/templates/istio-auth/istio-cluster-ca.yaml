--- conflicted
+++ resolved
@@ -28,10 +28,6 @@
       serviceAccountName: istio-ca-service-account
       containers:
       - name: istio-ca
-<<<<<<< HEAD
         image: {CA_HUB}/istio-ca:{CA_TAG}
-=======
-        image: docker.io/istio/istio-ca:0.1.5
->>>>>>> 21ee3f64
         imagePullPolicy: IfNotPresent
 ---
