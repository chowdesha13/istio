{{- if .Values.sidecarInjectorWebhook.enabled }}
apiVersion: v1
kind: ConfigMap
metadata:
  name: istio-sidecar-injector
  namespace: {{ .Release.Namespace }}
  labels:
    app: {{ template "istio.name" . }}
    chart: {{ .Chart.Name }}-{{ .Chart.Version | replace "+" "_" }}
    release: {{ .Release.Name }}
    heritage: {{ .Release.Service }}
    istio: sidecar-injector
data:
  config: |-
    policy: {{ .Values.global.proxy.autoInject }}
    template: |-
      initContainers:
      - name: istio-init
{{- if contains "/" .Values.global.proxy_init.image }}
        image: "{{ .Values.global.proxy_init.image }}"
{{- else }}
        image: "{{ .Values.global.hub }}/{{ .Values.global.proxy_init.image }}:{{ .Values.global.tag }}"
{{- end }}
        args:
        - "-p"
        - {{ "[[ .MeshConfig.ProxyListenPort ]]" }}
        - "-u"
        - 1337
        - "-m"
        - {{ "[[ or (index .ObjectMeta.Annotations \"sidecar.istio.io/interceptionMode\") .ProxyConfig.InterceptionMode.String ]]" }}
        - "-i"
        {{ "[[ if (isset .ObjectMeta.Annotations \"traffic.sidecar.istio.io/includeOutboundIPRanges\") -]]" }}
        {{ "- \"[[ index .ObjectMeta.Annotations \"traffic.sidecar.istio.io/includeOutboundIPRanges\"  ]]\"" }}
        {{ "[[ else -]]" }}
        - "{{ .Values.global.proxy.includeIPRanges }}"
        {{ "[[ end -]]" }}
        - "-x"
        {{ "[[ if (isset .ObjectMeta.Annotations \"traffic.sidecar.istio.io/excludeOutboundIPRanges\") -]]" }}
        {{ "- \"[[ index .ObjectMeta.Annotations \"traffic.sidecar.istio.io/excludeOutboundIPRanges\"  ]]\"" }}
        {{ "[[ else -]]" }}
        - "{{ .Values.global.proxy.excludeIPRanges }}"
        {{ "[[ end -]]" }}
        - "-b"
        {{ "[[ if (isset .ObjectMeta.Annotations \"traffic.sidecar.istio.io/includeInboundPorts\") -]]" }}
        {{ "- \"[[ index .ObjectMeta.Annotations \"traffic.sidecar.istio.io/includeInboundPorts\"  ]]\"" }}
        {{ "[[ else -]]" }}
        - {{ "[[ range .Spec.Containers -]][[ range .Ports -]][[ .ContainerPort -]], [[ end -]][[ end -]][[ end]]" }}
        - "-d"
        {{ "[[ if (isset .ObjectMeta.Annotations \"traffic.sidecar.istio.io/excludeInboundPorts\") -]]" }}
        {{ "- \"[[ index .ObjectMeta.Annotations \"traffic.sidecar.istio.io/excludeInboundPorts\" ]]\"" }}
        {{ "[[ else -]]" }}
        - "{{ .Values.global.proxy.excludeInboundPorts }}"
        {{ "[[ end -]]" }}
        imagePullPolicy: {{ .Values.global.imagePullPolicy }}
        securityContext:
          capabilities:
            add:
            - NET_ADMIN
          privileged: true
        restartPolicy: Always
      {{ if eq .Values.global.proxy.enableCoreDump true }}
      - args:
        - -c
        - sysctl -w kernel.core_pattern=/etc/istio/proxy/core.%e.%p.%t && ulimit -c unlimited
        command:
          - /bin/sh
        image: {{ .Values.global.hub }}/proxy_init:{{ .Values.global.tag }}
        imagePullPolicy: IfNotPresent
        name: enable-core-dump
        resources: {}
        securityContext:
          privileged: true
      {{ end }}
      containers:
      - name: istio-proxy
        image: {{ "[[ if (isset .ObjectMeta.Annotations \"sidecar.istio.io/proxyImage\") -]]" }}
        {{ "\"[[ index .ObjectMeta.Annotations \"sidecar.istio.io/proxyImage\" ]]\"" }}
        {{ "[[ else -]]" }}
        {{ .Values.global.hub }}/{{ .Values.global.proxy.image }}:{{ .Values.global.tag }}
        {{ "[[ end -]]" }}
        args:
        - proxy
        - sidecar
        - --configPath
        - {{ "[[ .ProxyConfig.ConfigPath ]]" }}
        - --binaryPath
        - {{ "[[ .ProxyConfig.BinaryPath ]]" }}
        - --serviceCluster
        {{ "[[ if ne \"\" (index .ObjectMeta.Labels \"app\") -]]" }}
        - {{ "[[ index .ObjectMeta.Labels \"app\" ]]" }}
        {{ "[[ else -]]" }}
        - "istio-proxy"
        {{ "[[ end -]]" }}
        - --drainDuration
        - {{ "[[ formatDuration .ProxyConfig.DrainDuration ]]" }}
        - --parentShutdownDuration
        - {{ "[[ formatDuration .ProxyConfig.ParentShutdownDuration ]]" }}
        - --discoveryAddress
        - {{ "[[ .ProxyConfig.DiscoveryAddress ]]" }}
        - --discoveryRefreshDelay
        - {{ "[[ formatDuration .ProxyConfig.DiscoveryRefreshDelay ]]" }}
        - --zipkinAddress
        - {{ "[[ .ProxyConfig.ZipkinAddress ]]" }}
        - --connectTimeout
        - {{ "[[ formatDuration .ProxyConfig.ConnectTimeout ]]" }}
      {{- if .Values.global.proxy.envoyStatsd.enabled }}
        - --statsdUdpAddress
        - {{ "[[ .ProxyConfig.StatsdUdpAddress ]]" }}
      {{- end }}
        - --proxyAdminPort
        - {{ "[[ .ProxyConfig.ProxyAdminPort ]]" }}
        - --controlPlaneAuthPolicy
        - {{ "[[ or (index .ObjectMeta.Annotations \"sidecar.istio.io/controlPlaneAuthPolicy\") .ProxyConfig.ControlPlaneAuthPolicy ]]" }}
        env:
        - name: POD_NAME
          valueFrom:
            fieldRef:
              fieldPath: metadata.name
        - name: POD_NAMESPACE
          valueFrom:
            fieldRef:
              fieldPath: metadata.namespace
        - name: INSTANCE_IP
          valueFrom:
            fieldRef:
              fieldPath: status.podIP
        - name: ISTIO_META_POD_NAME
          valueFrom:
            fieldRef:
              fieldPath: metadata.name
        - name: ISTIO_META_INTERCEPTION_MODE
          value: {{ "[[ or (index .ObjectMeta.Annotations \"sidecar.istio.io/interceptionMode\") .ProxyConfig.InterceptionMode.String ]]" }}
        imagePullPolicy: {{ .Values.global.imagePullPolicy }}
        securityContext:
<<<<<<< HEAD
            privileged: false
            readOnlyRootFilesystem: true
            {{ "[[ if eq (or (index .ObjectMeta.Annotations \"sidecar.istio.io/interceptionMode\") .ProxyConfig.InterceptionMode.String) \"TPROXY\" -]]" }}
            capabilities:
              add:
              - NET_ADMIN
            runAsGroup: 1337
            {{ "[[ else -]]" }}
            runAsUser: 1337
            {{ "[[ end -]]" }}
=======
          privileged: false
          readOnlyRootFilesystem: true
          {{ "[[ if eq (or (index .ObjectMeta.Annotations \"sidecar.istio.io/interceptionMode\") .ProxyConfig.InterceptionMode.String) \"TPROXY\" -]]" }}
          capabilities:
            add:
            - NET_ADMIN
          runAsGroup: 1337
          {{ "[[ else -]]" }}
          runAsUser: 1337
          {{ "[[ end -]]" }}
>>>>>>> 283b8582
        restartPolicy: Always
        resources:
          {{ "[[ if (isset .ObjectMeta.Annotations \"sidecar.istio.io/proxyCPU\") -]]" }}
          requests:
            cpu: {{ "\"[[ index .ObjectMeta.Annotations \"sidecar.istio.io/proxyCPU\" ]]\"" }}
            memory: {{ "\"[[ index .ObjectMeta.Annotations \"sidecar.istio.io/proxyMemory\" ]]\"" }}
        {{ "[[ else -]]" }}
{{- if .Values.global.proxy.resources }}
{{ toYaml .Values.global.proxy.resources | indent 10 }}
{{- end }}
        {{ "[[ end -]]" }}
        volumeMounts:
        - mountPath: /etc/istio/proxy
          name: istio-envoy
        - mountPath: /etc/certs/
          name: istio-certs
          readOnly: true
      volumes:
      - emptyDir:
          medium: Memory
        name: istio-envoy
      - name: istio-certs
        secret:
          optional: true
          {{ "[[ if eq .Spec.ServiceAccountName \"\" -]]" }}
          secretName: istio.default
          {{ "[[ else -]]" }}
          secretName: {{ "[[ printf \"istio.%s\" .Spec.ServiceAccountName ]]"  }}
          {{ "[[ end -]]" }}
{{- end }}<|MERGE_RESOLUTION|>--- conflicted
+++ resolved
@@ -132,18 +132,6 @@
           value: {{ "[[ or (index .ObjectMeta.Annotations \"sidecar.istio.io/interceptionMode\") .ProxyConfig.InterceptionMode.String ]]" }}
         imagePullPolicy: {{ .Values.global.imagePullPolicy }}
         securityContext:
-<<<<<<< HEAD
-            privileged: false
-            readOnlyRootFilesystem: true
-            {{ "[[ if eq (or (index .ObjectMeta.Annotations \"sidecar.istio.io/interceptionMode\") .ProxyConfig.InterceptionMode.String) \"TPROXY\" -]]" }}
-            capabilities:
-              add:
-              - NET_ADMIN
-            runAsGroup: 1337
-            {{ "[[ else -]]" }}
-            runAsUser: 1337
-            {{ "[[ end -]]" }}
-=======
           privileged: false
           readOnlyRootFilesystem: true
           {{ "[[ if eq (or (index .ObjectMeta.Annotations \"sidecar.istio.io/interceptionMode\") .ProxyConfig.InterceptionMode.String) \"TPROXY\" -]]" }}
@@ -154,7 +142,6 @@
           {{ "[[ else -]]" }}
           runAsUser: 1337
           {{ "[[ end -]]" }}
->>>>>>> 283b8582
         restartPolicy: Always
         resources:
           {{ "[[ if (isset .ObjectMeta.Annotations \"sidecar.istio.io/proxyCPU\") -]]" }}
