{{- range $key, $spec := .Values }}
{{- if ne $key "enabled" }}
{{- if $spec.enabled }}
apiVersion: extensions/v1beta1
kind: Deployment
metadata:
  name: {{ $key }}
  namespace: {{ $spec.namespace | default $.Release.Namespace }}
  labels:
    chart: {{ template "gateway.chart" $ }}
    heritage: {{ $.Release.Service }}
    release: {{ $.Release.Name }}
    {{- range $key, $val := $spec.labels }}
    {{ $key }}: {{ $val }}
    {{- end }}
spec:
{{- if not $spec.autoscaleEnabled }}
{{- if $spec.replicaCount }}
  replicas: {{ $spec.replicaCount }}
{{- else }}
  replicas: 1
{{- end }}
{{- end }}
  template:
    metadata:
      labels:
        chart: {{ template "gateway.chart" $ }}
        heritage: {{ $.Release.Service }}
        release: {{ $.Release.Name }}
        {{- range $key, $val := $spec.labels }}
        {{ $key }}: {{ $val }}
        {{- end }}
      annotations:
        sidecar.istio.io/inject: "false"
        scheduler.alpha.kubernetes.io/critical-pod: ""
{{- if $spec.podAnnotations }}
{{ toYaml $spec.podAnnotations | indent 8 }}
{{ end }}
    spec:
      serviceAccountName: {{ $key }}-service-account
{{- if $.Values.global.priorityClassName }}
      priorityClassName: "{{ $.Values.global.priorityClassName }}"
{{- end }}
{{- if $.Values.global.proxy.enableCoreDump }}
      initContainers:
        - name: enable-core-dump
{{- if contains "/" $.Values.global.proxy_init.image }}
          image: "{{ $.Values.global.proxy_init.image }}"
{{- else }}
<<<<<<< HEAD
          image: "{{ $.Values.global.hub_public }}{{ $.Values.global.hub_img_delim }}{{ $.Values.global.proxy_init.image }}{{ $.Values.global.img_tag_delim }}{{ $.Values.global.tag }}"
=======
          image: "{{ $.Values.global.hub }}/{{ $.Values.global.proxy_init.image }}:{{ $.Values.global.tag }}"
>>>>>>> 82797c0c
{{- end }}
          imagePullPolicy: IfNotPresent
          command:
            - /bin/sh
          args:
            - -c
            - sysctl -w kernel.core_pattern=/var/lib/istio/core.proxy && ulimit -c unlimited
          securityContext:
            privileged: true
{{- end }}
      containers:
{{- if $spec.sds }}
{{- if $spec.sds.enabled }}
        - name: ingress-sds
{{- if contains "/" $spec.sds.image }}
          image: "{{ $spec.sds.image }}"
{{- else }}
          image: "{{ $.Values.global.hub }}/{{ $spec.sds.image }}:{{ $.Values.global.tag }}"
{{- end }}
          imagePullPolicy: {{ $.Values.global.imagePullPolicy }}
          env:
          - name: "ENABLE_WORKLOAD_SDS"
            value: "false"
          - name: "ENABLE_INGRESS_GATEWAY_SDS"
            value: "true"
          - name: "INGRESS_GATEWAY_NAMESPACE"
            valueFrom:
              fieldRef:
                apiVersion: v1
                fieldPath: metadata.namespace
          volumeMounts:
          - name: ingressgatewaysdsudspath
            mountPath: /var/run/ingress_gateway
{{- end }}
{{- end }}
        - name: istio-proxy
{{- if contains "/" $.Values.global.proxy.image }}
          image: "{{ $.Values.global.proxy.image }}"
{{- else }}
<<<<<<< HEAD
          image: "{{ $.Values.global.hub_public }}{{ $.Values.global.hub_img_delim }}{{ $.Values.global.proxy.image }}{{ $.Values.global.img_tag_delim }}{{ $.Values.global.tag }}"
=======
          image: "{{ $.Values.global.hub }}/{{ $.Values.global.proxy.image }}:{{ $.Values.global.tag }}"
>>>>>>> 82797c0c
{{- end }}
          imagePullPolicy: {{ $.Values.global.imagePullPolicy }}
          ports:
            {{- range $key, $val := $spec.ports }}
            - containerPort: {{ $val.port }}
            {{- end }}
<<<<<<< HEAD
{{ if ne $.Values.global.proxy.stats.prometheusPort 0. }}
            - containerPort: {{ $.Values.global.proxy.stats.prometheusPort }}
              protocol: TCP
              name: http-envoy-prom
{{ end }}
=======
            - containerPort: 15090
              protocol: TCP
              name: http-envoy-prom
>>>>>>> 82797c0c
          args:
          - proxy
          - router
          - --domain
          - $(POD_NAMESPACE).svc.{{ $.Values.global.proxy.clusterDomain }}
          - --log_output_level
          - 'info'
          - --drainDuration
          - '45s' #drainDuration
          - --parentShutdownDuration
          - '1m0s' #parentShutdownDuration
          - --connectTimeout
          - '10s' #connectTimeout
          - --serviceCluster
          - {{ $key }}
          - --zipkinAddress
        {{- if $.Values.global.tracer.zipkin.address }}
          - {{ $.Values.global.tracer.zipkin.address }}
        {{- else if $.Values.global.istioNamespace }}
          - zipkin.{{ $.Values.global.istioNamespace }}:9411
        {{- else }}
          - zipkin:9411
        {{- end }}
        {{- if $.Values.global.proxy.envoyStatsd.enabled }}
          - --statsdUdpAddress
          - {{ $.Values.global.proxy.envoyStatsd.host }}:{{ $.Values.global.proxy.envoyStatsd.port }}
        {{- end }}
        {{- if $.Values.global.proxy.envoyMetricsService.enabled }}
          - --envoyMetricsServiceAddress
          - {{ $.Values.global.proxy.envoyMetricsService.host }}:{{ $.Values.global.proxy.envoyMetricsService.port }}
        {{- end }}
          - --proxyAdminPort
          - "15000"
          - --statusPort
          - "15020"
        {{- if $.Values.global.controlPlaneSecurityEnabled }}
          - --controlPlaneAuthPolicy
          - MUTUAL_TLS
          - --discoveryAddress
          {{- if $.Values.global.istioNamespace }}
          - istio-pilot.{{ $.Values.global.istioNamespace }}:15011
          {{- else }}
          - istio-pilot:15011
          {{- end }}
        {{- else }}
          - --controlPlaneAuthPolicy
          - NONE
          - --discoveryAddress
          {{- if $.Values.global.istioNamespace }}
          - istio-pilot.{{ $.Values.global.istioNamespace }}:15010
          {{- else }}
          - istio-pilot:15010
          {{- end }}
        {{- end }}
        {{- if $.Values.global.trustDomain }}
          - --trust-domain={{ $.Values.global.trustDomain }}
        {{- end }}
          readinessProbe:
            failureThreshold: 30
            httpGet:
              path: /healthz/ready
              port: 15020
              scheme: HTTP
            initialDelaySeconds: 1
            periodSeconds: 2
            successThreshold: 1
            timeoutSeconds: 1
          resources:
{{- if $spec.resources }}
{{ toYaml $spec.resources | indent 12 }}
{{- else }}
{{ toYaml $.Values.global.defaultResources | indent 12 }}
{{- end }}
          env:
          - name: POD_NAME
            valueFrom:
              fieldRef:
                apiVersion: v1
                fieldPath: metadata.name
          - name: POD_NAMESPACE
            valueFrom:
              fieldRef:
                apiVersion: v1
                fieldPath: metadata.namespace
          - name: INSTANCE_IP
            valueFrom:
              fieldRef:
                apiVersion: v1
                fieldPath: status.podIP
          - name: ISTIO_META_POD_NAME
            valueFrom:
              fieldRef:
                apiVersion: v1
                fieldPath: metadata.name
          - name: ISTIO_META_CONFIG_NAMESPACE
            valueFrom:
              fieldRef:
                fieldPath: metadata.namespace
          {{- if $spec.sds }}
          {{- if $spec.sds.enabled }}
          - name: ISTIO_META_USER_SDS
            value: "true"
          {{- end }}
          {{- end }}
          {{- if $spec.env }}
          {{- range $key, $val := $spec.env }}
          - name: {{ $key }}
            value: {{ $val }}
          {{- end }}
          {{- end }}
          volumeMounts:
          {{- if $.Values.global.sds.enabled }}
          - name: sdsudspath
            mountPath: /var/run/sds
          {{- if $.Values.global.sds.useTrustworthyJwt }}
          - name: istio-token
            mountPath: /var/run/secrets/tokens
          {{- end }}
          {{- end }}
          {{- if $spec.sds }}
          {{- if $spec.sds.enabled }}
          - name: ingressgatewaysdsudspath
            mountPath: /var/run/ingress_gateway
          {{- end }}
          {{- end }}
          - name: istio-certs
            mountPath: /etc/certs
            readOnly: true
          {{- range $spec.secretVolumes }}
          - name: {{ .name }}
            mountPath: {{ .mountPath | quote }}
            readOnly: true
          {{- end }}
{{- if $spec.additionalContainers }}
{{ toYaml $spec.additionalContainers | indent 8 }}
{{- end }}
      volumes:
      {{- if $spec.sds }}
      {{- if $spec.sds.enabled }}
      - name: ingressgatewaysdsudspath
        emptyDir: {}
      {{- end }}
      {{- end }}
      {{- if $.Values.global.sds.enabled }}
      - name: sdsudspath
        hostPath:
          path: /var/run/sds
      {{- if $.Values.global.sds.useTrustworthyJwt }}
      - name: istio-token
        projected:
          sources:
          - serviceAccountToken:
              path: istio-token
              expirationSeconds: 43200
              audience: {{ $.Values.global.trustDomain }}
      {{- end }}
      {{- end }}
      - name: istio-certs
        secret:
          secretName: istio.{{ $key }}-service-account
          optional: true
      {{- range $spec.secretVolumes }}
      - name: {{ .name }}
        secret:
          secretName: {{ .secretName | quote }}
          optional: true
      {{- end }}
      {{- range $spec.configVolumes }}
      - name: {{ .name }}
        configMap:
          name: {{ .configMapName | quote }}
          optional: true
      {{- end }}
      affinity:
      {{- include "gatewaynodeaffinity" (dict "root" $ "nodeSelector" $spec.nodeSelector) | indent 6 }}
---
{{- end }}
{{- end }}
{{- end }}<|MERGE_RESOLUTION|>--- conflicted
+++ resolved
@@ -47,11 +47,7 @@
 {{- if contains "/" $.Values.global.proxy_init.image }}
           image: "{{ $.Values.global.proxy_init.image }}"
 {{- else }}
-<<<<<<< HEAD
-          image: "{{ $.Values.global.hub_public }}{{ $.Values.global.hub_img_delim }}{{ $.Values.global.proxy_init.image }}{{ $.Values.global.img_tag_delim }}{{ $.Values.global.tag }}"
-=======
           image: "{{ $.Values.global.hub }}/{{ $.Values.global.proxy_init.image }}:{{ $.Values.global.tag }}"
->>>>>>> 82797c0c
 {{- end }}
           imagePullPolicy: IfNotPresent
           command:
@@ -91,28 +87,16 @@
 {{- if contains "/" $.Values.global.proxy.image }}
           image: "{{ $.Values.global.proxy.image }}"
 {{- else }}
-<<<<<<< HEAD
-          image: "{{ $.Values.global.hub_public }}{{ $.Values.global.hub_img_delim }}{{ $.Values.global.proxy.image }}{{ $.Values.global.img_tag_delim }}{{ $.Values.global.tag }}"
-=======
           image: "{{ $.Values.global.hub }}/{{ $.Values.global.proxy.image }}:{{ $.Values.global.tag }}"
->>>>>>> 82797c0c
 {{- end }}
           imagePullPolicy: {{ $.Values.global.imagePullPolicy }}
           ports:
             {{- range $key, $val := $spec.ports }}
             - containerPort: {{ $val.port }}
             {{- end }}
-<<<<<<< HEAD
-{{ if ne $.Values.global.proxy.stats.prometheusPort 0. }}
-            - containerPort: {{ $.Values.global.proxy.stats.prometheusPort }}
-              protocol: TCP
-              name: http-envoy-prom
-{{ end }}
-=======
             - containerPort: 15090
               protocol: TCP
               name: http-envoy-prom
->>>>>>> 82797c0c
           args:
           - proxy
           - router
