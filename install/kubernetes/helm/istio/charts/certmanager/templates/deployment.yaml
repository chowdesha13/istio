--- conflicted
+++ resolved
@@ -23,12 +23,9 @@
       {{- end }}
     spec:
       serviceAccountName: certmanager
-<<<<<<< HEAD
-=======
 {{- if .Values.global.priorityClassName }}
       priorityClassName: "{{ .Values.global.priorityClassName }}"
 {{- end }}
->>>>>>> 283b8582
       containers:
         - name: certmanager
           image: "{{ .Values.hub }}/cert-manager-controller:{{ .Values.tag }}"
