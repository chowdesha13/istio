apiVersion: extensions/v1beta1
kind: Deployment
metadata:
  name: istio-galley
  namespace: {{ .Release.Namespace }}
  labels:
    app: {{ template "galley.name" . }}
    chart: {{ template "galley.chart" . }}
    heritage: {{ .Release.Service }}
    release: {{ .Release.Name }}
    istio: galley
spec:
  replicas: {{ .Values.replicaCount }}
  strategy:
    rollingUpdate:
      maxSurge: 1
      maxUnavailable: 0
  template:
    metadata:
      labels:
        app: {{ template "galley.name" . }}
        chart: {{ template "galley.chart" . }}
        heritage: {{ .Release.Service }}
        release: {{ .Release.Name }}      
        istio: galley
      annotations:
        sidecar.istio.io/inject: "false"
        scheduler.alpha.kubernetes.io/critical-pod: ""
    spec:
      serviceAccountName: istio-galley-service-account
{{- if .Values.global.priorityClassName }}
      priorityClassName: "{{ .Values.global.priorityClassName }}"
{{- end }}
      containers:
<<<<<<< HEAD
        - name: validator
          image: "{{ .Values.global.hub }}{{ .Values.global.hub_img_delim }}{{ .Values.image }}{{ .Values.global.img_tag_delim }}{{ .Values.global.tag }}"
=======
        - name: galley
          image: "{{ .Values.global.hub }}/{{ .Values.image }}:{{ .Values.global.tag }}"
>>>>>>> 82797c0c
          imagePullPolicy: {{ .Values.global.imagePullPolicy }}
          ports:
          - containerPort: 443
          - containerPort: {{ .Values.global.monitoringPort }}
          - containerPort: 9901
          command:
          - /usr/local/bin/galley
<<<<<<< HEAD
          - validator
          - --deployment-namespace={{ .Release.Namespace }}
          - --caCertFile=/etc/istio/certs/root-cert.pem
          - --tlsCertFile=/etc/istio/certs/cert-chain.pem
          - --tlsKeyFile=/etc/istio/certs/key.pem
          - --healthCheckInterval=1s
          - --healthCheckFile=/health
          - --webhook-config-file
          - /etc/istio/config/validatingwebhookconfiguration.yaml
=======
          - server
          - --meshConfigFile=/etc/mesh-config/mesh
          - --livenessProbeInterval=1s
          - --livenessProbePath=/healthliveness
          - --readinessProbePath=/healthready
          - --readinessProbeInterval=1s
{{- if $.Values.global.controlPlaneSecurityEnabled}}
          - --insecure=false
{{- else }}
          - --insecure=true
{{- end }}
{{- if not $.Values.global.useMCP }}
          - --enable-server=false
{{- end }}
          - --validation-webhook-config-file
          - /etc/config/validatingwebhookconfiguration.yaml
          - --monitoringPort={{ .Values.global.monitoringPort }}
>>>>>>> 82797c0c
          volumeMounts:
          - name: certs
            mountPath: /etc/certs
            readOnly: true
          - name: config
            mountPath: /etc/config
            readOnly: true
          - name: mesh-config
            mountPath: /etc/mesh-config
            readOnly: true
          livenessProbe:
            exec:
              command:
                - /usr/local/bin/galley
                - probe
<<<<<<< HEAD
                - --probe-path=/health
=======
                - --probe-path=/healthliveness
>>>>>>> 82797c0c
                - --interval=10s
            initialDelaySeconds: 5
            periodSeconds: 5
          readinessProbe:
            exec:
              command:
                - /usr/local/bin/galley
                - probe
<<<<<<< HEAD
                - --probe-path=/health
=======
                - --probe-path=/healthready
>>>>>>> 82797c0c
                - --interval=10s
            initialDelaySeconds: 5
            periodSeconds: 5
          resources:
{{- if .Values.resources }}
{{ toYaml .Values.resources | indent 12 }}
{{- else }}
{{ toYaml .Values.global.defaultResources | indent 12 }}
{{- end }}
      volumes:
      - name: certs
        secret:
          secretName: istio.istio-galley-service-account
      - name: config
        configMap:
          name: istio-galley-configuration
      - name: mesh-config
        configMap:
          name: istio
      affinity:
      {{- include "nodeaffinity" . | indent 6 }}<|MERGE_RESOLUTION|>--- conflicted
+++ resolved
@@ -32,13 +32,8 @@
       priorityClassName: "{{ .Values.global.priorityClassName }}"
 {{- end }}
       containers:
-<<<<<<< HEAD
-        - name: validator
-          image: "{{ .Values.global.hub }}{{ .Values.global.hub_img_delim }}{{ .Values.image }}{{ .Values.global.img_tag_delim }}{{ .Values.global.tag }}"
-=======
         - name: galley
           image: "{{ .Values.global.hub }}/{{ .Values.image }}:{{ .Values.global.tag }}"
->>>>>>> 82797c0c
           imagePullPolicy: {{ .Values.global.imagePullPolicy }}
           ports:
           - containerPort: 443
@@ -46,17 +41,6 @@
           - containerPort: 9901
           command:
           - /usr/local/bin/galley
-<<<<<<< HEAD
-          - validator
-          - --deployment-namespace={{ .Release.Namespace }}
-          - --caCertFile=/etc/istio/certs/root-cert.pem
-          - --tlsCertFile=/etc/istio/certs/cert-chain.pem
-          - --tlsKeyFile=/etc/istio/certs/key.pem
-          - --healthCheckInterval=1s
-          - --healthCheckFile=/health
-          - --webhook-config-file
-          - /etc/istio/config/validatingwebhookconfiguration.yaml
-=======
           - server
           - --meshConfigFile=/etc/mesh-config/mesh
           - --livenessProbeInterval=1s
@@ -74,7 +58,6 @@
           - --validation-webhook-config-file
           - /etc/config/validatingwebhookconfiguration.yaml
           - --monitoringPort={{ .Values.global.monitoringPort }}
->>>>>>> 82797c0c
           volumeMounts:
           - name: certs
             mountPath: /etc/certs
@@ -90,11 +73,7 @@
               command:
                 - /usr/local/bin/galley
                 - probe
-<<<<<<< HEAD
-                - --probe-path=/health
-=======
                 - --probe-path=/healthliveness
->>>>>>> 82797c0c
                 - --interval=10s
             initialDelaySeconds: 5
             periodSeconds: 5
@@ -103,11 +82,7 @@
               command:
                 - /usr/local/bin/galley
                 - probe
-<<<<<<< HEAD
-                - --probe-path=/health
-=======
                 - --probe-path=/healthready
->>>>>>> 82797c0c
                 - --interval=10s
             initialDelaySeconds: 5
             periodSeconds: 5
