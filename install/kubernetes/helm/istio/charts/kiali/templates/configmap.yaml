--- conflicted
+++ resolved
@@ -14,11 +14,8 @@
     server:
       port: 20001
     external_services:
-<<<<<<< HEAD
-=======
       istio:
         url_service_version: http://istio-pilot:8080/version
->>>>>>> 82797c0c
       jaeger:
         url: {{ .Values.dashboard.jaegerURL }}
       grafana:
