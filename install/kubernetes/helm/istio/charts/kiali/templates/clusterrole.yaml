--- conflicted
+++ resolved
@@ -8,11 +8,7 @@
     heritage: {{ .Release.Service }}
     release: {{ .Release.Name }}
 rules:
-<<<<<<< HEAD
-- apiGroups: ["", "apps", "autoscaling", "batch"]
-=======
 - apiGroups: [""]
->>>>>>> 82797c0c
   resources:
   - configmaps
   - endpoints
