--- conflicted
+++ resolved
@@ -4,13 +4,8 @@
 enabled: false # Note that if using the demo or demo-auth yaml when installing via Helm, this default will be `true`.
 replicaCount: 1
 hub: docker.io/kiali
-<<<<<<< HEAD
 tag: v0.16
-contextPath: /kiali
-=======
-tag: v0.14
 contextPath: /kiali # The root context path to access the Kiali UI.
->>>>>>> e0d2878d
 nodeSelector: {}
 
 # Specify the pod anti-affinity that allows you to constrain which nodes
@@ -49,21 +44,11 @@
     #     - kiali.local
 
 dashboard:
-<<<<<<< HEAD
-  secretName: kiali
-
-  # Override the automatically detected Grafana URL, useful when Grafana service has no ExternalIPs
-  # grafanaURL:
-
-  # Override the automatically detected Jaeger URL, useful when Jaeger service has no ExternalIPs
-  # jaegerURL:
-=======
   secretName: kiali # You must create a secret with this name - one is not provided out-of-box.
-  usernameKey: username # This is the key name within the secret whose value is the actual username. 
+  usernameKey: username # This is the key name within the secret whose value is the actual username.
   passphraseKey: passphrase # This is the key name within the secret whose value is the actual passphrase.
   grafanaURL:  # If you have Grafana installed and it is accessible to client browsers, then set this to its external URL. Kiali will redirect users to this URL when Grafana metrics are to be shown.
   jaegerURL:  # If you have Jaeger installed and it is accessible to client browsers, then set this property to its external URL. Kiali will redirect users to this URL when Jaeger tracing is to be shown.
->>>>>>> e0d2878d
 prometheusAddr: http://prometheus:9090
 
 # When true, a secret will be created with a default username and password. Useful for demos.
