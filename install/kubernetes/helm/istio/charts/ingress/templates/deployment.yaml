apiVersion: extensions/v1beta1
kind: Deployment
metadata:
  name: istio-ingress
  namespace: {{ .Release.Namespace }}
  labels:
    app: {{ template "istio.name" . }}
    chart: {{ .Chart.Name }}-{{ .Chart.Version | replace "+" "_" }}
    release: {{ .Release.Name }}
    heritage: {{ .Release.Service }}
    istio: ingress
spec:
  replicas: {{ .Values.replicaCount }}
  template:
    metadata:
      labels:
        istio: ingress
      annotations:
        sidecar.istio.io/inject: "false"
        scheduler.alpha.kubernetes.io/critical-pod: ""
    spec:
      serviceAccountName: istio-ingress-service-account
{{- if .Values.global.priorityClassName }}
      priorityClassName: "{{ .Values.global.priorityClassName }}"
{{- end }}
      containers:
        - name: {{ template "istio.name" . }}
<<<<<<< HEAD
          image: "{{ .Values.global.hub }}{{ .Values.global.hub_img_delim }}proxy{{ .Values.global.img_tag_delim }}{{ .Values.global.tag }}"
=======
          image: "{{ .Values.global.hub }}/proxyv2:{{ .Values.global.tag }}"
>>>>>>> 3a136c90
          imagePullPolicy: {{ .Values.global.imagePullPolicy }}
          ports:
            - containerPort: 80
            - containerPort: 443
          args:
          - proxy
          - ingress
          - -v
          - "2"
          - --discoveryRefreshDelay
          - '1s' #discoveryRefreshDelay
          - --drainDuration
          - '45s' #drainDuration
          - --parentShutdownDuration
          - '1m0s' #parentShutdownDuration
          - --connectTimeout
          - '10s' #connectTimeout
          - --serviceCluster
          - istio-ingress
          - --zipkinAddress
          - zipkin:9411
        {{- if .Values.global.proxy.envoyStatsd.enabled }}
          - --statsdUdpAddress
          - {{ .Values.global.proxy.envoyStatsd.host }}:{{ .Values.global.proxy.envoyStatsd.port }}
        {{- end }}
          - --proxyAdminPort
          - "15000"
        {{- if .Values.global.controlPlaneSecurityEnabled }}
          - --controlPlaneAuthPolicy
          - MUTUAL_TLS
          - --discoveryAddress
          - istio-pilot:15005
        {{- else }}
          - --controlPlaneAuthPolicy
          - NONE
          - --discoveryAddress
          - istio-pilot:8080
        {{- end }}
          resources:
{{- if .Values.resources }}
{{ toYaml .Values.resources | indent 12 }}
{{- else }}
{{ toYaml .Values.global.defaultResources | indent 12 }}
{{- end }}
          env:
          - name: POD_NAME
            valueFrom:
              fieldRef:
                apiVersion: v1
                fieldPath: metadata.name
          - name: POD_NAMESPACE
            valueFrom:
              fieldRef:
                apiVersion: v1
                fieldPath: metadata.namespace
          - name: INSTANCE_IP
            valueFrom:
              fieldRef:
                apiVersion: v1
                fieldPath: status.podIP
          volumeMounts:
          - name: istio-certs
            mountPath: /etc/certs
            readOnly: true
          - name: ingress-certs
            mountPath: /etc/istio/ingress-certs
            readOnly: true
      volumes:
      - name: istio-certs
        secret:
          secretName: istio.istio-ingress-service-account
          optional: true
      - name: ingress-certs
        secret:
          secretName: istio-ingress-certs
          optional: true
      affinity:
      {{- include "nodeaffinity" . | indent 6 }}<|MERGE_RESOLUTION|>--- conflicted
+++ resolved
@@ -25,11 +25,7 @@
 {{- end }}
       containers:
         - name: {{ template "istio.name" . }}
-<<<<<<< HEAD
-          image: "{{ .Values.global.hub }}{{ .Values.global.hub_img_delim }}proxy{{ .Values.global.img_tag_delim }}{{ .Values.global.tag }}"
-=======
-          image: "{{ .Values.global.hub }}/proxyv2:{{ .Values.global.tag }}"
->>>>>>> 3a136c90
+          image: "{{ .Values.global.hub }}{{ .Values.global.hub_img_delim }}proxyv2{{ .Values.global.img_tag_delim }}{{ .Values.global.tag }}"
           imagePullPolicy: {{ .Values.global.imagePullPolicy }}
           ports:
             - containerPort: 80
