--- conflicted
+++ resolved
@@ -20,11 +20,8 @@
         app: prometheus
       annotations:
         sidecar.istio.io/inject: "false"
-<<<<<<< HEAD
         checksum/config: {{ include (print $.Template.BasePath "/configmap.yaml") . | sha256sum }}
-=======
         scheduler.alpha.kubernetes.io/critical-pod: ""
->>>>>>> 3a136c90
     spec:
       serviceAccountName: prometheus
 {{- if .Values.global.priorityClassName }}
