apiVersion: v1
description: A Helm chart for Kubernetes
name: prometheus
<<<<<<< HEAD
version: 1.0.4
=======
version: 1.1.0
>>>>>>> 82797c0c
appVersion: 2.3.1
tillerVersion: ">=2.7.2"<|MERGE_RESOLUTION|>--- conflicted
+++ resolved
@@ -1,10 +1,6 @@
 apiVersion: v1
 description: A Helm chart for Kubernetes
 name: prometheus
-<<<<<<< HEAD
-version: 1.0.4
-=======
 version: 1.1.0
->>>>>>> 82797c0c
 appVersion: 2.3.1
 tillerVersion: ">=2.7.2"