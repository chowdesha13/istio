--- conflicted
+++ resolved
@@ -163,7 +163,6 @@
       istio: ingressgateway
     replicaCount: 1
     autoscaleMin: 1
-<<<<<<< HEAD
     autoscaleMax: 5
     resources: {}
       # limits:
@@ -173,9 +172,6 @@
       #  cpu: 1800m
       #  memory: 256Mi
 
-=======
-    autoscaleMax: 1
->>>>>>> 2b4e499a
     loadBalancerIP: ""
     serviceAnnotations: {}
     type: LoadBalancer #change to NodePort, ClusterIP or LoadBalancer if need be
