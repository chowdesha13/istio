# This is used to generate istio-auth-multicluster.yaml, used for CI/CD.
global:
  hub: docker.io/istio
  hub_img_delim: "/"
  img_tag_delim: ":"
  # controlPlaneMtls enabled. Will result in delays starting the pods while secrets are
  # propagated, not recommended for tests.
  controlPlaneSecurityEnabled: true

  mtls:
    # Default setting for service-to-service mtls. Can be set explicitly using
    # destination rules or service annotations.
    enabled: true

  aspenMeshCloud:
    enabled: false

  ## imagePullSecrets for all ServiceAccount. Must be set for any clustser configured with privte docker registry.
  # imagePullSecrets:
  #   - name: "private-registry-key"

  # Default is 10s second
  refreshInterval: 1s

<<<<<<< HEAD
  multicluster:
    enabled: true

ingress:
  enabled: true
=======
# In a multiple cluster environment, citadel uses the same root certificate in all the clusters
security:
  selfSigned: false
>>>>>>> 3a136c90
<|MERGE_RESOLUTION|>--- conflicted
+++ resolved
@@ -22,14 +22,9 @@
   # Default is 10s second
   refreshInterval: 1s
 
-<<<<<<< HEAD
-  multicluster:
-    enabled: true
-
-ingress:
-  enabled: true
-=======
 # In a multiple cluster environment, citadel uses the same root certificate in all the clusters
 security:
   selfSigned: false
->>>>>>> 3a136c90
+
+ingress:
+  enabled: true