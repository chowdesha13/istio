# Configuration overrides for deploying istio for testing using proxyv2 image
global:
  nodePort: true
  mtls:
    enabled: false

ingress:
  enabled: true
  service:
    type: NodePort
  autoscaleMin: 1
  autoscaleMax: 8
  meshExpansion:
    enabled: false

zipkin:
  enabled: true

<<<<<<< HEAD
sidecar-injector:
=======
sidecarInjectorWebhook:
  enabled: true

prometheus:
>>>>>>> 57e2c492
  enabled: true<|MERGE_RESOLUTION|>--- conflicted
+++ resolved
@@ -16,12 +16,5 @@
 zipkin:
   enabled: true
 
-<<<<<<< HEAD
-sidecar-injector:
-=======
 sidecarInjectorWebhook:
-  enabled: true
-
-prometheus:
->>>>>>> 57e2c492
   enabled: true