dependencies:
  - name: sidecarInjectorWebhook
    version: 1.0.0
    # repository: file://../sidecarInjectorWebhook
    condition: sidecarInjectorWebhook.enabled
  - name: security
    version: 1.0.0
    # repository: file://../security
    condition: security.enabled
  - name: ingress
    version: 1.0.0
    # repository: file://../ingress
    condition: ingress.enabled
  - name: gateways
    version: 1.0.0
    # repository: file://../gateways
    condition: gateways.enabled
  - name: mixer
    version: 1.0.0
    # repository: file://../mixer
    condition: mixer.enabled
  - name: pilot
    version: 1.0.0
    # repository: file://../pilot
    condition: pilot.enabled
  - name: grafana
    version: 0.1.0
    # repository: file://../addons/grafana
    condition: grafana.enabled
  - name: prometheus
    version: 0.1.0
    # repository: file://../addons/prometheus
    condition: prometheus.enabled
  - name: servicegraph
    version: 0.1.0
    # repository: file://../addons/servicegraph
    condition: servicegraph.enabled
  - name: tracing
    version: 0.1.0
    condition: tracing.enabled
  - name: galley
    version: 1.0.0
    # repository: file://../galley
    condition: galley.enabled
  - name: kiali
<<<<<<< HEAD
    version: 0.5.0
=======
    version: 0.5.1
>>>>>>> 283b8582
    condition: kiali.enabled
  - name: certmanager
    version: 0.1.0
    condition: certmanager.enabled<|MERGE_RESOLUTION|>--- conflicted
+++ resolved
@@ -43,11 +43,7 @@
     # repository: file://../galley
     condition: galley.enabled
   - name: kiali
-<<<<<<< HEAD
-    version: 0.5.0
-=======
     version: 0.5.1
->>>>>>> 283b8582
     condition: kiali.enabled
   - name: certmanager
     version: 0.1.0
