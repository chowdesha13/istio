--- conflicted
+++ resolved
@@ -1,19 +1,7 @@
-dependencies:
-<<<<<<< HEAD
-  - name: pilot
-    version: 0.3.0
-    condition: global.pilot.enabled
-  - name: mixer
-    version: 0.3.0
-    condition: global.mixer.enabled
   - name: sidecar-injector
-    version: 0.3.0
-    condition: global.sidecar-injector.enabled
-=======
-  - name: initializer
     version: 0.5.0
-    # repository: file://../initializer
-    condition: initializer.enabled
+    # repository: file://../sidecar-injector
+    condition: sidecar-injector.enabled
   - name: mixer
     version: 0.5.0
     # repository: file://../mixer
@@ -25,5 +13,4 @@
   - name: security
     version: 0.5.0
     # repository: file://../security
-    condition: global.securityEnabled
->>>>>>> fb36e8fa
+    condition: global.securityEnabled