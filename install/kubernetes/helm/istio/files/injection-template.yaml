rewriteAppHTTPProbe: {{ valueOrDefault .Values.sidecarInjectorWebhook.rewriteAppHTTPProbe false }}
{{- if or (not .Values.istio_cni.enabled) .Values.global.proxy.enableCoreDump }}
initContainers:
{{ if ne (annotation .ObjectMeta `sidecar.istio.io/interceptionMode` .ProxyConfig.InterceptionMode) `NONE` }}
{{- if not .Values.istio_cni.enabled }}
- name: istio-init
{{- if contains "/" .Values.global.proxy_init.image }}
  image: "{{ .Values.global.proxy_init.image }}"
{{- else }}
  image: "{{ .Values.global.hub }}/{{ .Values.global.proxy_init.image }}:{{ .Values.global.tag }}"
{{- end }}
  args:
  - "-p"
  - "15001"
  - "-z"
  - "15006"
  - "-u"
  - 1337
  - "-m"
  - "{{ annotation .ObjectMeta `sidecar.istio.io/interceptionMode` .ProxyConfig.InterceptionMode }}"
  - "-i"
  - "{{ annotation .ObjectMeta `traffic.sidecar.istio.io/includeOutboundIPRanges` .Values.global.proxy.includeIPRanges }}"
  - "-x"
  - "{{ annotation .ObjectMeta `traffic.sidecar.istio.io/excludeOutboundIPRanges` .Values.global.proxy.excludeIPRanges }}"
  - "-b"
  - "{{ annotation .ObjectMeta `traffic.sidecar.istio.io/includeInboundPorts` (includeInboundPorts .Spec.Containers) }}"
  - "-d"
  - "{{ excludeInboundPort (annotation .ObjectMeta `status.sidecar.istio.io/port` .Values.global.proxy.statusPort) (annotation .ObjectMeta `traffic.sidecar.istio.io/excludeInboundPorts` .Values.global.proxy.excludeInboundPorts) }}"
  {{ if or (isset .ObjectMeta.Annotations `traffic.sidecar.istio.io/excludeOutboundPorts`) (ne .Values.global.proxy.excludeOutboundPorts "") -}}
  - "-o"
  - "{{ annotation .ObjectMeta `traffic.sidecar.istio.io/excludeOutboundPorts` .Values.global.proxy.excludeOutboundPorts }}"
  {{ end -}}
  {{ if (isset .ObjectMeta.Annotations `traffic.sidecar.istio.io/kubevirtInterfaces`) -}}
  - "-k"
  - "{{ index .ObjectMeta.Annotations `traffic.sidecar.istio.io/kubevirtInterfaces` }}"
  {{ end -}}
  imagePullPolicy: "{{ .Values.global.imagePullPolicy }}"
{{- if .Values.global.proxy.init.resources }}
  resources:
    {{ toYaml .Values.global.proxy.init.resources | indent 4 }}
{{- else }}
  resources: {}
{{- end }}
  securityContext:
    runAsUser: 0
    runAsNonRoot: false
    capabilities:
      add:
      - NET_ADMIN
    {{- if .Values.global.proxy.privileged }}
    privileged: true
    {{- end }}
  restartPolicy: Always
{{- end }}
{{  end -}}
{{- if eq .Values.global.proxy.enableCoreDump true }}
- name: enable-core-dump
  args:
  - -c
  - sysctl -w kernel.core_pattern=/var/lib/istio/core.proxy && ulimit -c unlimited
  command:
    - /bin/sh
  image: {{ $.Values.global.proxy.enableCoreDumpImage }}
  imagePullPolicy: IfNotPresent
  resources: {}
  securityContext:
    runAsUser: 0
    runAsNonRoot: false
    privileged: true
{{ end }}
{{- end }}
containers:
- name: istio-proxy
{{- if contains "/" (annotation .ObjectMeta `sidecar.istio.io/proxyImage` .Values.global.proxy.image) }}
  image: "{{ annotation .ObjectMeta `sidecar.istio.io/proxyImage` .Values.global.proxy.image }}"
{{- else }}
  image: "{{ annotation .ObjectMeta `sidecar.istio.io/proxyImage` .Values.global.hub }}/{{ .Values.global.proxy.image }}:{{ .Values.global.tag }}"
{{- end }}
  ports:
  - containerPort: 15090
    protocol: TCP
    name: http-envoy-prom
  args:
  - proxy
  - sidecar
  - --domain
  - $(POD_NAMESPACE).svc.{{ .Values.global.proxy.clusterDomain }}
  - --configPath
  - "{{ .ProxyConfig.ConfigPath }}"
  - --binaryPath
  - "{{ .ProxyConfig.BinaryPath }}"
  - --serviceCluster
  {{ if ne "" (index .ObjectMeta.Labels "app") -}}
  - "{{ index .ObjectMeta.Labels `app` }}.$(POD_NAMESPACE)"
  {{ else -}}
  - "{{ valueOrDefault .DeploymentMeta.Name `istio-proxy` }}.{{ valueOrDefault .DeploymentMeta.Namespace `default` }}"
  {{ end -}}
  - --drainDuration
  - "{{ formatDuration .ProxyConfig.DrainDuration }}"
  - --parentShutdownDuration
  - "{{ formatDuration .ProxyConfig.ParentShutdownDuration }}"
  - --discoveryAddress
  - "{{ annotation .ObjectMeta `sidecar.istio.io/discoveryAddress` .ProxyConfig.DiscoveryAddress }}"
{{- if eq .Values.global.proxy.tracer "lightstep" }}
  - --lightstepAddress
  - "{{ .ProxyConfig.GetTracing.GetLightstep.GetAddress }}"
  - --lightstepAccessToken
  - "{{ .ProxyConfig.GetTracing.GetLightstep.GetAccessToken }}"
  - --lightstepSecure={{ .ProxyConfig.GetTracing.GetLightstep.GetSecure }}
  - --lightstepCacertPath
  - "{{ .ProxyConfig.GetTracing.GetLightstep.GetCacertPath }}"
{{- else if eq .Values.global.proxy.tracer "zipkin" }}
  - --zipkinAddress
  - "{{ .ProxyConfig.GetTracing.GetZipkin.GetAddress }}"
{{- else if eq .Values.global.proxy.tracer "datadog" }}
  - --datadogAgentAddress
  - "{{ .ProxyConfig.GetTracing.GetDatadog.GetAddress }}"
{{- end }}
{{- if .Values.global.proxy.logLevel }}
  - --proxyLogLevel={{ .Values.global.proxy.logLevel }}
{{- end}}
{{- if .Values.global.proxy.componentLogLevel }}
  - --proxyComponentLogLevel={{ .Values.global.proxy.componentLogLevel }}
{{- end}}
  - --dnsRefreshRate
  - {{ .Values.global.proxy.dnsRefreshRate }}
  - --connectTimeout
  - "{{ formatDuration .ProxyConfig.ConnectTimeout }}"
{{- if .Values.global.proxy.envoyStatsd.enabled }}
  - --statsdUdpAddress
  - "{{ .ProxyConfig.StatsdUdpAddress }}"
{{- end }}
{{- if .Values.global.proxy.envoyMetricsService.enabled }}
  - --envoyMetricsServiceAddress
  - "{{ .ProxyConfig.GetEnvoyMetricsService.GetAddress }}"
{{- end }}
{{- if .Values.global.proxy.envoyAccessLogService.enabled }}
  - --envoyAccessLogServiceAddress
  - "{{ .ProxyConfig.GetEnvoyAccessLogService.GetAddress }}"
<<<<<<< HEAD
{{- if .Values.global.proxy.envoyAccessLogService.tlsSettings }}
  - --envoyAccessLogServiceTLSMode
  - "{{ .ProxyConfig.GetEnvoyAccessLogService.GetTlsSettings.GetMode }}"
{{- if .Values.global.proxy.envoyAccessLogService.tlsSettings.clientCertificate }}
  - --envoyAccessLogServiceTLSClientCertificate
  - "{{ .ProxyConfig.GetEnvoyAccessLogService.GetTlsSettings.GetClientCertificate }}"
{{- end }}
{{- if .Values.global.proxy.envoyAccessLogService.tlsSettings.privateKey }}
  - --envoyAccessLogServiceTLSPrivateKey
  - "{{ .ProxyConfig.GetEnvoyAccessLogService.GetTlsSettings.GetPrivateKey }}"
{{- end }}
{{- if .Values.global.proxy.envoyAccessLogService.tlsSettings.caCertificates }}
  - --envoyAccessLogServiceTLSCaCertificates
  - "{{ .ProxyConfig.GetEnvoyAccessLogService.GetTlsSettings.GetCaCertificates }}"
{{- end }}
{{- if .Values.global.proxy.envoyAccessLogService.tlsSettings.sni }}
  - --envoyAccessLogServiceTLSSni
  - "{{ .ProxyConfig.GetEnvoyAccessLogService.GetTlsSettings.GetSni }}"
{{- end }}
{{- if .Values.global.proxy.envoyAccessLogService.tlsSettings.subjectAltNames }}
  - --envoyAccessLogServiceTLSSubjectAltNames
  - {{ range $i, $v := .ProxyConfig.GetEnvoyAccessLogService.GetTlsSettings.GetSubjectAltNames }}{{ if $i }},{{ end }}{{ $v }}{{ end }}
{{- end }}
{{- end }}
{{- if .Values.global.proxy.envoyAccessLogService.tcpKeepalive }}
  - --envoyAccessLogServiceTCPKeepaliveProbes
  - "{{ .ProxyConfig.GetEnvoyAccessLogService.GetTcpKeepalive.GetProbes }}"
  - --envoyAccessLogServiceTCPKeepaliveTime
  - "{{ .ProxyConfig.GetEnvoyAccessLogService.GetTcpKeepalive.GetTime }}"
  - --envoyAccessLogServiceTCPKeepaliveInterval
  - "{{ .ProxyConfig.GetEnvoyAccessLogService.GetTcpKeepalive.GetInterval }}"
{{- end }}
=======
>>>>>>> 63460346
{{- end }}
  - --proxyAdminPort
  - "{{ .ProxyConfig.ProxyAdminPort }}"
  {{ if gt .ProxyConfig.Concurrency 0 -}}
  - --concurrency
  - "{{ .ProxyConfig.Concurrency }}"
  {{ end -}}
  - --controlPlaneAuthPolicy
  - "{{ annotation .ObjectMeta `sidecar.istio.io/controlPlaneAuthPolicy` .ProxyConfig.ControlPlaneAuthPolicy }}"
{{- if (ne (annotation .ObjectMeta "status.sidecar.istio.io/port" .Values.global.proxy.statusPort) "0") }}
  - --statusPort
  - "{{ annotation .ObjectMeta `status.sidecar.istio.io/port` .Values.global.proxy.statusPort }}"
  - --applicationPorts
  - "{{ annotation .ObjectMeta `readiness.status.sidecar.istio.io/applicationPorts` (applicationPorts .Spec.Containers) }}"
{{- end }}
{{- if .Values.global.trustDomain }}
  - --trust-domain={{ .Values.global.trustDomain }}
{{- end }}
  env:
  - name: POD_NAME
    valueFrom:
      fieldRef:
        fieldPath: metadata.name
  - name: POD_NAMESPACE
    valueFrom:
      fieldRef:
        fieldPath: metadata.namespace
  - name: INSTANCE_IP
    valueFrom:
      fieldRef:
        fieldPath: status.podIP
{{ if eq .Values.global.proxy.tracer "datadog" }}
  - name: HOST_IP
    valueFrom:
      fieldRef:
        fieldPath: status.hostIP
{{ end }}
  - name: ISTIO_META_POD_NAME
    valueFrom:
      fieldRef:
        fieldPath: metadata.name
  - name: ISTIO_META_CONFIG_NAMESPACE
    valueFrom:
      fieldRef:
        fieldPath: metadata.namespace
  - name: ISTIO_META_INTERCEPTION_MODE
    value: "{{ or (index .ObjectMeta.Annotations `sidecar.istio.io/interceptionMode`) .ProxyConfig.InterceptionMode.String }}"
  - name: ISTIO_META_INCLUDE_INBOUND_PORTS
    value: "{{ annotation .ObjectMeta `traffic.sidecar.istio.io/includeInboundPorts` (applicationPorts .Spec.Containers) }}"
  {{- if .Values.global.network }}
  - name: ISTIO_META_NETWORK
    value: "{{ .Values.global.network }}"
  {{- end }}
  {{ if .ObjectMeta.Annotations }}
  - name: ISTIO_METAJSON_ANNOTATIONS
    value: |
           {{ toJSON .ObjectMeta.Annotations }}
  {{ end }}
  {{ if .ObjectMeta.Labels }}
  - name: ISTIO_METAJSON_LABELS
    value: |
           {{ toJSON .ObjectMeta.Labels }}
  {{ end }}
  {{- if (isset .ObjectMeta.Annotations `sidecar.istio.io/bootstrapOverride`) }}
  - name: ISTIO_BOOTSTRAP_OVERRIDE
    value: "/etc/istio/custom-bootstrap/custom_bootstrap.json"
  {{- end }}
  {{- if .Values.global.sds.customTokenDirectory }}
  - name: ISTIO_META_SDS_TOKEN_PATH
    value: "{{ .Values.global.sds.customTokenDirectory -}}/sdstoken"
  {{- end }}
  imagePullPolicy: {{ .Values.global.imagePullPolicy }}
  {{ if ne (annotation .ObjectMeta `status.sidecar.istio.io/port` .Values.global.proxy.statusPort) `0` }}
  readinessProbe:
    httpGet:
      path: /healthz/ready
      port: {{ annotation .ObjectMeta `status.sidecar.istio.io/port` .Values.global.proxy.statusPort }}
    initialDelaySeconds: {{ annotation .ObjectMeta `readiness.status.sidecar.istio.io/initialDelaySeconds` .Values.global.proxy.readinessInitialDelaySeconds }}
    periodSeconds: {{ annotation .ObjectMeta `readiness.status.sidecar.istio.io/periodSeconds` .Values.global.proxy.readinessPeriodSeconds }}
    failureThreshold: {{ annotation .ObjectMeta `readiness.status.sidecar.istio.io/failureThreshold` .Values.global.proxy.readinessFailureThreshold }}
  {{ end -}}
  securityContext:
    {{- if .Values.global.proxy.privileged }}
    privileged: true
    {{- end }}
    {{- if ne .Values.global.proxy.enableCoreDump true }}
    readOnlyRootFilesystem: true
    {{- end }}
    {{ if eq (annotation .ObjectMeta `sidecar.istio.io/interceptionMode` .ProxyConfig.InterceptionMode) `TPROXY` -}}
    capabilities:
      add:
      - NET_ADMIN
    runAsGroup: 1337
    {{ else -}}
    {{ if .Values.global.sds.enabled }}
    runAsGroup: 1337
    {{- end }}
    runAsUser: 1337
    {{- end }}
  resources:
    {{ if or (isset .ObjectMeta.Annotations `sidecar.istio.io/proxyCPU`) (isset .ObjectMeta.Annotations `sidecar.istio.io/proxyMemory`) -}}
    requests:
      {{ if (isset .ObjectMeta.Annotations `sidecar.istio.io/proxyCPU`) -}}
      cpu: "{{ index .ObjectMeta.Annotations `sidecar.istio.io/proxyCPU` }}"
      {{ end}}
      {{ if (isset .ObjectMeta.Annotations `sidecar.istio.io/proxyMemory`) -}}
      memory: "{{ index .ObjectMeta.Annotations `sidecar.istio.io/proxyMemory` }}"
      {{ end }}
  {{ else -}}
{{- if .Values.global.proxy.resources }}
    {{ toYaml .Values.global.proxy.resources | indent 4 }}
{{- end }}
  {{  end -}}
  volumeMounts:
  {{ if (isset .ObjectMeta.Annotations `sidecar.istio.io/bootstrapOverride`) }}
  - mountPath: /etc/istio/custom-bootstrap
    name: custom-bootstrap-volume
  {{- end }}
  - mountPath: /etc/istio/proxy
    name: istio-envoy
  {{- if .Values.global.sds.enabled }}
  - mountPath: /var/run/sds
    name: sds-uds-path
    readOnly: true
  - mountPath: /var/run/secrets/tokens
    name: istio-token
  {{- if .Values.global.sds.customTokenDirectory }}
  - mountPath: "{{ .Values.global.sds.customTokenDirectory -}}"
    name: custom-sds-token
    readOnly: true
  {{- end }}
  {{- else }}
  - mountPath: /etc/certs/
    name: istio-certs
    readOnly: true
  {{- end }}
  {{- if and (eq .Values.global.proxy.tracer "lightstep") .Values.global.tracer.lightstep.cacertPath }}
  - mountPath: {{ directory .ProxyConfig.GetTracing.GetLightstep.GetCacertPath }}
    name: lightstep-certs
    readOnly: true
  {{- end }}
    {{- if isset .ObjectMeta.Annotations `sidecar.istio.io/userVolumeMount` }}
    {{ range $index, $value := fromJSON (index .ObjectMeta.Annotations `sidecar.istio.io/userVolumeMount`) }}
  - name: "{{  $index }}"
    {{ toYaml $value | indent 4 }}
    {{ end }}
    {{- end }}
volumes:
{{- if (isset .ObjectMeta.Annotations `sidecar.istio.io/bootstrapOverride`) }}
- name: custom-bootstrap-volume
  configMap:
    name: {{ annotation .ObjectMeta `sidecar.istio.io/bootstrapOverride` "" }}
{{- end }}
- emptyDir:
    medium: Memory
  name: istio-envoy
{{- if .Values.global.sds.enabled }}
- name: sds-uds-path
  hostPath:
    path: /var/run/sds
- name: istio-token
  projected:
    sources:
      - serviceAccountToken:
          path: istio-token
          expirationSeconds: 43200
          audience: {{ .Values.global.trustDomain }}
{{- if .Values.global.sds.customTokenDirectory }}
- name: custom-sds-token
  secret:
    secretName: sdstokensecret
{{- end }}
{{- else }}
- name: istio-certs
  secret:
    optional: true
    {{ if eq .Spec.ServiceAccountName "" }}
    secretName: istio.default
    {{ else -}}
    secretName: {{  printf "istio.%s" .Spec.ServiceAccountName }}
    {{  end -}}
  {{- if isset .ObjectMeta.Annotations `sidecar.istio.io/userVolume` }}
  {{range $index, $value := fromJSON (index .ObjectMeta.Annotations `sidecar.istio.io/userVolume`) }}
- name: "{{ $index }}"
  {{ toYaml $value | indent 2 }}
  {{ end }}
  {{ end }}
{{- end }}
{{- if and (eq .Values.global.proxy.tracer "lightstep") .Values.global.tracer.lightstep.cacertPath }}
- name: lightstep-certs
  secret:
    optional: true
    secretName: lightstep.cacert
{{- end }}
{{- if .Values.global.podDNSSearchNamespaces }}
dnsConfig:
  searches:
    {{- range .Values.global.podDNSSearchNamespaces }}
    - {{ render . }}
    {{- end }}
{{- end }}
podRedirectAnnot:
   sidecar.istio.io/interceptionMode: "{{ annotation .ObjectMeta `sidecar.istio.io/interceptionMode` .ProxyConfig.InterceptionMode }}"
   traffic.sidecar.istio.io/includeOutboundIPRanges: "{{ annotation .ObjectMeta `traffic.sidecar.istio.io/includeOutboundIPRanges` .Values.global.proxy.includeIPRanges }}"
   traffic.sidecar.istio.io/excludeOutboundIPRanges: "{{ annotation .ObjectMeta `traffic.sidecar.istio.io/excludeOutboundIPRanges` .Values.global.proxy.excludeIPRanges }}"
   traffic.sidecar.istio.io/includeInboundPorts: "{{ annotation .ObjectMeta `traffic.sidecar.istio.io/includeInboundPorts` (includeInboundPorts .Spec.Containers) }}"
   traffic.sidecar.istio.io/excludeInboundPorts: "{{ excludeInboundPort (annotation .ObjectMeta `status.sidecar.istio.io/port` .Values.global.proxy.statusPort) (annotation .ObjectMeta `traffic.sidecar.istio.io/excludeInboundPorts` .Values.global.proxy.excludeInboundPorts) }}"
{{ if or (isset .ObjectMeta.Annotations `traffic.sidecar.istio.io/excludeOutboundPorts`) (ne .Values.global.proxy.excludeOutboundPorts "") }}
   traffic.sidecar.istio.io/excludeOutboundPorts: "{{ annotation .ObjectMeta `traffic.sidecar.istio.io/excludeOutboundPorts` .Values.global.proxy.excludeOutboundPorts }}"
{{- end }}
   traffic.sidecar.istio.io/kubevirtInterfaces: "{{ index .ObjectMeta.Annotations `traffic.sidecar.istio.io/kubevirtInterfaces` }}"<|MERGE_RESOLUTION|>--- conflicted
+++ resolved
@@ -137,7 +137,6 @@
 {{- if .Values.global.proxy.envoyAccessLogService.enabled }}
   - --envoyAccessLogServiceAddress
   - "{{ .ProxyConfig.GetEnvoyAccessLogService.GetAddress }}"
-<<<<<<< HEAD
 {{- if .Values.global.proxy.envoyAccessLogService.tlsSettings }}
   - --envoyAccessLogServiceTLSMode
   - "{{ .ProxyConfig.GetEnvoyAccessLogService.GetTlsSettings.GetMode }}"
@@ -170,8 +169,6 @@
   - --envoyAccessLogServiceTCPKeepaliveInterval
   - "{{ .ProxyConfig.GetEnvoyAccessLogService.GetTcpKeepalive.GetInterval }}"
 {{- end }}
-=======
->>>>>>> 63460346
 {{- end }}
   - --proxyAdminPort
   - "{{ .ProxyConfig.ProxyAdminPort }}"
