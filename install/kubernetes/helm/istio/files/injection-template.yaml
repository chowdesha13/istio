--- conflicted
+++ resolved
@@ -222,17 +222,10 @@
   {{- end }}
   {{- if .Values.global.meshID }}
   - name: ISTIO_META_MESH_ID
-<<<<<<< HEAD
-    value: "{{ .Value.global.meshID }}"
-  {{- else if .Values.global.trustDomain }}
-  - name: ISTIO_META_MESH_ID
-    value: "{{ .Value.global.trustDomain }}"
-=======
     value: "{{ .Values.global.meshID }}"
   {{- else if .Values.global.trustDomain }}
   - name: ISTIO_META_MESH_ID
     value: "{{ .Values.global.trustDomain }}"
->>>>>>> 7e1b986d
   {{- end }}
   imagePullPolicy: {{ .Values.global.imagePullPolicy }}
   {{ if ne (annotation .ObjectMeta `status.sidecar.istio.io/port` .Values.global.proxy.statusPort) `0` }}
