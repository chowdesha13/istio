--- conflicted
+++ resolved
@@ -20,11 +20,7 @@
     - host: {{ $host }}
       http:
         paths:
-<<<<<<< HEAD
-          - path: {{ if .Values.contextPath }} {{ .Values.contextPath }} {{ else }} /{{ .Values.provider }} {{ end }}
-=======
           - path: {{ if $.Values.contextPath }} {{ $.Values.contextPath }} {{ else }} /{{ $.Values.provider }} {{ end }}
->>>>>>> 669d3aa2
             backend:
               serviceName: tracing
               servicePort: 80
