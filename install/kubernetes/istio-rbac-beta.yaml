--- conflicted
+++ resolved
@@ -21,13 +21,8 @@
   resources: ["configmaps", "endpoints", "pods", "services"]
   verbs: ["*"]
 - apiGroups: [""]
-<<<<<<< HEAD
-  resources: ["namespaces"]
-  verbs: ["get", "list"]
-=======
   resources: ["namespaces", "nodes", "secrets"]
   verbs: ["get", "list", "watch"]
->>>>>>> 98fafa62
 ---
 kind: ClusterRole
 apiVersion: rbac.authorization.k8s.io/v1beta1
@@ -64,11 +59,7 @@
   name: istio-pilot-admin-role-binding
 subjects:
 - kind: ServiceAccount
-<<<<<<< HEAD
-  name: istio-manager-service-account
-=======
   name: istio-pilot-service-account
->>>>>>> 98fafa62
   namespace: default
 roleRef:
   kind: ClusterRole
