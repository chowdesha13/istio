--- conflicted
+++ resolved
@@ -225,12 +225,7 @@
   execute_sed "s|{CA_HUB}|${CA_HUB}|"       values.yaml.tmpl
   execute_sed "s|{CA_TAG}|${CA_TAG}|"       values.yaml.tmpl
   execute_sed "s|{PROXY_HUB}|${PILOT_HUB}|" values.yaml.tmpl
-<<<<<<< HEAD
   execute_sed "s|{PROXY_TAG}|${PILOT_TAG}|" values.yaml.tmpl
-=======
-  execute_sed "s|{PROXY_IMAGE}|${PROXY_IMAGE}|" values.yaml.tmpl
-  execute_sed "s|{PROXY_TAG}|${PROXY_TAG}|" values.yaml.tmpl
->>>>>>> 0b5eb990
   execute_sed "s|{PROXY_DEBUG}|${PROXY_DEBUG}|" values.yaml.tmpl
   execute_sed "s|{PILOT_HUB}|${PILOT_HUB}|" values.yaml.tmpl
   execute_sed "s|{PILOT_TAG}|${PILOT_TAG}|" values.yaml.tmpl
