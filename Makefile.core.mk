## Copyright Istio Authors
##
## Licensed under the Apache License, Version 2.0 (the "License");
## you may not use this file except in compliance with the License.
## You may obtain a copy of the License at
##
##     http://www.apache.org/licenses/LICENSE-2.0
##
## Unless required by applicable law or agreed to in writing, software
## distributed under the License is distributed on an "AS IS" BASIS,
## WITHOUT WARRANTIES OR CONDITIONS OF ANY KIND, either express or implied.
## See the License for the specific language governing permissions and
## limitations under the License.

#-----------------------------------------------------------------------------
# Global Variables
#-----------------------------------------------------------------------------
ISTIO_GO := $(shell dirname $(realpath $(lastword $(MAKEFILE_LIST))))
export ISTIO_GO
SHELL := /bin/bash -o pipefail

VERSION ?= 1.7-dev

# Base version of Istio image to use
BASE_VERSION ?= 1.7-dev.4

export GO111MODULE ?= on
export GOPROXY ?= https://proxy.golang.org
export GOSUMDB ?= sum.golang.org

ISTIO_CNI_HUB ?= gcr.io/istio-testing
export ISTIO_CNI_HUB
ISTIO_CNI_TAG ?= latest
export ISTIO_CNI_TAG

# cumulatively track the directories/files to delete after a clean
DIRS_TO_CLEAN:=
FILES_TO_CLEAN:=

# If GOPATH is not set by the env, set it to a sane value
GOPATH ?= $(shell cd ${ISTIO_GO}/../../..; pwd)
export GOPATH

# If GOPATH is made up of several paths, use the first one for our targets in this Makefile
GO_TOP := $(shell echo ${GOPATH} | cut -d ':' -f1)
export GO_TOP

GO ?= go

GOARCH_LOCAL := $(TARGET_ARCH)
GOOS_LOCAL := $(TARGET_OS)

export ENABLE_COREDUMP ?= false

# NOTE: env var EXTRA_HELM_SETTINGS can contain helm chart override settings, example:
# EXTRA_HELM_SETTINGS="--set istio-cni.excludeNamespaces={} --set-string istio-cni.tag=v0.1-dev-foo"

#-----------------------------------------------------------------------------
# Output control
#-----------------------------------------------------------------------------
# Invoke make VERBOSE=1 to enable echoing of the command being executed
export VERBOSE ?= 0
# Place the variable Q in front of a command to control echoing of the command being executed.
Q = $(if $(filter 1,$VERBOSE),,@)
# Use the variable H to add a header (equivalent to =>) to informational output
H = $(shell printf "\033[34;1m=>\033[0m")

ifeq ($(origin DEBUG), undefined)
  BUILDTYPE_DIR:=release
else ifeq ($(DEBUG),0)
  BUILDTYPE_DIR:=release
else
  BUILDTYPE_DIR:=debug
  export GCFLAGS:=all=-N -l
  $(info $(H) Build with debugger information)
endif

# Optional file including user-specific settings (HUB, TAG, etc)
-include .istiorc.mk

# Environment for tests, the directory containing istio and deps binaries.
# Typically same as GOPATH/bin, so tests work seemlessly with IDEs.

export ISTIO_BIN=$(GOBIN)
# Using same package structure as pkg/

export ISTIO_OUT:=$(TARGET_OUT)
export ISTIO_OUT_LINUX:=$(TARGET_OUT_LINUX)

# LOCAL_OUT should point to architecture where we are currently running versus the desired.
# This is used when we need to run a build artifact during tests or later as part of another
# target. If we are running in the Linux build container on non Linux hosts, we add the
# linux binaries to the build dependencies, BUILD_DEPS, which can be added to other targets
# that would need the Linux binaries (ex. tests).
BUILD_DEPS:=
ifeq ($(IN_BUILD_CONTAINER),1)
  export LOCAL_OUT := $(ISTIO_OUT_LINUX)
  ifneq ($(GOOS_LOCAL),"linux")
    BUILD_DEPS += build-linux
  endif
else
  export LOCAL_OUT := $(ISTIO_OUT)
endif

export HELM=helm
export ARTIFACTS ?= $(ISTIO_OUT)
export JUNIT_OUT ?= $(ARTIFACTS)/junit.xml
export REPO_ROOT := $(shell git rev-parse --show-toplevel)

# Make directories needed by the build system
$(shell mkdir -p $(ISTIO_OUT_LINUX))
$(shell mkdir -p $(ISTIO_OUT_LINUX)/logs)
$(shell mkdir -p $(dir $(JUNIT_OUT)))

# Need seperate target for init:
$(ISTIO_OUT):
	@mkdir -p $@

# scratch dir: this shouldn't be simply 'docker' since that's used for docker.save to store tar.gz files
ISTIO_DOCKER:=${ISTIO_OUT_LINUX}/docker_temp

# scratch dir for building isolated images. Please don't remove it again - using
# ISTIO_DOCKER results in slowdown, all files (including multiple copies of envoy) will be
# copied to the docker temp container - even if you add only a tiny file, >1G of data will
# be copied, for each docker image.
DOCKER_BUILD_TOP:=${ISTIO_OUT_LINUX}/docker_build
DOCKERX_BUILD_TOP:=${ISTIO_OUT_LINUX}/dockerx_build

# dir where tar.gz files from docker.save are stored
ISTIO_DOCKER_TAR:=${ISTIO_OUT_LINUX}/release/docker

# Populate the git version for istio/proxy (i.e. Envoy)
ifeq ($(PROXY_REPO_SHA),)
  export PROXY_REPO_SHA:=$(shell grep PROXY_REPO_SHA istio.deps  -A 4 | grep lastStableSHA | cut -f 4 -d '"')
endif

# Envoy binary variables Keep the default URLs up-to-date with the latest push from istio/proxy.

export ISTIO_ENVOY_BASE_URL ?= https://storage.googleapis.com/istio-build/proxy

# Use envoy as the sidecar by default
export SIDECAR ?= envoy

# OS-neutral vars. These currently only work for linux.
export ISTIO_ENVOY_VERSION ?= ${PROXY_REPO_SHA}
export ISTIO_ENVOY_DEBUG_URL ?= $(ISTIO_ENVOY_BASE_URL)/envoy-debug-$(ISTIO_ENVOY_VERSION).tar.gz
export ISTIO_ENVOY_RELEASE_URL ?= $(ISTIO_ENVOY_BASE_URL)/envoy-alpha-$(ISTIO_ENVOY_VERSION).tar.gz

# Envoy Linux vars.
export ISTIO_ENVOY_LINUX_VERSION ?= ${ISTIO_ENVOY_VERSION}
export ISTIO_ENVOY_LINUX_DEBUG_URL ?= ${ISTIO_ENVOY_DEBUG_URL}
export ISTIO_ENVOY_LINUX_RELEASE_URL ?= ${ISTIO_ENVOY_RELEASE_URL}
# Variables for the extracted debug/release Envoy artifacts.
export ISTIO_ENVOY_LINUX_DEBUG_DIR ?= ${TARGET_OUT_LINUX}/debug
export ISTIO_ENVOY_LINUX_DEBUG_NAME ?= envoy-debug-${ISTIO_ENVOY_LINUX_VERSION}
export ISTIO_ENVOY_LINUX_DEBUG_PATH ?= ${ISTIO_ENVOY_LINUX_DEBUG_DIR}/${ISTIO_ENVOY_LINUX_DEBUG_NAME}
export ISTIO_ENVOY_LINUX_RELEASE_DIR ?= ${TARGET_OUT_LINUX}/release
export ISTIO_ENVOY_LINUX_RELEASE_NAME ?= ${SIDECAR}-${ISTIO_ENVOY_VERSION}
export ISTIO_ENVOY_LINUX_RELEASE_PATH ?= ${ISTIO_ENVOY_LINUX_RELEASE_DIR}/${ISTIO_ENVOY_LINUX_RELEASE_NAME}

# Envoy macOS vars.
# TODO Change url when official envoy release for macOS is available
export ISTIO_ENVOY_MACOS_VERSION ?= 1.0.2
export ISTIO_ENVOY_MACOS_RELEASE_URL ?= https://github.com/istio/proxy/releases/download/${ISTIO_ENVOY_MACOS_VERSION}/istio-proxy-${ISTIO_ENVOY_MACOS_VERSION}-macos.tar.gz
# Variables for the extracted debug/release Envoy artifacts.
export ISTIO_ENVOY_MACOS_RELEASE_DIR ?= ${TARGET_OUT}/release
export ISTIO_ENVOY_MACOS_RELEASE_NAME ?= envoy-${ISTIO_ENVOY_MACOS_VERSION}
export ISTIO_ENVOY_MACOS_RELEASE_PATH ?= ${ISTIO_ENVOY_MACOS_RELEASE_DIR}/${ISTIO_ENVOY_MACOS_RELEASE_NAME}

# Allow user-override for a local Envoy build.
export USE_LOCAL_PROXY ?= 0
ifeq ($(USE_LOCAL_PROXY),1)
  export ISTIO_ENVOY_LOCAL ?= $(realpath ${ISTIO_GO}/../proxy/bazel-bin/src/envoy/envoy)
  # Point the native paths to the local envoy build.
  ifeq ($(GOOS_LOCAL), Darwin)
    export ISTIO_ENVOY_MACOS_RELEASE_DIR = $(dir ${ISTIO_ENVOY_LOCAL})
    export ISTIO_ENVOY_MACOS_RELEASE_PATH = ${ISTIO_ENVOY_LOCAL}
  else
    export ISTIO_ENVOY_LINUX_DEBUG_DIR = $(dir ${ISTIO_ENVOY_LOCAL})
    export ISTIO_ENVOY_LINUX_RELEASE_DIR = $(dir ${ISTIO_ENVOY_LOCAL})
    export ISTIO_ENVOY_LINUX_DEBUG_PATH = ${ISTIO_ENVOY_LOCAL}
    export ISTIO_ENVOY_LINUX_RELEASE_PATH = ${ISTIO_ENVOY_LOCAL}
  endif
endif

# Allow user-override envoy bootstrap config path.
export ISTIO_ENVOY_BOOTSTRAP_CONFIG_PATH ?= ${ISTIO_GO}/tools/packaging/common/envoy_bootstrap.json
export ISTIO_ENVOY_BOOTSTRAP_CONFIG_DIR = $(dir ${ISTIO_ENVOY_BOOTSTRAP_CONFIG_PATH})

GO_VERSION_REQUIRED:=1.10

HUB?=istio
ifeq ($(HUB),)
  $(error "HUB cannot be empty")
endif

# If tag not explicitly set in users' .istiorc.mk or command line, default to the git sha.
TAG ?= $(shell git rev-parse --verify HEAD)
ifeq ($(TAG),)
  $(error "TAG cannot be empty")
endif

VARIANT :=
ifeq ($(VARIANT),)
  TAG_VARIANT:=${TAG}
else
  TAG_VARIANT:=${TAG}-${VARIANT}
endif

PULL_POLICY ?= IfNotPresent
ifeq ($(TAG),latest)
  PULL_POLICY = Always
endif
ifeq ($(PULL_POLICY),)
  $(error "PULL_POLICY cannot be empty")
endif

include operator/operator.mk

.PHONY: default
default: init build test

.PHONY: init
# Downloads envoy, based on the SHA defined in the base pilot Dockerfile
init: $(ISTIO_OUT)/istio_is_init
	mkdir -p ${TARGET_OUT}/logs
	mkdir -p ${TARGET_OUT}/release

# I tried to make this dependent on what I thought was the appropriate
# lock file, but it caused the rule for that file to get run (which
# seems to be about obtaining a new version of the 3rd party libraries).
$(ISTIO_OUT)/istio_is_init: bin/init.sh istio.deps | $(ISTIO_OUT)
	ISTIO_OUT=$(ISTIO_OUT) ISTIO_BIN=$(ISTIO_BIN) GOOS_LOCAL=$(GOOS_LOCAL) bin/init.sh
	touch $(ISTIO_OUT)/istio_is_init

# init.sh downloads envoy and webassembly plugins
${ISTIO_OUT}/${SIDECAR}: init
${ISTIO_ENVOY_LINUX_DEBUG_PATH}: init
${ISTIO_ENVOY_LINUX_RELEASE_PATH}: init
${ISTIO_ENVOY_MACOS_RELEASE_PATH}: init

# Pull dependencies, based on the checked in Gopkg.lock file.
# Developers must manually run `dep ensure` if adding new deps
depend: init | $(ISTIO_OUT)

DIRS_TO_CLEAN := $(ISTIO_OUT)
DIRS_TO_CLEAN += $(ISTIO_OUT_LINUX)

$(OUTPUT_DIRS):
	@mkdir -p $@

.PHONY: ${GEN_CERT}
GEN_CERT := ${ISTIO_BIN}/generate_cert
${GEN_CERT}:
	GOOS=$(GOOS_LOCAL) && GOARCH=$(GOARCH_LOCAL) && CGO_ENABLED=1 common/scripts/gobuild.sh $@ ./security/tools/generate_cert

#-----------------------------------------------------------------------------
# Target: precommit
#-----------------------------------------------------------------------------
.PHONY: precommit format format.gofmt format.goimports lint buildcache

# Target run by the pre-commit script, to automate formatting and lint
# If pre-commit script is not used, please run this manually.
precommit: format lint

format: fmt ## Auto formats all code. This should be run before sending a PR.

fmt: format-go format-python tidy-go

# Build with -i to store the build caches into $GOPATH/pkg
buildcache:
	GOBUILDFLAGS=-i $(MAKE) -e -f Makefile.core.mk build

# List of all binaries to build
BINARIES:=./istioctl/cmd/istioctl \
  ./pilot/cmd/pilot-discovery \
  ./pilot/cmd/pilot-agent \
  ./mixer/cmd/mixs \
  ./mixer/cmd/mixc \
  ./mixer/tools/mixgen \
  ./security/tools/sdsclient \
  ./pkg/test/echo/cmd/client \
  ./pkg/test/echo/cmd/server \
  ./mixer/test/policybackend \
  ./operator/cmd/operator \
  ./cni/cmd/istio-cni \
  ./cni/cmd/istio-cni-repair \
  ./cni/cmd/install-cni \
  ./tools/istio-iptables

# List of binaries included in releases
RELEASE_BINARIES:=pilot-discovery pilot-agent mixc mixs mixgen istioctl sdsclient

.PHONY: build
build: depend ## Builds all go binaries.
	STATIC=0 GOOS=$(GOOS_LOCAL) GOARCH=$(GOARCH_LOCAL) LDFLAGS='-extldflags -static -s -w' common/scripts/gobuild.sh $(ISTIO_OUT)/ $(BINARIES)

# The build-linux target is responsible for building binaries used within containers.
# This target should be expanded upon as we add more Linux architectures: i.e. buld-arm64.
# Then a new build target can be created such as build-container-bin that builds these
# various platform images.
.PHONY: build-linux
build-linux: depend
	STATIC=0 GOOS=linux GOARCH=amd64 LDFLAGS='-extldflags -static -s -w' common/scripts/gobuild.sh $(ISTIO_OUT_LINUX)/ $(BINARIES)

# Create targets for ISTIO_OUT_LINUX/binary
# There are two use cases here:
# * Building all docker images (generally in CI). In this case we want to build everything at once, so they share work
# * Building a single docker image (generally during dev). In this case we just want to build the single binary alone
BUILD_ALL ?= true
define build-linux
.PHONY: $(ISTIO_OUT_LINUX)/$(shell basename $(1))
ifeq ($(BUILD_ALL),true)
$(ISTIO_OUT_LINUX)/$(shell basename $(1)): build-linux
else
$(ISTIO_OUT_LINUX)/$(shell basename $(1)): $(ISTIO_OUT_LINUX)
	STATIC=0 GOOS=linux GOARCH=amd64 LDFLAGS='-extldflags -static -s -w' common/scripts/gobuild.sh $(ISTIO_OUT_LINUX)/ $(1)
endif
endef

$(foreach bin,$(BINARIES),$(eval $(call build-linux,$(bin))))

# Create helper targets for each binary, like "pilot-discovery"
# As an optimization, these still build everything
$(foreach bin,$(BINARIES),$(shell basename $(bin))): build

MARKDOWN_LINT_WHITELIST=localhost:8080,storage.googleapis.com/istio-artifacts/pilot/,http://ratings.default.svc.cluster.local:9080/ratings

lint-helm-global:
	find manifests -name 'Chart.yaml' -print0 | ${XARGS} -L 1 dirname | xargs -r helm lint --strict -f manifests/charts/global.yaml


lint: lint-python lint-copyright-banner lint-scripts lint-go lint-dockerfiles lint-markdown lint-yaml lint-licenses lint-helm-global ## Runs all linters.
	@bin/check_samples.sh
	@go run mixer/tools/adapterlinter/main.go ./mixer/adapter/...
	@testlinter
	@envvarlinter galley istioctl mixer pilot security

go-gen:
	@mkdir -p /tmp/bin
	@go build -o /tmp/bin/mixgen "${REPO_ROOT}/mixer/tools/mixgen/main.go"
	@PATH="${PATH}":/tmp/bin go generate ./...

gen-charts:
	@operator/scripts/create_assets_gen.sh

refresh-goldens:
	@REFRESH_GOLDEN=true go test ${GOBUILDFLAGS} ./operator/...
	@REFRESH_GOLDEN=true go test ${GOBUILDFLAGS} ./pkg/kube/inject/...
	@REFRESH_GOLDEN=true go test ${GOBUILDFLAGS} ./pilot/pkg/security/authz/builder/...

update-golden: refresh-goldens

gen: mod-download-go go-gen mirror-licenses format update-crds operator-proto sync-configs-from-istiod gen-kustomize update-golden ## Update all generated code.

check-no-modify:
	@bin/check_no_modify.sh

gen-check: check-no-modify gen check-clean-repo

# Copy the injection template file and configmap from istiod chart to istiod-remote chart
sync-configs-from-istiod:
	cp manifests/charts/istio-control/istio-discovery/files/injection-template.yaml manifests/charts/istiod-remote/files/
	cp manifests/charts/istio-control/istio-discovery/templates/istiod-injector-configmap.yaml manifests/charts/istiod-remote/templates/
	cp manifests/charts/istio-control/istio-discovery/templates/telemetryv2_1.6.yaml manifests/charts/istiod-remote/templates/
	cp manifests/charts/istio-control/istio-discovery/templates/telemetryv2_1.7.yaml manifests/charts/istiod-remote/templates/

# Generate kustomize templates.
gen-kustomize:
	helm3 template istio --include-crds manifests/charts/base > manifests/charts/base/files/gen-istio-cluster.yaml
	helm3 template istio --namespace istio-system manifests/charts/istio-control/istio-discovery \
		-f manifests/charts/global.yaml > manifests/charts/istio-control/istio-discovery/files/gen-istio.yaml
	helm3 template istiod-remote manifests/charts/istiod-remote \
		-f manifests/charts/global.yaml > manifests/charts/istiod-remote/files/gen-istiod-remote.yaml

#-----------------------------------------------------------------------------
# Target: go build
#-----------------------------------------------------------------------------

# gobuild script uses custom linker flag to set the variables.
# Params: OUT VERSION_PKG SRC

RELEASE_LDFLAGS='-extldflags -static -s -w'
DEBUG_LDFLAGS='-extldflags "-static"'

# Non-static istioctl targets. These are typically a build artifact.
${ISTIO_OUT}/release/istioctl-linux-amd64: depend
	STATIC=0 GOOS=linux GOARCH=amd64 LDFLAGS=$(RELEASE_LDFLAGS) common/scripts/gobuild.sh $@ ./istioctl/cmd/istioctl
${ISTIO_OUT}/release/istioctl-linux-armv7: depend
	STATIC=0 GOOS=linux GOARCH=arm GOARM=7 LDFLAGS=$(RELEASE_LDFLAGS) common/scripts/gobuild.sh $@ ./istioctl/cmd/istioctl
${ISTIO_OUT}/release/istioctl-linux-arm64: depend
	STATIC=0 GOOS=linux GOARCH=arm64 LDFLAGS=$(RELEASE_LDFLAGS) common/scripts/gobuild.sh $@ ./istioctl/cmd/istioctl
${ISTIO_OUT}/release/istioctl-osx: depend
	STATIC=0 GOOS=darwin LDFLAGS=$(RELEASE_LDFLAGS) common/scripts/gobuild.sh $@ ./istioctl/cmd/istioctl
${ISTIO_OUT}/release/istioctl-win.exe: depend
	STATIC=0 GOOS=windows LDFLAGS=$(RELEASE_LDFLAGS) common/scripts/gobuild.sh $@ ./istioctl/cmd/istioctl

# generate the istioctl completion files
${ISTIO_OUT}/release/istioctl.bash: istioctl
	${LOCAL_OUT}/istioctl collateral --bash && \
	mv istioctl.bash ${ISTIO_OUT}/release/istioctl.bash

${ISTIO_OUT}/release/_istioctl: istioctl
	${LOCAL_OUT}/istioctl collateral --zsh && \
	mv _istioctl ${ISTIO_OUT}/release/_istioctl

.PHONY: binaries-test
binaries-test:
	go test ${GOBUILDFLAGS} ./tests/binary/... -v --base-dir ${ISTIO_OUT} --binaries="$(RELEASE_BINARIES)"

# istioctl-all makes all of the non-static istioctl executables for each supported OS
.PHONY: istioctl-all
istioctl-all: ${ISTIO_OUT}/release/istioctl-linux-amd64 ${ISTIO_OUT}/release/istioctl-linux-armv7 ${ISTIO_OUT}/release/istioctl-linux-arm64 \
	${ISTIO_OUT}/release/istioctl-osx \
	${ISTIO_OUT}/release/istioctl-win.exe

.PHONY: istioctl.completion
istioctl.completion: ${ISTIO_OUT}/release/istioctl.bash ${ISTIO_OUT}/release/_istioctl

# istioctl-install builds then installs istioctl into $GOPATH/BIN
# Used for debugging istioctl during dev work
.PHONY: istioctl-install-container
istioctl-install-container: istioctl

#-----------------------------------------------------------------------------
# Target: test
#-----------------------------------------------------------------------------

.PHONY: test

JUNIT_REPORT := $(shell which go-junit-report 2> /dev/null || echo "${ISTIO_BIN}/go-junit-report")

${ISTIO_BIN}/go-junit-report:
	@echo "go-junit-report not found. Installing it now..."
	unset GOOS && unset GOARCH && CGO_ENABLED=1 go get -u github.com/jstemmer/go-junit-report

# This is just an alias for racetest now
test: racetest

TEST_TARGETS ?= ./pilot/... ./istioctl/... ./operator/... ./mixer/... ./galley/... ./security/... ./pkg/... ./tests/common/... ./tools/istio-iptables/... ./cni/cmd/...
# For now, keep a minimal subset. This can be expanded in the future, especially after mixer removal, which has some expensive tests that may OOM.
BENCH_TAREGTS ?= ./pilot/...

.PHONY: racetest

RACE_TESTS ?= pilot-racetest mixer-racetest security-racetest galley-test common-racetest istioctl-racetest operator-racetest cni-racetest

racetest: $(JUNIT_REPORT) ## Runs all unit tests with race detection enabled
	go test ${GOBUILDFLAGS} ${T} -race $(TEST_TARGETS) 2>&1 | tee >($(JUNIT_REPORT) > $(JUNIT_OUT))

<<<<<<< HEAD
.PHONY: cni-racetest
cni-racetest:
	go test ${GOBUILDFLAGS} ${T} -race ./cni/cmd/... ./cni/pkg/...
=======
.PHONY: benchtest
benchtest: $(JUNIT_REPORT) ## Runs all benchmarks
	prow/benchtest.sh run $(BENCH_TAREGTS)
	prow/benchtest.sh compare

report-benchtest:
	prow/benchtest.sh report
>>>>>>> eb037059

#-----------------------------------------------------------------------------
# Target: clean
#-----------------------------------------------------------------------------
.PHONY: clean

clean: ## Cleans all the intermediate files and folders previously generated.
	rm -rf $(DIRS_TO_CLEAN)
	rm -f $(FILES_TO_CLEAN)

#-----------------------------------------------------------------------------
# Target: docker
#-----------------------------------------------------------------------------
.PHONY: push artifacts

# for now docker is limited to Linux compiles - why ?
include tools/istio-docker.mk

push: docker.push ## Build and push docker images to registry defined by $HUB and $TAG

FILES_TO_CLEAN+=install/consul/istio.yaml \
                samples/bookinfo/platform/consul/bookinfo.sidecars.yaml

#-----------------------------------------------------------------------------
# Target: environment and tools
#-----------------------------------------------------------------------------
.PHONY: show.env show.goenv

show.env: ; $(info $(H) environment variables...)
	$(Q) printenv

show.goenv: ; $(info $(H) go environment...)
	$(Q) $(GO) version
	$(Q) $(GO) env

# tickle
# show makefile variables. Usage: make show.<variable-name>
show.%: ; $(info $* $(H) $($*))
	$(Q) true

#-----------------------------------------------------------------------------
# Target: custom resource definitions
#-----------------------------------------------------------------------------

update-crds:
	bin/update_crds.sh

#-----------------------------------------------------------------------------
# Target: artifacts and distribution
#-----------------------------------------------------------------------------
# deb, rpm, etc packages
include tools/packaging/packaging.mk

#-----------------------------------------------------------------------------
# Target: e2e tests
#-----------------------------------------------------------------------------
include tests/istio.mk

#-----------------------------------------------------------------------------
# Target: integration tests
#-----------------------------------------------------------------------------
include tests/integration/tests.mk

include common/Makefile.common.mk<|MERGE_RESOLUTION|>--- conflicted
+++ resolved
@@ -437,7 +437,7 @@
 # This is just an alias for racetest now
 test: racetest
 
-TEST_TARGETS ?= ./pilot/... ./istioctl/... ./operator/... ./mixer/... ./galley/... ./security/... ./pkg/... ./tests/common/... ./tools/istio-iptables/... ./cni/cmd/...
+TEST_TARGETS ?= ./pilot/... ./istioctl/... ./operator/... ./mixer/... ./galley/... ./security/... ./pkg/... ./tests/common/... ./tools/istio-iptables/... ./cni/cmd/... ./cni/pkg/...
 # For now, keep a minimal subset. This can be expanded in the future, especially after mixer removal, which has some expensive tests that may OOM.
 BENCH_TAREGTS ?= ./pilot/...
 
@@ -448,11 +448,6 @@
 racetest: $(JUNIT_REPORT) ## Runs all unit tests with race detection enabled
 	go test ${GOBUILDFLAGS} ${T} -race $(TEST_TARGETS) 2>&1 | tee >($(JUNIT_REPORT) > $(JUNIT_OUT))
 
-<<<<<<< HEAD
-.PHONY: cni-racetest
-cni-racetest:
-	go test ${GOBUILDFLAGS} ${T} -race ./cni/cmd/... ./cni/pkg/...
-=======
 .PHONY: benchtest
 benchtest: $(JUNIT_REPORT) ## Runs all benchmarks
 	prow/benchtest.sh run $(BENCH_TAREGTS)
@@ -460,7 +455,6 @@
 
 report-benchtest:
 	prow/benchtest.sh report
->>>>>>> eb037059
 
 #-----------------------------------------------------------------------------
 # Target: clean
