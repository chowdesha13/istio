// Copyright 2017 Istio Authors
//
// Licensed under the Apache License, Version 2.0 (the "License");
// you may not use this file except in compliance with the License.
// You may obtain a copy of the License at
//
//     http://www.apache.org/licenses/LICENSE-2.0
//
// Unless required by applicable law or agreed to in writing, software
// distributed under the License is distributed on an "AS IS" BASIS,
// WITHOUT WARRANTIES OR CONDITIONS OF ANY KIND, either express or implied.
// See the License for the specific language governing permissions and
// limitations under the License.

package kube

import (
	"errors"
	"fmt"
	"reflect"
	"time"

	// TODO(nmittler): Remove this
	_ "github.com/golang/glog"
	"k8s.io/api/core/v1"
	meta_v1 "k8s.io/apimachinery/pkg/apis/meta/v1"
	"k8s.io/apimachinery/pkg/runtime"
	"k8s.io/apimachinery/pkg/watch"
	"k8s.io/client-go/kubernetes"
	"k8s.io/client-go/tools/cache"

	"istio.io/istio/pilot/model"
	"istio.io/istio/pkg/log"
)

const (
	// NodeRegionLabel is the well-known label for kubernetes node region
	NodeRegionLabel = "failure-domain.beta.kubernetes.io/region"
	// NodeZoneLabel is the well-known label for kubernetes node zone
	NodeZoneLabel = "failure-domain.beta.kubernetes.io/zone"
	// IstioNamespace used by default for Istio cluster-wide installation
	IstioNamespace = "istio-system"
)

// ControllerOptions stores the configurable attributes of a Controller.
type ControllerOptions struct {
	// Namespace the controller watches. If set to meta_v1.NamespaceAll (""), controller watches all namespaces
	WatchedNamespace 	string
	ResyncPeriod     	time.Duration
	DomainSuffix     	string
	
	// Should only be used for pre-primed Kube clients
	IgnoreInformerSync	bool
}

// Controller is a collection of synchronized resource watchers
// Caches are thread-safe
type Controller struct {
	domainSuffix string

	client    			kubernetes.Interface
	ticker           	time.Ticker
    controllerPath 		string
    handler 			*model.ControllerViewHandler	
	queue     			Queue
	services  			cacheHandler
	endpoints 			cacheHandler
	nodes     			cacheHandler
	pods 	  			*PodCache
	ignoreInformerSync  bool
}

type cacheHandler struct {
	informer cache.SharedIndexInformer
	handler  *ChainHandler
}

// NewController creates a new Kubernetes controller
<<<<<<< HEAD
func NewController(client kubernetes.Interface, options ControllerOptions) *Controller {
	log.Infof("Service controller watching namespace %q", options.WatchedNamespace)
=======
func NewController(client kubernetes.Interface, ticker time.Ticker, options ControllerOptions) *Controller {
    if (glog.V(2)) {
    	glog.Infof("Kubernetes registry controller watching namespace %q", options.WatchedNamespace)
    }
>>>>>>> e2b74c3c

	// Queue requires a time duration for a retry delay after a handler error
	out := &Controller{
		domainSuffix: options.DomainSuffix,
		client:       client,
		ticker: 	  ticker,
		queue:        NewQueue(1 * time.Second),
	}

	out.services = out.createInformer(&v1.Service{}, options.ResyncPeriod,
		func(opts meta_v1.ListOptions) (runtime.Object, error) {
			return client.CoreV1().Services(options.WatchedNamespace).List(opts)
		},
		func(opts meta_v1.ListOptions) (watch.Interface, error) {
			return client.CoreV1().Services(options.WatchedNamespace).Watch(opts)
		})

	out.endpoints = out.createInformer(&v1.Endpoints{}, options.ResyncPeriod,
		func(opts meta_v1.ListOptions) (runtime.Object, error) {
			return client.CoreV1().Endpoints(options.WatchedNamespace).List(opts)
		},
		func(opts meta_v1.ListOptions) (watch.Interface, error) {
			return client.CoreV1().Endpoints(options.WatchedNamespace).Watch(opts)
		})

	out.nodes = out.createInformer(&v1.Node{}, options.ResyncPeriod,
		func(opts meta_v1.ListOptions) (runtime.Object, error) {
			return client.CoreV1().Nodes().List(opts)
		},
		func(opts meta_v1.ListOptions) (watch.Interface, error) {
			return client.CoreV1().Nodes().Watch(opts)
		})

	out.pods = newPodCache(out.createInformer(&v1.Pod{}, options.ResyncPeriod,
		func(opts meta_v1.ListOptions) (runtime.Object, error) {
			return client.CoreV1().Pods(options.WatchedNamespace).List(opts)
		},
		func(opts meta_v1.ListOptions) (watch.Interface, error) {
			return client.CoreV1().Pods(options.WatchedNamespace).Watch(opts)
		}))
	out.ignoreInformerSync = options.IgnoreInformerSync

	return out
}

// Implements Mesh View Controller interface 
func (c *Controller) Handle(path string, handler *model.ControllerViewHandler) error {
    if c.handler != nil {
        err := fmt.Errorf("Kubernetes registry already setup to handle Mesh View at controller path '%s'",
            c.controllerPath)
        glog.Error(err.Error())
        return err
    }
    c.controllerPath = path
    c.handler = handler
    return nil
}    

// Implements Mesh View Controller interface 
func (c *Controller) Run(stop <-chan struct{}) {
    glog.Infof("Starting Kubernetes registry controller for controller path '%s'", c.controllerPath)
	go c.queue.Run(stop)
	go c.services.informer.Run(stop)
	go c.endpoints.informer.Run(stop)
	go c.pods.informer.Run(stop)
    for {
        // Block until tick
        <- c.ticker.C
        c.doReconcile()        
        select {
        case <- stop:
            return
        default:
        }        
    }
    glog.Infof("Stopping Kubernetes registry controller for controller path '%s'", c.controllerPath)
}


// notify is the first handler in the handler chain.
// Returning an error causes repeated execution of the entire chain.
func (c *Controller) notify(obj interface{}, event model.Event) error {
	if !c.hasSynced() {
		return errors.New("waiting till full synchronization")
	}
	k, err := cache.DeletionHandlingMetaNamespaceKeyFunc(obj)
	if err != nil {
		log.Infof("Error retrieving key: %v", err)
	} else {
		log.Debugf("Event %s: key %#v", event, k)
	}
	return nil
}

func (c *Controller) createInformer(
	o runtime.Object,
	resyncPeriod time.Duration,
	lf cache.ListFunc,
	wf cache.WatchFunc) cacheHandler {
	handler := &ChainHandler{funcs: []Handler{c.notify}}

	// TODO: finer-grained index (perf)
	informer := cache.NewSharedIndexInformer(
		&cache.ListWatch{ListFunc: lf, WatchFunc: wf}, o,
		resyncPeriod, cache.Indexers{})

	informer.AddEventHandler(
		cache.ResourceEventHandlerFuncs{
			// TODO: filtering functions to skip over un-referenced resources (perf)
			AddFunc: func(obj interface{}) {
				c.queue.Push(Task{handler: handler.Apply, obj: obj, event: model.EventAdd})
			},
			UpdateFunc: func(old, cur interface{}) {
				if !reflect.DeepEqual(old, cur) {
					c.queue.Push(Task{handler: handler.Apply, obj: cur, event: model.EventUpdate})
				}
			},
			DeleteFunc: func(obj interface{}) {
				c.queue.Push(Task{handler: handler.Apply, obj: obj, event: model.EventDelete})
			},
		})

	return cacheHandler{informer: informer, handler: handler}
}

// HasSynced returns true after the initial state synchronization
func (c *Controller) hasSynced() bool {
    if c.ignoreInformerSync {
        return true
    }
	if !c.services.informer.HasSynced() ||
		!c.endpoints.informer.HasSynced() ||
		!c.pods.informer.HasSynced() {
		return false
	}
	return true
}

<<<<<<< HEAD
// Run all controllers until a signal is received
func (c *Controller) Run(stop <-chan struct{}) {
	go c.queue.Run(stop)
	go c.services.informer.Run(stop)
	go c.endpoints.informer.Run(stop)
	go c.pods.informer.Run(stop)

	<-stop
	log.Infof("Controller terminated")
}

// Services implements a service catalog operation
func (c *Controller) Services() ([]*model.Service, error) {
=======
func (c *Controller) doReconcile() {
    if !c.hasSynced() {
        glog.Infof("Kubernetes registry controller for path '%s' waiting for initialization", c.controllerPath)
        return
    }
    controllerView := model.ControllerView {
        Path: 				c.controllerPath,
        Services:			[]*model.Service{},
        ServiceInstances: 	[]*model.ServiceInstance{},
    }    
>>>>>>> e2b74c3c
	list := c.services.informer.GetStore().List()
	keySvcMap := map[string]*model.Service{}
	type PortMap map[int]*model.Port
	svcPortMap := map[string]PortMap{}
	for _, item := range list {
<<<<<<< HEAD
		if svc := convertService(*item.(*v1.Service), c.domainSuffix); svc != nil {
			out = append(out, svc)
		}
	}
	return out, nil
}

// GetService implements a service catalog operation
func (c *Controller) GetService(hostname string) (*model.Service, error) {
	name, namespace, err := parseHostname(hostname)
	if err != nil {
		log.Infof("GetService(%s) => error %v", hostname, err)
		return nil, err
	}
	item, exists := c.serviceByKey(name, namespace)
	if !exists {
		return nil, nil
	}

	svc := convertService(*item, c.domainSuffix)
	return svc, nil
}

// serviceByKey retrieves a service by name and namespace
func (c *Controller) serviceByKey(name, namespace string) (*v1.Service, bool) {
	item, exists, err := c.services.informer.GetStore().GetByKey(KeyFunc(name, namespace))
	if err != nil {
		log.Infof("serviceByKey(%s, %s) => error %v", name, namespace, err)
		return nil, false
	}
	if !exists {
		return nil, false
	}
	return item.(*v1.Service), true
}

// GetPodAZ retrieves the AZ for a pod.
func (c *Controller) GetPodAZ(pod *v1.Pod) (string, bool) {
	// NodeName is set by the scheduler after the pod is created
	// https://github.com/kubernetes/community/blob/master/contributors/devel/api-conventions.md#late-initialization
	node, exists, err := c.nodes.informer.GetStore().GetByKey(pod.Spec.NodeName)
	if !exists || err != nil {
		return "", false
	}
	region, exists := node.(*v1.Node).Labels[NodeRegionLabel]
	if !exists {
		return "", false
	}
	zone, exists := node.(*v1.Node).Labels[NodeZoneLabel]
	if !exists {
		return "", false
	}

	return fmt.Sprintf("%v/%v", region, zone), true
}

// ManagementPorts implements a service catalog operation
func (c *Controller) ManagementPorts(addr string) model.PortList {
	pod, exists := c.pods.getPodByIP(addr)
	if !exists {
		return nil
	}

	managementPorts, err := convertProbesToPorts(&pod.Spec)

	if err != nil {
		log.Infof("Error while parsing liveliness and readiness probe ports for %s => %v", addr, err)
	}

	// We continue despite the error because healthCheckPorts could return a partial
	// list of management ports
	return managementPorts
}

// Instances implements a service catalog operation
func (c *Controller) Instances(hostname string, ports []string,
	labelsList model.LabelsCollection) ([]*model.ServiceInstance, error) {
	// Get actual service by name
	name, namespace, err := parseHostname(hostname)
	if err != nil {
		log.Infof("parseHostname(%s) => error %v", hostname, err)
		return nil, err
	}

	item, exists := c.serviceByKey(name, namespace)
	if !exists {
		return nil, nil
	}

	// Locate all ports in the actual service
	svc := convertService(*item, c.domainSuffix)
	if svc == nil {
		return nil, nil
	}
	svcPorts := make(map[string]*model.Port)
	for _, port := range ports {
		if svcPort, exists := svc.Ports.Get(port); exists {
			svcPorts[port] = svcPort
=======
	    kubeSvc := item.(*v1.Service)
		if svc := convertService(*kubeSvc, c.domainSuffix); svc != nil {
			controllerView.Services = append(controllerView.Services, svc)
			svcKey := KeyFunc(kubeSvc.Name, kubeSvc.Namespace)
			keySvcMap[svcKey] = svc
			portMap, found := svcPortMap[svcKey]
			if !found {
			    portMap = PortMap{}
			    svcPortMap[svcKey] = portMap
			}
        	for _, port := range svc.Ports {
        	    portMap[port.Port] = port
        	}
>>>>>>> e2b74c3c
		}
	}
	for _, kubeEp := range c.endpoints.informer.GetStore().List() {
		ep := *kubeEp.(*v1.Endpoints)
		svcKey :=  KeyFunc(ep.Name, ep.Namespace)
		svc, found := keySvcMap[svcKey]
		if found {
			for _, ss := range ep.Subsets {
				for _, ea := range ss.Addresses {
				    labels, _ := c.pods.labelsByIP(ea.IP)
					pod, exists := c.pods.getPodByIP(ea.IP)
					az, sa := "", ""
					if exists {
						az, _ = c.getPodAZ(pod)
						sa = kubeToIstioServiceAccount(pod.Spec.ServiceAccountName, pod.GetNamespace(), c.domainSuffix)
					}
					// identify the port by name
					portMap, portsFound := svcPortMap[svcKey]
					if !portsFound {
					    // Not a typical scenario for a service not to have ports
					    // Nevertheless skip and wait for next reconcile.
					    
					    continue
					}
					for _, port := range ss.Ports {
					    svcPort, svcPortFound := portMap[int(port.Port)]
					    if (!svcPortFound) {
					        // Rare scenario where endpoints updated
					        // out of order with respect to service
					        // Wait for next reconcile.
					        continue
					    } 
						controllerView.ServiceInstances = 
							append(controllerView.ServiceInstances, &model.ServiceInstance{
								Endpoint: model.NetworkEndpoint{
									Address:     ea.IP,
									Port:        int(port.Port),
									ServicePort: svcPort,
								},
								Service:          svc,
								Labels:           labels,
								AvailabilityZone: az,
								ServiceAccount:   sa,
							})
					}
				}
			}
		}
	}
	(*c.handler).Reconcile(&controllerView)
}

<<<<<<< HEAD
// HostInstances implements a service catalog operation
func (c *Controller) HostInstances(addrs map[string]bool) ([]*model.ServiceInstance, error) {
	var out []*model.ServiceInstance
	for _, item := range c.endpoints.informer.GetStore().List() {
		ep := *item.(*v1.Endpoints)
		for _, ss := range ep.Subsets {
			for _, ea := range ss.Addresses {
				if addrs[ea.IP] {
					item, exists := c.serviceByKey(ep.Name, ep.Namespace)
					if !exists {
						continue
					}
					svc := convertService(*item, c.domainSuffix)
					if svc == nil {
						continue
					}
					for _, port := range ss.Ports {
						svcPort, exists := svc.Ports.Get(port.Name)
						if !exists {
							continue
						}
						labels, _ := c.pods.labelsByIP(ea.IP)
						pod, exists := c.pods.getPodByIP(ea.IP)
						az, sa := "", ""
						if exists {
							az, _ = c.GetPodAZ(pod)
							sa = kubeToIstioServiceAccount(pod.Spec.ServiceAccountName, pod.GetNamespace(), c.domainSuffix)
						}
						out = append(out, &model.ServiceInstance{
							Endpoint: model.NetworkEndpoint{
								Address:     ea.IP,
								Port:        int(port.Port),
								ServicePort: svcPort,
							},
							Service:          svc,
							Labels:           labels,
							AvailabilityZone: az,
							ServiceAccount:   sa,
						})
					}
				}
			}
		}
	}
	return out, nil
}

// GetIstioServiceAccounts returns the Istio service accounts running a serivce
// hostname. Each service account is encoded according to the SPIFFE VSID spec.
// For example, a service account named "bar" in namespace "foo" is encoded as
// "spiffe://cluster.local/ns/foo/sa/bar".
func (c *Controller) GetIstioServiceAccounts(hostname string, ports []string) []string {
	saSet := make(map[string]bool)

	// Get the service accounts running service within Kubernetes. This is reflected by the pods that
	// the service is deployed on, and the service accounts of the pods.
	instances, err := c.Instances(hostname, ports, model.LabelsCollection{})
	if err != nil {
		log.Warnf("Instances(%s) error: %v", hostname, err)
		return nil
	}
	for _, si := range instances {
		if si.ServiceAccount != "" {
			saSet[si.ServiceAccount] = true
		}
	}

	// Get the service accounts running the service, if it is deployed on VMs. This is retrieved
	// from the service annotation explicitly set by the operators.
	svc, err := c.GetService(hostname)
	if err != nil {
		log.Warnf("GetService(%s) error: %v", hostname, err)
		return nil
	}
	if svc == nil {
		log.Infof("GetService(%s) error: service does not exist", hostname)
		return nil
=======
// getPodAZ retrieves the AZ for a pod.
func (c *Controller) getPodAZ(pod *v1.Pod) (string, bool) {
	// NodeName is set by the scheduler after the pod is created
	// https://github.com/kubernetes/community/blob/master/contributors/devel/api-conventions.md#late-initialization
	node, exists, err := c.nodes.informer.GetStore().GetByKey(pod.Spec.NodeName)
	if !exists || err != nil {
		return "", false
>>>>>>> e2b74c3c
	}
	region, exists := node.(*v1.Node).Labels[NodeRegionLabel]
	if !exists {
		return "", false
	}
	zone, exists := node.(*v1.Node).Labels[NodeZoneLabel]
	if !exists {
		return "", false
	}

<<<<<<< HEAD
	return saArray
}

// AppendServiceHandler implements a service catalog operation
func (c *Controller) AppendServiceHandler(f func(*model.Service, model.Event)) error {
	c.services.handler.Append(func(obj interface{}, event model.Event) error {
		svc := *obj.(*v1.Service)

		// Do not handle "kube-system" services
		if svc.Namespace == meta_v1.NamespaceSystem {
			return nil
		}

		log.Infof("Handle service %s in namespace %s", svc.Name, svc.Namespace)

		if svcConv := convertService(svc, c.domainSuffix); svcConv != nil {
			f(svcConv, event)
		}
		return nil
	})
	return nil
}

// AppendInstanceHandler implements a service catalog operation
func (c *Controller) AppendInstanceHandler(f func(*model.ServiceInstance, model.Event)) error {
	c.endpoints.handler.Append(func(obj interface{}, event model.Event) error {
		ep := *obj.(*v1.Endpoints)

		// Do not handle "kube-system" endpoints
		if ep.Namespace == meta_v1.NamespaceSystem {
			return nil
		}

		log.Infof("Handle endpoint %s in namespace %s", ep.Name, ep.Namespace)
		if item, exists := c.serviceByKey(ep.Name, ep.Namespace); exists {
			if svc := convertService(*item, c.domainSuffix); svc != nil {
				// TODO: we're passing an incomplete instance to the
				// handler since endpoints is an aggregate structure
				f(&model.ServiceInstance{Service: svc}, event)
			}
		}
		return nil
	})
	return nil
=======
	return fmt.Sprintf("%v/%v", region, zone), true
>>>>>>> e2b74c3c
}<|MERGE_RESOLUTION|>--- conflicted
+++ resolved
@@ -20,8 +20,6 @@
 	"reflect"
 	"time"
 
-	// TODO(nmittler): Remove this
-	_ "github.com/golang/glog"
 	"k8s.io/api/core/v1"
 	meta_v1 "k8s.io/apimachinery/pkg/apis/meta/v1"
 	"k8s.io/apimachinery/pkg/runtime"
@@ -45,12 +43,12 @@
 // ControllerOptions stores the configurable attributes of a Controller.
 type ControllerOptions struct {
 	// Namespace the controller watches. If set to meta_v1.NamespaceAll (""), controller watches all namespaces
-	WatchedNamespace 	string
-	ResyncPeriod     	time.Duration
-	DomainSuffix     	string
-	
+	WatchedNamespace string
+	ResyncPeriod     time.Duration
+	DomainSuffix     string
+
 	// Should only be used for pre-primed Kube clients
-	IgnoreInformerSync	bool
+	IgnoreInformerSync bool
 }
 
 // Controller is a collection of synchronized resource watchers
@@ -58,16 +56,16 @@
 type Controller struct {
 	domainSuffix string
 
-	client    			kubernetes.Interface
-	ticker           	time.Ticker
-    controllerPath 		string
-    handler 			*model.ControllerViewHandler	
-	queue     			Queue
-	services  			cacheHandler
-	endpoints 			cacheHandler
-	nodes     			cacheHandler
-	pods 	  			*PodCache
-	ignoreInformerSync  bool
+	client             kubernetes.Interface
+	ticker             time.Ticker
+	controllerPath     string
+	handler            *model.ControllerViewHandler
+	queue              Queue
+	services           cacheHandler
+	endpoints          cacheHandler
+	nodes              cacheHandler
+	pods               *PodCache
+	ignoreInformerSync bool
 }
 
 type cacheHandler struct {
@@ -76,21 +74,16 @@
 }
 
 // NewController creates a new Kubernetes controller
-<<<<<<< HEAD
-func NewController(client kubernetes.Interface, options ControllerOptions) *Controller {
-	log.Infof("Service controller watching namespace %q", options.WatchedNamespace)
-=======
 func NewController(client kubernetes.Interface, ticker time.Ticker, options ControllerOptions) *Controller {
-    if (glog.V(2)) {
-    	glog.Infof("Kubernetes registry controller watching namespace %q", options.WatchedNamespace)
-    }
->>>>>>> e2b74c3c
+	if log.DebugEnabled() {
+		log.Debugf("Kubernetes registry controller watching namespace %q", options.WatchedNamespace)
+	}
 
 	// Queue requires a time duration for a retry delay after a handler error
 	out := &Controller{
 		domainSuffix: options.DomainSuffix,
 		client:       client,
-		ticker: 	  ticker,
+		ticker:       ticker,
 		queue:        NewQueue(1 * time.Second),
 	}
 
@@ -130,39 +123,38 @@
 	return out
 }
 
-// Implements Mesh View Controller interface 
+// Handle implements model.Controller interface
 func (c *Controller) Handle(path string, handler *model.ControllerViewHandler) error {
-    if c.handler != nil {
-        err := fmt.Errorf("Kubernetes registry already setup to handle Mesh View at controller path '%s'",
-            c.controllerPath)
-        glog.Error(err.Error())
-        return err
-    }
-    c.controllerPath = path
-    c.handler = handler
-    return nil
-}    
-
-// Implements Mesh View Controller interface 
+	if c.handler != nil {
+		err := fmt.Errorf("kubernetes registry already setup to handle mesh view at controller path '%s'",
+			c.controllerPath)
+		log.Error(err.Error())
+		return err
+	}
+	c.controllerPath = path
+	c.handler = handler
+	return nil
+}
+
+// Run implements model.Controller interface
 func (c *Controller) Run(stop <-chan struct{}) {
-    glog.Infof("Starting Kubernetes registry controller for controller path '%s'", c.controllerPath)
+	log.Infof("Starting Kubernetes registry controller for controller path '%s'", c.controllerPath)
 	go c.queue.Run(stop)
 	go c.services.informer.Run(stop)
 	go c.endpoints.informer.Run(stop)
 	go c.pods.informer.Run(stop)
-    for {
-        // Block until tick
-        <- c.ticker.C
-        c.doReconcile()        
-        select {
-        case <- stop:
-            return
-        default:
-        }        
-    }
-    glog.Infof("Stopping Kubernetes registry controller for controller path '%s'", c.controllerPath)
-}
-
+	for {
+		// Block until tick
+		<-c.ticker.C
+		c.doReconcile()
+		select {
+		case <-stop:
+			log.Infof("Stopping Kubernetes registry controller for controller path '%s'", c.controllerPath)
+			return
+		default:
+		}
+	}
+}
 
 // notify is the first handler in the handler chain.
 // Returning an error causes repeated execution of the entire chain.
@@ -171,10 +163,12 @@
 		return errors.New("waiting till full synchronization")
 	}
 	k, err := cache.DeletionHandlingMetaNamespaceKeyFunc(obj)
-	if err != nil {
-		log.Infof("Error retrieving key: %v", err)
-	} else {
-		log.Debugf("Event %s: key %#v", event, k)
+	if log.DebugEnabled() {
+		if err != nil {
+			log.Debugf("Error retrieving key: %v", err)
+		} else {
+			log.Debugf("Event %s: key %#v", event, k)
+		}
 	}
 	return nil
 }
@@ -212,9 +206,9 @@
 
 // HasSynced returns true after the initial state synchronization
 func (c *Controller) hasSynced() bool {
-    if c.ignoreInformerSync {
-        return true
-    }
+	if c.ignoreInformerSync {
+		return true
+	}
 	if !c.services.informer.HasSynced() ||
 		!c.endpoints.informer.HasSynced() ||
 		!c.pods.informer.HasSynced() {
@@ -223,161 +217,44 @@
 	return true
 }
 
-<<<<<<< HEAD
-// Run all controllers until a signal is received
-func (c *Controller) Run(stop <-chan struct{}) {
-	go c.queue.Run(stop)
-	go c.services.informer.Run(stop)
-	go c.endpoints.informer.Run(stop)
-	go c.pods.informer.Run(stop)
-
-	<-stop
-	log.Infof("Controller terminated")
-}
-
-// Services implements a service catalog operation
-func (c *Controller) Services() ([]*model.Service, error) {
-=======
 func (c *Controller) doReconcile() {
-    if !c.hasSynced() {
-        glog.Infof("Kubernetes registry controller for path '%s' waiting for initialization", c.controllerPath)
-        return
-    }
-    controllerView := model.ControllerView {
-        Path: 				c.controllerPath,
-        Services:			[]*model.Service{},
-        ServiceInstances: 	[]*model.ServiceInstance{},
-    }    
->>>>>>> e2b74c3c
+	if !c.hasSynced() {
+		log.Infof("Kubernetes registry controller for path '%s' waiting for initialization", c.controllerPath)
+		return
+	}
+	controllerView := model.ControllerView{
+		Path:             c.controllerPath,
+		Services:         []*model.Service{},
+		ServiceInstances: []*model.ServiceInstance{},
+	}
 	list := c.services.informer.GetStore().List()
 	keySvcMap := map[string]*model.Service{}
 	type PortMap map[int]*model.Port
 	svcPortMap := map[string]PortMap{}
 	for _, item := range list {
-<<<<<<< HEAD
-		if svc := convertService(*item.(*v1.Service), c.domainSuffix); svc != nil {
-			out = append(out, svc)
-		}
-	}
-	return out, nil
-}
-
-// GetService implements a service catalog operation
-func (c *Controller) GetService(hostname string) (*model.Service, error) {
-	name, namespace, err := parseHostname(hostname)
-	if err != nil {
-		log.Infof("GetService(%s) => error %v", hostname, err)
-		return nil, err
-	}
-	item, exists := c.serviceByKey(name, namespace)
-	if !exists {
-		return nil, nil
-	}
-
-	svc := convertService(*item, c.domainSuffix)
-	return svc, nil
-}
-
-// serviceByKey retrieves a service by name and namespace
-func (c *Controller) serviceByKey(name, namespace string) (*v1.Service, bool) {
-	item, exists, err := c.services.informer.GetStore().GetByKey(KeyFunc(name, namespace))
-	if err != nil {
-		log.Infof("serviceByKey(%s, %s) => error %v", name, namespace, err)
-		return nil, false
-	}
-	if !exists {
-		return nil, false
-	}
-	return item.(*v1.Service), true
-}
-
-// GetPodAZ retrieves the AZ for a pod.
-func (c *Controller) GetPodAZ(pod *v1.Pod) (string, bool) {
-	// NodeName is set by the scheduler after the pod is created
-	// https://github.com/kubernetes/community/blob/master/contributors/devel/api-conventions.md#late-initialization
-	node, exists, err := c.nodes.informer.GetStore().GetByKey(pod.Spec.NodeName)
-	if !exists || err != nil {
-		return "", false
-	}
-	region, exists := node.(*v1.Node).Labels[NodeRegionLabel]
-	if !exists {
-		return "", false
-	}
-	zone, exists := node.(*v1.Node).Labels[NodeZoneLabel]
-	if !exists {
-		return "", false
-	}
-
-	return fmt.Sprintf("%v/%v", region, zone), true
-}
-
-// ManagementPorts implements a service catalog operation
-func (c *Controller) ManagementPorts(addr string) model.PortList {
-	pod, exists := c.pods.getPodByIP(addr)
-	if !exists {
-		return nil
-	}
-
-	managementPorts, err := convertProbesToPorts(&pod.Spec)
-
-	if err != nil {
-		log.Infof("Error while parsing liveliness and readiness probe ports for %s => %v", addr, err)
-	}
-
-	// We continue despite the error because healthCheckPorts could return a partial
-	// list of management ports
-	return managementPorts
-}
-
-// Instances implements a service catalog operation
-func (c *Controller) Instances(hostname string, ports []string,
-	labelsList model.LabelsCollection) ([]*model.ServiceInstance, error) {
-	// Get actual service by name
-	name, namespace, err := parseHostname(hostname)
-	if err != nil {
-		log.Infof("parseHostname(%s) => error %v", hostname, err)
-		return nil, err
-	}
-
-	item, exists := c.serviceByKey(name, namespace)
-	if !exists {
-		return nil, nil
-	}
-
-	// Locate all ports in the actual service
-	svc := convertService(*item, c.domainSuffix)
-	if svc == nil {
-		return nil, nil
-	}
-	svcPorts := make(map[string]*model.Port)
-	for _, port := range ports {
-		if svcPort, exists := svc.Ports.Get(port); exists {
-			svcPorts[port] = svcPort
-=======
-	    kubeSvc := item.(*v1.Service)
+		kubeSvc := item.(*v1.Service)
 		if svc := convertService(*kubeSvc, c.domainSuffix); svc != nil {
 			controllerView.Services = append(controllerView.Services, svc)
 			svcKey := KeyFunc(kubeSvc.Name, kubeSvc.Namespace)
 			keySvcMap[svcKey] = svc
 			portMap, found := svcPortMap[svcKey]
 			if !found {
-			    portMap = PortMap{}
-			    svcPortMap[svcKey] = portMap
+				portMap = PortMap{}
+				svcPortMap[svcKey] = portMap
 			}
-        	for _, port := range svc.Ports {
-        	    portMap[port.Port] = port
-        	}
->>>>>>> e2b74c3c
+			for _, port := range svc.Ports {
+				portMap[port.Port] = port
+			}
 		}
 	}
 	for _, kubeEp := range c.endpoints.informer.GetStore().List() {
 		ep := *kubeEp.(*v1.Endpoints)
-		svcKey :=  KeyFunc(ep.Name, ep.Namespace)
+		svcKey := KeyFunc(ep.Name, ep.Namespace)
 		svc, found := keySvcMap[svcKey]
 		if found {
 			for _, ss := range ep.Subsets {
 				for _, ea := range ss.Addresses {
-				    labels, _ := c.pods.labelsByIP(ea.IP)
+					labels, _ := c.pods.labelsByIP(ea.IP)
 					pod, exists := c.pods.getPodByIP(ea.IP)
 					az, sa := "", ""
 					if exists {
@@ -387,20 +264,20 @@
 					// identify the port by name
 					portMap, portsFound := svcPortMap[svcKey]
 					if !portsFound {
-					    // Not a typical scenario for a service not to have ports
-					    // Nevertheless skip and wait for next reconcile.
-					    
-					    continue
+						// Not a typical scenario for a service not to have ports
+						// Nevertheless skip and wait for next reconcile.
+
+						continue
 					}
 					for _, port := range ss.Ports {
-					    svcPort, svcPortFound := portMap[int(port.Port)]
-					    if (!svcPortFound) {
-					        // Rare scenario where endpoints updated
-					        // out of order with respect to service
-					        // Wait for next reconcile.
-					        continue
-					    } 
-						controllerView.ServiceInstances = 
+						svcPort, svcPortFound := portMap[int(port.Port)]
+						if !svcPortFound {
+							// Rare scenario where endpoints updated
+							// out of order with respect to service
+							// Wait for next reconcile.
+							continue
+						}
+						controllerView.ServiceInstances =
 							append(controllerView.ServiceInstances, &model.ServiceInstance{
 								Endpoint: model.NetworkEndpoint{
 									Address:     ea.IP,
@@ -420,85 +297,6 @@
 	(*c.handler).Reconcile(&controllerView)
 }
 
-<<<<<<< HEAD
-// HostInstances implements a service catalog operation
-func (c *Controller) HostInstances(addrs map[string]bool) ([]*model.ServiceInstance, error) {
-	var out []*model.ServiceInstance
-	for _, item := range c.endpoints.informer.GetStore().List() {
-		ep := *item.(*v1.Endpoints)
-		for _, ss := range ep.Subsets {
-			for _, ea := range ss.Addresses {
-				if addrs[ea.IP] {
-					item, exists := c.serviceByKey(ep.Name, ep.Namespace)
-					if !exists {
-						continue
-					}
-					svc := convertService(*item, c.domainSuffix)
-					if svc == nil {
-						continue
-					}
-					for _, port := range ss.Ports {
-						svcPort, exists := svc.Ports.Get(port.Name)
-						if !exists {
-							continue
-						}
-						labels, _ := c.pods.labelsByIP(ea.IP)
-						pod, exists := c.pods.getPodByIP(ea.IP)
-						az, sa := "", ""
-						if exists {
-							az, _ = c.GetPodAZ(pod)
-							sa = kubeToIstioServiceAccount(pod.Spec.ServiceAccountName, pod.GetNamespace(), c.domainSuffix)
-						}
-						out = append(out, &model.ServiceInstance{
-							Endpoint: model.NetworkEndpoint{
-								Address:     ea.IP,
-								Port:        int(port.Port),
-								ServicePort: svcPort,
-							},
-							Service:          svc,
-							Labels:           labels,
-							AvailabilityZone: az,
-							ServiceAccount:   sa,
-						})
-					}
-				}
-			}
-		}
-	}
-	return out, nil
-}
-
-// GetIstioServiceAccounts returns the Istio service accounts running a serivce
-// hostname. Each service account is encoded according to the SPIFFE VSID spec.
-// For example, a service account named "bar" in namespace "foo" is encoded as
-// "spiffe://cluster.local/ns/foo/sa/bar".
-func (c *Controller) GetIstioServiceAccounts(hostname string, ports []string) []string {
-	saSet := make(map[string]bool)
-
-	// Get the service accounts running service within Kubernetes. This is reflected by the pods that
-	// the service is deployed on, and the service accounts of the pods.
-	instances, err := c.Instances(hostname, ports, model.LabelsCollection{})
-	if err != nil {
-		log.Warnf("Instances(%s) error: %v", hostname, err)
-		return nil
-	}
-	for _, si := range instances {
-		if si.ServiceAccount != "" {
-			saSet[si.ServiceAccount] = true
-		}
-	}
-
-	// Get the service accounts running the service, if it is deployed on VMs. This is retrieved
-	// from the service annotation explicitly set by the operators.
-	svc, err := c.GetService(hostname)
-	if err != nil {
-		log.Warnf("GetService(%s) error: %v", hostname, err)
-		return nil
-	}
-	if svc == nil {
-		log.Infof("GetService(%s) error: service does not exist", hostname)
-		return nil
-=======
 // getPodAZ retrieves the AZ for a pod.
 func (c *Controller) getPodAZ(pod *v1.Pod) (string, bool) {
 	// NodeName is set by the scheduler after the pod is created
@@ -506,7 +304,6 @@
 	node, exists, err := c.nodes.informer.GetStore().GetByKey(pod.Spec.NodeName)
 	if !exists || err != nil {
 		return "", false
->>>>>>> e2b74c3c
 	}
 	region, exists := node.(*v1.Node).Labels[NodeRegionLabel]
 	if !exists {
@@ -517,52 +314,5 @@
 		return "", false
 	}
 
-<<<<<<< HEAD
-	return saArray
-}
-
-// AppendServiceHandler implements a service catalog operation
-func (c *Controller) AppendServiceHandler(f func(*model.Service, model.Event)) error {
-	c.services.handler.Append(func(obj interface{}, event model.Event) error {
-		svc := *obj.(*v1.Service)
-
-		// Do not handle "kube-system" services
-		if svc.Namespace == meta_v1.NamespaceSystem {
-			return nil
-		}
-
-		log.Infof("Handle service %s in namespace %s", svc.Name, svc.Namespace)
-
-		if svcConv := convertService(svc, c.domainSuffix); svcConv != nil {
-			f(svcConv, event)
-		}
-		return nil
-	})
-	return nil
-}
-
-// AppendInstanceHandler implements a service catalog operation
-func (c *Controller) AppendInstanceHandler(f func(*model.ServiceInstance, model.Event)) error {
-	c.endpoints.handler.Append(func(obj interface{}, event model.Event) error {
-		ep := *obj.(*v1.Endpoints)
-
-		// Do not handle "kube-system" endpoints
-		if ep.Namespace == meta_v1.NamespaceSystem {
-			return nil
-		}
-
-		log.Infof("Handle endpoint %s in namespace %s", ep.Name, ep.Namespace)
-		if item, exists := c.serviceByKey(ep.Name, ep.Namespace); exists {
-			if svc := convertService(*item, c.domainSuffix); svc != nil {
-				// TODO: we're passing an incomplete instance to the
-				// handler since endpoints is an aggregate structure
-				f(&model.ServiceInstance{Service: svc}, event)
-			}
-		}
-		return nil
-	})
-	return nil
-=======
 	return fmt.Sprintf("%v/%v", region, zone), true
->>>>>>> e2b74c3c
 }