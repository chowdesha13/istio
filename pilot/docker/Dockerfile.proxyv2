# BASE_DISTRIBUTION is used to switch between the old base distribution and distroless base images
ARG BASE_DISTRIBUTION=debug

# Version is the base image version from the TLD Makefile
ARG BASE_VERSION=latest

# The following section is used as base image if BASE_DISTRIBUTION=debug
FROM gcr.io/istio-release/base:${BASE_VERSION} as debug

# The following section is used as base image if BASE_DISTRIBUTION=distroless
# This image is a custom built debian11 distroless image with multiarchitecture support.
# It is built on the base distroless image, with iptables binary and libraries added
# The source can be found at https://github.com/istio/distroless/tree/iptables
<<<<<<< HEAD
# This version is from commit a8b3fb577adb785211ce704fdf892983fc268b11.
FROM gcr.io/istio-release/iptables@sha256:4be99c4dbc0a158fc4404d66198bf18f321292ffeff55201e9c8fa518a54b81e as distroless
=======
# This version is from commit 6faf2f9348d382c6a95bbc3171b89406103cb0ad.
FROM gcr.io/istio-release/iptables@sha256:64ba191166d2c3f87815148cc1a9f530b770e0dfe81acb164ab79cbb31da582c as distroless
>>>>>>> 76a8be91

# This will build the final image based on either debug or distroless from above
# hadolint ignore=DL3006
FROM ${BASE_DISTRIBUTION:-debug}

WORKDIR /

ARG proxy_version
ARG istio_version
ARG SIDECAR=envoy

# Copy Envoy bootstrap templates used by pilot-agent
COPY envoy_bootstrap.json /var/lib/istio/envoy/envoy_bootstrap_tmpl.json
COPY gcp_envoy_bootstrap.json /var/lib/istio/envoy/gcp_envoy_bootstrap_tmpl.json

# Install Envoy.
ARG TARGETARCH
COPY ${TARGETARCH:-amd64}/${SIDECAR} /usr/local/bin/${SIDECAR}

# Environment variable indicating the exact proxy sha - for debugging or version-specific configs
ENV ISTIO_META_ISTIO_PROXY_SHA $proxy_version
# Environment variable indicating the exact build, for debugging
ENV ISTIO_META_ISTIO_VERSION $istio_version

ARG TARGETARCH
COPY ${TARGETARCH:-amd64}/pilot-agent /usr/local/bin/pilot-agent

COPY stats-filter.wasm /etc/istio/extensions/stats-filter.wasm
COPY stats-filter.compiled.wasm /etc/istio/extensions/stats-filter.compiled.wasm
COPY metadata-exchange-filter.wasm /etc/istio/extensions/metadata-exchange-filter.wasm
COPY metadata-exchange-filter.compiled.wasm /etc/istio/extensions/metadata-exchange-filter.compiled.wasm

# The pilot-agent will bootstrap Envoy.
ENTRYPOINT ["/usr/local/bin/pilot-agent"]<|MERGE_RESOLUTION|>--- conflicted
+++ resolved
@@ -11,13 +11,8 @@
 # This image is a custom built debian11 distroless image with multiarchitecture support.
 # It is built on the base distroless image, with iptables binary and libraries added
 # The source can be found at https://github.com/istio/distroless/tree/iptables
-<<<<<<< HEAD
 # This version is from commit a8b3fb577adb785211ce704fdf892983fc268b11.
 FROM gcr.io/istio-release/iptables@sha256:4be99c4dbc0a158fc4404d66198bf18f321292ffeff55201e9c8fa518a54b81e as distroless
-=======
-# This version is from commit 6faf2f9348d382c6a95bbc3171b89406103cb0ad.
-FROM gcr.io/istio-release/iptables@sha256:64ba191166d2c3f87815148cc1a9f530b770e0dfe81acb164ab79cbb31da582c as distroless
->>>>>>> 76a8be91
 
 # This will build the final image based on either debug or distroless from above
 # hadolint ignore=DL3006
