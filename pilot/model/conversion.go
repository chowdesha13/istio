--- conflicted
+++ resolved
@@ -20,6 +20,8 @@
 	"fmt"
 	"reflect"
 	"strings"
+
+	"istio.io/istio/pkg/log"
 
 	"github.com/ghodss/yaml"
 	gogojsonpb "github.com/gogo/protobuf/jsonpb"
@@ -119,15 +121,27 @@
 
 // ApplyJSON unmarshals a JSON string into a proto message
 func ApplyJSON(js string, pb proto.Message) error {
-<<<<<<< HEAD
-	m := jsonpb.Unmarshaler{AllowUnknownFields: true}
-	return m.Unmarshal(strings.NewReader(js), pb)
-=======
+	reader := strings.NewReader(js)
+
 	if isGogoProto(pb) {
-		return gogojsonpb.UnmarshalString(js, pb)
+		m := gogojsonpb.Unmarshaler{}
+		if err := m.Unmarshal(reader, pb); err != nil {
+			log.Warna("Failed to decode proto: %q. Trying gogojsonpb decode with AllowUnknownFields=true", err)
+			m.AllowUnknownFields = true
+			reader.Reset(js)
+			return m.Unmarshal(reader, pb)
+		}
+		return nil
 	}
-	return jsonpb.UnmarshalString(js, pb)
->>>>>>> 3489c511
+
+	m := jsonpb.Unmarshaler{}
+	if err := m.Unmarshal(reader, pb); err != nil {
+		log.Warna("Failed to decode proto: %q. Trying jsonpb decode with AllowUnknownFields=true", err)
+		m.AllowUnknownFields = true
+		reader.Reset(js)
+		return m.Unmarshal(reader, pb)
+	}
+	return nil
 }
 
 // FromYAML converts a canonical YAML to a proto message
