--- conflicted
+++ resolved
@@ -63,16 +63,11 @@
     ],
     deps = [
         "@com_github_davecgh_go_spew//spew:go_default_library",
+        "@io_istio_api//mixer/v1:go_default_library",
+        "@io_istio_api//mixer/v1/config/client:go_default_library",
         "@io_istio_api//routing/v1alpha1:go_default_library",
         ":go_default_library",
         "//pilot/adapter/config/memory:go_default_library",
         "//pilot/test/mock:go_default_library",
-<<<<<<< HEAD
-=======
-        "@com_github_davecgh_go_spew//spew:go_default_library",
-        "@io_istio_api//mixer/v1:go_default_library",
-        "@io_istio_api//mixer/v1/config/client:go_default_library",
-        "@io_istio_api//routing/v1alpha1:go_default_library",
->>>>>>> d0142e1a
     ],
 )