--- conflicted
+++ resolved
@@ -620,11 +620,8 @@
 func newClient() (*crd.Client, error) {
 	return crd.NewClient(kubeconfig, model.ConfigDescriptor{
 		model.RouteRule,
-<<<<<<< HEAD
 		model.V1alpha2RouteRule,
-=======
 		model.Gateway,
->>>>>>> 24089ea9
 		model.EgressRule,
 		model.DestinationPolicy,
 		model.HTTPAPISpec,
