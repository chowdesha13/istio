--- conflicted
+++ resolved
@@ -244,10 +244,7 @@
 					return err
 				}
 				sidecarTemplate = config.Template
-<<<<<<< HEAD
-=======
 				fmt.Println(string(sidecarTemplate))
->>>>>>> bf6c4d27
 			}
 
 			if emitTemplate {
