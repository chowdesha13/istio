--- conflicted
+++ resolved
@@ -65,20 +65,6 @@
 	if err != nil {
 		return "", err
 	}
-<<<<<<< HEAD
-	injectConfigMap := "istio-inject"
-	config, err := client.CoreV1().ConfigMaps(istioNamespace).Get(injectConfigMap, metav1.GetOptions{})
-	if err != nil {
-		return "", fmt.Errorf("could not read valid configmap %q from namespace  %q: %v - "+
-				"Use --meshConfigFile or re-run kube-inject with `-i <istioSystemNamespace> and ensure valid MeshConfig exists",
-			meshConfigMapName, istioNamespace, err)
-	}
-	yaml, exists := config.Data["config"]
-	if !exists {
-		return "", fmt.Errorf("missing configuration map key %q", configMapKey)
-	}
-	return string(yaml), nil
-=======
 	config, err := client.CoreV1().ConfigMaps(istioNamespace).Get(injectConfigMapName, metav1.GetOptions{})
 	if err != nil {
 		return "", fmt.Errorf("could not find valid configmap %q from namespace  %q: %v - "+
@@ -100,7 +86,6 @@
 	}
 	log.Debugf("using inject template from configmap %q", injectConfigMapName)
 	return injectConfig.Template, nil
->>>>>>> 6ab44cdf
 }
 
 var (
