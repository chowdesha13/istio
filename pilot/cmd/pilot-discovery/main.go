--- conflicted
+++ resolved
@@ -34,22 +34,11 @@
 	"istio.io/pkg/version"
 )
 
-<<<<<<< HEAD
-var (
-	serverArgs = bootstrap.PilotArgs{
-		CtrlZOptions:     ctrlz.DefaultOptions(),
-		KeepaliveOptions: keepalive.DefaultOption(),
-		// TODO replace with mesh config?
-		InjectionOptions: bootstrap.InjectionOptions{
-			InjectionDirectory: "./var/lib/istio/inject",
-		},
-=======
 const (
 	defaultMCPMaxMessageSize        = 1024 * 1024 * 4 // default grpc maximum message size
 	defaultMCPInitialConnWindowSize = 1024 * 1024     // default grpc InitialWindowSize
 	defaultMCPInitialWindowSize     = 1024 * 1024     // default grpc ConnWindowSize
 )
->>>>>>> 88b0085f
 
 var (
 	serverArgs *bootstrap.PilotArgs
@@ -116,9 +105,6 @@
 		// TODO replace with mesh config?
 		p.InjectionOptions = bootstrap.InjectionOptions{
 			InjectionDirectory: "./var/lib/istio/inject",
-		}
-		p.ValidationOptions = bootstrap.ValidationOptions{
-			ValidationDirectory: "./var/lib/istio/validation",
 		}
 	})
 
