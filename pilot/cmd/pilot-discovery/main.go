// Copyright 2017 Istio Authors
//
// Licensed under the Apache License, Version 2.0 (the "License");
// you may not use this file except in compliance with the License.
// You may obtain a copy of the License at
//
//     http://www.apache.org/licenses/LICENSE-2.0
//
// Unless required by applicable law or agreed to in writing, software
// distributed under the License is distributed on an "AS IS" BASIS,
// WITHOUT WARRANTIES OR CONDITIONS OF ANY KIND, either express or implied.
// See the License for the specific language governing permissions and
// limitations under the License.

package main

import (
	"fmt"
	"os"
	"time"

	"github.com/golang/glog"
	"github.com/spf13/cobra"
	metav1 "k8s.io/apimachinery/pkg/apis/meta/v1"

	"istio.io/istio/pilot/cmd"
	"istio.io/istio/pilot/cmd/pilot-discovery/server"
)

var (
	serverArgs server.PilotArgs

	rootCmd = &cobra.Command{
		Use:   "pilot",
		Short: "Istio Pilot",
		Long:  "Istio Pilot provides fleet-wide traffic management capabilities in the Istio Service Mesh.",
	}

	discoveryCmd = &cobra.Command{
		Use:   "discovery",
		Short: "Start Istio proxy discovery service",
		RunE: func(c *cobra.Command, args []string) error {

			// Create the stop channel for all of the servers.
			stop := make(chan struct{})

<<<<<<< HEAD
			if flags.namespace == "" {
				flags.namespace = os.Getenv("POD_NAMESPACE")
			}

			_, client, kuberr := kube.CreateInterface(flags.kubeconfig)
			if kuberr != nil {
				return multierror.Prefix(kuberr, "failed to connect to Kubernetes API.")
			}

			configClient, err := crd.NewClient(flags.kubeconfig, model.ConfigDescriptor{
				model.RouteRule,
				model.V1alpha2RouteRule,
				model.EgressRule,
				model.DestinationPolicy,
				model.HTTPAPISpec,
				model.HTTPAPISpecBinding,
				model.QuotaSpec,
				model.QuotaSpecBinding,
			}, flags.controllerOptions.DomainSuffix)
			if err != nil {
				return multierror.Prefix(err, "failed to open a config client.")
			}

			if err = configClient.RegisterResources(); err != nil {
				return multierror.Prefix(err, "failed to register custom resources.")
			}

			configController := crd.NewController(configClient, flags.controllerOptions)
			serviceControllers := aggregate.NewController()
			registered := make(map[platform.ServiceRegistry]bool)
			for _, r := range flags.registries {
				serviceRegistry := platform.ServiceRegistry(r)
				if _, exists := registered[serviceRegistry]; exists {
					return multierror.Prefix(err, r+" registry specified multiple times.")
				}
				registered[serviceRegistry] = true
				glog.V(2).Infof("Adding %s registry adapter", serviceRegistry)
				switch serviceRegistry {
				case platform.KubernetesRegistry:
					kubectl := kube.NewController(client, flags.controllerOptions)
					serviceControllers.AddRegistry(
						aggregate.Registry{
							Name:             serviceRegistry,
							ServiceDiscovery: kubectl,
							ServiceAccounts:  kubectl,
							Controller:       kubectl,
						})
					if mesh.IngressControllerMode != meshconfig.MeshConfig_OFF {
						configController, err = configaggregate.MakeCache([]model.ConfigStoreCache{
							configController,
							ingress.NewController(client, mesh, flags.controllerOptions),
						})
						if err != nil {
							return err
						}
					}

					if ingressSyncer, errSyncer := ingress.NewStatusSyncer(mesh, client,
						flags.namespace, flags.controllerOptions); errSyncer != nil {
						glog.Warningf("Disabled ingress status syncer due to %v", errSyncer)
					} else {
						go ingressSyncer.Run(stop)
					}

				case platform.ConsulRegistry:
					glog.V(2).Infof("Consul url: %v", flags.consul.serverURL)
					conctl, conerr := consul.NewController(
						// TODO: Remove this hardcoding!
						flags.consul.serverURL, "dc1", 2*time.Second)
					if conerr != nil {
						return fmt.Errorf("failed to create Consul controller: %v", conerr)
					}

					serviceControllers.AddRegistry(
						aggregate.Registry{
							Name:             serviceRegistry,
							ServiceDiscovery: conctl,
							ServiceAccounts:  conctl,
							Controller:       conctl,
						})
				case platform.EurekaRegistry:
					glog.V(2).Infof("Eureka url: %v", flags.eureka.serverURL)
					eurekaClient := eureka.NewClient(flags.eureka.serverURL)
					serviceControllers.AddRegistry(
						aggregate.Registry{
							Name: serviceRegistry,
							// TODO: Remove sync time hardcoding!
							Controller:       eureka.NewController(eurekaClient, 2*time.Second),
							ServiceDiscovery: eureka.NewServiceDiscovery(eurekaClient),
							ServiceAccounts:  eureka.NewServiceAccounts(),
						})
				default:
					return multierror.Prefix(err, "Service registry "+r+" is not supported.")
				}
			}
			var mixerSAN []string
			if mesh.DefaultConfig.ControlPlaneAuthPolicy == meshconfig.AuthenticationPolicy_MUTUAL_TLS {
				mixerSAN = envoy.GetMixerSAN(flags.controllerOptions.DomainSuffix, flags.namespace)
			}

			environment := proxy.Environment{
				Mesh:             mesh,
				IstioConfigStore: model.MakeIstioStore(configController),
				ServiceDiscovery: serviceControllers,
				ServiceAccounts:  serviceControllers,
				MixerSAN:         mixerSAN,
			}

			// Set up discovery service
			discovery, err := envoy.NewDiscoveryService(
				serviceControllers,
				configController,
				environment,
				flags.discoveryOptions)
=======
			// Create the server for the discovery service.
			discoveryServer, err := server.NewServer(serverArgs)
>>>>>>> 96cba105
			if err != nil {
				return fmt.Errorf("failed to create discovery service: %v", err)
			}

			// Start the server
			_, err = discoveryServer.Start(stop)
			if err != nil {
				return fmt.Errorf("failed to start discovery service: %v", err)
			}

			cmd.WaitSignal(stop)
			return nil
		},
	}
)

func init() {
	discoveryCmd.PersistentFlags().StringSliceVar(&serverArgs.Service.Registries, "registries",
		[]string{string(server.KubernetesRegistry)},
		fmt.Sprintf("Comma separated list of platform service registries to read from (choose one or more from {%s, %s, %s, %s})",
			server.KubernetesRegistry, server.ConsulRegistry, server.EurekaRegistry, server.MockRegistry))
	discoveryCmd.PersistentFlags().StringVar(&serverArgs.Config.KubeConfig, "kubeconfig", "",
		"Use a Kubernetes configuration file instead of in-cluster configuration")
	discoveryCmd.PersistentFlags().StringVar(&serverArgs.Mesh.ConfigFile, "meshConfig", "/etc/istio/config/mesh",
		fmt.Sprintf("File name for Istio mesh configuration. If not specified, a default mesh will be used."))
	discoveryCmd.PersistentFlags().StringVarP(&serverArgs.Namespace, "namespace", "n", "",
		"Select a namespace where the controller resides. If not set, uses ${POD_NAMESPACE} environment variable")

	// Config Controller options
	discoveryCmd.PersistentFlags().StringVar(&serverArgs.Config.FileDir, "configDir", "",
		"Directory to watch for updates to config yaml files. If specified, the files will be used as the source of config, rather than a CRD client.")
	discoveryCmd.PersistentFlags().StringVarP(&serverArgs.Config.ControllerOptions.WatchedNamespace, "appNamespace",
		"a", metav1.NamespaceAll,
		"Restrict the applications namespace the controller manages; if not set, controller watches all namespaces")
	discoveryCmd.PersistentFlags().DurationVar(&serverArgs.Config.ControllerOptions.ResyncPeriod, "resync", 60*time.Second,
		"Controller resync interval")
	discoveryCmd.PersistentFlags().StringVar(&serverArgs.Config.ControllerOptions.DomainSuffix, "domain", "cluster.local",
		"DNS domain suffix")

	discoveryCmd.PersistentFlags().IntVar(&serverArgs.DiscoveryOptions.Port, "port", 8080,
		"Discovery service port")
	discoveryCmd.PersistentFlags().BoolVar(&serverArgs.DiscoveryOptions.EnableProfiling, "profile", true,
		"Enable profiling via web interface host:port/debug/pprof")
	discoveryCmd.PersistentFlags().BoolVar(&serverArgs.DiscoveryOptions.EnableCaching, "discovery_cache", true,
		"Enable caching discovery service responses")

	discoveryCmd.PersistentFlags().StringVar(&serverArgs.Service.Consul.Config, "consulconfig", "",
		"Consul Config file for discovery")
	discoveryCmd.PersistentFlags().StringVar(&serverArgs.Service.Consul.ServerURL, "consulserverURL", "",
		"URL for the Consul server")
	discoveryCmd.PersistentFlags().StringVar(&serverArgs.Service.Eureka.ServerURL, "eurekaserverURL", "",
		"URL for the Eureka server")

	// Admission controller arguments.
	discoveryCmd.PersistentFlags().StringVar(&serverArgs.Admission.ExternalAdmissionWebhookName,
		"admission-webhook-name", "pilot-webhook.istio.io", "Webhook name for Pilot admission controller")
	discoveryCmd.PersistentFlags().StringVar(&serverArgs.Admission.ServiceName,
		"admission-service", "istio-pilot",
		"Service name the admission controller uses during registration")
	discoveryCmd.PersistentFlags().IntVar(&serverArgs.Admission.Port, "admission-service-port", 443,
		"HTTPS port of the admission service. Must be 443 if service has more than one port ")
	discoveryCmd.PersistentFlags().StringVar(&serverArgs.Admission.SecretName, "admission-secret", "pilot-webhook",
		"Name of k8s secret for pilot webhook certs")
	discoveryCmd.PersistentFlags().DurationVar(&serverArgs.Admission.RegistrationDelay,
		"admission-registration-delay", 0*time.Second,
		"Time to delay webhook registration after starting webhook server")

	cmd.AddFlags(rootCmd)
	rootCmd.AddCommand(discoveryCmd)
	rootCmd.AddCommand(cmd.VersionCmd)
}

func main() {
	if err := rootCmd.Execute(); err != nil {
		glog.Error(err)
		os.Exit(-1)
	}
}<|MERGE_RESOLUTION|>--- conflicted
+++ resolved
@@ -44,125 +44,8 @@
 			// Create the stop channel for all of the servers.
 			stop := make(chan struct{})
 
-<<<<<<< HEAD
-			if flags.namespace == "" {
-				flags.namespace = os.Getenv("POD_NAMESPACE")
-			}
-
-			_, client, kuberr := kube.CreateInterface(flags.kubeconfig)
-			if kuberr != nil {
-				return multierror.Prefix(kuberr, "failed to connect to Kubernetes API.")
-			}
-
-			configClient, err := crd.NewClient(flags.kubeconfig, model.ConfigDescriptor{
-				model.RouteRule,
-				model.V1alpha2RouteRule,
-				model.EgressRule,
-				model.DestinationPolicy,
-				model.HTTPAPISpec,
-				model.HTTPAPISpecBinding,
-				model.QuotaSpec,
-				model.QuotaSpecBinding,
-			}, flags.controllerOptions.DomainSuffix)
-			if err != nil {
-				return multierror.Prefix(err, "failed to open a config client.")
-			}
-
-			if err = configClient.RegisterResources(); err != nil {
-				return multierror.Prefix(err, "failed to register custom resources.")
-			}
-
-			configController := crd.NewController(configClient, flags.controllerOptions)
-			serviceControllers := aggregate.NewController()
-			registered := make(map[platform.ServiceRegistry]bool)
-			for _, r := range flags.registries {
-				serviceRegistry := platform.ServiceRegistry(r)
-				if _, exists := registered[serviceRegistry]; exists {
-					return multierror.Prefix(err, r+" registry specified multiple times.")
-				}
-				registered[serviceRegistry] = true
-				glog.V(2).Infof("Adding %s registry adapter", serviceRegistry)
-				switch serviceRegistry {
-				case platform.KubernetesRegistry:
-					kubectl := kube.NewController(client, flags.controllerOptions)
-					serviceControllers.AddRegistry(
-						aggregate.Registry{
-							Name:             serviceRegistry,
-							ServiceDiscovery: kubectl,
-							ServiceAccounts:  kubectl,
-							Controller:       kubectl,
-						})
-					if mesh.IngressControllerMode != meshconfig.MeshConfig_OFF {
-						configController, err = configaggregate.MakeCache([]model.ConfigStoreCache{
-							configController,
-							ingress.NewController(client, mesh, flags.controllerOptions),
-						})
-						if err != nil {
-							return err
-						}
-					}
-
-					if ingressSyncer, errSyncer := ingress.NewStatusSyncer(mesh, client,
-						flags.namespace, flags.controllerOptions); errSyncer != nil {
-						glog.Warningf("Disabled ingress status syncer due to %v", errSyncer)
-					} else {
-						go ingressSyncer.Run(stop)
-					}
-
-				case platform.ConsulRegistry:
-					glog.V(2).Infof("Consul url: %v", flags.consul.serverURL)
-					conctl, conerr := consul.NewController(
-						// TODO: Remove this hardcoding!
-						flags.consul.serverURL, "dc1", 2*time.Second)
-					if conerr != nil {
-						return fmt.Errorf("failed to create Consul controller: %v", conerr)
-					}
-
-					serviceControllers.AddRegistry(
-						aggregate.Registry{
-							Name:             serviceRegistry,
-							ServiceDiscovery: conctl,
-							ServiceAccounts:  conctl,
-							Controller:       conctl,
-						})
-				case platform.EurekaRegistry:
-					glog.V(2).Infof("Eureka url: %v", flags.eureka.serverURL)
-					eurekaClient := eureka.NewClient(flags.eureka.serverURL)
-					serviceControllers.AddRegistry(
-						aggregate.Registry{
-							Name: serviceRegistry,
-							// TODO: Remove sync time hardcoding!
-							Controller:       eureka.NewController(eurekaClient, 2*time.Second),
-							ServiceDiscovery: eureka.NewServiceDiscovery(eurekaClient),
-							ServiceAccounts:  eureka.NewServiceAccounts(),
-						})
-				default:
-					return multierror.Prefix(err, "Service registry "+r+" is not supported.")
-				}
-			}
-			var mixerSAN []string
-			if mesh.DefaultConfig.ControlPlaneAuthPolicy == meshconfig.AuthenticationPolicy_MUTUAL_TLS {
-				mixerSAN = envoy.GetMixerSAN(flags.controllerOptions.DomainSuffix, flags.namespace)
-			}
-
-			environment := proxy.Environment{
-				Mesh:             mesh,
-				IstioConfigStore: model.MakeIstioStore(configController),
-				ServiceDiscovery: serviceControllers,
-				ServiceAccounts:  serviceControllers,
-				MixerSAN:         mixerSAN,
-			}
-
-			// Set up discovery service
-			discovery, err := envoy.NewDiscoveryService(
-				serviceControllers,
-				configController,
-				environment,
-				flags.discoveryOptions)
-=======
 			// Create the server for the discovery service.
 			discoveryServer, err := server.NewServer(serverArgs)
->>>>>>> 96cba105
 			if err != nil {
 				return fmt.Errorf("failed to create discovery service: %v", err)
 			}
