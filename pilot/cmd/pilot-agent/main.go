--- conflicted
+++ resolved
@@ -88,12 +88,8 @@
 
 	instanceIPVar        = env.RegisterStringVar("INSTANCE_IP", "", "")
 	podNameVar           = env.RegisterStringVar("POD_NAME", "", "")
-<<<<<<< HEAD
 	podNamespaceVar      = env.RegisterStringVar("POD_NAMESPACE", "", "Pod namespace")
 	istioNamespaceVar    = env.RegisterStringVar("ISTIO_NAMESPACE", "", "")
-=======
-	podNamespaceVar      = env.RegisterStringVar("POD_NAMESPACE", "", "")
->>>>>>> c37d4187c0e6c4908945ea436ec6f13b2d4b6572
 	kubeAppProberNameVar = env.RegisterStringVar(status.KubeAppProberEnvName, "", "")
 	clusterIDVar         = env.RegisterStringVar("ISTIO_META_CLUSTER_ID", "", "")
 
