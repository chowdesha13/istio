--- conflicted
+++ resolved
@@ -316,14 +316,9 @@
 
 			log.Infof("PilotSAN %#v", pilotSAN)
 
-<<<<<<< HEAD
-			agent := proxy.NewAgent(envoyProxy, proxy.DefaultRetry)
-			watcher := envoy.NewWatcher(certs, agent.ConfigCh(), waitForCerts)
-=======
 			envoyProxy := envoy.NewProxy(proxyConfig, role.ServiceNode(), proxyLogLevel, pilotSAN, role.IPAddresses)
 			agent := proxy.NewAgent(envoyProxy, proxy.DefaultRetry, proxyConfig.ParentShutdownDuration)
-			watcher := envoy.NewWatcher(certs, agent.ConfigCh())
->>>>>>> bf69ad81
+			watcher := envoy.NewWatcher(certs, agent.ConfigCh(), waitForCerts)
 
 			go waitForCompletion(ctx, agent.Run)
 			go waitForCompletion(ctx, watcher.Run)
