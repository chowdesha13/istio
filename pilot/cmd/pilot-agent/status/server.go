// Copyright Istio Authors
//
// Licensed under the Apache License, Version 2.0 (the "License");
// you may not use this file except in compliance with the License.
// You may obtain a copy of the License at
//
//     http://www.apache.org/licenses/LICENSE-2.0
//
// Unless required by applicable law or agreed to in writing, software
// distributed under the License is distributed on an "AS IS" BASIS,
// WITHOUT WARRANTIES OR CONDITIONS OF ANY KIND, either express or implied.
// See the License for the specific language governing permissions and
// limitations under the License.

package status

import (
	"bytes"
	"context"
	"crypto/tls"
	"encoding/json"
	"errors"
	"fmt"
	"io"
	"mime"
	"net"
	"net/http"
	"net/http/pprof"
	"os"
	"regexp"
	"strconv"
	"strings"
	"sync"
	"syscall"
	"time"

	ocprom "contrib.go.opencensus.io/exporter/prometheus"
	"github.com/hashicorp/go-multierror"
	"github.com/prometheus/client_golang/prometheus"
	"github.com/prometheus/client_golang/prometheus/collectors"
	"github.com/prometheus/common/expfmt"
	"go.opencensus.io/stats/view"
	"google.golang.org/grpc"
	"google.golang.org/grpc/codes"
	"google.golang.org/grpc/credentials/insecure"
	grpcHealth "google.golang.org/grpc/health/grpc_health_v1"
	grpcStatus "google.golang.org/grpc/status"
	"k8s.io/apimachinery/pkg/util/intstr"

	"istio.io/istio/pilot/cmd/pilot-agent/metrics"
	"istio.io/istio/pilot/cmd/pilot-agent/status/grpcready"
	"istio.io/istio/pilot/cmd/pilot-agent/status/ready"
	"istio.io/istio/pilot/pkg/model"
	"istio.io/istio/pkg/config"
	dnsProto "istio.io/istio/pkg/dns/proto"
	"istio.io/istio/pkg/kube/apimirror"
	"istio.io/pkg/env"
	"istio.io/pkg/log"
)

const (
	// readyPath is for the pilot agent readiness itself.
	readyPath = "/healthz/ready"
	// quitPath is to notify the pilot agent to quit.
	quitPath = "/quitquitquit"
	// KubeAppProberEnvName is the name of the command line flag for pilot agent to pass app prober config.
	// The json encoded string to pass app HTTP probe information from injector(istioctl or webhook).
	// For example, ISTIO_KUBE_APP_PROBERS='{"/app-health/httpbin/livez":{"httpGet":{"path": "/hello", "port": 8080}}.
	// indicates that httpbin container liveness prober port is 8080 and probing path is /hello.
	// This environment variable should never be set manually.
	KubeAppProberEnvName = "ISTIO_KUBE_APP_PROBERS"

	localHostIPv4 = "127.0.0.1"
	localHostIPv6 = "[::1]"
)

var (
	UpstreamLocalAddressIPv4 = &net.TCPAddr{IP: net.ParseIP("127.0.0.6")}
	UpstreamLocalAddressIPv6 = &net.TCPAddr{IP: net.ParseIP("::6")}
)

var PrometheusScrapingConfig = env.RegisterStringVar("ISTIO_PROMETHEUS_ANNOTATIONS", "", "")

var (
	appProberPattern = regexp.MustCompile(`^/app-health/[^/]+/(livez|readyz|startupz)$`)

	promRegistry *prometheus.Registry

	LegacyLocalhostProbeDestination = env.RegisterBoolVar("REWRITE_PROBE_LEGACY_LOCALHOST_DESTINATION", false,
		"If enabled, readiness probes will be sent to 'localhost'. Otherwise, they will be sent to the Pod's IP, matching Kubernetes' behavior.")

	ProbeKeepaliveConnections = env.RegisterBoolVar("ENABLE_PROBE_KEEPALIVE_CONNECTIONS", false,
		"If enabled, readiness probes will keep the connection from pilot-agent to the application alive. "+
			"This mirrors older Istio versions' behaviors, but not kubelet's.").Get()
)

// KubeAppProbers holds the information about a Kubernetes pod prober.
// It's a map from the prober URL path to the Kubernetes Prober config.
// For example, "/app-health/hello-world/livez" entry contains liveness prober config for
// container "hello-world".
type KubeAppProbers map[string]*Prober

// Prober represents a single container prober
type Prober struct {
	HTTPGet        *apimirror.HTTPGetAction   `json:"httpGet,omitempty"`
	TCPSocket      *apimirror.TCPSocketAction `json:"tcpSocket,omitempty"`
	GRPC           *apimirror.GRPCAction      `json:"grpc,omitempty"`
	TimeoutSeconds int32                      `json:"timeoutSeconds,omitempty"`
}

// Options for the status server.
type Options struct {
	// Ip of the pod. Note: this is only applicable for Kubernetes pods and should only be used for
	// the prober.
	PodIP string
	// KubeAppProbers is a json with Kubernetes application prober config encoded.
	KubeAppProbers      string
	NodeType            model.NodeType
	StatusPort          uint16
	AdminPort           uint16
	IPv6                bool
	Probes              []ready.Prober
	EnvoyPrometheusPort int
	Context             context.Context
	FetchDNS            func() *dnsProto.NameTable
	NoEnvoy             bool
	GRPCBootstrap       string
}

// Server provides an endpoint for handling status probes.
type Server struct {
	ready                 []ready.Prober
	prometheus            *PrometheusScrapeConfiguration
	mutex                 sync.RWMutex
	appProbersDestination string
	appKubeProbers        KubeAppProbers
	appProbeClient        map[string]*http.Client
	statusPort            uint16
	lastProbeSuccessful   bool
	envoyStatsPort        int
	fetchDNS              func() *dnsProto.NameTable
	upstreamLocalAddress  *net.TCPAddr
}

func init() {
	registry := prometheus.NewRegistry()
	wrapped := prometheus.WrapRegistererWithPrefix("istio_agent_", prometheus.Registerer(registry))
	wrapped.MustRegister(collectors.NewProcessCollector(collectors.ProcessCollectorOpts{}))
	wrapped.MustRegister(collectors.NewGoCollector())

	promRegistry = registry
	// go collector metrics collide with other metrics.
	exporter, err := ocprom.NewExporter(ocprom.Options{Registry: registry, Registerer: wrapped})
	if err != nil {
		log.Fatalf("could not setup exporter: %v", err)
	}
	view.RegisterExporter(exporter)
}

// NewServer creates a new status server.
func NewServer(config Options) (*Server, error) {
	localhost := localHostIPv4
	upstreamLocalAddress := UpstreamLocalAddressIPv4
	if config.IPv6 {
		localhost = localHostIPv6
		upstreamLocalAddress = UpstreamLocalAddressIPv6
	}
	probes := make([]ready.Prober, 0)
	if !config.NoEnvoy {
		probes = append(probes, &ready.Probe{
			LocalHostAddr: localhost,
			AdminPort:     config.AdminPort,
			Context:       config.Context,
			NoEnvoy:       config.NoEnvoy,
		})
	}

	if config.GRPCBootstrap != "" {
		probes = append(probes, grpcready.NewProbe(config.GRPCBootstrap))
	}

	probes = append(probes, config.Probes...)
	s := &Server{
		statusPort:            config.StatusPort,
		ready:                 probes,
		appProbersDestination: wrapIPv6(config.PodIP),
		envoyStatsPort:        config.EnvoyPrometheusPort,
		fetchDNS:              config.FetchDNS,
		upstreamLocalAddress:  upstreamLocalAddress,
	}
	if LegacyLocalhostProbeDestination.Get() {
		s.appProbersDestination = "localhost"
	}

	// Enable prometheus server if its configured and a sidecar
	// Because port 15020 is exposed in the gateway Services, we cannot safely serve this endpoint
	// If we need to do this in the future, we should use envoy to do routing or have another port to make this internal
	// only. For now, its not needed for gateway, as we can just get Envoy stats directly, but if we
	// want to expose istio-agent metrics we may want to revisit this.
	if cfg, f := PrometheusScrapingConfig.Lookup(); config.NodeType == model.SidecarProxy && f {
		var prom PrometheusScrapeConfiguration
		if err := json.Unmarshal([]byte(cfg), &prom); err != nil {
			return nil, fmt.Errorf("failed to unmarshal %s: %v", PrometheusScrapingConfig.Name, err)
		}
		log.Infof("Prometheus scraping configuration: %v", prom)
		if prom.Scrape != "false" {
			s.prometheus = &prom
			if s.prometheus.Path == "" {
				s.prometheus.Path = "/metrics"
			}
			if s.prometheus.Port == "" {
				s.prometheus.Port = "80"
			}
			if s.prometheus.Port == strconv.Itoa(int(config.StatusPort)) {
				return nil, fmt.Errorf("invalid prometheus scrape configuration: "+
					"application port is the same as agent port, which may lead to a recursive loop. "+
					"Ensure pod does not have prometheus.io/port=%d label, or that injection is not happening multiple times", config.StatusPort)
			}
		}
	}

	if config.KubeAppProbers == "" {
		return s, nil
	}
	if err := json.Unmarshal([]byte(config.KubeAppProbers), &s.appKubeProbers); err != nil {
		return nil, fmt.Errorf("failed to decode app prober err = %v, json string = %v", err, config.KubeAppProbers)
	}

	s.appProbeClient = make(map[string]*http.Client, len(s.appKubeProbers))
	// Validate the map key matching the regex pattern.
	for path, prober := range s.appKubeProbers {
		err := validateAppKubeProber(path, prober)
		if err != nil {
			return nil, err
		}
		if prober.HTTPGet != nil {
			d := &net.Dialer{
				LocalAddr: s.upstreamLocalAddress,
			}
			// Construct a http client and cache it in order to reuse the connection.
			s.appProbeClient[path] = &http.Client{
				Timeout: time.Duration(prober.TimeoutSeconds) * time.Second,
				// We skip the verification since kubelet skips the verification for HTTPS prober as well
				// https://kubernetes.io/docs/tasks/configure-pod-container/configure-liveness-readiness-probes/#configure-probes
				Transport: &http.Transport{
					TLSClientConfig: &tls.Config{InsecureSkipVerify: true},
					DialContext:     d.DialContext,
					// https://github.com/kubernetes/kubernetes/blob/0153febd9f0098d4b8d0d484927710eaf899ef40/pkg/probe/http/http.go#L55
					// Match Kubernetes logic. This also ensures idle timeouts do not trigger probe failures
					DisableKeepAlives: !ProbeKeepaliveConnections,
				},
				CheckRedirect: redirectChecker(),
			}
		}
	}

	return s, nil
}

// Copies logic from https://github.com/kubernetes/kubernetes/blob/b152001f459/pkg/probe/http/http.go#L129-L130
func isRedirect(code int) bool {
	return code >= http.StatusMultipleChoices && code < http.StatusBadRequest
}

// Using the same redirect logic that kubelet does: https://github.com/kubernetes/kubernetes/blob/b152001f459/pkg/probe/http/http.go#L141
// This means that:
// * If we exceed 10 redirects, the probe fails
// * If we redirect somewhere external, the probe succeeds (https://github.com/kubernetes/kubernetes/blob/b152001f459/pkg/probe/http/http.go#L130)
// * If we redirect to the same address, the probe will follow the redirect
func redirectChecker() func(*http.Request, []*http.Request) error {
	return func(req *http.Request, via []*http.Request) error {
		if req.URL.Hostname() != via[0].URL.Hostname() {
			return http.ErrUseLastResponse
		}
		// Default behavior: stop after 10 redirects.
		if len(via) >= 10 {
			return errors.New("stopped after 10 redirects")
		}
		return nil
	}
}

func validateAppKubeProber(path string, prober *Prober) error {
	if !appProberPattern.MatchString(path) {
		return fmt.Errorf(`invalid path, must be in form of regex pattern %v`, appProberPattern)
	}
	count := 0
	if prober.HTTPGet != nil {
		count++
	}
	if prober.TCPSocket != nil {
		count++
	}
	if prober.GRPC != nil {
		count++
	}
	if count != 1 {
		return fmt.Errorf(`invalid prober type, must be one of type httpGet, tcpSocket or gRPC`)
	}
	if prober.HTTPGet != nil && prober.HTTPGet.Port.Type != intstr.Int {
		return fmt.Errorf("invalid prober config for %v, the port must be int type", path)
	}
	if prober.TCPSocket != nil && prober.TCPSocket.Port.Type != intstr.Int {
		return fmt.Errorf("invalid prober config for %v, the port must be int type", path)
	}
	return nil
}

// FormatProberURL returns a set of HTTP URLs that pilot agent will serve to take over Kubernetes
// app probers.
func FormatProberURL(container string) (string, string, string) {
	return fmt.Sprintf("/app-health/%v/readyz", container),
		fmt.Sprintf("/app-health/%v/livez", container),
		fmt.Sprintf("/app-health/%v/startupz", container)
}

// Run opens a the status port and begins accepting probes.
func (s *Server) Run(ctx context.Context) {
	log.Infof("Opening status port %d", s.statusPort)

	mux := http.NewServeMux()

	// Add the handler for ready probes.
	mux.HandleFunc(readyPath, s.handleReadyProbe)
	mux.HandleFunc(`/stats/prometheus`, s.handleStats)
	mux.HandleFunc(quitPath, s.handleQuit)
	mux.HandleFunc("/app-health/", s.handleAppProbe)

	// Add the handler for pprof.
	mux.HandleFunc("/debug/pprof/", s.handlePprofIndex)
	mux.HandleFunc("/debug/pprof/cmdline", s.handlePprofCmdline)
	mux.HandleFunc("/debug/pprof/profile", s.handlePprofProfile)
	mux.HandleFunc("/debug/pprof/symbol", s.handlePprofSymbol)
	mux.HandleFunc("/debug/pprof/trace", s.handlePprofTrace)
	mux.HandleFunc("/debug/ndsz", s.handleNdsz)

	l, err := net.Listen("tcp", fmt.Sprintf(":%d", s.statusPort))
	if err != nil {
		log.Errorf("Error listening on status port: %v", err.Error())
		return
	}
	// for testing.
	if s.statusPort == 0 {
		_, hostPort, _ := net.SplitHostPort(l.Addr().String())
		allocatedPort, _ := strconv.Atoi(hostPort)
		s.mutex.Lock()
		s.statusPort = uint16(allocatedPort)
		s.mutex.Unlock()
	}
	defer l.Close()

	go func() {
		if err := http.Serve(l, mux); err != nil {
			log.Error(err)
			select {
			case <-ctx.Done():
				// We are shutting down already, don't trigger SIGTERM
				return
			default:
				// If the server errors then pilot-agent can never pass readiness or liveness probes
				// Therefore, trigger graceful termination by sending SIGTERM to the binary pid
				notifyExit()
			}
		}
	}()

	// Wait for the agent to be shut down.
	<-ctx.Done()
	log.Info("Status server has successfully terminated")
}

func (s *Server) handlePprofIndex(w http.ResponseWriter, r *http.Request) {
	if !isRequestFromLocalhost(r) {
		http.Error(w, "Only requests from localhost are allowed", http.StatusForbidden)
		return
	}

	pprof.Index(w, r)
}

func (s *Server) handlePprofCmdline(w http.ResponseWriter, r *http.Request) {
	if !isRequestFromLocalhost(r) {
		http.Error(w, "Only requests from localhost are allowed", http.StatusForbidden)
		return
	}

	pprof.Cmdline(w, r)
}

func (s *Server) handlePprofSymbol(w http.ResponseWriter, r *http.Request) {
	if !isRequestFromLocalhost(r) {
		http.Error(w, "Only requests from localhost are allowed", http.StatusForbidden)
		return
	}

	pprof.Symbol(w, r)
}

func (s *Server) handlePprofProfile(w http.ResponseWriter, r *http.Request) {
	if !isRequestFromLocalhost(r) {
		http.Error(w, "Only requests from localhost are allowed", http.StatusForbidden)
		return
	}

	pprof.Profile(w, r)
}

func (s *Server) handlePprofTrace(w http.ResponseWriter, r *http.Request) {
	if !isRequestFromLocalhost(r) {
		http.Error(w, "Only requests from localhost are allowed", http.StatusForbidden)
		return
	}

	pprof.Trace(w, r)
}

func (s *Server) handleReadyProbe(w http.ResponseWriter, _ *http.Request) {
	err := s.isReady()
	s.mutex.Lock()
	if err != nil {
		w.WriteHeader(http.StatusServiceUnavailable)

		log.Warnf("Envoy proxy is NOT ready: %s", err.Error())
		s.lastProbeSuccessful = false
	} else {
		w.WriteHeader(http.StatusOK)

		if !s.lastProbeSuccessful {
			log.Info("Envoy proxy is ready")
		}
		s.lastProbeSuccessful = true
	}
	s.mutex.Unlock()
}

func (s *Server) isReady() error {
	for _, p := range s.ready {
		if err := p.Check(); err != nil {
			return err
		}
	}
	return nil
}

func isRequestFromLocalhost(r *http.Request) bool {
	ip, _, err := net.SplitHostPort(r.RemoteAddr)
	if err != nil {
		return false
	}

	userIP := net.ParseIP(ip)
	return userIP.IsLoopback()
}

type PrometheusScrapeConfiguration struct {
	Scrape string `json:"scrape"`
	Path   string `json:"path"`
	Port   string `json:"port"`
}

// handleStats handles prometheus stats scraping. This will scrape envoy metrics, and, if configured,
// the application metrics and merge them together.
// The merge here is a simple string concatenation. This works for almost all cases, assuming the application
// is not exposing the same metrics as Envoy.
// This merging works for both FmtText and FmtOpenMetrics and will use the format of the application metrics
// Note that we do not return any errors here. If we do, we will drop metrics. For example, the app may be having issues,
// but we still want Envoy metrics. Instead, errors are tracked in the failed scrape metrics/logs.
func (s *Server) handleStats(w http.ResponseWriter, r *http.Request) {
	metrics.ScrapeTotals.Increment()
	var envoy, application, agent []byte
	var err error
	// Gather all the metrics we will merge
	if envoy, _, err = s.scrape(fmt.Sprintf("http://localhost:%d/stats/prometheus", s.envoyStatsPort), r.Header); err != nil {
		log.Errorf("failed scraping envoy metrics: %v", err)
		metrics.EnvoyScrapeErrors.Increment()
	}
	// Process envoy's metrics to make them compatible with FmtOpenMetrics
	envoy = processMetrics(envoy)

	// Scrape app metrics if defined and capture their format
	var format expfmt.Format
	if s.prometheus != nil {
		var contentType string
		url := fmt.Sprintf("http://localhost:%s%s", s.prometheus.Port, s.prometheus.Path)
		if application, contentType, err = s.scrape(url, r.Header); err != nil {
			log.Errorf("failed scraping application metrics: %v", err)
			metrics.AppScrapeErrors.Increment()
		}
		format = negotiateMetricsFormat(contentType)
	} else {
		// Without app metrics format use a default
		format = expfmt.FmtText
	}

	if agent, err = scrapeAgentMetrics(); err != nil {
		log.Errorf("failed scraping agent metrics: %v", err)
		metrics.AgentScrapeErrors.Increment()
	}

	w.Header().Set("Content-Type", string(format))

	// Write out the metrics
	if _, err := w.Write(agent); err != nil {
		log.Errorf("failed to write agent metrics: %v", err)
		metrics.AgentScrapeErrors.Increment()
	}
	if _, err := w.Write(envoy); err != nil {
		log.Errorf("failed to write envoy metrics: %v", err)
		metrics.EnvoyScrapeErrors.Increment()
	}
	// App metrics must go last because if they are FmtOpenMetrics,
	// they will have a trailing "# EOF" which terminates the full exposition
	if _, err := w.Write(application); err != nil {
		log.Errorf("failed to write application metrics: %v", err)
		metrics.AppScrapeErrors.Increment()
	}
}

func negotiateMetricsFormat(contentType string) expfmt.Format {
	mediaType, _, err := mime.ParseMediaType(contentType)
	if err == nil && mediaType == expfmt.OpenMetricsType {
		return expfmt.FmtOpenMetrics
	}
	return expfmt.FmtText
}

func processMetrics(metrics []byte) []byte {
	return bytes.ReplaceAll(metrics, []byte("\n\n"), []byte("\n"))
}

func scrapeAgentMetrics() ([]byte, error) {
	buf := &bytes.Buffer{}
	mfs, err := promRegistry.Gather()
	enc := expfmt.NewEncoder(buf, expfmt.FmtText)
	if err != nil {
		return nil, err
	}
	var errs error
	for _, mf := range mfs {
		if err := enc.Encode(mf); err != nil {
			errs = multierror.Append(errs, err)
		}
	}
	return buf.Bytes(), errs
}

func applyHeaders(into http.Header, from http.Header, keys ...string) {
	for _, key := range keys {
		val := from.Get(key)
		if val != "" {
			into.Set(key, val)
		}
	}
}

// getHeaderTimeout parse a string like (1.234) representing number of seconds
func getHeaderTimeout(timeout string) (time.Duration, error) {
	timeoutSeconds, err := strconv.ParseFloat(timeout, 64)
	if err != nil {
		return 0 * time.Second, err
	}

	return time.Duration(timeoutSeconds * 1e9), nil
}

// scrape will send a request to the provided url to scrape metrics from
// This will attempt to mimic some of Prometheus functionality by passing some of the headers through
// such as accept, timeout, and user agent
// Returns the scraped metrics as well as the response's "Content-Type" header to determine the metrics format
func (s *Server) scrape(url string, header http.Header) ([]byte, string, error) {
	ctx := context.Background()
	if timeoutString := header.Get("X-Prometheus-Scrape-Timeout-Seconds"); timeoutString != "" {
		timeout, err := getHeaderTimeout(timeoutString)
		if err != nil {
			log.Warnf("Failed to parse timeout header %v: %v", timeoutString, err)
		} else {
			c, cancel := context.WithTimeout(ctx, timeout)
			ctx = c
			defer cancel()
		}
	}
	req, err := http.NewRequestWithContext(ctx, http.MethodGet, url, nil)
	if err != nil {
		return nil, "", err
	}
	applyHeaders(req.Header, header, "Accept",
		"User-Agent",
		"X-Prometheus-Scrape-Timeout-Seconds",
	)

	resp, err := http.DefaultClient.Do(req)
	if err != nil {
		return nil, "", fmt.Errorf("error scraping %s: %v", url, err)
	}
	defer resp.Body.Close()
	if resp.StatusCode != http.StatusOK {
		return nil, "", fmt.Errorf("error scraping %s, status code: %v", url, resp.StatusCode)
	}
	metrics, err := io.ReadAll(resp.Body)
	if err != nil {
		return nil, "", fmt.Errorf("error reading %s: %v", url, err)
	}

	format := resp.Header.Get("Content-Type")
	return metrics, format, nil
}

func (s *Server) handleQuit(w http.ResponseWriter, r *http.Request) {
	if !isRequestFromLocalhost(r) {
		http.Error(w, "Only requests from localhost are allowed", http.StatusForbidden)
		return
	}
	if r.Method != http.MethodPost {
		http.Error(w, "Method Not Allowed", http.StatusMethodNotAllowed)
		return
	}
	w.WriteHeader(http.StatusOK)
	_, _ = w.Write([]byte("OK"))
	log.Infof("handling %s, notifying pilot-agent to exit", quitPath)
	notifyExit()
}

func (s *Server) handleAppProbe(w http.ResponseWriter, req *http.Request) {
	// Validate the request first.
	path := req.URL.Path
	if !strings.HasPrefix(path, "/") {
		path = "/" + req.URL.Path
	}
	prober, exists := s.appKubeProbers[path]
	if !exists {
		log.Errorf("Prober does not exists url %v", path)
		w.WriteHeader(http.StatusBadRequest)
		_, _ = w.Write([]byte(fmt.Sprintf("app prober config does not exists for %v", path)))
		return
	}

	switch {
	case prober.HTTPGet != nil:
		s.handleAppProbeHTTPGet(w, req, prober, path)
	case prober.TCPSocket != nil:
		s.handleAppProbeTCPSocket(w, prober)
	case prober.GRPC != nil:
		s.handleAppProbeGRPC(w, req, prober)
	}
}

func (s *Server) handleAppProbeHTTPGet(w http.ResponseWriter, req *http.Request, prober *Prober, path string) {
	proberPath := prober.HTTPGet.Path
	if !strings.HasPrefix(proberPath, "/") {
		proberPath = "/" + proberPath
	}
	var url string
<<<<<<< HEAD
	strPort := strconv.Itoa(prober.HTTPGet.Port.IntValue())
=======
	strPort := strconv.Itoa(int(prober.HTTPGet.Port.IntValue()))
>>>>>>> 10966120
	hostPort := net.JoinHostPort(s.appProbersDestination, strPort)
	if prober.HTTPGet.Scheme == apimirror.URISchemeHTTPS {
		url = fmt.Sprintf("https://%s%s", hostPort, proberPath)
	} else {
		url = fmt.Sprintf("http://%s%s", hostPort, proberPath)
	}
	appReq, err := http.NewRequest(http.MethodGet, url, nil)
	if err != nil {
		log.Errorf("Failed to create request to probe app %v, original url %v", err, path)
		w.WriteHeader(http.StatusInternalServerError)
		return
	}

	// Forward incoming headers to the application.
	for name, values := range req.Header {
		newValues := make([]string, len(values))
		copy(newValues, values)
		appReq.Header[name] = newValues
	}

	// If there are custom HTTPHeaders, it will override the forwarding header
	if headers := prober.HTTPGet.HTTPHeaders; len(headers) != 0 {
		for _, h := range headers {
			delete(appReq.Header, h.Name)
		}
		for _, h := range headers {
			if h.Name == "Host" || h.Name == ":authority" {
				// Probe has specific host header override; honor it
				appReq.Host = h.Value
				appReq.Header.Set(h.Name, h.Value)
			} else {
				appReq.Header.Add(h.Name, h.Value)
			}
		}
	}

	// get the http client must exist because
	httpClient := s.appProbeClient[path]

	// Send the request.
	response, err := httpClient.Do(appReq)
	if err != nil {
		log.Errorf("Request to probe app failed: %v, original URL path = %v\napp URL path = %v", err, path, proberPath)
		w.WriteHeader(http.StatusInternalServerError)
		return
	}
	defer func() {
		// Drain and close the body to let the Transport reuse the connection
		_, _ = io.Copy(io.Discard, response.Body)
		_ = response.Body.Close()
	}()

	if isRedirect(response.StatusCode) { // Redirect
		// In other cases, we return the original status code. For redirects, it is illegal to
		// not have Location header, so we need to switch to just 200.
		w.WriteHeader(http.StatusOK)
		return
	}
	// We only write the status code to the response.
	w.WriteHeader(response.StatusCode)
}

func (s *Server) handleAppProbeTCPSocket(w http.ResponseWriter, prober *Prober) {
	port := prober.TCPSocket.Port.IntValue()
	timeout := time.Duration(prober.TimeoutSeconds) * time.Second

	d := &net.Dialer{
		LocalAddr: s.upstreamLocalAddress,
		Timeout:   timeout,
	}
<<<<<<< HEAD

	conn, err := d.Dial("tcp", net.JoinHostPort(s.appProbersDestination, strconv.Itoa(port)))
=======
  
	conn, err := d.Dial("tcp", net.JoinHostPort(s.appProbersDestination, strconv.Itoa(int(port))))
>>>>>>> 10966120
	if err != nil {
		w.WriteHeader(http.StatusInternalServerError)
	} else {
		w.WriteHeader(http.StatusOK)
		conn.Close()
	}
}

func (s *Server) handleAppProbeGRPC(w http.ResponseWriter, req *http.Request, prober *Prober) {
	timeout := time.Duration(prober.TimeoutSeconds) * time.Second
	// the DialOptions are referenced from https://github.com/kubernetes/kubernetes/blob/v1.23.1/pkg/probe/grpc/grpc.go#L55-L59
	opts := []grpc.DialOption{
		grpc.WithBlock(),
		grpc.WithTransportCredentials(insecure.NewCredentials()), // credentials are currently not supported
		grpc.WithContextDialer(func(ctx context.Context, addr string) (net.Conn, error) {
			d := net.Dialer{
				LocalAddr: s.upstreamLocalAddress,
				Timeout:   timeout,
			}
			return d.DialContext(ctx, "tcp", addr)
		}),
	}
	if userAgent := req.Header["User-Agent"]; len(userAgent) > 0 {
		// simulate kubelet
		// please refer to:
		// https://github.com/kubernetes/kubernetes/blob/v1.23.1/pkg/probe/grpc/grpc.go#L56
		// https://github.com/kubernetes/kubernetes/blob/v1.23.1/pkg/probe/http/http.go#L103
		opts = append(opts, grpc.WithUserAgent(userAgent[0]))
	}

	ctx, cancel := context.WithTimeout(context.Background(), timeout)
	defer cancel()

	addr := net.JoinHostPort(s.appProbersDestination, strconv.Itoa(int(prober.GRPC.Port)))
	conn, err := grpc.DialContext(ctx, addr, opts...)
	if err != nil {
		log.Errorf("Failed to create grpc connection to probe app: %v", err)
		w.WriteHeader(http.StatusInternalServerError)
		return
	}
	defer conn.Close()

	var svc string
	if prober.GRPC.Service != nil {
		svc = *prober.GRPC.Service
	}
	grpcClient := grpcHealth.NewHealthClient(conn)
	resp, err := grpcClient.Check(ctx, &grpcHealth.HealthCheckRequest{
		Service: svc,
	})
	// the error handling is referenced from https://github.com/kubernetes/kubernetes/blob/v1.23.1/pkg/probe/grpc/grpc.go#L88-L106
	if err != nil {
		status, ok := grpcStatus.FromError(err)
		if ok {
			switch status.Code() {
			case codes.Unimplemented:
				log.Errorf("server does not implement the grpc health protocol (grpc.health.v1.Health): %v", err)
			case codes.DeadlineExceeded:
				log.Errorf("grpc request not finished within timeout: %v", err)
			default:
				log.Errorf("grpc probe failed: %v", err)
			}
		} else {
			log.Errorf("grpc probe failed: %v", err)
		}
		w.WriteHeader(http.StatusInternalServerError)
		return
	}

	if resp.GetStatus() == grpcHealth.HealthCheckResponse_SERVING {
		w.WriteHeader(http.StatusOK)
		return
	}
	w.WriteHeader(http.StatusInternalServerError)
}

func (s *Server) handleNdsz(w http.ResponseWriter, r *http.Request) {
	if !isRequestFromLocalhost(r) {
		http.Error(w, "Only requests from localhost are allowed", http.StatusForbidden)
		return
	}
	nametable := s.fetchDNS()
	if nametable == nil {
		// See https://golang.org/doc/faq#nil_error for why writeJSONProto cannot handle this
		w.WriteHeader(http.StatusNotFound)
		_, _ = w.Write([]byte(`{}`))
		return
	}
	writeJSONProto(w, nametable)
}

// writeJSONProto writes a protobuf to a json payload, handling content type, marshaling, and errors
func writeJSONProto(w http.ResponseWriter, obj interface{}) {
	w.Header().Set("Content-Type", "application/json")
	b, err := config.ToJSON(obj)
	if err != nil {
		w.WriteHeader(http.StatusInternalServerError)
		_, _ = w.Write([]byte(err.Error()))
		return
	}
	_, err = w.Write(b)
	if err != nil {
		w.WriteHeader(http.StatusInternalServerError)
	}
}

// notifyExit sends SIGTERM to itself
func notifyExit() {
	p, err := os.FindProcess(os.Getpid())
	if err != nil {
		log.Error(err)
	}
	if err := p.Signal(syscall.SIGTERM); err != nil {
		log.Errorf("failed to send SIGTERM to self: %v", err)
	}
}

// wrapIPv6 wraps the ip into "[]" in case of ipv6
func wrapIPv6(ipAddr string) string {
	addr := net.ParseIP(ipAddr)
	if addr == nil {
		return ipAddr
	}
	if addr.To4() != nil {
		return ipAddr
	}
	return fmt.Sprintf("[%s]", ipAddr)
}<|MERGE_RESOLUTION|>--- conflicted
+++ resolved
@@ -650,11 +650,7 @@
 		proberPath = "/" + proberPath
 	}
 	var url string
-<<<<<<< HEAD
 	strPort := strconv.Itoa(prober.HTTPGet.Port.IntValue())
-=======
-	strPort := strconv.Itoa(int(prober.HTTPGet.Port.IntValue()))
->>>>>>> 10966120
 	hostPort := net.JoinHostPort(s.appProbersDestination, strPort)
 	if prober.HTTPGet.Scheme == apimirror.URISchemeHTTPS {
 		url = fmt.Sprintf("https://%s%s", hostPort, proberPath)
@@ -725,13 +721,7 @@
 		LocalAddr: s.upstreamLocalAddress,
 		Timeout:   timeout,
 	}
-<<<<<<< HEAD
-
 	conn, err := d.Dial("tcp", net.JoinHostPort(s.appProbersDestination, strconv.Itoa(port)))
-=======
-  
-	conn, err := d.Dial("tcp", net.JoinHostPort(s.appProbersDestination, strconv.Itoa(int(port))))
->>>>>>> 10966120
 	if err != nil {
 		w.WriteHeader(http.StatusInternalServerError)
 	} else {
