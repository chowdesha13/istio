// Copyright Istio Authors
//
// Licensed under the Apache License, Version 2.0 (the "License");
// you may not use this file except in compliance with the License.
// You may obtain a copy of the License at
//
//     http://www.apache.org/licenses/LICENSE-2.0
//
// Unless required by applicable law or agreed to in writing, software
// distributed under the License is distributed on an "AS IS" BASIS,
// WITHOUT WARRANTIES OR CONDITIONS OF ANY KIND, either express or implied.
// See the License for the specific language governing permissions and
// limitations under the License.

package status

import (
	"bytes"
	"context"
	"crypto/tls"
	"encoding/json"
	"errors"
	"fmt"
	"io"
	"mime"
	"net"
	"net/http"
	"net/http/pprof"
	"os"
	"regexp"
	"strconv"
	"strings"
	"sync"
	"syscall"
	"time"

	ocprom "contrib.go.opencensus.io/exporter/prometheus"
	"github.com/hashicorp/go-multierror"
	"github.com/prometheus/client_golang/prometheus"
	"github.com/prometheus/client_golang/prometheus/collectors"
	"github.com/prometheus/common/expfmt"
	"go.opencensus.io/stats/view"
	"google.golang.org/grpc"
	"google.golang.org/grpc/codes"
	"google.golang.org/grpc/credentials/insecure"
	grpcHealth "google.golang.org/grpc/health/grpc_health_v1"
	grpcStatus "google.golang.org/grpc/status"
	"k8s.io/apimachinery/pkg/util/intstr"

	"istio.io/istio/pilot/cmd/pilot-agent/metrics"
	"istio.io/istio/pilot/cmd/pilot-agent/status/grpcready"
	"istio.io/istio/pilot/cmd/pilot-agent/status/ready"
	"istio.io/istio/pilot/pkg/model"
	"istio.io/istio/pkg/config"
	dnsProto "istio.io/istio/pkg/dns/proto"
	"istio.io/istio/pkg/kube/apimirror"
	"istio.io/pkg/env"
	"istio.io/pkg/log"
)

const (
	// readyPath is for the pilot agent readiness itself.
	readyPath = "/healthz/ready"
	// quitPath is to notify the pilot agent to quit.
	quitPath = "/quitquitquit"
	// KubeAppProberEnvName is the name of the command line flag for pilot agent to pass app prober config.
	// The json encoded string to pass app HTTP probe information from injector(istioctl or webhook).
	// For example, ISTIO_KUBE_APP_PROBERS='{"/app-health/httpbin/livez":{"httpGet":{"path": "/hello", "port": 8080}}.
	// indicates that httpbin container liveness prober port is 8080 and probing path is /hello.
	// This environment variable should never be set manually.
	KubeAppProberEnvName = "ISTIO_KUBE_APP_PROBERS"

	localHostIPv4 = "127.0.0.1"
	localHostIPv6 = "::1"
)

var (
	statsQueryMutex          = sync.Mutex{}
	globalStatsBuffer        = bytes.NewBuffer(make([]byte, 0, 1024))
	UpstreamLocalAddressIPv4 = &net.TCPAddr{IP: net.ParseIP("127.0.0.6")}
	UpstreamLocalAddressIPv6 = &net.TCPAddr{IP: net.ParseIP("::6")}
)

var PrometheusScrapingConfig = env.RegisterStringVar("ISTIO_PROMETHEUS_ANNOTATIONS", "", "")

var (
	appProberPattern = regexp.MustCompile(`^/app-health/[^/]+/(livez|readyz|startupz)$`)

	promRegistry *prometheus.Registry

	LegacyLocalhostProbeDestination = env.RegisterBoolVar("REWRITE_PROBE_LEGACY_LOCALHOST_DESTINATION", false,
		"If enabled, readiness probes will be sent to 'localhost'. Otherwise, they will be sent to the Pod's IP, matching Kubernetes' behavior.")

	ProbeKeepaliveConnections = env.RegisterBoolVar("ENABLE_PROBE_KEEPALIVE_CONNECTIONS", false,
		"If enabled, readiness probes will keep the connection from pilot-agent to the application alive. "+
			"This mirrors older Istio versions' behaviors, but not kubelet's.").Get()
)

// KubeAppProbers holds the information about a Kubernetes pod prober.
// It's a map from the prober URL path to the Kubernetes Prober config.
// For example, "/app-health/hello-world/livez" entry contains liveness prober config for
// container "hello-world".
type KubeAppProbers map[string]*Prober

// Prober represents a single container prober
type Prober struct {
	HTTPGet        *apimirror.HTTPGetAction   `json:"httpGet,omitempty"`
	TCPSocket      *apimirror.TCPSocketAction `json:"tcpSocket,omitempty"`
	GRPC           *apimirror.GRPCAction      `json:"grpc,omitempty"`
	TimeoutSeconds int32                      `json:"timeoutSeconds,omitempty"`
}

// Options for the status server.
type Options struct {
	// Ip of the pod. Note: this is only applicable for Kubernetes pods and should only be used for
	// the prober.
	PodIP string
	// KubeAppProbers is a json with Kubernetes application prober config encoded.
	KubeAppProbers      string
	NodeType            model.NodeType
	StatusPort          uint16
	AdminPort           uint16
	IPv6                bool
	Probes              []ready.Prober
	EnvoyPrometheusPort int
	Context             context.Context
	FetchDNS            func() *dnsProto.NameTable
	NoEnvoy             bool
	GRPCBootstrap       string
}

// Server provides an endpoint for handling status probes.
type Server struct {
	ready                 []ready.Prober
	prometheus            *PrometheusScrapeConfiguration
	mutex                 sync.RWMutex
	appProbersDestination string
	appKubeProbers        KubeAppProbers
	appProbeClient        map[string]*http.Client
	statusPort            uint16
	lastProbeSuccessful   bool
	envoyStatsPort        int
	fetchDNS              func() *dnsProto.NameTable
	upstreamLocalAddress  *net.TCPAddr
	config                Options
}

func init() {
	registry := prometheus.NewRegistry()
	wrapped := prometheus.WrapRegistererWithPrefix("istio_agent_", prometheus.Registerer(registry))
	wrapped.MustRegister(collectors.NewProcessCollector(collectors.ProcessCollectorOpts{}))
	wrapped.MustRegister(collectors.NewGoCollector())

	promRegistry = registry
	// go collector metrics collide with other metrics.
	exporter, err := ocprom.NewExporter(ocprom.Options{Registry: registry, Registerer: wrapped})
	if err != nil {
		log.Fatalf("could not setup exporter: %v", err)
	}
	view.RegisterExporter(exporter)
}

// NewServer creates a new status server.
func NewServer(config Options) (*Server, error) {
	localhost := localHostIPv4
	upstreamLocalAddress := UpstreamLocalAddressIPv4
	if config.IPv6 {
		localhost = localHostIPv6
		upstreamLocalAddress = UpstreamLocalAddressIPv6
	} else {
		// if not ipv6-only, it can be ipv4-only or dual-stack
		// let InstanceIP decide the localhost
		netIP := net.ParseIP(config.PodIP)
		if netIP.To4() == nil && netIP.To16() != nil && !netIP.IsLinkLocalUnicast() {
			localhost = localHostIPv6
			upstreamLocalAddress = UpstreamLocalAddressIPv6
		}
	}
	probes := make([]ready.Prober, 0)
	if !config.NoEnvoy {
		probes = append(probes, &ready.Probe{
			LocalHostAddr: localhost,
			AdminPort:     config.AdminPort,
			Context:       config.Context,
			NoEnvoy:       config.NoEnvoy,
		})
	}

	if config.GRPCBootstrap != "" {
		probes = append(probes, grpcready.NewProbe(config.GRPCBootstrap))
	}

	probes = append(probes, config.Probes...)
	s := &Server{
		statusPort:            config.StatusPort,
		ready:                 probes,
		appProbersDestination: config.PodIP,
		envoyStatsPort:        config.EnvoyPrometheusPort,
		fetchDNS:              config.FetchDNS,
		upstreamLocalAddress:  upstreamLocalAddress,
		config:                config,
	}
	if LegacyLocalhostProbeDestination.Get() {
		s.appProbersDestination = "localhost"
	}

	// Enable prometheus server if its configured and a sidecar
	// Because port 15020 is exposed in the gateway Services, we cannot safely serve this endpoint
	// If we need to do this in the future, we should use envoy to do routing or have another port to make this internal
	// only. For now, its not needed for gateway, as we can just get Envoy stats directly, but if we
	// want to expose istio-agent metrics we may want to revisit this.
	if cfg, f := PrometheusScrapingConfig.Lookup(); config.NodeType == model.SidecarProxy && f {
		var prom PrometheusScrapeConfiguration
		if err := json.Unmarshal([]byte(cfg), &prom); err != nil {
			return nil, fmt.Errorf("failed to unmarshal %s: %v", PrometheusScrapingConfig.Name, err)
		}
		log.Infof("Prometheus scraping configuration: %v", prom)
		if prom.Scrape != "false" {
			s.prometheus = &prom
			if s.prometheus.Path == "" {
				s.prometheus.Path = "/metrics"
			}
			if s.prometheus.Port == "" {
				s.prometheus.Port = "80"
			}
			if s.prometheus.Port == strconv.Itoa(int(config.StatusPort)) {
				return nil, fmt.Errorf("invalid prometheus scrape configuration: "+
					"application port is the same as agent port, which may lead to a recursive loop. "+
					"Ensure pod does not have prometheus.io/port=%d label, or that injection is not happening multiple times", config.StatusPort)
			}
		}
	}

	if config.KubeAppProbers == "" {
		return s, nil
	}
	if err := json.Unmarshal([]byte(config.KubeAppProbers), &s.appKubeProbers); err != nil {
		return nil, fmt.Errorf("failed to decode app prober err = %v, json string = %v", err, config.KubeAppProbers)
	}

	s.appProbeClient = make(map[string]*http.Client, len(s.appKubeProbers))
	// Validate the map key matching the regex pattern.
	for path, prober := range s.appKubeProbers {
		err := validateAppKubeProber(path, prober)
		if err != nil {
			return nil, err
		}
		if prober.HTTPGet != nil {
			d := &net.Dialer{
				LocalAddr: s.upstreamLocalAddress,
			}
			// Construct a http client and cache it in order to reuse the connection.
			s.appProbeClient[path] = &http.Client{
				Timeout: time.Duration(prober.TimeoutSeconds) * time.Second,
				// We skip the verification since kubelet skips the verification for HTTPS prober as well
				// https://kubernetes.io/docs/tasks/configure-pod-container/configure-liveness-readiness-probes/#configure-probes
				Transport: &http.Transport{
					TLSClientConfig: &tls.Config{InsecureSkipVerify: true},
					DialContext:     d.DialContext,
					// https://github.com/kubernetes/kubernetes/blob/0153febd9f0098d4b8d0d484927710eaf899ef40/pkg/probe/http/http.go#L55
					// Match Kubernetes logic. This also ensures idle timeouts do not trigger probe failures
					DisableKeepAlives: !ProbeKeepaliveConnections,
				},
				CheckRedirect: redirectChecker(),
			}
		}
	}

	return s, nil
}

// Copies logic from https://github.com/kubernetes/kubernetes/blob/b152001f459/pkg/probe/http/http.go#L129-L130
func isRedirect(code int) bool {
	return code >= http.StatusMultipleChoices && code < http.StatusBadRequest
}

// Using the same redirect logic that kubelet does: https://github.com/kubernetes/kubernetes/blob/b152001f459/pkg/probe/http/http.go#L141
// This means that:
// * If we exceed 10 redirects, the probe fails
// * If we redirect somewhere external, the probe succeeds (https://github.com/kubernetes/kubernetes/blob/b152001f459/pkg/probe/http/http.go#L130)
// * If we redirect to the same address, the probe will follow the redirect
func redirectChecker() func(*http.Request, []*http.Request) error {
	return func(req *http.Request, via []*http.Request) error {
		if req.URL.Hostname() != via[0].URL.Hostname() {
			return http.ErrUseLastResponse
		}
		// Default behavior: stop after 10 redirects.
		if len(via) >= 10 {
			return errors.New("stopped after 10 redirects")
		}
		return nil
	}
}

func validateAppKubeProber(path string, prober *Prober) error {
	if !appProberPattern.MatchString(path) {
		return fmt.Errorf(`invalid path, must be in form of regex pattern %v`, appProberPattern)
	}
	count := 0
	if prober.HTTPGet != nil {
		count++
	}
	if prober.TCPSocket != nil {
		count++
	}
	if prober.GRPC != nil {
		count++
	}
	if count != 1 {
		return fmt.Errorf(`invalid prober type, must be one of type httpGet, tcpSocket or gRPC`)
	}
	if prober.HTTPGet != nil && prober.HTTPGet.Port.Type != intstr.Int {
		return fmt.Errorf("invalid prober config for %v, the port must be int type", path)
	}
	if prober.TCPSocket != nil && prober.TCPSocket.Port.Type != intstr.Int {
		return fmt.Errorf("invalid prober config for %v, the port must be int type", path)
	}
	return nil
}

// FormatProberURL returns a set of HTTP URLs that pilot agent will serve to take over Kubernetes
// app probers.
func FormatProberURL(container string) (string, string, string) {
	return fmt.Sprintf("/app-health/%v/readyz", container),
		fmt.Sprintf("/app-health/%v/livez", container),
		fmt.Sprintf("/app-health/%v/startupz", container)
}

// Run opens a the status port and begins accepting probes.
func (s *Server) Run(ctx context.Context) {
	log.Infof("Opening status port %d", s.statusPort)

	mux := http.NewServeMux()

	// Add the handler for ready probes.
	mux.HandleFunc(readyPath, s.handleReadyProbe)
	// Default path for prom
	mux.HandleFunc(`/metrics`, s.handleStats)
	// Envoy uses something else - and original agent used the same.
	// Keep for backward compat with configs.
	mux.HandleFunc(`/stats/prometheus`, s.handleStats)
	mux.HandleFunc(quitPath, s.handleQuit)
	mux.HandleFunc("/app-health/", s.handleAppProbe)

	// Add the handler for pprof.
	mux.HandleFunc("/debug/pprof/", s.handlePprofIndex)
	mux.HandleFunc("/debug/pprof/cmdline", s.handlePprofCmdline)
	mux.HandleFunc("/debug/pprof/profile", s.handlePprofProfile)
	mux.HandleFunc("/debug/pprof/symbol", s.handlePprofSymbol)
	mux.HandleFunc("/debug/pprof/trace", s.handlePprofTrace)
	mux.HandleFunc("/debug/ndsz", s.handleNdsz)

	l, err := net.Listen("tcp", fmt.Sprintf(":%d", s.statusPort))
	if err != nil {
		log.Errorf("Error listening on status port: %v", err.Error())
		return
	}
	// for testing.
	if s.statusPort == 0 {
		_, hostPort, _ := net.SplitHostPort(l.Addr().String())
		allocatedPort, _ := strconv.Atoi(hostPort)
		s.mutex.Lock()
		s.statusPort = uint16(allocatedPort)
		s.mutex.Unlock()
	}
	defer l.Close()

	go func() {
		if err := http.Serve(l, mux); err != nil {
			log.Error(err)
			select {
			case <-ctx.Done():
				// We are shutting down already, don't trigger SIGTERM
				return
			default:
				// If the server errors then pilot-agent can never pass readiness or liveness probes
				// Therefore, trigger graceful termination by sending SIGTERM to the binary pid
				notifyExit()
			}
		}
	}()

	// Wait for the agent to be shut down.
	<-ctx.Done()
	log.Info("Status server has successfully terminated")
}

func (s *Server) handlePprofIndex(w http.ResponseWriter, r *http.Request) {
	if !isRequestFromLocalhost(r) {
		http.Error(w, "Only requests from localhost are allowed", http.StatusForbidden)
		return
	}

	pprof.Index(w, r)
}

func (s *Server) handlePprofCmdline(w http.ResponseWriter, r *http.Request) {
	if !isRequestFromLocalhost(r) {
		http.Error(w, "Only requests from localhost are allowed", http.StatusForbidden)
		return
	}

	pprof.Cmdline(w, r)
}

func (s *Server) handlePprofSymbol(w http.ResponseWriter, r *http.Request) {
	if !isRequestFromLocalhost(r) {
		http.Error(w, "Only requests from localhost are allowed", http.StatusForbidden)
		return
	}

	pprof.Symbol(w, r)
}

func (s *Server) handlePprofProfile(w http.ResponseWriter, r *http.Request) {
	if !isRequestFromLocalhost(r) {
		http.Error(w, "Only requests from localhost are allowed", http.StatusForbidden)
		return
	}

	pprof.Profile(w, r)
}

func (s *Server) handlePprofTrace(w http.ResponseWriter, r *http.Request) {
	if !isRequestFromLocalhost(r) {
		http.Error(w, "Only requests from localhost are allowed", http.StatusForbidden)
		return
	}

	pprof.Trace(w, r)
}

func (s *Server) handleReadyProbe(w http.ResponseWriter, _ *http.Request) {
	err := s.isReady()
	s.mutex.Lock()
	if err != nil {
		w.WriteHeader(http.StatusServiceUnavailable)

		log.Warnf("Envoy proxy is NOT ready: %s", err.Error())
		s.lastProbeSuccessful = false
	} else {
		w.WriteHeader(http.StatusOK)

		if !s.lastProbeSuccessful {
			log.Info("Envoy proxy is ready")
		}
		s.lastProbeSuccessful = true
	}
	s.mutex.Unlock()
}

func (s *Server) isReady() error {
	for _, p := range s.ready {
		if err := p.Check(); err != nil {
			return err
		}
	}
	return nil
}

func isRequestFromLocalhost(r *http.Request) bool {
	ip, _, err := net.SplitHostPort(r.RemoteAddr)
	if err != nil {
		return false
	}

	userIP := net.ParseIP(ip)
	return userIP.IsLoopback()
}

type PrometheusScrapeConfiguration struct {
	Scrape string `json:"scrape"`
	Path   string `json:"path"`
	Port   string `json:"port"`
}

// handleStats handles prometheus stats scraping. This will scrape envoy metrics, and, if configured,
// the application metrics and merge them together.
// The merge here is a simple string concatenation. This works for almost all cases, assuming the application
// is not exposing the same metrics as Envoy.
// This merging works for both FmtText and FmtOpenMetrics and will use the format of the application metrics
// Note that we do not return any errors here. If we do, we will drop metrics. For example, the app may be having issues,
// but we still want Envoy metrics. Instead, errors are tracked in the failed scrape metrics/logs.
func (s *Server) handleStats(w http.ResponseWriter, r *http.Request) {
	metrics.ScrapeTotals.Increment()
	var err error

<<<<<<< HEAD
	statsQueryMutex.Lock()
	defer statsQueryMutex.Unlock()
	globalStatsBuffer.Reset()

	// Gather all the metrics we will merge
	if _, err = s.scrape(fmt.Sprintf("http://localhost:%d/stats/prometheus", s.envoyStatsPort), r.Header, globalStatsBuffer); err != nil {
		log.Errorf("failed scraping envoy metrics: %v", err)
		metrics.EnvoyScrapeErrors.Increment()
	}

=======
	// Gather all the metrics we will merge
	if !s.config.NoEnvoy {
		if envoy, _, err = s.scrape(fmt.Sprintf("http://localhost:%d/stats/prometheus", s.envoyStatsPort), r.Header); err != nil {
			log.Errorf("failed scraping envoy metrics: %v", err)
			metrics.EnvoyScrapeErrors.Increment()
		}
		// Process envoy's metrics to make them compatible with FmtOpenMetrics
		envoy = processMetrics(envoy)
	}
>>>>>>> c0a039ec
	// Scrape app metrics if defined and capture their format
	var format expfmt.Format
	if s.prometheus != nil {
		var contentType string
		url := fmt.Sprintf("http://localhost:%s%s", s.prometheus.Port, s.prometheus.Path)
		if contentType, err = s.scrape(url, r.Header, globalStatsBuffer); err != nil {
			log.Errorf("failed scraping application metrics: %v", err)
			metrics.AppScrapeErrors.Increment()
		}
		format = negotiateMetricsFormat(contentType)
	} else {
		// Without app metrics format use a default
		format = expfmt.FmtText
	}

	if err = scrapeAgentMetrics(globalStatsBuffer); err != nil {
		log.Errorf("failed scraping agent metrics: %v", err)
		metrics.AgentScrapeErrors.Increment()
	}

	w.Header().Set("Content-Type", string(format))

	// Write out the metrics
	if _, err := w.Write(globalStatsBuffer.Bytes()); err != nil {
		log.Errorf("failed to write all metrics: %v", err)
		metrics.AgentScrapeErrors.Increment()
	}
<<<<<<< HEAD

	// truncate the stats buffer if cap > len
	if globalStatsBuffer.Len() < globalStatsBuffer.Cap() {
		globalStatsBuffer.Truncate(globalStatsBuffer.Len())
=======
	if envoy != nil {
		if _, err := w.Write(envoy); err != nil {
			log.Errorf("failed to write envoy metrics: %v", err)
			metrics.EnvoyScrapeErrors.Increment()
		}
	}
	// App metrics must go last because if they are FmtOpenMetrics,
	// they will have a trailing "# EOF" which terminates the full exposition
	if _, err := w.Write(application); err != nil {
		log.Errorf("failed to write application metrics: %v", err)
		metrics.AppScrapeErrors.Increment()
>>>>>>> c0a039ec
	}

}

func negotiateMetricsFormat(contentType string) expfmt.Format {
	mediaType, _, err := mime.ParseMediaType(contentType)
	if err == nil && mediaType == expfmt.OpenMetricsType {
		return expfmt.FmtOpenMetrics
	}
	return expfmt.FmtText
}

func processMetrics(metrics []byte) []byte {
	return bytes.ReplaceAll(metrics, []byte("\n\n"), []byte("\n"))
}

func scrapeAgentMetrics(buf *bytes.Buffer) error {
	mfs, err := promRegistry.Gather()
	enc := expfmt.NewEncoder(buf, expfmt.FmtText)
	if err != nil {
		return err
	}
	var errs error
	for _, mf := range mfs {
		if err := enc.Encode(mf); err != nil {
			errs = multierror.Append(errs, err)
		}
	}
	return errs
}

func applyHeaders(into http.Header, from http.Header, keys ...string) {
	for _, key := range keys {
		val := from.Get(key)
		if val != "" {
			into.Set(key, val)
		}
	}
}

// getHeaderTimeout parse a string like (1.234) representing number of seconds
func getHeaderTimeout(timeout string) (time.Duration, error) {
	timeoutSeconds, err := strconv.ParseFloat(timeout, 64)
	if err != nil {
		return 0 * time.Second, err
	}

	return time.Duration(timeoutSeconds * 1e9), nil
}

// scrape will send a request to the provided url to scrape metrics from
// This will attempt to mimic some of Prometheus functionality by passing some of the headers through
// such as accept, timeout, and user agent
// Returns the scraped metrics as well as the response's "Content-Type" header to determine the metrics format
func (s *Server) scrape(url string, header http.Header, buf *bytes.Buffer) (string, error) {
	ctx := context.Background()
	if timeoutString := header.Get("X-Prometheus-Scrape-Timeout-Seconds"); timeoutString != "" {
		timeout, err := getHeaderTimeout(timeoutString)
		if err != nil {
			log.Warnf("Failed to parse timeout header %v: %v", timeoutString, err)
		} else {
			c, cancel := context.WithTimeout(ctx, timeout)
			ctx = c
			defer cancel()
		}
	}
	req, err := http.NewRequestWithContext(ctx, http.MethodGet, url, nil)
	if err != nil {
		return "", err
	}
	applyHeaders(req.Header, header, "Accept",
		"User-Agent",
		"X-Prometheus-Scrape-Timeout-Seconds",
	)

	resp, err := http.DefaultClient.Do(req)
	if err != nil {
		return "", fmt.Errorf("error scraping %s: %v", url, err)
	}
	defer resp.Body.Close()
	if resp.StatusCode != http.StatusOK {
		return "", fmt.Errorf("error scraping %s, status code: %v", url, resp.StatusCode)
	}
	_, err = buf.ReadFrom(resp.Body)
	if err != nil {
		return "", fmt.Errorf("error reading %s: %v", url, err)
	}

	format := resp.Header.Get("Content-Type")
	return format, nil
}

func (s *Server) handleQuit(w http.ResponseWriter, r *http.Request) {
	if !isRequestFromLocalhost(r) {
		http.Error(w, "Only requests from localhost are allowed", http.StatusForbidden)
		return
	}
	if r.Method != http.MethodPost {
		http.Error(w, "Method Not Allowed", http.StatusMethodNotAllowed)
		return
	}
	w.WriteHeader(http.StatusOK)
	_, _ = w.Write([]byte("OK"))
	log.Infof("handling %s, notifying pilot-agent to exit", quitPath)
	notifyExit()
}

func (s *Server) handleAppProbe(w http.ResponseWriter, req *http.Request) {
	// Validate the request first.
	path := req.URL.Path
	if !strings.HasPrefix(path, "/") {
		path = "/" + req.URL.Path
	}
	prober, exists := s.appKubeProbers[path]
	if !exists {
		log.Errorf("Prober does not exists url %v", path)
		w.WriteHeader(http.StatusBadRequest)
		_, _ = w.Write([]byte(fmt.Sprintf("app prober config does not exists for %v", path)))
		return
	}

	switch {
	case prober.HTTPGet != nil:
		s.handleAppProbeHTTPGet(w, req, prober, path)
	case prober.TCPSocket != nil:
		s.handleAppProbeTCPSocket(w, prober)
	case prober.GRPC != nil:
		s.handleAppProbeGRPC(w, req, prober)
	}
}

func (s *Server) handleAppProbeHTTPGet(w http.ResponseWriter, req *http.Request, prober *Prober, path string) {
	proberPath := prober.HTTPGet.Path
	if !strings.HasPrefix(proberPath, "/") {
		proberPath = "/" + proberPath
	}
	var url string

	hostPort := net.JoinHostPort(s.appProbersDestination, strconv.Itoa(prober.HTTPGet.Port.IntValue()))
	if prober.HTTPGet.Scheme == apimirror.URISchemeHTTPS {
		url = fmt.Sprintf("https://%s%s", hostPort, proberPath)
	} else {
		url = fmt.Sprintf("http://%s%s", hostPort, proberPath)
	}
	appReq, err := http.NewRequest(http.MethodGet, url, nil)
	if err != nil {
		log.Errorf("Failed to create request to probe app %v, original url %v", err, path)
		w.WriteHeader(http.StatusInternalServerError)
		return
	}

	// Forward incoming headers to the application.
	for name, values := range req.Header {
		newValues := make([]string, len(values))
		copy(newValues, values)
		appReq.Header[name] = newValues
	}

	// If there are custom HTTPHeaders, it will override the forwarding header
	if headers := prober.HTTPGet.HTTPHeaders; len(headers) != 0 {
		for _, h := range headers {
			delete(appReq.Header, h.Name)
		}
		for _, h := range headers {
			if h.Name == "Host" || h.Name == ":authority" {
				// Probe has specific host header override; honor it
				appReq.Host = h.Value
				appReq.Header.Set(h.Name, h.Value)
			} else {
				appReq.Header.Add(h.Name, h.Value)
			}
		}
	}

	// get the http client must exist because
	httpClient := s.appProbeClient[path]

	// Send the request.
	response, err := httpClient.Do(appReq)
	if err != nil {
		log.Errorf("Request to probe app failed: %v, original URL path = %v\napp URL path = %v", err, path, proberPath)
		w.WriteHeader(http.StatusInternalServerError)
		return
	}
	defer func() {
		// Drain and close the body to let the Transport reuse the connection
		_, _ = io.Copy(io.Discard, response.Body)
		_ = response.Body.Close()
	}()

	if isRedirect(response.StatusCode) { // Redirect
		// In other cases, we return the original status code. For redirects, it is illegal to
		// not have Location header, so we need to switch to just 200.
		w.WriteHeader(http.StatusOK)
		return
	}
	// We only write the status code to the response.
	w.WriteHeader(response.StatusCode)
}

func (s *Server) handleAppProbeTCPSocket(w http.ResponseWriter, prober *Prober) {
	timeout := time.Duration(prober.TimeoutSeconds) * time.Second

	d := &net.Dialer{
		LocalAddr: s.upstreamLocalAddress,
		Timeout:   timeout,
	}

	conn, err := d.Dial("tcp", net.JoinHostPort(s.appProbersDestination, strconv.Itoa(prober.TCPSocket.Port.IntValue())))
	if err != nil {
		w.WriteHeader(http.StatusInternalServerError)
	} else {
		w.WriteHeader(http.StatusOK)
		conn.Close()
	}
}

func (s *Server) handleAppProbeGRPC(w http.ResponseWriter, req *http.Request, prober *Prober) {
	timeout := time.Duration(prober.TimeoutSeconds) * time.Second
	// the DialOptions are referenced from https://github.com/kubernetes/kubernetes/blob/v1.23.1/pkg/probe/grpc/grpc.go#L55-L59
	opts := []grpc.DialOption{
		grpc.WithBlock(),
		grpc.WithTransportCredentials(insecure.NewCredentials()), // credentials are currently not supported
		grpc.WithContextDialer(func(ctx context.Context, addr string) (net.Conn, error) {
			d := net.Dialer{
				LocalAddr: s.upstreamLocalAddress,
				Timeout:   timeout,
			}
			return d.DialContext(ctx, "tcp", addr)
		}),
	}
	if userAgent := req.Header["User-Agent"]; len(userAgent) > 0 {
		// simulate kubelet
		// please refer to:
		// https://github.com/kubernetes/kubernetes/blob/v1.23.1/pkg/probe/grpc/grpc.go#L56
		// https://github.com/kubernetes/kubernetes/blob/v1.23.1/pkg/probe/http/http.go#L103
		opts = append(opts, grpc.WithUserAgent(userAgent[0]))
	}

	ctx, cancel := context.WithTimeout(context.Background(), timeout)
	defer cancel()

	addr := net.JoinHostPort(s.appProbersDestination, strconv.Itoa(int(prober.GRPC.Port)))
	conn, err := grpc.DialContext(ctx, addr, opts...)
	if err != nil {
		log.Errorf("Failed to create grpc connection to probe app: %v", err)
		w.WriteHeader(http.StatusInternalServerError)
		return
	}
	defer conn.Close()

	var svc string
	if prober.GRPC.Service != nil {
		svc = *prober.GRPC.Service
	}
	grpcClient := grpcHealth.NewHealthClient(conn)
	resp, err := grpcClient.Check(ctx, &grpcHealth.HealthCheckRequest{
		Service: svc,
	})
	// the error handling is referenced from https://github.com/kubernetes/kubernetes/blob/v1.23.1/pkg/probe/grpc/grpc.go#L88-L106
	if err != nil {
		status, ok := grpcStatus.FromError(err)
		if ok {
			switch status.Code() {
			case codes.Unimplemented:
				log.Errorf("server does not implement the grpc health protocol (grpc.health.v1.Health): %v", err)
			case codes.DeadlineExceeded:
				log.Errorf("grpc request not finished within timeout: %v", err)
			default:
				log.Errorf("grpc probe failed: %v", err)
			}
		} else {
			log.Errorf("grpc probe failed: %v", err)
		}
		w.WriteHeader(http.StatusInternalServerError)
		return
	}

	if resp.GetStatus() == grpcHealth.HealthCheckResponse_SERVING {
		w.WriteHeader(http.StatusOK)
		return
	}
	w.WriteHeader(http.StatusInternalServerError)
}

func (s *Server) handleNdsz(w http.ResponseWriter, r *http.Request) {
	if !isRequestFromLocalhost(r) {
		http.Error(w, "Only requests from localhost are allowed", http.StatusForbidden)
		return
	}
	nametable := s.fetchDNS()
	if nametable == nil {
		// See https://golang.org/doc/faq#nil_error for why writeJSONProto cannot handle this
		w.WriteHeader(http.StatusNotFound)
		_, _ = w.Write([]byte(`{}`))
		return
	}
	writeJSONProto(w, nametable)
}

// writeJSONProto writes a protobuf to a json payload, handling content type, marshaling, and errors
func writeJSONProto(w http.ResponseWriter, obj any) {
	w.Header().Set("Content-Type", "application/json")
	b, err := config.ToJSON(obj)
	if err != nil {
		w.WriteHeader(http.StatusInternalServerError)
		_, _ = w.Write([]byte(err.Error()))
		return
	}
	_, err = w.Write(b)
	if err != nil {
		w.WriteHeader(http.StatusInternalServerError)
	}
}

// notifyExit sends SIGTERM to itself
func notifyExit() {
	p, err := os.FindProcess(os.Getpid())
	if err != nil {
		log.Error(err)
	}
	if err := p.Signal(syscall.SIGTERM); err != nil {
		log.Errorf("failed to send SIGTERM to self: %v", err)
	}
}<|MERGE_RESOLUTION|>--- conflicted
+++ resolved
@@ -485,28 +485,18 @@
 	metrics.ScrapeTotals.Increment()
 	var err error
 
-<<<<<<< HEAD
 	statsQueryMutex.Lock()
 	defer statsQueryMutex.Unlock()
 	globalStatsBuffer.Reset()
 
 	// Gather all the metrics we will merge
-	if _, err = s.scrape(fmt.Sprintf("http://localhost:%d/stats/prometheus", s.envoyStatsPort), r.Header, globalStatsBuffer); err != nil {
-		log.Errorf("failed scraping envoy metrics: %v", err)
-		metrics.EnvoyScrapeErrors.Increment()
-	}
-
-=======
-	// Gather all the metrics we will merge
 	if !s.config.NoEnvoy {
-		if envoy, _, err = s.scrape(fmt.Sprintf("http://localhost:%d/stats/prometheus", s.envoyStatsPort), r.Header); err != nil {
+  	if _, err = s.scrape(fmt.Sprintf("http://localhost:%d/stats/prometheus", s.envoyStatsPort), r.Header, globalStatsBuffer); err != nil {
 			log.Errorf("failed scraping envoy metrics: %v", err)
 			metrics.EnvoyScrapeErrors.Increment()
 		}
-		// Process envoy's metrics to make them compatible with FmtOpenMetrics
-		envoy = processMetrics(envoy)
-	}
->>>>>>> c0a039ec
+	}
+  
 	// Scrape app metrics if defined and capture their format
 	var format expfmt.Format
 	if s.prometheus != nil {
@@ -534,25 +524,11 @@
 		log.Errorf("failed to write all metrics: %v", err)
 		metrics.AgentScrapeErrors.Increment()
 	}
-<<<<<<< HEAD
 
 	// truncate the stats buffer if cap > len
 	if globalStatsBuffer.Len() < globalStatsBuffer.Cap() {
 		globalStatsBuffer.Truncate(globalStatsBuffer.Len())
-=======
-	if envoy != nil {
-		if _, err := w.Write(envoy); err != nil {
-			log.Errorf("failed to write envoy metrics: %v", err)
-			metrics.EnvoyScrapeErrors.Increment()
-		}
-	}
-	// App metrics must go last because if they are FmtOpenMetrics,
-	// they will have a trailing "# EOF" which terminates the full exposition
-	if _, err := w.Write(application); err != nil {
-		log.Errorf("failed to write application metrics: %v", err)
-		metrics.AppScrapeErrors.Increment()
->>>>>>> c0a039ec
-	}
+  }
 
 }
 
