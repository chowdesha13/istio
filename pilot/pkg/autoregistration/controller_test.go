--- conflicted
+++ resolved
@@ -37,6 +37,7 @@
 	"istio.io/istio/pkg/config"
 	"istio.io/istio/pkg/config/schema/collections"
 	"istio.io/istio/pkg/config/schema/gvk"
+	"istio.io/istio/pkg/keepalive"
 	"istio.io/istio/pkg/network"
 	"istio.io/istio/pkg/test"
 	"istio.io/istio/pkg/test/util/assert"
@@ -676,23 +677,6 @@
 	}
 }
 
-<<<<<<< HEAD
-func checkNoEntryHealth(store model.ConfigStoreController, proxy *model.Proxy) error {
-	name := proxy.WorkloadEntryName
-	cfg := store.Get(gvk.WorkloadEntry, name, proxy.Metadata.Namespace)
-	if cfg == nil {
-		return fmt.Errorf("expected WorkloadEntry %s/%s to exist", proxy.Metadata.Namespace, name)
-	}
-	if cfg.Status == nil {
-		return nil
-	}
-	s := cfg.Status.(*v1alpha1.IstioStatus)
-	if status.GetCondition(s.Conditions, "Healthy") != nil {
-		return fmt.Errorf("expected WorkloadEntry %s/%s not to have %q condition",
-			proxy.Metadata.Namespace, name, "Healthy")
-	}
-	return nil
-=======
 func checkEntryOrFailAfter(
 	t test.Failer,
 	store model.ConfigStoreController,
@@ -704,7 +688,23 @@
 ) {
 	time.Sleep(after)
 	checkEntryOrFail(t, store, wg, proxy, node, connectedTo)
->>>>>>> acd30f96
+}
+
+func checkNoEntryHealth(store model.ConfigStoreController, proxy *model.Proxy) error {
+	name := proxy.WorkloadEntryName
+	cfg := store.Get(gvk.WorkloadEntry, name, proxy.Metadata.Namespace)
+	if cfg == nil {
+		return fmt.Errorf("expected WorkloadEntry %s/%s to exist", proxy.Metadata.Namespace, name)
+	}
+	if cfg.Status == nil {
+		return nil
+	}
+	s := cfg.Status.(*v1alpha1.IstioStatus)
+	if status.GetCondition(s.Conditions, "Healthy") != nil {
+		return fmt.Errorf("expected WorkloadEntry %s/%s not to have %q condition",
+			proxy.Metadata.Namespace, name, "Healthy")
+	}
+	return nil
 }
 
 func checkEntryHealth(store model.ConfigStoreController, proxy *model.Proxy, healthy bool) (err error) {
