--- conflicted
+++ resolved
@@ -587,19 +587,15 @@
 	return true
 }
 
-<<<<<<< HEAD
 // cleanupEntry performs clean-up actions on a WorkloadEntry of a proxy that hasn't
 // reconnected within a grace period.
-func (c *Controller) cleanupEntry(wle config.Config) {
-=======
 func (c *Controller) cleanupEntry(wle config.Config, periodic bool) {
->>>>>>> acd30f96
 	if err := c.cleanupLimit.Wait(context.TODO()); err != nil {
 		log.Errorf("error in WorkloadEntry cleanup rate limiter: %v", err)
 		return
 	}
 	if isAutoRegisteredWorkloadEntry(&wle) {
-		c.deleteEntry(wle)
+		c.deleteEntry(wle, periodic)
 		return
 	}
 	if isHealthCheckedWorkloadEntry(&wle) && hasHealthCondition(&wle) {
@@ -610,7 +606,7 @@
 
 // deleteEntry removes WorkloadEntry that was created automatically for a workload
 // that is using auto-registration.
-func (c *Controller) deleteEntry(wle config.Config) {
+func (c *Controller) deleteEntry(wle config.Config, periodic bool) {
 	if err := c.store.Delete(gvk.WorkloadEntry, wle.Name, wle.Namespace, &wle.ResourceVersion); err != nil && !errors.IsNotFound(err) {
 		log.Warnf("failed cleaning up auto-registered WorkloadEntry %s/%s: %v", wle.Namespace, wle.Name, err)
 		autoRegistrationErrors.Increment()
