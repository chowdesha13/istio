// Copyright 2017 Istio Authors
//
// Licensed under the Apache License, Version 2.0 (the "License");
// you may not use this file except in compliance with the License.
// You may obtain a copy of the License at
//
//     http://www.apache.org/licenses/LICENSE-2.0
//
// Unless required by applicable law or agreed to in writing, software
// distributed under the License is distributed on an "AS IS" BASIS,
// WITHOUT WARRANTIES OR CONDITIONS OF ANY KIND, either express or implied.
// See the License for the specific language governing permissions and
// limitations under the License.

// Functions related to data-path routes in Envoy config: virtual hosts, clusters,
// routes.

package v1

import (
	"fmt"
	"path"
	"sort"
	"strings"

	"github.com/golang/protobuf/ptypes/duration"

	authn "istio.io/api/authentication/v1alpha1"
	networking "istio.io/api/networking/v1alpha3"
	routing "istio.io/api/routing/v1alpha1"
	"istio.io/istio/pilot/pkg/model"
	"istio.io/istio/pkg/log"
)

const (
	// InboundClusterPrefix is the prefix for service clusters co-hosted on the proxy instance
	InboundClusterPrefix = "in."

	// OutboundClusterPrefix is the prefix for service clusters external to the proxy instance
	OutboundClusterPrefix = "out."
)

// buildListenerSSLContext returns an SSLContext struct.
func buildListenerSSLContext(certsDir string, mtlsParams *authn.MutualTls) *SSLContext {
	return &SSLContext{
		CertChainFile:            path.Join(certsDir, model.CertChainFilename),
		PrivateKeyFile:           path.Join(certsDir, model.KeyFilename),
		CaCertFile:               path.Join(certsDir, model.RootCertFilename),
		RequireClientCertificate: !(mtlsParams != nil && mtlsParams.AllowTls),
	}
}

// buildClusterSSLContext returns an SSLContextWithSAN struct with VerifySubjectAltName.
// The list of service accounts may be empty but not nil.
func buildClusterSSLContext(certsDir string, serviceAccounts []string) *SSLContextWithSAN {
	return &SSLContextWithSAN{
		CertChainFile:        path.Join(certsDir, model.CertChainFilename),
		PrivateKeyFile:       path.Join(certsDir, model.KeyFilename),
		CaCertFile:           path.Join(certsDir, model.RootCertFilename),
		VerifySubjectAltName: serviceAccounts,
	}
}

// BuildDefaultRoute builds a default route.
func BuildDefaultRoute(cluster *Cluster) *HTTPRoute {
	return &HTTPRoute{
		Prefix:   "/",
		Cluster:  cluster.Name,
		Clusters: []*Cluster{cluster},
		Decorator: &Decorator{
			Operation: "default-route",
		},
	}
}

// BuildInboundRoute builds an inbound route.
func BuildInboundRoute(config model.Config, rule *routing.RouteRule, cluster *Cluster) *HTTPRoute {
	route := buildHTTPRouteMatch(rule.Match)
	route.Cluster = cluster.Name
	route.Clusters = []*Cluster{cluster}
	route.WebsocketUpgrade = rule.WebsocketUpgrade
	if rule.Rewrite != nil && rule.Rewrite.GetUri() != "" {
		// overwrite the computed prefix with the rewritten prefix,
		// for this is what we expect from remote envoys
		route.Prefix = rule.Rewrite.GetUri()
		route.Path = ""
	}

	if !rule.WebsocketUpgrade {
		route.Decorator = buildDecorator(config)
	}

	return route
}

// BuildInboundRoutesV3 builds inbound routes using the v1alpha3 API.
// Only returns the non default routes when using websockets or route decorators for tracing
// TODO : Need to handle port match in the route rule
func BuildInboundRoutesV3(_ []*model.ServiceInstance, config model.Config, rule *networking.VirtualService, cluster *Cluster) []*HTTPRoute {
	routes := make([]*HTTPRoute, 0)

	for _, http := range rule.Http {
		// adds a default prefix match / and a default decorator
		if len(http.Match) == 0 {

			routes = append(routes, BuildInboundRouteV3(config, cluster, http, nil))
		} else {
			for _, match := range http.Match {
				routes = append(routes, BuildInboundRouteV3(config, cluster, http, match))
			}
		}
	}

	return routes
}

// BuildInboundRouteV3 builds an inbound route using the v1alpha3 API.
// Uses same match condition as the outbound route if and only if there
// is a websocket for this route, or a special decorator has been set for this route
func BuildInboundRouteV3(config model.Config, cluster *Cluster, http *networking.HTTPRoute, match *networking.HTTPMatchRequest) *HTTPRoute {
	route := buildHTTPRouteMatchV3(match)

	route.Cluster = cluster.Name
	route.Clusters = []*Cluster{cluster}
	route.WebsocketUpgrade = http.WebsocketUpgrade
	if http.Rewrite != nil && http.Rewrite.Uri != "" {
		// overwrite the computed prefix with the rewritten prefix,
		// for this is what we expect from remote envoys
		route.Prefix = http.Rewrite.Uri
		route.Path = ""
	}

	if !http.WebsocketUpgrade {
		route.Decorator = buildDecorator(config)
	}

	return route
}

// BuildInboundCluster builds an inbound cluster.
func BuildInboundCluster(port int, protocol model.Protocol, timeout *duration.Duration) *Cluster {
	cluster := &Cluster{
		Name:             fmt.Sprintf("%s%d", InboundClusterPrefix, port),
		Type:             ClusterTypeStatic,
		ConnectTimeoutMs: protoDurationToMS(timeout),
		LbType:           DefaultLbType,
		Hosts:            []Host{{URL: fmt.Sprintf("tcp://%s:%d", "127.0.0.1", port)}},
	}
	if protocol == model.ProtocolGRPC || protocol == model.ProtocolHTTP2 {
		cluster.Features = ClusterFeatureHTTP2
	}
	return cluster
}

// BuildOutboundCluster builds an outbound cluster.
func BuildOutboundCluster(hostname string, port *model.Port, labels model.Labels, isExternal bool) *Cluster {
	svc := model.Service{Hostname: hostname}
	key := svc.Key(port, labels)
	name := TruncateClusterName(OutboundClusterPrefix + key)
	clusterType := ClusterTypeSDS

	if isExternal {
		clusterType = ClusterTypeStrictDNS
	}

	hosts := []Host{}
	if isExternal {
		hosts = []Host{{URL: fmt.Sprintf("tcp://%s:%d", hostname, port.Port)}}
	}

	cluster := &Cluster{
		Name:        name,
		ServiceName: key,
		Type:        clusterType,
		LbType:      DefaultLbType,
		Hosts:       hosts,
		outbound:    !isExternal, // outbound means outbound-in-mesh. The name to be refactored later.
		Hostname:    hostname,
		Port:        port,
		labels:      labels,
	}

	if port.Protocol == model.ProtocolGRPC || port.Protocol == model.ProtocolHTTP2 {
		cluster.Features = ClusterFeatureHTTP2
	}
	return cluster
}

// BuildOutboundCluster builds an outbound cluster.
func BuildOutboundClusterForSubset(subset *networking.Subset,
	service *model.Service, hostname string, port *model.Port, timeout *duration.Duration) *Cluster {

	var labels map[string]string
	var name string
	if subset == nil {
		name = service.Key(port, nil)
	} else {
		//TODO change to subset DNS name
		labels = subset.GetLabels()
		name = hostname + "|" + port.Name

		for label, value := range subset.GetLabels() {
			name += "|"
			name += label + "=" + value
		}
	}

	name = TruncateClusterName(OutboundClusterPrefix + name)

	clusterType := ClusterTypeSDS
	if service.External() {
		clusterType = ClusterTypeStrictDNS
	}

	hosts := []Host{}
	if service.External() {
		hosts = []Host{{URL: fmt.Sprintf("tcp://%s:%d", hostname, port.Port)}}
	}

	cluster := &Cluster{
		Name:             name,
		ServiceName:      service.Hostname,
		Type:             clusterType,
		LbType:           DefaultLbType,
		Hosts:            hosts,
		outbound:         !service.External(), // outbound means outbound-in-mesh. The name to be refactored later.
		Hostname:         hostname,
		Port:             port,
		labels:           labels,
		ConnectTimeoutMs: protoDurationToMS(timeout),
	}

	if port.Protocol == model.ProtocolGRPC || port.Protocol == model.ProtocolHTTP2 {
		cluster.Features = ClusterFeatureHTTP2
	}
	return cluster
}

// BuildHTTPRoutes translates a route rule to an Envoy route
func BuildHTTPRoutes(store model.IstioConfigStore, config model.Config, service *model.Service,
	port *model.Port, proxyInstances []*model.ServiceInstance, domain string, envoyv2 bool,
	buildCluster BuildClusterFunc, includeSubsets bool) []*HTTPRoute {

	switch config.Spec.(type) {
	case *routing.RouteRule:
		return []*HTTPRoute{buildHTTPRouteV1(config, service, port, envoyv2)}
	case *networking.VirtualService:
		return buildHTTPRoutesV3(store, config, service, port, proxyInstances, domain, envoyv2, buildCluster,
			includeSubsets)
	default:
		panic("unsupported rule")
	}
}

func buildHTTPRouteV1(config model.Config, service *model.Service, port *model.Port, envoyv2 bool) *HTTPRoute {
	rule := config.Spec.(*routing.RouteRule)
	route := buildHTTPRouteMatch(rule.Match)

	// setup timeouts for the route
	if rule.HttpReqTimeout != nil &&
		rule.HttpReqTimeout.GetSimpleTimeout() != nil &&
		protoDurationToMS(rule.HttpReqTimeout.GetSimpleTimeout().Timeout) > 0 {
		route.TimeoutMS = protoDurationToMS(rule.HttpReqTimeout.GetSimpleTimeout().Timeout)
	}

	// setup retries
	if rule.HttpReqRetries != nil &&
		rule.HttpReqRetries.GetSimpleRetry() != nil &&
		rule.HttpReqRetries.GetSimpleRetry().Attempts > 0 {
		route.RetryPolicy = &RetryPolicy{
			NumRetries: int(rule.HttpReqRetries.GetSimpleRetry().Attempts),
			// These are the safest retry policies as per envoy docs
			Policy: "5xx,connect-failure,refused-stream",
		}
		if protoDurationToMS(rule.HttpReqRetries.GetSimpleRetry().PerTryTimeout) > 0 {
			route.RetryPolicy.PerTryTimeoutMS = protoDurationToMS(rule.HttpReqRetries.GetSimpleRetry().PerTryTimeout)
		}
	}

	destination := service.Hostname

	if len(rule.Route) > 0 {
		route.WeightedClusters = &WeightedCluster{}
		for _, dst := range rule.Route {
			actualDestination := destination
			if dst.Destination != nil {
				actualDestination = model.ResolveHostname(config.ConfigMeta, dst.Destination)
			}
			cluster := BuildOutboundCluster(actualDestination, port, dst.Labels, service.External())
			route.Clusters = append(route.Clusters, cluster)
			route.WeightedClusters.Clusters = append(route.WeightedClusters.Clusters, &WeightedClusterEntry{
				Name:   cluster.Name,
				Weight: int(dst.Weight),
			})
		}

		// rewrite to a single cluster if it's one weighted cluster
		if len(rule.Route) == 1 {
			route.Cluster = route.WeightedClusters.Clusters[0].Name
			route.WeightedClusters = nil
		}
	} else {
		// default route for the destination
		cluster := BuildOutboundCluster(destination, port, nil, service.External())
		route.Cluster = cluster.Name

		v2clusterName := model.BuildSubsetKey(model.TrafficDirectionOutbound, "", destination, port)
		if envoyv2 {
			route.Cluster = v2clusterName
		}

		route.Clusters = append(route.Clusters, cluster)
	}

	if rule.Redirect != nil {
		route.HostRedirect = rule.Redirect.Authority
		route.PathRedirect = rule.Redirect.Uri
		route.Cluster = ""
	}

	if rule.Rewrite != nil {
		route.HostRewrite = rule.Rewrite.Authority
		route.PrefixRewrite = rule.Rewrite.Uri
	}

	// Add the fault filters, one per cluster defined in weighted cluster or cluster
	if rule.HttpFault != nil {
		route.faults = make([]*HTTPFilter, 0, len(route.Clusters))
		for _, c := range route.Clusters {
			if fault := buildHTTPFaultFilter(c.Name, rule.HttpFault, route.Headers); fault != nil {
				route.faults = append(route.faults, fault)
			}
		}
	}

	if rule.Mirror != nil {
		fqdnDest := model.ResolveHostname(config.ConfigMeta, rule.Mirror)
		cluster := BuildOutboundCluster(fqdnDest, port, rule.Mirror.Labels, service.External())
		route.Clusters = append(route.Clusters, cluster)
		route.ShadowCluster = &ShadowCluster{
			//TODO support shadowing between internal and external kubernetes services
			// currently only shadowing between internal kubernetes services is supported
			Cluster: cluster.Name,
		}
	}

	for name, val := range rule.AppendHeaders {
		route.HeadersToAdd = append(route.HeadersToAdd, AppendedHeader{
			Key:   name,
			Value: val,
		})
	}

	if rule.CorsPolicy != nil {
		route.CORSPolicy = &CORSPolicy{
			AllowOrigin: rule.CorsPolicy.AllowOrigin,
			Enabled:     true,
		}
		if rule.CorsPolicy.AllowCredentials != nil {
			route.CORSPolicy.AllowCredentials = rule.CorsPolicy.AllowCredentials.Value
		}
		if len(rule.CorsPolicy.AllowHeaders) > 0 {
			route.CORSPolicy.AllowHeaders = strings.Join(rule.CorsPolicy.AllowHeaders, ",")
		}
		if len(rule.CorsPolicy.AllowMethods) > 0 {
			route.CORSPolicy.AllowMethods = strings.Join(rule.CorsPolicy.AllowMethods, ",")
		}
		if len(rule.CorsPolicy.ExposeHeaders) > 0 {
			route.CORSPolicy.ExposeHeaders = strings.Join(rule.CorsPolicy.ExposeHeaders, ",")
		}
		if rule.CorsPolicy.MaxAge != nil {
			route.CORSPolicy.MaxAge = int(rule.CorsPolicy.MaxAge.Seconds)
		}
	}

	if rule.WebsocketUpgrade {
		route.WebsocketUpgrade = true
	}

	route.Decorator = buildDecorator(config)

	return route
}

func buildHTTPRoutesV3(store model.IstioConfigStore, config model.Config, service *model.Service, port *model.Port,
	proxyInstances []*model.ServiceInstance, domain string, envoyv2 bool, buildCluster BuildClusterFunc,
	includeSubsets bool) []*HTTPRoute {

	rule := config.Spec.(*networking.VirtualService)
	routes := make([]*HTTPRoute, 0)

	for _, http := range rule.Http {
		if len(http.Match) == 0 {
			routes = append(routes, buildHTTPRouteV3(store, config, service, port, http, nil, domain, envoyv2,
				buildCluster, includeSubsets))
		}
		for _, match := range http.Match {
			for _, instance := range proxyInstances {
				if model.Labels(match.SourceLabels).SubsetOf(instance.Labels) {
					routes = append(routes, buildHTTPRouteV3(store, config, service, port, http, match, domain, envoyv2,
						buildCluster, includeSubsets))
					break
				}
			}
		}
	}

	return routes
}

func buildHTTPRouteV3(store model.IstioConfigStore, config model.Config, service *model.Service, port *model.Port,
	http *networking.HTTPRoute, match *networking.HTTPMatchRequest, domain string, envoyv2 bool,
	buildCluster BuildClusterFunc, includeSubsets bool) *HTTPRoute {

	route := buildHTTPRouteMatchV3(match)
	if http.Redirect != nil {
		route.HostRedirect = http.Redirect.Authority
		route.PathRedirect = http.Redirect.Uri
	} else {
		clusters := make([]*WeightedClusterEntry, 0, len(http.Route))
		for _, dst := range http.Route {
<<<<<<< HEAD
			if dst.Destination == nil || dst.Destination.Name == "" {
				log.Warnf("Nil Destination")
				continue
=======

			fqdn := model.ResolveFQDN(dst.Destination.Host, domain)
			v2clusterName := model.BuildSubsetKey(model.TrafficDirectionOutbound, dst.Destination.Subset, fqdn, port)
			labels := fetchSubsetLabels(store, fqdn, dst.Destination.Subset, domain)
			cluster := buildCluster(fqdn, port, labels, service.External()) // TODO: support Destination.Port
			if envoyv2 {
				cluster.Name = v2clusterName
>>>>>>> e51254e9
			}
			var cluster *Cluster

			route.Clusters = append(route.Clusters, cluster)
			clusters = append(clusters,
				&WeightedClusterEntry{
					Name:   cluster.Name,
					Weight: int(dst.Weight),
				})

			fqdn := model.ResolveFQDN(dst.Destination.Name, domain)
			if includeSubsets == false || service.External() {
				v2clusterName := model.BuildSubsetKey(model.TrafficDirectionOutbound, dst.Destination.Subset, fqdn, port)
				labels := fetchSubsetLabels(store, fqdn, dst.Destination.Subset, domain)
				cluster := buildCluster(fqdn, port, labels, service.External()) // TODO: support Destination.Port
				if envoyv2 {
					cluster.Name = v2clusterName
				}
			} else {
				subset, _ := GetSubset(dst.Destination.Subset, store)
				cluster = BuildOutboundClusterForSubset(subset, service, fqdn, port,
					&duration.Duration{Seconds: 1})
			}

			if cluster != nil {
				route.Clusters = append(route.Clusters, cluster)
				clusters = append(clusters,
					&WeightedClusterEntry{
						Name:   cluster.Name,
						Weight: int(dst.Weight),
					})
			}

		}
		if len(clusters) == 1 {
			route.Cluster = clusters[0].Name
		} else {
			route.WeightedClusters = &WeightedCluster{Clusters: clusters}
		}
	}

	if http.Rewrite != nil {
		route.HostRewrite = http.Rewrite.Authority
		route.PrefixRewrite = http.Rewrite.Uri
	}

	if http.Timeout != nil &&
		protoDurationToMSGogo(http.Timeout) > 0 {
		route.TimeoutMS = protoDurationToMSGogo(http.Timeout)
	}

	route.RetryPolicy = buildRetryPolicy(http.Retries)

	// This won't work with ldsv2
	// Add the fault filters, one per cluster defined in weighted cluster or cluster
	if http.Fault != nil {
		route.faults = make([]*HTTPFilter, 0, len(route.Clusters))
		for _, cluster := range route.Clusters {
			if fault := buildHTTPFaultFilterV3(cluster.Name, http.Fault, route.Headers); fault != nil {
				route.faults = append(route.faults, fault)
			}
		}
	}

	if http.Mirror != nil {
		fqdn := model.ResolveFQDN(http.Mirror.Host, domain)
		labels := fetchSubsetLabels(store, fqdn, http.Mirror.Subset, domain)
		v2clusterName := model.BuildSubsetKey(model.TrafficDirectionOutbound, http.Mirror.Subset, fqdn, port)
		cluster := buildCluster(fqdn, port, labels, false)
		if envoyv2 {
			cluster.Name = v2clusterName
		}
		route.Clusters = append(route.Clusters, cluster)
		route.ShadowCluster = &ShadowCluster{Cluster: cluster.Name}
	}

	route.HeadersToAdd = buildHeadersToAdd(http.AppendHeaders)
	route.CORSPolicy = buildCORSPolicy(http.CorsPolicy)
	route.WebsocketUpgrade = http.WebsocketUpgrade
	route.Decorator = buildDecorator(config)

	return route
}

// TODO: This logic is temporary until we fully switch from v1alpha1 to v1alpha3.
// In v1alpha3, cluster names will be built using the subset name instead of labels.
// This will allow us to remove this function, which is very inefficient.
func fetchSubsetLabels(store model.IstioConfigStore, fqdn, subsetName, domain string) (labels model.Labels) {
	if subsetName == "" {
		return
	}

	config := store.DestinationRule(fqdn, domain)
	if config != nil {
		rule := config.Spec.(*networking.DestinationRule)

		var found bool
		for _, subset := range rule.Subsets {
			if subset.Name == subsetName {
				labels = model.Labels(subset.Labels)
				found = true
				break
			}
		}

		if !found {
			log.Warnf("Reference to non-existent subset %q", subsetName)
		}
	}

	return
}

func buildRetryPolicy(retries *networking.HTTPRetry) (policy *RetryPolicy) {
	if retries != nil && retries.Attempts > 0 {
		policy = &RetryPolicy{
			NumRetries: int(retries.GetAttempts()),
			Policy:     "5xx,connect-failure,refused-stream",
		}
		if protoDurationToMSGogo(retries.PerTryTimeout) > 0 {
			policy.PerTryTimeoutMS = protoDurationToMSGogo(retries.PerTryTimeout)
		}
	}
	return
}

func buildHeadersToAdd(headers map[string]string) []AppendedHeader {
	out := make([]AppendedHeader, 0, len(headers))
	for name, val := range headers {
		out = append(out, AppendedHeader{
			Key:   name,
			Value: val,
		})
	}
	return out
}

func buildCORSPolicy(policy *networking.CorsPolicy) *CORSPolicy {
	if policy == nil {
		return nil
	}

	out := &CORSPolicy{
		AllowOrigin:   policy.AllowOrigin,
		AllowHeaders:  strings.Join(policy.AllowHeaders, ","),
		AllowMethods:  strings.Join(policy.AllowMethods, ","),
		ExposeHeaders: strings.Join(policy.ExposeHeaders, ","),
		Enabled:       true,
	}
	if policy.AllowCredentials != nil {
		out.AllowCredentials = policy.AllowCredentials.Value
	}
	if policy.MaxAge != nil {
		out.MaxAge = int(policy.MaxAge.Seconds)
	}
	return out
}

func buildCluster(address, name string, timeout *duration.Duration) *Cluster {
	return &Cluster{
		Name:             name,
		Type:             ClusterTypeStrictDNS,
		ConnectTimeoutMs: protoDurationToMS(timeout),
		LbType:           DefaultLbType,
		Hosts: []Host{
			{
				URL: "tcp://" + address,
			},
		},
	}
}

// TODO: With multiple rules per VirtualService, this is no longer useful.
func buildDecorator(config model.Config) *Decorator {
	if config.ConfigMeta.Name != "" {
		return &Decorator{
			Operation: config.ConfigMeta.Name,
		}
	}
	return nil
}

func buildZipkinTracing() *Tracing {
	return &Tracing{
		HTTPTracer: HTTPTracer{
			HTTPTraceDriver: HTTPTraceDriver{
				HTTPTraceDriverType: ZipkinTraceDriverType,
				HTTPTraceDriverConfig: HTTPTraceDriverConfig{
					CollectorCluster:  ZipkinCollectorCluster,
					CollectorEndpoint: ZipkinCollectorEndpoint,
				},
			},
		},
	}
}

// BuildVirtualHost constructs an entry for VirtualHost for a destination service.
// The unique name for a virtual host is a combination of the destination service and the port, e.g.
// "svc.ns.svc.cluster.local:http".
// Suffix provides the proxy context information - it is the shared sub-domain between co-located
// service instances (e.g. "namespace", "svc", "cluster", "local")
func BuildVirtualHost(svc *model.Service, port *model.Port, suffix []string, routes []*HTTPRoute) *VirtualHost {
	hosts := make([]string, 0)
	domains := make([]string, 0)
	parts := strings.Split(svc.Hostname, ".")
	shared := sharedHost(suffix, parts)

	// if shared is "svc.cluster.local", then we can add "name.namespace", "name.namespace.svc", etc
	host := strings.Join(parts[0:len(parts)-len(shared)], ".")
	if len(host) > 0 {
		hosts = append(hosts, host)
	}

	for _, part := range shared {
		if len(host) > 0 {
			host = host + "."
		}
		host = host + part
		hosts = append(hosts, host)
	}

	// add service cluster IP domain name
	if len(svc.Address) > 0 {
		hosts = append(hosts, svc.Address)
	}

	// add ports
	for _, host := range hosts {
		domains = append(domains, fmt.Sprintf("%s:%d", host, port.Port))

		// since the port on the TCP listener address matches the service port,
		// the colon suffix is optional and is inferred.
		// (see https://tools.ietf.org/html/rfc7230#section-5.5)
		domains = append(domains, host)
	}

	return &VirtualHost{
		Name:    svc.Key(port, nil),
		Domains: domains,
		Routes:  routes,
	}
}

// sharedHost computes the shared host name suffix for instances.
// Each host name is split into its domains.
func sharedHost(parts ...[]string) []string {
	switch len(parts) {
	case 0:
		return nil
	case 1:
		return parts[0]
	default:
		// longest common suffix
		out := make([]string, 0)
		for i := 1; i <= len(parts[0]); i++ {
			part := ""
			all := true
			for j, host := range parts {
				hostpart := host[len(host)-i]
				if j == 0 {
					part = hostpart
				} else if part != hostpart {
					all = false
					break
				}
			}
			if all {
				out = append(out, part)
			} else {
				break
			}
		}

		// reverse
		for i, j := 0, len(out)-1; i < j; i, j = i+1, j-1 {
			out[i], out[j] = out[j], out[i]
		}
		return out
	}
}

// BuildTCPRoute builds a TCP route.
func BuildTCPRoute(cluster *Cluster, addresses []string) *TCPRoute {
	// destination port is unnecessary with use_original_dst since
	// the listener address already contains the port
	route := &TCPRoute{
		Cluster:    cluster.Name,
		clusterRef: cluster,
	}
	sort.Sort(sort.StringSlice(addresses))
	for _, addr := range addresses {
		tcpRouteAddr := addr
		if !strings.Contains(addr, "/") {
			tcpRouteAddr = addr + "/32"
		}
		route.DestinationIPList = append(route.DestinationIPList, tcpRouteAddr)
	}
	return route
}

// BuildOriginalDSTCluster builds a DST cluster.
func BuildOriginalDSTCluster(name string, timeout *duration.Duration) *Cluster {
	return &Cluster{
		Name:             TruncateClusterName(OutboundClusterPrefix + name),
		Type:             ClusterTypeOriginalDST,
		ConnectTimeoutMs: protoDurationToMS(timeout),
		LbType:           LbTypeOriginalDST,
		outbound:         true,
	}
}<|MERGE_RESOLUTION|>--- conflicted
+++ resolved
@@ -419,30 +419,14 @@
 	} else {
 		clusters := make([]*WeightedClusterEntry, 0, len(http.Route))
 		for _, dst := range http.Route {
-<<<<<<< HEAD
 			if dst.Destination == nil || dst.Destination.Name == "" {
 				log.Warnf("Nil Destination")
 				continue
-=======
+			}
 
 			fqdn := model.ResolveFQDN(dst.Destination.Host, domain)
-			v2clusterName := model.BuildSubsetKey(model.TrafficDirectionOutbound, dst.Destination.Subset, fqdn, port)
-			labels := fetchSubsetLabels(store, fqdn, dst.Destination.Subset, domain)
-			cluster := buildCluster(fqdn, port, labels, service.External()) // TODO: support Destination.Port
-			if envoyv2 {
-				cluster.Name = v2clusterName
->>>>>>> e51254e9
-			}
+
 			var cluster *Cluster
-
-			route.Clusters = append(route.Clusters, cluster)
-			clusters = append(clusters,
-				&WeightedClusterEntry{
-					Name:   cluster.Name,
-					Weight: int(dst.Weight),
-				})
-
-			fqdn := model.ResolveFQDN(dst.Destination.Name, domain)
 			if includeSubsets == false || service.External() {
 				v2clusterName := model.BuildSubsetKey(model.TrafficDirectionOutbound, dst.Destination.Subset, fqdn, port)
 				labels := fetchSubsetLabels(store, fqdn, dst.Destination.Subset, domain)
@@ -455,7 +439,6 @@
 				cluster = BuildOutboundClusterForSubset(subset, service, fqdn, port,
 					&duration.Duration{Seconds: 1})
 			}
-
 			if cluster != nil {
 				route.Clusters = append(route.Clusters, cluster)
 				clusters = append(clusters,
