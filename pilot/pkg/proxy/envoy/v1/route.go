// Copyright 2017 Istio Authors
//
// Licensed under the Apache License, Version 2.0 (the "License");
// you may not use this file except in compliance with the License.
// You may obtain a copy of the License at
//
//     http://www.apache.org/licenses/LICENSE-2.0
//
// Unless required by applicable law or agreed to in writing, software
// distributed under the License is distributed on an "AS IS" BASIS,
// WITHOUT WARRANTIES OR CONDITIONS OF ANY KIND, either express or implied.
// See the License for the specific language governing permissions and
// limitations under the License.

// Functions related to data-path routes in Envoy config: virtual hosts, clusters,
// routes.

package v1

import (
	"fmt"
	"path"
	"sort"
	"strings"

	"github.com/golang/protobuf/ptypes/duration"

	networking "istio.io/api/networking/v1alpha3"
	routing "istio.io/api/routing/v1alpha1"
	"istio.io/istio/pilot/pkg/model"
	"istio.io/istio/pkg/log"
)

const (
	// InboundClusterPrefix is the prefix for service clusters co-hosted on the proxy instance
	InboundClusterPrefix = "in."

	// OutboundClusterPrefix is the prefix for service clusters external to the proxy instance
	OutboundClusterPrefix = "out."
)

// buildListenerSSLContext returns an SSLContext struct.
func buildListenerSSLContext(certsDir string) *SSLContext {
	return &SSLContext{
		CertChainFile:            path.Join(certsDir, model.CertChainFilename),
		PrivateKeyFile:           path.Join(certsDir, model.KeyFilename),
		CaCertFile:               path.Join(certsDir, model.RootCertFilename),
		RequireClientCertificate: true,
	}
}

// buildClusterSSLContext returns an SSLContextWithSAN struct with VerifySubjectAltName.
// The list of service accounts may be empty but not nil.
func buildClusterSSLContext(certsDir string, serviceAccounts []string) *SSLContextWithSAN {
	return &SSLContextWithSAN{
		CertChainFile:        path.Join(certsDir, model.CertChainFilename),
		PrivateKeyFile:       path.Join(certsDir, model.KeyFilename),
		CaCertFile:           path.Join(certsDir, model.RootCertFilename),
		VerifySubjectAltName: serviceAccounts,
	}
}

// BuildDefaultRoute builds a default route.
func BuildDefaultRoute(cluster *Cluster) *HTTPRoute {
	return &HTTPRoute{
		Prefix:   "/",
		Cluster:  cluster.Name,
		Clusters: []*Cluster{cluster},
		Decorator: &Decorator{
			Operation: "default-route",
		},
	}
}

// BuildInboundRoute builds an inbound route.
func BuildInboundRoute(config model.Config, rule *routing.RouteRule, cluster *Cluster) *HTTPRoute {
	route := buildHTTPRouteMatch(rule.Match)
	route.Cluster = cluster.Name
	route.Clusters = []*Cluster{cluster}
	route.WebsocketUpgrade = rule.WebsocketUpgrade
	if rule.Rewrite != nil && rule.Rewrite.GetUri() != "" {
		// overwrite the computed prefix with the rewritten prefix,
		// for this is what we expect from remote envoys
		route.Prefix = rule.Rewrite.GetUri()
		route.Path = ""
	}

	if !rule.WebsocketUpgrade {
		route.Decorator = buildDecorator(config)
	}

	return route
}

// BuildInboundRoutesV2 builds inbound routes using the V2 API.
func BuildInboundRoutesV2(proxyInstances []*model.ServiceInstance, config model.Config, rule *networking.VirtualService, cluster *Cluster) []*HTTPRoute {
	routes := make([]*HTTPRoute, 0)
	for _, http := range rule.Http {
		if len(http.Match) == 0 {
			routes = append(routes, BuildInboundRouteV2(config, cluster, http, nil))
		}
		for _, match := range http.Match {
			for _, instance := range proxyInstances {
				if model.Labels(match.SourceLabels).SubsetOf(instance.Labels) {
					routes = append(routes, BuildInboundRouteV2(config, cluster, http, match))
					break
				}
			}
		}
	}
	return routes
}

// BuildInboundRouteV2 builds an inbound route using the v2 API.
func BuildInboundRouteV2(config model.Config, cluster *Cluster, http *networking.HTTPRoute, match *networking.HTTPMatchRequest) *HTTPRoute {
	route := buildHTTPRouteMatchV2(match)

	route.Cluster = cluster.Name
	route.Clusters = []*Cluster{cluster}
	route.WebsocketUpgrade = http.WebsocketUpgrade
	if http.Rewrite != nil && http.Rewrite.Uri != "" {
		// overwrite the computed prefix with the rewritten prefix,
		// for this is what we expect from remote envoys
		route.Prefix = http.Rewrite.Uri
		route.Path = ""
	}

	if !http.WebsocketUpgrade {
		route.Decorator = buildDecorator(config)
	}

	return route
}

// BuildInboundCluster builds an inbound cluster.
func BuildInboundCluster(port int, protocol model.Protocol, timeout *duration.Duration) *Cluster {
	cluster := &Cluster{
		Name:             fmt.Sprintf("%s%d", InboundClusterPrefix, port),
		Type:             ClusterTypeStatic,
		ConnectTimeoutMs: protoDurationToMS(timeout),
		LbType:           DefaultLbType,
		Hosts:            []Host{{URL: fmt.Sprintf("tcp://%s:%d", "127.0.0.1", port)}},
	}
	if protocol == model.ProtocolGRPC || protocol == model.ProtocolHTTP2 {
		cluster.Features = ClusterFeatureHTTP2
	}
	return cluster
}

// BuildOutboundCluster builds an outbound cluster.
func BuildOutboundCluster(hostname string, port *model.Port, labels model.Labels, isExternal bool) *Cluster {
	svc := model.Service{Hostname: hostname}
	key := svc.Key(port, labels)
	name := TruncateClusterName(OutboundClusterPrefix + key)
	clusterType := ClusterTypeSDS

	if isExternal {
		clusterType = ClusterTypeStrictDNS
	}

	hosts := []Host{}
	if isExternal {
		hosts = []Host{{URL: fmt.Sprintf("tcp://%s:%d", hostname, port.Port)}}
	}

	cluster := &Cluster{
		Name:        name,
		ServiceName: key,
		Type:        clusterType,
		LbType:      DefaultLbType,
		Hosts:       hosts,
		outbound:    !isExternal, // outbound means outbound-in-mesh. The name to be refactored later.
		Hostname:    hostname,
		Port:        port,
		labels:      labels,
	}

	if port.Protocol == model.ProtocolGRPC || port.Protocol == model.ProtocolHTTP2 {
		cluster.Features = ClusterFeatureHTTP2
	}
	return cluster
}

// BuildHTTPRoutes translates a route rule to an Envoy route
func BuildHTTPRoutes(store model.IstioConfigStore, config model.Config, service *model.Service,
	port *model.Port, proxyInstances []*model.ServiceInstance, domain string, buildCluster BuildClusterFunc) []*HTTPRoute {

	switch config.Spec.(type) {
	case *routing.RouteRule:
		return []*HTTPRoute{buildHTTPRouteV1(config, service, port)}
	case *networking.VirtualService:
		return buildHTTPRoutesV2(store, config, service, port, proxyInstances, domain, buildCluster)
	default:
		panic("unsupported rule")
	}
}

func buildHTTPRouteV1(config model.Config, service *model.Service, port *model.Port) *HTTPRoute {
	rule := config.Spec.(*routing.RouteRule)
	route := buildHTTPRouteMatch(rule.Match)

	// setup timeouts for the route
	if rule.HttpReqTimeout != nil &&
		rule.HttpReqTimeout.GetSimpleTimeout() != nil &&
		protoDurationToMS(rule.HttpReqTimeout.GetSimpleTimeout().Timeout) > 0 {
		route.TimeoutMS = protoDurationToMS(rule.HttpReqTimeout.GetSimpleTimeout().Timeout)
	}

	// setup retries
	if rule.HttpReqRetries != nil &&
		rule.HttpReqRetries.GetSimpleRetry() != nil &&
		rule.HttpReqRetries.GetSimpleRetry().Attempts > 0 {
		route.RetryPolicy = &RetryPolicy{
			NumRetries: int(rule.HttpReqRetries.GetSimpleRetry().Attempts),
			// These are the safest retry policies as per envoy docs
			Policy: "5xx,connect-failure,refused-stream",
		}
		if protoDurationToMS(rule.HttpReqRetries.GetSimpleRetry().PerTryTimeout) > 0 {
			route.RetryPolicy.PerTryTimeoutMS = protoDurationToMS(rule.HttpReqRetries.GetSimpleRetry().PerTryTimeout)
		}
	}

	destination := service.Hostname

	if len(rule.Route) > 0 {
		route.WeightedClusters = &WeightedCluster{}
		for _, dst := range rule.Route {
			actualDestination := destination
			if dst.Destination != nil {
				actualDestination = model.ResolveHostname(config.ConfigMeta, dst.Destination)
			}
			cluster := BuildOutboundCluster(actualDestination, port, dst.Labels, service.External())
			route.Clusters = append(route.Clusters, cluster)
			route.WeightedClusters.Clusters = append(route.WeightedClusters.Clusters, &WeightedClusterEntry{
				Name:   cluster.Name,
				Weight: int(dst.Weight),
			})
		}

		// rewrite to a single cluster if it's one weighted cluster
		if len(rule.Route) == 1 {
			route.Cluster = route.WeightedClusters.Clusters[0].Name
			route.WeightedClusters = nil
		}
	} else {
		// default route for the destination
		cluster := BuildOutboundCluster(destination, port, nil, service.External())
		route.Cluster = cluster.Name
		route.Clusters = append(route.Clusters, cluster)
	}

	if rule.Redirect != nil {
		route.HostRedirect = rule.Redirect.Authority
		route.PathRedirect = rule.Redirect.Uri
		route.Cluster = ""
	}

	if rule.Rewrite != nil {
		route.HostRewrite = rule.Rewrite.Authority
		route.PrefixRewrite = rule.Rewrite.Uri
	}

	// Add the fault filters, one per cluster defined in weighted cluster or cluster
	if rule.HttpFault != nil {
		route.faults = make([]*HTTPFilter, 0, len(route.Clusters))
		for _, c := range route.Clusters {
			if fault := buildHTTPFaultFilter(c.Name, rule.HttpFault, route.Headers); fault != nil {
				route.faults = append(route.faults, fault)
			}
		}
	}

	if rule.Mirror != nil {
		fqdnDest := model.ResolveHostname(config.ConfigMeta, rule.Mirror)
		cluster := BuildOutboundCluster(fqdnDest, port, rule.Mirror.Labels, service.External())
		route.Clusters = append(route.Clusters, cluster)
		route.ShadowCluster = &ShadowCluster{
			//TODO support shadowing between internal and external kubernetes services
			// currently only shadowing between internal kubernetes services is supported
			Cluster: cluster.Name,
		}
	}

	for name, val := range rule.AppendHeaders {
		route.HeadersToAdd = append(route.HeadersToAdd, AppendedHeader{
			Key:   name,
			Value: val,
		})
	}

	if rule.CorsPolicy != nil {
		route.CORSPolicy = &CORSPolicy{
			AllowOrigin: rule.CorsPolicy.AllowOrigin,
			Enabled:     true,
		}
		if rule.CorsPolicy.AllowCredentials != nil {
			route.CORSPolicy.AllowCredentials = rule.CorsPolicy.AllowCredentials.Value
		}
		if len(rule.CorsPolicy.AllowHeaders) > 0 {
			route.CORSPolicy.AllowHeaders = strings.Join(rule.CorsPolicy.AllowHeaders, ",")
		}
		if len(rule.CorsPolicy.AllowMethods) > 0 {
			route.CORSPolicy.AllowMethods = strings.Join(rule.CorsPolicy.AllowMethods, ",")
		}
		if len(rule.CorsPolicy.ExposeHeaders) > 0 {
			route.CORSPolicy.ExposeHeaders = strings.Join(rule.CorsPolicy.ExposeHeaders, ",")
		}
		if rule.CorsPolicy.MaxAge != nil {
<<<<<<< HEAD
			route.CORSPolicy.MaxAge = int(rule.CorsPolicy.MaxAge.Seconds)
=======
			route.CORSPolicy.MaxAge = convertDuration(rule.CorsPolicy.MaxAge).String()
>>>>>>> f94f090d
		}
	}

	if rule.WebsocketUpgrade {
		route.WebsocketUpgrade = true
	}

	route.Decorator = buildDecorator(config)

	return route
}

func buildHTTPRoutesV2(store model.IstioConfigStore, config model.Config, service *model.Service, port *model.Port,
	proxyInstances []*model.ServiceInstance, domain string, buildCluster BuildClusterFunc) []*HTTPRoute {

	rule := config.Spec.(*networking.VirtualService)
	routes := make([]*HTTPRoute, 0)

	for _, http := range rule.Http {
		if len(http.Match) == 0 {
			routes = append(routes, buildHTTPRouteV2(store, config, service, port, http, nil, domain, buildCluster))
		}
		for _, match := range http.Match {
			for _, instance := range proxyInstances {
				if model.Labels(match.SourceLabels).SubsetOf(instance.Labels) {
					routes = append(routes, buildHTTPRouteV2(store, config, service, port, http, match, domain, buildCluster))
					break
				}
			}
		}
	}

	return routes
}

func buildHTTPRouteV2(store model.IstioConfigStore, config model.Config, service *model.Service, port *model.Port,
	http *networking.HTTPRoute, match *networking.HTTPMatchRequest, domain string, buildCluster BuildClusterFunc) *HTTPRoute {

	route := buildHTTPRouteMatchV2(match)
	if http.Redirect != nil {
		route.HostRedirect = http.Redirect.Authority
		route.PathRedirect = http.Redirect.Uri
	} else {
		clusters := make([]*WeightedClusterEntry, 0, len(http.Route))
		for _, dst := range http.Route {
			fqdn := model.ResolveFQDN(dst.Destination.Name, domain)
			labels := fetchSubsetLabels(store, fqdn, dst.Destination.Subset, domain)
			cluster := buildCluster(fqdn, port, labels, service.External()) // TODO: support Destination.Port
			route.Clusters = append(route.Clusters, cluster)
			clusters = append(clusters,
				&WeightedClusterEntry{
					Name:   cluster.Name,
					Weight: int(dst.Weight),
				})
		}

		if len(clusters) == 1 {
			route.Cluster = clusters[0].Name
		} else {
			route.WeightedClusters = &WeightedCluster{Clusters: clusters}
		}
	}

	if http.Rewrite != nil {
		route.HostRewrite = http.Rewrite.Authority
		route.PrefixRewrite = http.Rewrite.Uri
	}

	if http.Timeout != nil &&
		protoDurationToMSGogo(http.Timeout) > 0 {
		route.TimeoutMS = protoDurationToMSGogo(http.Timeout)
	}

	route.RetryPolicy = buildRetryPolicy(http.Retries)

	// Add the fault filters, one per cluster defined in weighted cluster or cluster
	if http.Fault != nil {
		route.faults = make([]*HTTPFilter, 0, len(route.Clusters))
		for _, cluster := range route.Clusters {
			if fault := buildHTTPFaultFilterV2(cluster.Name, http.Fault, route.Headers); fault != nil {
				route.faults = append(route.faults, fault)
			}
		}
	}

	if http.Mirror != nil {
		fqdn := model.ResolveFQDN(http.Mirror.Name, domain)
		labels := fetchSubsetLabels(store, fqdn, http.Mirror.Subset, domain)
		cluster := buildCluster(fqdn, port, labels, false)
		route.Clusters = append(route.Clusters, cluster)
		route.ShadowCluster = &ShadowCluster{Cluster: cluster.Name}
	}

	route.HeadersToAdd = buildHeadersToAdd(http.AppendHeaders)
	route.CORSPolicy = buildCORSPolicy(http.CorsPolicy)
	route.WebsocketUpgrade = http.WebsocketUpgrade
	route.Decorator = buildDecorator(config)

	return route
}

// TODO: This logic is temporary until we fully switch from v1alpha1 to v1alpha2.
// In v1alpha2, cluster names will be built using the subset name instead of labels.
// This will allow us to remove this function, which is very inefficient.
func fetchSubsetLabels(store model.IstioConfigStore, fqdn, subsetName, domain string) (labels model.Labels) {
	if subsetName == "" {
		return
	}

	config := store.DestinationRule(fqdn, domain)
	if config != nil {
		rule := config.Spec.(*networking.DestinationRule)

		var found bool
		for _, subset := range rule.Subsets {
			if subset.Name == subsetName {
				labels = model.Labels(subset.Labels)
				found = true
				break
			}
		}

		if !found {
			log.Warnf("Reference to non-existent subset %q", subsetName)
		}
	}

	return
}

func buildRetryPolicy(retries *networking.HTTPRetry) (policy *RetryPolicy) {
	if retries != nil && retries.Attempts > 0 {
		policy = &RetryPolicy{
			NumRetries: int(retries.GetAttempts()),
			Policy:     "5xx,connect-failure,refused-stream",
		}
		if protoDurationToMSGogo(retries.PerTryTimeout) > 0 {
			policy.PerTryTimeoutMS = protoDurationToMSGogo(retries.PerTryTimeout)
		}
	}
	return
}

func buildHeadersToAdd(headers map[string]string) []AppendedHeader {
	out := make([]AppendedHeader, 0, len(headers))
	for name, val := range headers {
		out = append(out, AppendedHeader{
			Key:   name,
			Value: val,
		})
	}
	return out
}

func buildCORSPolicy(policy *networking.CorsPolicy) *CORSPolicy {
	if policy == nil {
		return nil
	}

	out := &CORSPolicy{
		AllowOrigin:   policy.AllowOrigin,
		AllowHeaders:  strings.Join(policy.AllowHeaders, ","),
		AllowMethods:  strings.Join(policy.AllowMethods, ","),
		ExposeHeaders: strings.Join(policy.ExposeHeaders, ","),
		Enabled:       true,
	}
	if policy.AllowCredentials != nil {
		out.AllowCredentials = policy.AllowCredentials.Value
	}
	if policy.MaxAge != nil {
		out.MaxAge = int(policy.MaxAge.Seconds)
	}
	return out
}

func buildCluster(address, name string, timeout *duration.Duration) *Cluster {
	return &Cluster{
		Name:             name,
		Type:             ClusterTypeStrictDNS,
		ConnectTimeoutMs: protoDurationToMS(timeout),
		LbType:           DefaultLbType,
		Hosts: []Host{
			{
				URL: "tcp://" + address,
			},
		},
	}
}

func buildDecorator(config model.Config) *Decorator {
	if config.ConfigMeta.Name != "" {
		return &Decorator{
			Operation: config.ConfigMeta.Name,
		}
	}
	return nil
}

func buildZipkinTracing() *Tracing {
	return &Tracing{
		HTTPTracer: HTTPTracer{
			HTTPTraceDriver: HTTPTraceDriver{
				HTTPTraceDriverType: ZipkinTraceDriverType,
				HTTPTraceDriverConfig: HTTPTraceDriverConfig{
					CollectorCluster:  ZipkinCollectorCluster,
					CollectorEndpoint: ZipkinCollectorEndpoint,
				},
			},
		},
	}
}

// BuildVirtualHost constructs an entry for VirtualHost for a destination service.
// The unique name for a virtual host is a combination of the destination service and the port, e.g.
// "svc.ns.svc.cluster.local:http".
// Suffix provides the proxy context information - it is the shared sub-domain between co-located
// service instances (e.g. "namespace", "svc", "cluster", "local")
func BuildVirtualHost(svc *model.Service, port *model.Port, suffix []string, routes []*HTTPRoute) *VirtualHost {
	hosts := make([]string, 0)
	domains := make([]string, 0)
	parts := strings.Split(svc.Hostname, ".")
	shared := sharedHost(suffix, parts)

	// if shared is "svc.cluster.local", then we can add "name.namespace", "name.namespace.svc", etc
	host := strings.Join(parts[0:len(parts)-len(shared)], ".")
	if len(host) > 0 {
		hosts = append(hosts, host)
	}

	for _, part := range shared {
		if len(host) > 0 {
			host = host + "."
		}
		host = host + part
		hosts = append(hosts, host)
	}

	// add service cluster IP domain name
	if len(svc.Address) > 0 {
		hosts = append(hosts, svc.Address)
	}

	// add ports
	for _, host := range hosts {
		domains = append(domains, fmt.Sprintf("%s:%d", host, port.Port))

		// since the port on the TCP listener address matches the service port,
		// the colon suffix is optional and is inferred.
		// (see https://tools.ietf.org/html/rfc7230#section-5.5)
		domains = append(domains, host)
	}

	return &VirtualHost{
		Name:    svc.Key(port, nil),
		Domains: domains,
		Routes:  routes,
	}
}

// sharedHost computes the shared host name suffix for instances.
// Each host name is split into its domains.
func sharedHost(parts ...[]string) []string {
	switch len(parts) {
	case 0:
		return nil
	case 1:
		return parts[0]
	default:
		// longest common suffix
		out := make([]string, 0)
		for i := 1; i <= len(parts[0]); i++ {
			part := ""
			all := true
			for j, host := range parts {
				hostpart := host[len(host)-i]
				if j == 0 {
					part = hostpart
				} else if part != hostpart {
					all = false
					break
				}
			}
			if all {
				out = append(out, part)
			} else {
				break
			}
		}

		// reverse
		for i, j := 0, len(out)-1; i < j; i, j = i+1, j-1 {
			out[i], out[j] = out[j], out[i]
		}
		return out
	}
}

// BuildTCPRoute builds a TCP route.
func BuildTCPRoute(cluster *Cluster, addresses []string) *TCPRoute {
	// destination port is unnecessary with use_original_dst since
	// the listener address already contains the port
	route := &TCPRoute{
		Cluster:    cluster.Name,
		clusterRef: cluster,
	}
	sort.Sort(sort.StringSlice(addresses))
	for _, addr := range addresses {
		tcpRouteAddr := addr
		if !strings.Contains(addr, "/") {
			tcpRouteAddr = addr + "/32"
		}
		route.DestinationIPList = append(route.DestinationIPList, tcpRouteAddr)
	}
	return route
}

// BuildOriginalDSTCluster builds a DST cluster.
func BuildOriginalDSTCluster(name string, timeout *duration.Duration) *Cluster {
	return &Cluster{
		Name:             TruncateClusterName(OutboundClusterPrefix + name),
		Type:             ClusterTypeOriginalDST,
		ConnectTimeoutMs: protoDurationToMS(timeout),
		LbType:           LbTypeOriginalDST,
		outbound:         true,
	}
}<|MERGE_RESOLUTION|>--- conflicted
+++ resolved
@@ -306,11 +306,7 @@
 			route.CORSPolicy.ExposeHeaders = strings.Join(rule.CorsPolicy.ExposeHeaders, ",")
 		}
 		if rule.CorsPolicy.MaxAge != nil {
-<<<<<<< HEAD
 			route.CORSPolicy.MaxAge = int(rule.CorsPolicy.MaxAge.Seconds)
-=======
-			route.CORSPolicy.MaxAge = convertDuration(rule.CorsPolicy.MaxAge).String()
->>>>>>> f94f090d
 		}
 	}
 
