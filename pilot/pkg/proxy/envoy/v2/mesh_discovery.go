// Copyright 2018 Istio Authors
//
// Licensed under the Apache License, Version 2.0 (the "License");
// you may not use this file except in compliance with the License.
// You may obtain a copy of the License at
//
//     http://www.apache.org/licenses/LICENSE-2.0
//
// Unless required by applicable law or agreed to in writing, software
// distributed under the License is distributed on an "AS IS" BASIS,
// WITHOUT WARRANTIES OR CONDITIONS OF ANY KIND, either express or implied.
// See the License for the specific language governing permissions and
// limitations under the License.

package v2

import (
	"os"
	"time"

	xdsapi "github.com/envoyproxy/go-control-plane/envoy/api/v2"
	"google.golang.org/grpc"

	"istio.io/istio/pilot/pkg/model"
	"istio.io/istio/pilot/pkg/proxy/envoy/v1"
<<<<<<< HEAD
)

var (
	// Failsafe to implement periodic refresh, in case events or cache invalidation fail.
	// TODO: remove after events get enough testing
	periodicRefreshDuration = os.Getenv("V2_REFRESH")
=======
	"istio.io/istio/pkg/log"
)

const (
	responseTickDuration  = time.Second * 15
	unknownPeerAddressStr = "Unknown peer address"
>>>>>>> 25fd3411
)

// DiscoveryServer is Pilot's gRPC implementation for Envoy's v2 xds APIs
type DiscoveryServer struct {
	// mesh holds the reference to Pilot's internal data structures that provide mesh discovery capability.
	mesh *v1.DiscoveryService
	// GrpcServer supports gRPC for xDS v2 services.
	GrpcServer *grpc.Server
	// env is the model environment.
	env model.Environment

	Connections map[string]*EdsConnection
}

// NewDiscoveryServer creates DiscoveryServer that sources data from Pilot's internal mesh data structures
func NewDiscoveryServer(mesh *v1.DiscoveryService, grpcServer *grpc.Server, env model.Environment) *DiscoveryServer {
	out := &DiscoveryServer{mesh: mesh, GrpcServer: grpcServer, env: env}
	xdsapi.RegisterEndpointDiscoveryServiceServer(out.GrpcServer, out)
	xdsapi.RegisterListenerDiscoveryServiceServer(out.GrpcServer, out)

<<<<<<< HEAD
	if len(periodicRefreshDuration) > 0 {
		go periodicRefresh()
=======
	return out
}

/***************************  Mesh EDS Implementation **********************************/
// TODO: move to eds.go (separate PR for easier review of the changes)

// StreamEndpoints implements xdsapi.EndpointDiscoveryServiceServer.StreamEndpoints().
func (s *DiscoveryServer) StreamEndpoints(stream xdsapi.EndpointDiscoveryService_StreamEndpointsServer) error {
	ticker := time.NewTicker(responseTickDuration)
	peerInfo, ok := peer.FromContext(stream.Context())
	peerAddr := unknownPeerAddressStr
	if ok {
		peerAddr = peerInfo.Addr.String()
>>>>>>> 25fd3411
	}
	return out

}

<<<<<<< HEAD
// Singleton, refresh the cache - may not be needed if events work properly, just a failsafe
// ( will be removed after change detection is implemented, to double check all changes are
// captured)
func periodicRefresh() {
	responseTickDuration, err := time.ParseDuration(periodicRefreshDuration)
	if err != nil {
		return
=======
// FetchEndpoints implements xdsapi.EndpointDiscoveryServiceServer.FetchEndpoints().
func (s *DiscoveryServer) FetchEndpoints(ctx context.Context, req *xdsapi.DiscoveryRequest) (*xdsapi.DiscoveryResponse, error) {
	peerInfo, ok := peer.FromContext(ctx)
	peerAddr := unknownPeerAddressStr
	if ok {
		peerAddr = peerInfo.Addr.String()
	}
	clusters := req.GetResourceNames()
	if len(clusters) == 0 {
		return nil, fmt.Errorf("no clusters specified in EDS request from %q", peerAddr)
>>>>>>> 25fd3411
	}
	ticker := time.NewTicker(responseTickDuration)
	defer ticker.Stop()
	for range ticker.C {
		EdsPushAll()
	}
}<|MERGE_RESOLUTION|>--- conflicted
+++ resolved
@@ -23,21 +23,17 @@
 
 	"istio.io/istio/pilot/pkg/model"
 	"istio.io/istio/pilot/pkg/proxy/envoy/v1"
-<<<<<<< HEAD
 )
 
 var (
 	// Failsafe to implement periodic refresh, in case events or cache invalidation fail.
 	// TODO: remove after events get enough testing
 	periodicRefreshDuration = os.Getenv("V2_REFRESH")
-=======
-	"istio.io/istio/pkg/log"
 )
 
 const (
 	responseTickDuration  = time.Second * 15
 	unknownPeerAddressStr = "Unknown peer address"
->>>>>>> 25fd3411
 )
 
 // DiscoveryServer is Pilot's gRPC implementation for Envoy's v2 xds APIs
@@ -58,10 +54,6 @@
 	xdsapi.RegisterEndpointDiscoveryServiceServer(out.GrpcServer, out)
 	xdsapi.RegisterListenerDiscoveryServiceServer(out.GrpcServer, out)
 
-<<<<<<< HEAD
-	if len(periodicRefreshDuration) > 0 {
-		go periodicRefresh()
-=======
 	return out
 }
 
@@ -75,13 +67,11 @@
 	peerAddr := unknownPeerAddressStr
 	if ok {
 		peerAddr = peerInfo.Addr.String()
->>>>>>> 25fd3411
 	}
 	return out
 
 }
 
-<<<<<<< HEAD
 // Singleton, refresh the cache - may not be needed if events work properly, just a failsafe
 // ( will be removed after change detection is implemented, to double check all changes are
 // captured)
@@ -89,18 +79,6 @@
 	responseTickDuration, err := time.ParseDuration(periodicRefreshDuration)
 	if err != nil {
 		return
-=======
-// FetchEndpoints implements xdsapi.EndpointDiscoveryServiceServer.FetchEndpoints().
-func (s *DiscoveryServer) FetchEndpoints(ctx context.Context, req *xdsapi.DiscoveryRequest) (*xdsapi.DiscoveryResponse, error) {
-	peerInfo, ok := peer.FromContext(ctx)
-	peerAddr := unknownPeerAddressStr
-	if ok {
-		peerAddr = peerInfo.Addr.String()
-	}
-	clusters := req.GetResourceNames()
-	if len(clusters) == 0 {
-		return nil, fmt.Errorf("no clusters specified in EDS request from %q", peerAddr)
->>>>>>> 25fd3411
 	}
 	ticker := time.NewTicker(responseTickDuration)
 	defer ticker.Stop()
