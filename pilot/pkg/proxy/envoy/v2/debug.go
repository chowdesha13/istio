--- conflicted
+++ resolved
@@ -19,11 +19,6 @@
 	"fmt"
 	"io"
 	"net/http"
-<<<<<<< HEAD
-	"strings"
-	"sync"
-=======
->>>>>>> 82797c0c
 
 	adminapi "github.com/envoyproxy/go-control-plane/envoy/admin/v2alpha"
 	"github.com/gogo/protobuf/jsonpb"
@@ -45,10 +40,6 @@
 		map[model.Hostname]*model.Service{ // mock.HelloService.Hostname: mock.HelloService,
 		}, 2)
 	s.MemRegistry.EDSUpdater = s
-<<<<<<< HEAD
-	s.MemRegistry.ConfigUpdater = cfg
-=======
->>>>>>> 82797c0c
 	s.MemRegistry.ClusterID = "v2-debug"
 
 	sctl.AddRegistry(aggregate.Registry{
@@ -68,11 +59,7 @@
 	mux.HandleFunc("/debug/registryz", s.registryz)
 	mux.HandleFunc("/debug/endpointz", s.endpointz)
 	mux.HandleFunc("/debug/endpointShardz", s.endpointShardz)
-<<<<<<< HEAD
-	mux.HandleFunc("/debug/workloadz", s.endpointShardz)
-=======
 	mux.HandleFunc("/debug/workloadz", s.workloadz)
->>>>>>> 82797c0c
 	mux.HandleFunc("/debug/configz", s.configz)
 
 	mux.HandleFunc("/debug/authenticationz", s.authenticationz)
@@ -131,318 +118,6 @@
 	w.WriteHeader(http.StatusOK)
 }
 
-<<<<<<< HEAD
-// TODO: the mock was used for test setup, has no mutex. This will also be used for
-// integration and load tests, will need to add mutex as we cleanup the code.
-
-type memServiceController struct {
-	svcHandlers  []func(*model.Service, model.Event)
-	instHandlers []func(*model.ServiceInstance, model.Event)
-}
-
-func (c *memServiceController) AppendServiceHandler(f func(*model.Service, model.Event)) error {
-	c.svcHandlers = append(c.svcHandlers, f)
-	return nil
-}
-
-func (c *memServiceController) AppendInstanceHandler(f func(*model.ServiceInstance, model.Event)) error {
-	c.instHandlers = append(c.instHandlers, f)
-	return nil
-}
-
-func (c *memServiceController) Run(<-chan struct{}) {}
-
-// MemServiceDiscovery is a mock discovery interface
-type MemServiceDiscovery struct {
-	services            map[model.Hostname]*model.Service
-	instancesByPortNum  map[string][]*model.ServiceInstance
-	instancesByPortName map[string][]*model.ServiceInstance
-
-	// Used by GetProxyServiceInstance, used to configure inbound (list of services per IP)
-	// We generally expect a single instance - conflicting services need to be reported.
-	ip2instance                   map[string][]*model.ServiceInstance
-	versions                      int
-	WantGetProxyServiceInstances  []*model.ServiceInstance
-	ServicesError                 error
-	GetServiceError               error
-	InstancesError                error
-	GetProxyServiceInstancesError error
-	controller                    model.Controller
-	ClusterID                     string
-
-	// XDSUpdater will push EDS changes to the ADS model.
-	EDSUpdater    model.XDSUpdater
-	ConfigUpdater model.ConfigUpdater
-
-	// Single mutex for now - it's for debug only.
-	mutex sync.Mutex
-}
-
-// ClearErrors clear errors used for mocking failures during model.MemServiceDiscovery interface methods
-func (sd *MemServiceDiscovery) ClearErrors() {
-	sd.ServicesError = nil
-	sd.GetServiceError = nil
-	sd.InstancesError = nil
-	sd.GetProxyServiceInstancesError = nil
-}
-
-// AddHTTPService is a helper to add a service of type http, named 'http-main', with the
-// specified vip and port.
-func (sd *MemServiceDiscovery) AddHTTPService(name, vip string, port int) {
-	sd.AddService(model.Hostname(name), &model.Service{
-		Hostname: model.Hostname(name),
-		Ports: model.PortList{
-			{
-				Name:     "http-main",
-				Port:     port,
-				Protocol: model.ProtocolHTTP,
-			},
-		},
-	})
-}
-
-// AddService adds an in-memory service.
-func (sd *MemServiceDiscovery) AddService(name model.Hostname, svc *model.Service) {
-	sd.mutex.Lock()
-	sd.services[name] = svc
-	sd.mutex.Unlock()
-	// TODO: notify listeners
-}
-
-// AddInstance adds an in-memory instance.
-func (sd *MemServiceDiscovery) AddInstance(service model.Hostname, instance *model.ServiceInstance) {
-	// WIP: add enough code to allow tests and load tests to work
-	sd.mutex.Lock()
-	defer sd.mutex.Unlock()
-	svc := sd.services[service]
-	if svc == nil {
-		return
-	}
-	instance.Service = svc
-	sd.ip2instance[instance.Endpoint.Address] = []*model.ServiceInstance{instance}
-
-	key := fmt.Sprintf("%s:%d", service, instance.Endpoint.ServicePort.Port)
-	instanceList := sd.instancesByPortNum[key]
-	sd.instancesByPortNum[key] = append(instanceList, instance)
-
-	key = fmt.Sprintf("%s:%s", service, instance.Endpoint.ServicePort.Name)
-	instanceList = sd.instancesByPortName[key]
-	sd.instancesByPortName[key] = append(instanceList, instance)
-}
-
-// AddEndpoint adds an endpoint to a service.
-func (sd *MemServiceDiscovery) AddEndpoint(service model.Hostname, servicePortName string, servicePort int, address string, port int) *model.ServiceInstance {
-	instance := &model.ServiceInstance{
-		Endpoint: model.NetworkEndpoint{
-			Address: address,
-			Port:    port,
-			ServicePort: &model.Port{
-				Name:     servicePortName,
-				Port:     servicePort,
-				Protocol: model.ProtocolHTTP,
-			},
-		},
-	}
-	sd.AddInstance(service, instance)
-	return instance
-}
-
-// SetEndpoints update the list of endpoints for a service, similar with K8S controller.
-func (sd *MemServiceDiscovery) SetEndpoints(service string, endpoints []*model.IstioEndpoint) {
-
-	sh := model.Hostname(service)
-	sd.mutex.Lock()
-	defer sd.mutex.Unlock()
-
-	svc := sd.services[sh]
-	if svc == nil {
-		return
-	}
-
-	// remove old entries
-	for k, v := range sd.ip2instance {
-		if len(v) > 0 && v[0].Service.Hostname == sh {
-			delete(sd.ip2instance, k)
-		}
-	}
-	for k, v := range sd.instancesByPortNum {
-		if len(v) > 0 && v[0].Service.Hostname == sh {
-			delete(sd.instancesByPortNum, k)
-		}
-	}
-	for k, v := range sd.instancesByPortName {
-		if len(v) > 0 && v[0].Service.Hostname == sh {
-			delete(sd.instancesByPortName, k)
-		}
-	}
-
-	for _, e := range endpoints {
-		//servicePortName string, servicePort int, address string, port int
-		p, _ := svc.Ports.Get(e.ServicePortName)
-
-		instance := &model.ServiceInstance{
-			Service: svc,
-			Endpoint: model.NetworkEndpoint{
-				Address: e.Address,
-				ServicePort: &model.Port{
-					Name:     e.ServicePortName,
-					Port:     p.Port,
-					Protocol: model.ProtocolHTTP,
-				},
-			},
-			ServiceAccount: e.ServiceAccount,
-		}
-		sd.ip2instance[instance.Endpoint.Address] = []*model.ServiceInstance{instance}
-
-		key := fmt.Sprintf("%s:%d", service, instance.Endpoint.ServicePort.Port)
-
-		instanceList := sd.instancesByPortNum[key]
-		sd.instancesByPortNum[key] = append(instanceList, instance)
-
-		key = fmt.Sprintf("%s:%s", service, instance.Endpoint.ServicePort.Name)
-		instanceList = sd.instancesByPortName[key]
-		sd.instancesByPortName[key] = append(instanceList, instance)
-
-	}
-
-	err := sd.EDSUpdater.EDSUpdate(sd.ClusterID, service, endpoints)
-	if err != nil {
-		// Request a global push if we failed to do EDS only
-		sd.ConfigUpdater.ConfigUpdate(true)
-	} else {
-		sd.ConfigUpdater.ConfigUpdate(false)
-	}
-}
-
-// Services implements discovery interface
-// Each call to Services() should return a list of new *model.Service
-func (sd *MemServiceDiscovery) Services() ([]*model.Service, error) {
-	sd.mutex.Lock()
-	defer sd.mutex.Unlock()
-	if sd.ServicesError != nil {
-		return nil, sd.ServicesError
-	}
-	out := make([]*model.Service, 0, len(sd.services))
-	for _, service := range sd.services {
-		// Make a new service out of the existing one
-		newSvc := *service
-		out = append(out, &newSvc)
-	}
-	return out, sd.ServicesError
-}
-
-// GetService implements discovery interface
-// Each call to GetService() should return a new *model.Service
-func (sd *MemServiceDiscovery) GetService(hostname model.Hostname) (*model.Service, error) {
-	sd.mutex.Lock()
-	defer sd.mutex.Unlock()
-	if sd.GetServiceError != nil {
-		return nil, sd.GetServiceError
-	}
-	val := sd.services[hostname]
-	if val == nil {
-		return nil, errors.New("missing service")
-	}
-	// Make a new service out of the existing one
-	newSvc := *val
-	return &newSvc, sd.GetServiceError
-}
-
-// Instances filters the service instances by labels. This assumes single port, as is
-// used by EDS/ADS.
-func (sd *MemServiceDiscovery) Instances(hostname model.Hostname, ports []string,
-	labels model.LabelsCollection) ([]*model.ServiceInstance, error) {
-	sd.mutex.Lock()
-	defer sd.mutex.Unlock()
-	if sd.InstancesError != nil {
-		return nil, sd.InstancesError
-	}
-	if len(ports) != 1 {
-		adsLog.Warna("Unexpected ports ", ports)
-		return nil, nil
-	}
-	key := hostname.String() + ":" + ports[0]
-	instances, ok := sd.instancesByPortName[key]
-	if !ok {
-		return nil, nil
-	}
-	return instances, nil
-}
-
-// InstancesByPort filters the service instances by labels. This assumes single port, as is
-// used by EDS/ADS.
-func (sd *MemServiceDiscovery) InstancesByPort(hostname model.Hostname, port int,
-	labels model.LabelsCollection) ([]*model.ServiceInstance, error) {
-	sd.mutex.Lock()
-	defer sd.mutex.Unlock()
-	if strings.HasPrefix(string(hostname), "eds") {
-		adsLog.Info("hi")
-	}
-	if sd.InstancesError != nil {
-		return nil, sd.InstancesError
-	}
-	key := fmt.Sprintf("%s:%d", hostname.String(), port)
-	instances, ok := sd.instancesByPortNum[key]
-	if !ok {
-		return nil, nil
-	}
-	return instances, nil
-}
-
-// GetProxyServiceInstances returns service instances associated with a node, resulting in
-// 'in' services.
-func (sd *MemServiceDiscovery) GetProxyServiceInstances(node *model.Proxy) ([]*model.ServiceInstance, error) {
-	sd.mutex.Lock()
-	defer sd.mutex.Unlock()
-	if sd.GetProxyServiceInstancesError != nil {
-		return nil, sd.GetProxyServiceInstancesError
-	}
-	if sd.WantGetProxyServiceInstances != nil {
-		return sd.WantGetProxyServiceInstances, nil
-	}
-	out := make([]*model.ServiceInstance, 0)
-	si, found := sd.ip2instance[node.IPAddress]
-	if found {
-		out = append(out, si...)
-	}
-	return out, sd.GetProxyServiceInstancesError
-}
-
-// ManagementPorts implements discovery interface
-func (sd *MemServiceDiscovery) ManagementPorts(addr string) model.PortList {
-	sd.mutex.Lock()
-	defer sd.mutex.Unlock()
-	return model.PortList{{
-		Name:     "http",
-		Port:     3333,
-		Protocol: model.ProtocolHTTP,
-	}, {
-		Name:     "custom",
-		Port:     9999,
-		Protocol: model.ProtocolTCP,
-	}}
-}
-
-// WorkloadHealthCheckInfo implements discovery interface
-func (sd *MemServiceDiscovery) WorkloadHealthCheckInfo(addr string) model.ProbeList {
-	return nil
-}
-
-// GetIstioServiceAccounts gets the Istio service accounts for a service hostname.
-func (sd *MemServiceDiscovery) GetIstioServiceAccounts(hostname model.Hostname, ports []string) []string {
-	sd.mutex.Lock()
-	defer sd.mutex.Unlock()
-	if hostname == "world.default.svc.cluster.local" {
-		return []string{
-			"spiffe://cluster.local/ns/default/sa/serviceaccount1",
-			"spiffe://cluster.local/ns/default/sa/serviceaccount2",
-		}
-	}
-	return make([]string, 0)
-}
-
-=======
->>>>>>> 82797c0c
 // registryz providees debug support for registry - adding and listing model items.
 // Can be combined with the push debug interface to reproduce changes.
 func (s *DiscoveryServer) registryz(w http.ResponseWriter, req *http.Request) {
@@ -471,13 +146,9 @@
 func (s *DiscoveryServer) endpointShardz(w http.ResponseWriter, req *http.Request) {
 	_ = req.ParseForm()
 	w.Header().Add("Content-Type", "application/json")
-<<<<<<< HEAD
-	out, _ := json.MarshalIndent(s.EndpointShardsByService, " ", " ")
-=======
 	s.mutex.RLock()
 	out, _ := json.MarshalIndent(s.EndpointShardsByService, " ", " ")
 	s.mutex.RUnlock()
->>>>>>> 82797c0c
 	w.Write(out)
 }
 
@@ -486,13 +157,9 @@
 func (s *DiscoveryServer) workloadz(w http.ResponseWriter, req *http.Request) {
 	_ = req.ParseForm()
 	w.Header().Add("Content-Type", "application/json")
-<<<<<<< HEAD
-	out, _ := json.MarshalIndent(s.WorkloadsByID, " ", " ")
-=======
 	s.mutex.RLock()
 	out, _ := json.MarshalIndent(s.WorkloadsByID, " ", " ")
 	s.mutex.RUnlock()
->>>>>>> 82797c0c
 	w.Write(out)
 }
 
@@ -666,23 +333,10 @@
 				mtls := authn_plugin.GetMutualTLS(policy)
 				serverProtocol = getServerAuthProtocol(mtls)
 			} else {
-<<<<<<< HEAD
-				info.ServerProtocol = mTLSModeToString(s.Env.Mesh.AuthPolicy == meshconfig.MeshConfig_MUTUAL_TLS)
-=======
 				serverProtocol = getServerAuthProtocol(nil)
->>>>>>> 82797c0c
 			}
 			info.ServerProtocol = authProtocolToString(serverProtocol)
 
-<<<<<<< HEAD
-			destConfig := s.globalPushContext().DestinationRule(ss.Hostname)
-			info.DestinationRuleName = configName(destConfig)
-			if destConfig != nil {
-				rule := destConfig.Spec.(*networking.DestinationRule)
-				info.ClientProtocol = mTLSModeToString(isMTlsOn(s.Env.Mesh, rule, p))
-			} else {
-				info.ClientProtocol = mTLSModeToString(s.Env.Mesh.AuthPolicy == meshconfig.MeshConfig_MUTUAL_TLS)
-=======
 			destConfig := s.globalPushContext().DestinationRule(mostRecentProxy, ss)
 			info.DestinationRuleName = configName(destConfig)
 			if destConfig != nil {
@@ -690,7 +344,6 @@
 				clientProtocol = clientAuthProtocol(rule, p)
 			} else {
 				clientProtocol = authnHTTP
->>>>>>> 82797c0c
 			}
 			info.ClientProtocol = authProtocolToString(clientProtocol)
 
