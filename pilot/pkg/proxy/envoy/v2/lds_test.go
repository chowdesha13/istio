// Copyright 2018 Istio Authors
//
// Licensed under the Apache License, Version 2.0 (the "License");
// you may not use this file except in compliance with the License.
// You may obtain a copy of the License at
//
//     http://www.apache.org/licenses/LICENSE-2.0
//
// Unless required by applicable law or agreed to in writing, software
// distributed under the License is distributed on an "AS IS" BASIS,
// WITHOUT WARRANTIES OR CONDITIONS OF ANY KIND, either express or implied.
// See the License for the specific language governing permissions and
// limitations under the License.
package v2_test

import (
	"io/ioutil"
	"os"
	"testing"
	"time"

	"github.com/golang/protobuf/ptypes"

	v2 "istio.io/istio/pilot/pkg/proxy/envoy/v2"
	"istio.io/istio/pilot/pkg/serviceregistry"

	xdsapi "github.com/envoyproxy/go-control-plane/envoy/api/v2"
	xdsapi_listener "github.com/envoyproxy/go-control-plane/envoy/api/v2/listener"
	xdsapi_http_connection_manager "github.com/envoyproxy/go-control-plane/envoy/config/filter/network/http_connection_manager/v2"

	"istio.io/istio/pilot/pkg/features"
	"istio.io/istio/pkg/config/labels"
	"istio.io/istio/pkg/util/gogoprotomarshal"

	testenv "istio.io/istio/mixer/test/client/env"
	"istio.io/istio/pilot/pkg/bootstrap"
	"istio.io/istio/pilot/pkg/model"
	"istio.io/istio/pkg/adsc"
	"istio.io/istio/pkg/test/env"
	"istio.io/istio/tests/util"
)

// TestLDS using isolated namespaces
func TestLDSIsolated(t *testing.T) {
	_ = os.Setenv(features.EnableProtocolSniffingForInbound.Name, "true")
	defer func() { _ = os.Unsetenv(features.EnableProtocolSniffingForInbound.Name) }()
	_, tearDown := initLocalPilotTestEnv(t)
	defer tearDown()

	// Sidecar in 'none' mode
	t.Run("sidecar_none", func(t *testing.T) {
		// TODO: add a Service with EDS resolution in the none ns.
		// The ServiceEntry only allows STATIC - both STATIC and EDS should generated TCP listeners on :port
		// while DNS and NONE should generate old-style bind ports.
		// Right now 'STATIC' and 'EDS' result in ClientSideLB in the internal object, so listener test is valid.

		ldsr, err := adsc.Dial(util.MockPilotGrpcAddr, "", &adsc.Config{
			Meta: model.NodeMetadata{
				InterceptionMode: model.InterceptionNone,
				HTTP10:           "1",
			}.ToStruct(),
			IP:        "10.11.0.1", // matches none.yaml s1tcp.none
			Namespace: "none",
		})
		if err != nil {
			t.Fatal(err)
		}
		defer ldsr.Close()

		ldsr.Watch()

		_, err = ldsr.Wait(5*time.Second, "lds")
		if err != nil {
			t.Fatal("Failed to receive LDS", err)
			return
		}

		err = ldsr.Save(env.IstioOut + "/none")
		if err != nil {
			t.Fatal(err)
		}

		// 7071 (inbound), 2001 (service - also as http proxy), 18010 (fortio), 15006 (virtual inbound)
		// We do not get mixer on 9091 because there are no services defined in istio-system namespace
		// in the none.yaml setup
		if len(ldsr.GetHTTPListeners()) != 4 {
			// TODO: we are still debating if for HTTP services we have any use case to create a 127.0.0.1:port outbound
			// for the service (the http proxy is already covering this)
			t.Error("HTTP listeners, expecting 4 got ", len(ldsr.GetHTTPListeners()), ldsr.GetHTTPListeners())
		}

		// s1tcp:2000 outbound, bind=true (to reach other instances of the service)
		// s1:5005 outbound, bind=true
		// :443 - https external, bind=false
		// 10.11.0.1_7070, bind=true -> inbound|2000|s1 - on port 7070, fwd to 37070
		// virtual
		if len(ldsr.GetTCPListeners()) == 0 {
			t.Fatal("No response")
		}

		for _, s := range []string{"lds_tcp", "lds_http", "rds", "cds", "ecds"} {
			want, err := ioutil.ReadFile(env.IstioOut + "/none_" + s + ".json")
			if err != nil {
				t.Fatal(err)
			}
			got, err := ioutil.ReadFile("testdata/none_" + s + ".json")
			if err != nil {
				t.Fatal(err)
			}

			if err = util.Compare(got, want); err != nil {
				// Just log for now - golden changes every time there is a config generation update.
				// It is mostly intended as a reference for what is generated - we need to add explicit checks
				// for things we need, like the number of expected listeners.
				// This is mainly using for debugging what changed from the snapshot in the golden files.
				if os.Getenv("CONFIG_DIFF") == "1" {
					t.Logf("error in golden file %s %v", s, err)
				}
			}
		}

		// TODO: check bind==true
		// TODO: verify listeners for outbound are on 127.0.0.1 (not yet), port 2000, 2005, 2007
		// TODO: verify virtual listeners for unsupported cases
		// TODO: add and verify SNI listener on 127.0.0.1:443
		// TODO: verify inbound service port is on 127.0.0.1, and containerPort on 0.0.0.0
		// TODO: BUG, SE with empty endpoints is rejected - it is actually valid config (service may not have endpoints)
	})

	// Test for the examples in the ServiceEntry doc
	t.Run("se_example", func(t *testing.T) {
		// TODO: add a Service with EDS resolution in the none ns.
		// The ServiceEntry only allows STATIC - both STATIC and EDS should generated TCP listeners on :port
		// while DNS and NONE should generate old-style bind ports.
		// Right now 'STATIC' and 'EDS' result in ClientSideLB in the internal object, so listener test is valid.

		ldsr, err := adsc.Dial(util.MockPilotGrpcAddr, "", &adsc.Config{
			Meta:      nil,
			IP:        "10.12.0.1", // matches none.yaml s1tcp.none
			Namespace: "seexamples",
		})
		if err != nil {
			t.Fatal(err)
		}
		defer ldsr.Close()

		ldsr.Watch()

		if _, err := ldsr.Wait(5*time.Second, "lds"); err != nil {
			t.Fatal("Failed to receive LDS", err)
			return
		}

		err = ldsr.Save(env.IstioOut + "/seexample")
		if err != nil {
			t.Fatal(err)
		}
	})

	// Test for the examples in the ServiceEntry doc
	t.Run("se_examplegw", func(t *testing.T) {
		// TODO: add a Service with EDS resolution in the none ns.
		// The ServiceEntry only allows STATIC - both STATIC and EDS should generated TCP listeners on :port
		// while DNS and NONE should generate old-style bind ports.
		// Right now 'STATIC' and 'EDS' result in ClientSideLB in the internal object, so listener test is valid.

		ldsr, err := adsc.Dial(util.MockPilotGrpcAddr, "", &adsc.Config{
			Meta:      nil,
			IP:        "10.13.0.1",
			Namespace: "exampleegressgw",
		})
		if err != nil {
			t.Fatal(err)
		}
		defer ldsr.Close()

		ldsr.Watch()

		if _, err = ldsr.Wait(5*time.Second, "lds"); err != nil {
			t.Fatal("Failed to receive LDS", err)
			return
		}

		err = ldsr.Save(env.IstioOut + "/seexample-eg")
		if err != nil {
			t.Fatal(err)
		}
	})

}

// TestLDS using default sidecar in root namespace
func TestLDSWithDefaultSidecar(t *testing.T) {

	server, tearDown := util.EnsureTestServer(func(args *bootstrap.PilotArgs) {
		args.Plugins = bootstrap.DefaultPlugins
		args.Config.FileDir = env.IstioSrc + "/tests/testdata/networking/sidecar-ns-scope"
		args.Mesh.MixerAddress = ""
		args.MeshConfig = nil
		args.Mesh.ConfigFile = env.IstioSrc + "/tests/testdata/networking/sidecar-ns-scope/mesh.yaml"
		args.Service.Registries = []string{}
	})
	testEnv = testenv.NewTestSetup(testenv.SidecarTest, t)
	testEnv.Ports().PilotGrpcPort = uint16(util.MockPilotGrpcPort)
	testEnv.Ports().PilotHTTPPort = uint16(util.MockPilotHTTPPort)
	testEnv.IstioSrc = env.IstioSrc
	testEnv.IstioOut = env.IstioOut

	server.EnvoyXdsServer.ConfigUpdate(&model.PushRequest{Full: true})
	defer tearDown()

	adsResponse, err := adsc.Dial(util.MockPilotGrpcAddr, "", &adsc.Config{
		Meta: model.NodeMetadata{
			InstanceIPs:     []string{"100.1.1.2"},
			ConfigNamespace: "ns1",
			IstioVersion:    "1.3.0",
		}.ToStruct(),
		IP:        "100.1.1.2",
		Namespace: "ns1",
	})

	if err != nil {
		t.Fatal(err)
	}
	defer adsResponse.Close()

	adsResponse.Watch()

	upd, err := adsResponse.Wait(10*time.Second, "lds", "rds", "cds")
	if err != nil {
		t.Fatal("Failed to receive XDS response", err, upd)
		return
	}

	// Expect 7 listeners : 2 orig_dst, 1 http inbound + 4 outbound (http, tcp1, istio-policy and istio-telemetry)
	if (len(adsResponse.GetHTTPListeners()) + len(adsResponse.GetTCPListeners())) != 7 {
		t.Fatalf("Expected 7 listeners, got %d\n", len(adsResponse.GetHTTPListeners())+len(adsResponse.GetTCPListeners()))
	}

	// Expect 11 CDS clusters:
	// 2 inbound(http, inbound passthroughipv4) notes: no passthroughipv6
	// 9 outbound (2 http services, 1 tcp service, 2 istio-system services,
	//   and 2 subsets of http1, 1 blackhole, 1 passthrough)
	if (len(adsResponse.GetClusters()) + len(adsResponse.GetEdsClusters())) != 11 {
		t.Fatalf("Expected 12 clusters in CDS output. Got %d", len(adsResponse.GetClusters())+len(adsResponse.GetEdsClusters()))
	}

	// Expect two vhost blocks in RDS output for 8080 (one for http1, another for http2)
	// plus one extra due to mem registry
	if len(adsResponse.GetRoutes()["8080"].VirtualHosts) != 3 {
		t.Fatalf("Expected 3 VirtualHosts in RDS output. Got %d", len(adsResponse.GetRoutes()["8080"].VirtualHosts))
	}
}

// TestLDS using gateways
func TestLDSWithIngressGateway(t *testing.T) {
	server, tearDown := util.EnsureTestServer(func(args *bootstrap.PilotArgs) {
		args.Plugins = bootstrap.DefaultPlugins
		args.Config.FileDir = env.IstioSrc + "/tests/testdata/networking/ingress-gateway"
		args.Mesh.MixerAddress = ""
		args.Mesh.ConfigFile = env.IstioSrc + "/tests/testdata/networking/ingress-gateway/mesh.yaml"
		args.Service.Registries = []string{}
	})
	testEnv = testenv.NewTestSetup(testenv.GatewayTest, t)
	testEnv.Ports().PilotGrpcPort = uint16(util.MockPilotGrpcPort)
	testEnv.Ports().PilotHTTPPort = uint16(util.MockPilotHTTPPort)
	testEnv.IstioSrc = env.IstioSrc
	testEnv.IstioOut = env.IstioOut

	server.EnvoyXdsServer.ConfigUpdate(&model.PushRequest{Full: true})
	defer tearDown()

	adsResponse, err := adsc.Dial(util.MockPilotGrpcAddr, "", &adsc.Config{
		Meta: model.NodeMetadata{
			InstanceIPs:     []string{"99.1.1.1"}, // as service instance of ingress gateway
			ConfigNamespace: "istio-system",
			IstioVersion:    "1.3.0",
		}.ToStruct(),
		IP:        "99.1.1.1",
		Namespace: "istio-system",
		NodeType:  "router",
	})

	if err != nil {
		t.Fatal(err)
	}
	defer adsResponse.Close()

	adsResponse.Watch()

	_, err = adsResponse.Wait(10*time.Second, "lds")
	if err != nil {
		t.Fatal("Failed to receive LDS response", err)
		return
	}

	// Expect 2 listeners : 1 for 80, 1 for 443
	// where 443 listener has 3 filter chains
	if (len(adsResponse.GetHTTPListeners()) + len(adsResponse.GetTCPListeners())) != 2 {
		t.Fatalf("Expected 2 listeners, got %d\n", len(adsResponse.GetHTTPListeners())+len(adsResponse.GetTCPListeners()))
	}

	// TODO: This is flimsy. The ADSC code treats any listener with http connection manager as a HTTP listener
	// instead of looking at it as a listener with multiple filter chains
	l := adsResponse.GetHTTPListeners()["0.0.0.0_443"]

	if l != nil {
		if len(l.FilterChains) != 3 {
			t.Fatalf("Expected 3 filter chains, got %d\n", len(l.FilterChains))
		}
	}
}

// TestLDS is running LDSv2 tests.
func TestLDS(t *testing.T) {
	_, tearDown := initLocalPilotTestEnv(t)
	defer tearDown()

	t.Run("sidecar", func(t *testing.T) {
		ldsr, cancel, err := connectADS(util.MockPilotGrpcAddr)
		if err != nil {
			t.Fatal(err)
		}
		defer cancel()
		err = sendLDSReq(sidecarID(app3Ip, "app3"), ldsr)
		if err != nil {
			t.Fatal(err)
		}

		res, err := ldsr.Recv()
		if err != nil {
			t.Fatal("Failed to receive LDS", err)
			return
		}

		strResponse, _ := gogoprotomarshal.ToJSONWithIndent(res, " ")
		_ = ioutil.WriteFile(env.IstioOut+"/ldsv2_sidecar.json", []byte(strResponse), 0644)

		if len(res.Resources) == 0 {
			t.Fatal("No response")
		}
	})

	// 'router' or 'gateway' type of listener
	t.Run("gateway", func(t *testing.T) {
		ldsr, cancel, err := connectADS(util.MockPilotGrpcAddr)
		if err != nil {
			t.Fatal(err)
		}
		defer cancel()
		err = sendLDSReqWithLabels(gatewayID(gatewayIP), ldsr, map[string]string{"version": "v2", "app": "my-gateway-controller"})
		if err != nil {
			t.Fatal(err)
		}

		res, err := ldsr.Recv()
		if err != nil {
			t.Fatal("Failed to receive LDS", err)
		}

		strResponse, _ := gogoprotomarshal.ToJSONWithIndent(res, " ")

		_ = ioutil.WriteFile(env.IstioOut+"/ldsv2_gateway.json", []byte(strResponse), 0644)

		if len(res.Resources) == 0 {
			t.Fatal("No response")
		}
	})

	// TODO: compare with some golden once it's stable
	// check that each mocked service and destination rule has a corresponding resource

	// TODO: dynamic checks ( see EDS )
}

// TestLDS using sidecar scoped on workload without Service
func TestLDSWithSidecarForWorkloadWithoutService(t *testing.T) {
	server, tearDown := util.EnsureTestServer(func(args *bootstrap.PilotArgs) {
		args.Plugins = bootstrap.DefaultPlugins
		args.Config.FileDir = env.IstioSrc + "/tests/testdata/networking/sidecar-without-service"
		args.Mesh.MixerAddress = ""
		args.Mesh.ConfigFile = env.IstioSrc + "/tests/testdata/networking/sidecar-without-service/mesh.yaml"
		args.Service.Registries = []string{}
	})
	registry := memServiceDiscovery(server, t)
	registry.AddWorkload("98.1.1.1", labels.Instance{"app": "consumeronly"}) // These labels must match the sidecars workload selector

	testEnv = testenv.NewTestSetup(testenv.SidecarConsumerOnlyTest, t)
	testEnv.Ports().PilotGrpcPort = uint16(util.MockPilotGrpcPort)
	testEnv.Ports().PilotHTTPPort = uint16(util.MockPilotHTTPPort)
	testEnv.IstioSrc = env.IstioSrc
	testEnv.IstioOut = env.IstioOut

	server.EnvoyXdsServer.ConfigUpdate(&model.PushRequest{Full: true})
	defer tearDown()

	adsResponse, err := adsc.Dial(util.MockPilotGrpcAddr, "", &adsc.Config{
		Meta: model.NodeMetadata{
			InstanceIPs:     []string{"98.1.1.1"}, // as service instance of ingress gateway
			ConfigNamespace: "consumerns",
			IstioVersion:    "1.3.0",
		}.ToStruct(),
		IP:        "98.1.1.1",
		Namespace: "consumerns", // namespace must match the namespace of the sidecar in the configs.yaml
		NodeType:  "sidecar",
	})

	if err != nil {
		t.Fatal(err)
	}
	defer adsResponse.Close()

	adsResponse.Watch()

	_, err = adsResponse.Wait(10*time.Second, "lds")
	if err != nil {
		t.Fatal("Failed to receive LDS response", err)
		return
	}

	// Expect 3 HTTP listeners for outbound 8081, inbound 9080 and one virtualInbound which has the same inbound 9080
	// as a filter chain. Since the adsclient code treats any listener with a HTTP connection manager filter in ANY
	// filter chain,  as a HTTP listener, we end up getting both 9080 and virtualInbound.
	if len(adsResponse.GetHTTPListeners()) != 3 {
		t.Fatalf("Expected 3 http listeners, got %d", len(adsResponse.GetHTTPListeners()))
	}

	// TODO: This is flimsy. The ADSC code treats any listener with http connection manager as a HTTP listener
	// instead of looking at it as a listener with multiple filter chains
	if l := adsResponse.GetHTTPListeners()["0.0.0.0_8081"]; l != nil {
<<<<<<< HEAD
		expected := 2
		if features.RestrictPodIPTrafficLoops.Get() {
			expected = 3
		}
=======
		expected := 1
>>>>>>> 4591e5ef
		if len(l.FilterChains) != expected {
			t.Fatalf("Expected %d filter chains, got %d", expected, len(l.FilterChains))
		}
	} else {
		t.Fatal("Expected listener for 0.0.0.0_8081")
	}

	// Also check that the other two listeners are 98.1.1.1_9080, and virtualInbound
	if l := adsResponse.GetHTTPListeners()["98.1.1.1_9080"]; l == nil {
		t.Fatal("Expected listener for 98.1.1.1_9080")
	}

	if l := adsResponse.GetHTTPListeners()["virtualInbound"]; l == nil {
		t.Fatal("Expected listener virtualInbound")
	}

	// Expect only one eds cluster for http1.ns1.svc.cluster.local
	if len(adsResponse.GetEdsClusters()) != 1 {
		t.Fatalf("Expected 1 eds cluster, got %d", len(adsResponse.GetEdsClusters()))
	}
	if cluster, ok := adsResponse.GetEdsClusters()["outbound|8081||http1.ns1.svc.cluster.local"]; !ok {
		t.Fatalf("Expected eds cluster outbound|8081||http1.ns1.svc.cluster.local, got %v", cluster.Name)
	}
}

// TestLDS using default sidecar in root namespace
func TestLDSEnvoyFilterWithWorkloadSelector(t *testing.T) {
	_ = os.Setenv(features.EnableProtocolSniffingForInbound.Name, "true")
	defer func() { _ = os.Unsetenv(features.EnableProtocolSniffingForInbound.Name) }()
	server, tearDown := util.EnsureTestServer(func(args *bootstrap.PilotArgs) {
		args.Plugins = bootstrap.DefaultPlugins
		args.Config.FileDir = env.IstioSrc + "/tests/testdata/networking/envoyfilter-without-service"
		args.Mesh.MixerAddress = ""
		args.Mesh.ConfigFile = env.IstioSrc + "/tests/testdata/networking/envoyfilter-without-service/mesh.yaml"
		args.Service.Registries = []string{}
	})
	registry := memServiceDiscovery(server, t)
	// The labels of 98.1.1.1 must match the envoyfilter workload selector
	registry.AddWorkload("98.1.1.1", labels.Instance{"app": "envoyfilter-test-app", "some": "otherlabel"})
	registry.AddWorkload("98.1.1.2", labels.Instance{"app": "no-envoyfilter-test-app"})
	registry.AddWorkload("98.1.1.3", labels.Instance{})

	testEnv = testenv.NewTestSetup(testenv.SidecarConsumerOnlyTest, t)
	testEnv.Ports().PilotGrpcPort = uint16(util.MockPilotGrpcPort)
	testEnv.Ports().PilotHTTPPort = uint16(util.MockPilotHTTPPort)
	testEnv.IstioSrc = env.IstioSrc
	testEnv.IstioOut = env.IstioOut

	server.EnvoyXdsServer.ConfigUpdate(&model.PushRequest{Full: true})
	defer tearDown()

	tests := []struct {
		name            string
		ip              string
		expectLuaFilter bool
	}{
		{
			name:            "Add filter with matching labels to sidecar",
			ip:              "98.1.1.1",
			expectLuaFilter: true,
		},
		{
			name:            "Ignore filter with not matching labels to sidecar",
			ip:              "98.1.1.2",
			expectLuaFilter: false,
		},
		{
			name:            "Ignore filter with empty labels to sidecar",
			ip:              "98.1.1.3",
			expectLuaFilter: false,
		},
	}

	for _, test := range tests {
		test := test
		t.Run(test.name, func(t *testing.T) {
			adsResponse, err := adsc.Dial(util.MockPilotGrpcAddr, "", &adsc.Config{
				Meta: model.NodeMetadata{
					InstanceIPs:     []string{test.ip}, // as service instance of ingress gateway
					ConfigNamespace: "istio-system",
					IstioVersion:    "1.4.0",
				}.ToStruct(),
				IP:        test.ip,
				Namespace: "consumerns", // namespace must match the namespace of the sidecar in the configs.yaml
				NodeType:  "sidecar",
			})
			if err != nil {
				t.Fatal(err)
			}
			defer adsResponse.Close()

			adsResponse.Watch()
			_, err = adsResponse.Wait(10*time.Second, "lds")
			if err != nil {
				t.Fatal("Failed to receive LDS response", err)
				return
			}

			// Expect 1 HTTP listeners for 8081, 1 hybrid listeners for 15006 (virtual inbound)
			if len(adsResponse.GetHTTPListeners()) != 2 {
				t.Fatalf("Expected 1 http listeners, got %d", len(adsResponse.GetHTTPListeners()))
			}
			// TODO: This is flimsy. The ADSC code treats any listener with http connection manager as a HTTP listener
			// instead of looking at it as a listener with multiple filter chains
			l := adsResponse.GetHTTPListeners()["0.0.0.0_8081"]

			expectLuaFilter(t, l, test.expectLuaFilter)
		})
	}
}

func expectLuaFilter(t *testing.T, l *xdsapi.Listener, expected bool) {
	if l != nil {
		var chain *xdsapi_listener.FilterChain
		for _, fc := range l.FilterChains {
			if len(fc.Filters) == 1 && fc.Filters[0].Name == "envoy.http_connection_manager" {
				chain = fc
			}
		}
		if chain == nil {
			t.Fatalf("Failed to find http_connection_manager")
		}
		if len(chain.Filters) != 1 {
			t.Fatalf("Expected 1 filter in first filter chain, got %d", len(l.FilterChains))
		}
		filter := chain.Filters[0]
		if filter.Name != "envoy.http_connection_manager" {
			t.Fatalf("Expected HTTP connection, found %v", chain.Filters[0].Name)
		}
		httpCfg, ok := filter.ConfigType.(*xdsapi_listener.Filter_TypedConfig)
		if !ok {
			t.Fatalf("Expected Http Connection Manager Config Filter_TypedConfig, found %T", filter.ConfigType)
		}
		connectionManagerCfg := xdsapi_http_connection_manager.HttpConnectionManager{}
		err := ptypes.UnmarshalAny(httpCfg.TypedConfig, &connectionManagerCfg)
		if err != nil {
			t.Fatalf("Could not deserialize http connection manager config: %v", err)
		}
		found := false
		for _, filter := range connectionManagerCfg.HttpFilters {
			if filter.Name == "envoy.lua" {
				found = true
			}
		}
		if expected != found {
			t.Fatalf("Expected Lua filter: %v, found: %v", expected, found)
		}
	}
}

func memServiceDiscovery(server *bootstrap.Server, t *testing.T) *v2.MemServiceDiscovery {
	index, found := server.ServiceController().GetRegistryIndex("v2-debug")
	if !found {
		t.Fatal("Could not find Mock ServiceRegistry")
	}
	registry, ok := server.ServiceController().GetRegistries()[index].(serviceregistry.Simple).ServiceDiscovery.(*v2.MemServiceDiscovery)
	if !ok {
		t.Fatal("Unexpected type of Mock ServiceRegistry")
	}
	return registry
}

// TODO: helper to test the http listener content
// - file access log
// - generate request id
// - cors, fault, router filters
// - tracing
//<|MERGE_RESOLUTION|>--- conflicted
+++ resolved
@@ -428,14 +428,7 @@
 	// TODO: This is flimsy. The ADSC code treats any listener with http connection manager as a HTTP listener
 	// instead of looking at it as a listener with multiple filter chains
 	if l := adsResponse.GetHTTPListeners()["0.0.0.0_8081"]; l != nil {
-<<<<<<< HEAD
 		expected := 2
-		if features.RestrictPodIPTrafficLoops.Get() {
-			expected = 3
-		}
-=======
-		expected := 1
->>>>>>> 4591e5ef
 		if len(l.FilterChains) != expected {
 			t.Fatalf("Expected %d filter chains, got %d", expected, len(l.FilterChains))
 		}
