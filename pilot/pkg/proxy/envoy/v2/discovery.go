--- conflicted
+++ resolved
@@ -91,11 +91,7 @@
 	// APIs and service registry info
 	ConfigGenerator core.ConfigGenerator
 
-<<<<<<< HEAD
-	// Generators allow customising the generated config, based on the client metadata.
-=======
 	// Generators allow customizing the generated config, based on the client metadata.
->>>>>>> 1a0b74d0
 	Generators map[string]model.XdsResourceGenerator
 
 	concurrentPushLimit chan struct{}
@@ -153,11 +149,7 @@
 	out := &DiscoveryServer{
 		Env:                     env,
 		ConfigGenerator:         core.NewConfigGenerator(plugins),
-<<<<<<< HEAD
-		Generators: 						 map[string]model.XdsResourceGenerator{},
-=======
 		Generators:              map[string]model.XdsResourceGenerator{},
->>>>>>> 1a0b74d0
 		EndpointShardsByService: map[string]map[string]*EndpointShards{},
 		concurrentPushLimit:     make(chan struct{}, features.PushThrottle),
 		pushChannel:             make(chan *model.PushRequest, 10),
