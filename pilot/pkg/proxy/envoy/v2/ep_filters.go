// Copyright 2018 Istio Authors
//
// Licensed under the Apache License, Version 2.0 (the "License");
// you may not use this file except in compliance with the License.
// You may obtain a copy of the License at
//
//     http://www.apache.org/licenses/LICENSE-2.0
//
// Unless required by applicable law or agreed to in writing, software
// distributed under the License is distributed on an "AS IS" BASIS,
// WITHOUT WARRANTIES OR CONDITIONS OF ANY KIND, either express or implied.
// See the License for the specific language governing permissions and
// limitations under the License.

package v2

import (
	"math"
	"net"

	"github.com/envoyproxy/go-control-plane/envoy/api/v2/endpoint"
	"github.com/gogo/protobuf/types"

	"istio.io/istio/pilot/pkg/model"
	"istio.io/istio/pilot/pkg/networking/util"
)

const (
	// The range of LoadBalancingWeight is [1, 128]
	maxLoadBalancingWeight = 128
)

// EndpointsFilterFunc is a function that filters data from the ClusterLoadAssignment and returns updated one
type EndpointsFilterFunc func(endpoints []endpoint.LocalityLbEndpoints, conn *XdsConnection, env *model.Environment) []endpoint.LocalityLbEndpoints

// EndpointsByNetworkFilter is a network filter function to support Split Horizon EDS - filter the endpoints based on the network
// of the connected sidecar. The filter will filter out all endpoints which are not present within the
// sidecar network and add a gateway endpoint to remote networks that have endpoints (if gateway exists).
// Information for the mesh networks is provided as a MeshNetwork config map.
func EndpointsByNetworkFilter(endpoints []endpoint.LocalityLbEndpoints, conn *XdsConnection, env *model.Environment) []endpoint.LocalityLbEndpoints {
	// If the sidecar does not specify a network, ignore Split Horizon EDS and return all
	network, found := conn.modelNode.Metadata["NETWORK"]
	if !found {
		// Couldn't find the sidecar network, using default/local
		network = ""
	}

	// A new array of endpoints to be returned that will have both local and
	// remote gateways (if any)
	filtered := []endpoint.LocalityLbEndpoints{}

	// Go through all cluster endpoints and add those with the same network as the sidecar
	// to the result. Also count the number of endpoints per each remote network while
	// iterating so that it can be used as the weight for the gateway endpoint
	for _, ep := range endpoints {
		// Weight (number of endpoints) for the EDS cluster for each remote networks
		remoteEps := map[string]uint32{}

		lbEndpoints := []endpoint.LbEndpoint{}
		for _, lbEp := range ep.LbEndpoints {
			epNetwork, _ := istioMetadata(lbEp, "network")
			if epNetwork == network {
				// This is a local endpoint
				lbEndpoints = append(lbEndpoints, lbEp)
			} else {
				// If there is no istio.uid metadata then it can be a service with no
				// selector where endpoints object was manually created. In such case
				// ignore the endpoint when network is not the endpoint's network.
				// TODO Is there a better way?
				if _, exists := istioMetadata(lbEp, "uid"); !exists {
					continue
				}
				// Remote endpoint. Increase the weight counter
				remoteEps[epNetwork]++
			}
		}

		// If there is no MeshNetworks configuration, we don't have gateways information
		// so just keep the endpoint with the local ones
		if env.MeshNetworks == nil {
			newEp := createLocalityLbEndpoints(&ep, lbEndpoints)
			filtered = append(filtered, *newEp)
			continue
		}

		// Add endpoints to remote networks' gateways

		// Iterate over all networks that have the cluster endpoint (weight>0) and
		// for each one of those add a new endpoint that points to the network's
		// gateway with the relevant weight
		for n, w := range remoteEps {
			networkConf, found := env.MeshNetworks.Networks[n]
			if !found {
				continue
			}
			gws := networkConf.Gateways
			if len(gws) == 0 {
				continue
			}

			// There may be multiple gateways for the network. Add an LbEndpoint for
			// each one of them
			for _, gw := range gws {
				var gwEp *endpoint.LbEndpoint
				//TODO add support for getting the gateway address from the service registry

				// If the gateway address in the config was a hostname it got already resolved
				// and replaced with an IP address when loading the config
				if gwIP := net.ParseIP(gw.GetAddress()); gwIP != nil {
					addr := util.BuildAddress(gw.GetAddress(), gw.Port)
					gwEp = &endpoint.LbEndpoint{
						Endpoint: &endpoint.Endpoint{
							Address: &addr,
						},
						LoadBalancingWeight: &types.UInt32Value{
							Value: uint32(w),
						},
					}
				}

				if gwEp != nil {
					lbEndpoints = append(lbEndpoints, *gwEp)
				}
			}
		}

		// Found local endpoint(s) so add to the result a new one LocalityLbEndpoints
		// that holds only the local endpoints
		newEp := createLocalityLbEndpoints(&ep, lbEndpoints)
		filtered = append(filtered, *newEp)
	}

	return filtered
}

<<<<<<< HEAD
// Checks whether there is an istio metadata string value for the provided key
// within the endpoint metadata. If exists, it will return the value.
func istioMetadata(ep endpoint.LbEndpoint, key string) (string, bool) {
	if ep.Metadata != nil &&
		ep.Metadata.FilterMetadata["istio"] != nil &&
		ep.Metadata.FilterMetadata["istio"].Fields != nil &&
		ep.Metadata.FilterMetadata["istio"].Fields[key] != nil {
		return ep.Metadata.FilterMetadata["istio"].Fields[key].GetStringValue(), true
	}
	return "", false
}

func createLocalityLbEndpoints(base *endpoint.LocalityLbEndpoints, lbEndpoints []endpoint.LbEndpoint) *endpoint.LocalityLbEndpoints {
	var weight *types.UInt32Value
	if len(lbEndpoints) == 0 {
		weight = nil
	} else {
		weight = &types.UInt32Value{
			Value: uint32(len(lbEndpoints)),
		}
	}
	ep := &endpoint.LocalityLbEndpoints{
		Locality:            base.Locality,
		LbEndpoints:         lbEndpoints,
		LoadBalancingWeight: weight,
		Priority:            base.Priority,
	}
	return ep
=======
// LoadBalancingWeightNormalize set LoadBalancingWeight with a valid value.
func LoadBalancingWeightNormalize(endpoints []endpoint.LocalityLbEndpoints, conn *XdsConnection, env *model.Environment) []endpoint.LocalityLbEndpoints {
	var totalLbEndpointsNum uint32

	for _, localityLbEndpoint := range endpoints {
		totalLbEndpointsNum += localityLbEndpoint.GetLoadBalancingWeight().GetValue()
	}
	if totalLbEndpointsNum == 0 {
		return endpoints
	}

	out := make([]endpoint.LocalityLbEndpoints, len(endpoints))
	for i, localityLbEndpoint := range endpoints {
		weight := float64(localityLbEndpoint.GetLoadBalancingWeight().GetValue()*maxLoadBalancingWeight) / float64(totalLbEndpointsNum)
		localityLbEndpoint.LoadBalancingWeight = &types.UInt32Value{
			Value: uint32(math.Ceil(weight)),
		}
		out[i] = localityLbEndpoint
	}

	return out
>>>>>>> 3036e056
}<|MERGE_RESOLUTION|>--- conflicted
+++ resolved
@@ -133,7 +133,6 @@
 	return filtered
 }
 
-<<<<<<< HEAD
 // Checks whether there is an istio metadata string value for the provided key
 // within the endpoint metadata. If exists, it will return the value.
 func istioMetadata(ep endpoint.LbEndpoint, key string) (string, bool) {
@@ -162,7 +161,8 @@
 		Priority:            base.Priority,
 	}
 	return ep
-=======
+}
+
 // LoadBalancingWeightNormalize set LoadBalancingWeight with a valid value.
 func LoadBalancingWeightNormalize(endpoints []endpoint.LocalityLbEndpoints, conn *XdsConnection, env *model.Environment) []endpoint.LocalityLbEndpoints {
 	var totalLbEndpointsNum uint32
@@ -184,5 +184,4 @@
 	}
 
 	return out
->>>>>>> 3036e056
 }