// Copyright 2018 Istio Authors
//
// Licensed under the Apache License, Version 2.0 (the "License");
// you may not use this file except in compliance with the License.
// You may obtain a copy of the License at
//
//     http://www.apache.org/licenses/LICENSE-2.0
//
// Unless required by applicable law or agreed to in writing, software
// distributed under the License is distributed on an "AS IS" BASIS,
// WITHOUT WARRANTIES OR CONDITIONS OF ANY KIND, either express or implied.
// See the License for the specific language governing permissions and
// limitations under the License.

package v2

import (
	"strconv"
	"sync/atomic"
	"time"

	xdsapi "github.com/envoyproxy/go-control-plane/envoy/api/v2"
	endpoint "github.com/envoyproxy/go-control-plane/envoy/api/v2/endpoint"
<<<<<<< HEAD
	"github.com/gogo/protobuf/types"
=======
>>>>>>> 4c54ae15
	"github.com/golang/protobuf/ptypes/any"
	"github.com/golang/protobuf/ptypes/wrappers"

	networkingapi "istio.io/api/networking/v1alpha3"

	"istio.io/istio/pilot/pkg/model"
	networking "istio.io/istio/pilot/pkg/networking/core/v1alpha3"
	"istio.io/istio/pilot/pkg/networking/core/v1alpha3/loadbalancer"
	"istio.io/istio/pilot/pkg/networking/util"
	"istio.io/istio/pilot/pkg/serviceregistry"
	"istio.io/istio/pilot/pkg/serviceregistry/aggregate"
	"istio.io/istio/pilot/pkg/util/sets"
	"istio.io/istio/pkg/config/host"
	"istio.io/istio/pkg/config/labels"
	"istio.io/istio/pkg/config/protocol"
)

// EDS returns the list of endpoints (IP:port and in future labels) associated with a real
// service or a subset of a service, selected using labels.
//
// The source of info is a list of service registries.
//
// Primary event is an endpoint creation/deletion. Once the event is fired, EDS needs to
// find the list of services associated with the endpoint.
//
// In case of k8s, Endpoints event is fired when the endpoints are added to service - typically
// after readiness check. At that point we have the 'real' Service. The Endpoint includes a list
// of port numbers and names.
//
// For the subset case, the Pod referenced in the Endpoint must be looked up, and pod checked
// for labels.
//
// In addition, ExternalEndpoint includes IPs and labels directly and can be directly processed.
//
// TODO: for selector-less services (mesh expansion), skip pod processing
// TODO: optimize the code path for ExternalEndpoint, no additional processing needed
// TODO: if a service doesn't have split traffic - we can also skip pod and label processing
// TODO: efficient label processing. In alpha3, the destination policies are set per service, so
// we may only need to search in a small list.

var (
	// Tracks connections, increment on each new connection.
	connectionNumber = int64(0)
)

// TODO: add prom metrics !

// buildEnvoyLbEndpoint packs the endpoint based on istio info.
func buildEnvoyLbEndpoint(e *model.IstioEndpoint, push *model.PushContext) *endpoint.LbEndpoint {
	addr := util.BuildAddress(e.Address, e.EndpointPort)

	epWeight := e.LbWeight
	if epWeight == 0 {
		epWeight = 1
	}
	ep := &endpoint.LbEndpoint{
		LoadBalancingWeight: &wrappers.UInt32Value{
			Value: epWeight,
		},
		HostIdentifier: &endpoint.LbEndpoint_Endpoint{
			Endpoint: &endpoint.Endpoint{
				Address: addr,
			},
		},
	}

	// Istio telemetry depends on the metadata value being set for endpoints in the mesh.
	// Istio endpoint level tls transport socket configuration depends on this logic
	// Do not remove
	ep.Metadata = util.BuildLbEndpointMetadata(e.UID, e.Network, e.TLSMode, push)

	return ep
}

// UpdateServiceShards will list the endpoints and create the shards.
// This is used to reconcile and to support non-k8s registries (until they migrate).
// Note that aggregated list is expensive (for large numbers) - we want to replace
// it with a model where DiscoveryServer keeps track of all endpoint registries
// directly, and calls them one by one.
func (s *DiscoveryServer) UpdateServiceShards(push *model.PushContext) error {
	var registries []serviceregistry.Instance
	var nonK8sRegistries []serviceregistry.Instance
	if agg, ok := s.Env.ServiceDiscovery.(*aggregate.Controller); ok {
		registries = agg.GetRegistries()
	} else {
		registries = []serviceregistry.Instance{
			serviceregistry.Simple{
				ServiceDiscovery: s.Env.ServiceDiscovery,
			},
		}
	}

	for _, registry := range registries {
		if registry.Provider() != serviceregistry.Kubernetes {
			nonK8sRegistries = append(nonK8sRegistries, registry)
		}
	}

	// Each registry acts as a shard - we don't want to combine them because some
	// may individually update their endpoints incrementally
	for _, svc := range push.Services(nil) {
		for _, registry := range nonK8sRegistries {
			// skip the service in case this svc does not belong to the registry.
			if svc.Attributes.ServiceRegistry != string(registry.Provider()) {
				continue
			}
			endpoints := make([]*model.IstioEndpoint, 0)
			for _, port := range svc.Ports {
				if port.Protocol == protocol.UDP {
					continue
				}

				// This loses track of grouping (shards)
				instances, err := registry.InstancesByPort(svc, port.Port, labels.Collection{})
				if err != nil {
					return err
				}

				for _, inst := range instances {
					endpoints = append(endpoints, inst.Endpoint)
				}
			}

			// TODO(nmittler): Should we get the cluster from the endpoints instead? May require organizing endpoints by cluster first.
			s.edsUpdate(registry.Cluster(), string(svc.Hostname), svc.Attributes.Namespace, endpoints)
		}
	}

	return nil
}

// SvcUpdate is a callback from service discovery when service info changes.
func (s *DiscoveryServer) SvcUpdate(cluster, hostname string, namespace string, event model.Event) {
	// When a service deleted, we should cleanup the endpoint shards and also remove keys from EndpointShardsByService to
	// prevent memory leaks.
	if event == model.EventDelete {
		inboundServiceDeletes.Increment()
		s.mutex.Lock()
		defer s.mutex.Unlock()
		s.deleteService(cluster, hostname, namespace)
	} else {
		inboundServiceUpdates.Increment()
	}
}

// Update clusters for an incremental EDS push, and initiate the push.
// Only clusters that changed are updated/pushed.
func (s *DiscoveryServer) edsIncremental(version string, req *model.PushRequest) {
	adsLog.Infof("XDS:EDSInc Pushing:%s Services:%v ConnectedEndpoints:%d",
		version, model.ConfigNamesOfKind(req.ConfigsUpdated, model.ServiceEntryKind), s.adsClientCount())
	s.startPush(req)
}

// EDSUpdate computes destination address membership across all clusters and networks.
// This is the main method implementing EDS.
// It replaces InstancesByPort in model - instead of iterating over all endpoints it uses
// the hostname-keyed map. And it avoids the conversion from Endpoint to ServiceEntry to envoy
// on each step: instead the conversion happens once, when an endpoint is first discovered.
func (s *DiscoveryServer) EDSUpdate(clusterID, serviceName string, namespace string,
	istioEndpoints []*model.IstioEndpoint) error {
	inboundEDSUpdates.Increment()
	// Update the eds data structures and trigger a push.
	fp := s.edsUpdate(clusterID, serviceName, namespace, istioEndpoints)
	s.ConfigUpdate(&model.PushRequest{
		Full: fp,
		ConfigsUpdated: map[model.ConfigKey]struct{}{{
			Kind:      model.ServiceEntryKind,
			Name:      serviceName,
			Namespace: namespace,
		}: {}},
		Reason: []model.TriggerReason{model.EndpointUpdate},
	})
	return nil
}

// edsUpdate updates EndpointShards data by clusterID, serviceName, IstioEndpoints.
// It also tracks the changes to ServiceAccounts. It returns whether a full push
// is needed or incremental push is sufficient.
func (s *DiscoveryServer) edsUpdate(clusterID, serviceName string, namespace string,
	istioEndpoints []*model.IstioEndpoint) bool {
	if len(istioEndpoints) == 0 {
		s.handleEmptyEndpoints(clusterID, serviceName, namespace)
		return false
	}

	fullPush := false

	// Find endpoint shard for this service, if it is available - otherwise create a new one.
	ep, created := s.getOrCreateEndpointShard(serviceName, namespace)

	// If we create a new endpoint shard, that means we have not seen the service earlier. We should do a full push.
	if created {
		adsLog.Infof("Full push, new service %s", serviceName)
		fullPush = true
	}

	// Check if ServiceAccounts have changed. We should do a full push if they have changed.
	serviceAccounts := sets.Set{}
	for _, e := range istioEndpoints {
		if e.ServiceAccount != "" {
			serviceAccounts.Insert(e.ServiceAccount)
		}
	}

	ep.mutex.Lock()
	if !serviceAccounts.Equals(ep.ServiceAccounts) {
		adsLog.Debugf("Updating service accounts now, svc %v, before service account %v, after %v",
			serviceName, ep.ServiceAccounts, serviceAccounts)
		adsLog.Infof("Full push, service accounts changed, %v", serviceName)
		fullPush = true
	}
	ep.Shards[clusterID] = istioEndpoints
	ep.ServiceAccounts = serviceAccounts
	ep.mutex.Unlock()

	return fullPush
}

func (s *DiscoveryServer) handleEmptyEndpoints(clusterID, serviceName, namespace string) {
	s.mutex.Lock()
	defer s.mutex.Unlock()
	// Should delete the service EndpointShards when endpoints become zero to prevent memory leak,
	// but we should not do not delete the keys from EndpointShardsByService map - that will trigger
	// unnecessary full push which can become a real problem if a pod is in crashloop and thus endpoints
	// flip flopping between 1 and 0.
	if s.EndpointShardsByService[serviceName][namespace] != nil {
		s.deleteEndpointShards(clusterID, serviceName, namespace)
		adsLog.Infof("Incremental push, service %s has no endpoints", serviceName)
	}
}

func (s *DiscoveryServer) getOrCreateEndpointShard(serviceName, namespace string) (*EndpointShards, bool) {
	s.mutex.Lock()
	defer s.mutex.Unlock()

	if _, exists := s.EndpointShardsByService[serviceName]; !exists {
		s.EndpointShardsByService[serviceName] = map[string]*EndpointShards{}
	}
	if ep, exists := s.EndpointShardsByService[serviceName][namespace]; exists {
		return ep, false
	}
	// This endpoint is for a service that was not previously loaded.
	ep := &EndpointShards{
		Shards:          map[string][]*model.IstioEndpoint{},
		ServiceAccounts: sets.Set{},
	}
	s.EndpointShardsByService[serviceName][namespace] = ep

	return ep, true
}

// deleteEndpointShards deletes matching endpoint shards from EndpointShardsByService map. This is called when
// endpoints are deleted.
func (s *DiscoveryServer) deleteEndpointShards(cluster, serviceName, namespace string) {
	if s.EndpointShardsByService[serviceName][namespace] != nil {
		s.EndpointShardsByService[serviceName][namespace].mutex.Lock()
		delete(s.EndpointShardsByService[serviceName][namespace].Shards, cluster)
		s.EndpointShardsByService[serviceName][namespace].mutex.Unlock()
	}
}

// deleteService deletes all service related references from EndpointShardsByService. This is called
// when a service is deleted.
func (s *DiscoveryServer) deleteService(cluster, serviceName, namespace string) {
	if s.EndpointShardsByService[serviceName][namespace] != nil {
		s.EndpointShardsByService[serviceName][namespace].mutex.Lock()
		delete(s.EndpointShardsByService[serviceName][namespace].Shards, cluster)
		svcShards := len(s.EndpointShardsByService[serviceName][namespace].Shards)
		s.EndpointShardsByService[serviceName][namespace].mutex.Unlock()
		if svcShards == 0 {
			delete(s.EndpointShardsByService[serviceName], namespace)
		}
		if len(s.EndpointShardsByService[serviceName]) == 0 {
			delete(s.EndpointShardsByService, serviceName)
		}
	}
}

func connectionID(node string) string {
	id := atomic.AddInt64(&connectionNumber, 1)
	return node + "-" + strconv.FormatInt(id, 10)
}

// loadAssignmentsForClusterIsolated return the endpoints for a proxy in an isolated namespace
// Initial implementation is computing the endpoints on the flight - caching will be added as needed, based on
// perf tests. The logic to compute is based on the current UpdateClusterInc
func (s *DiscoveryServer) loadAssignmentsForClusterIsolated(proxy *model.Proxy, push *model.PushContext,
	clusterName string) *xdsapi.ClusterLoadAssignment {
	_, subsetName, hostname, port := model.ParseSubsetKey(clusterName)

	// TODO: BUG. this code is incorrect if 1.1 isolation is used. With destination rule scoping
	// (public/private) as well as sidecar scopes allowing import of
	// specific destination rules, the destination rule for a given
	// namespace should be determined based on the sidecar scope or the
	// proxy's config namespace. As such, this code searches through all
	// destination rules, public and private and returns a completely
	// arbitrary destination rule's subset labels!
	subsetLabels := push.SubsetToLabels(proxy, subsetName, hostname)

	push.Mutex.Lock()
	svc := proxy.SidecarScope.ServiceForHostname(hostname, push.ServiceByHostnameAndNamespace)
	push.Mutex.Unlock()
	if svc == nil {
		// Shouldn't happen here
		adsLog.Debugf("can not find the service for cluster %s", clusterName)
		return buildEmptyClusterLoadAssignment(clusterName)
	}

	// Service resolution type might have changed and Cluster may be still in the EDS cluster list of "XdsConnection.Clusters".
	// This can happen if a ServiceEntry's resolution is changed from STATIC to DNS which changes the Envoy cluster type from
	// EDS to STRICT_DNS. When pushEds is called before Envoy sends the updated cluster list via Endpoint request which in turn
	// will update "XdsConnection.Clusters", we might accidentally send EDS updates for STRICT_DNS cluster. This check gaurds
	// against such behavior and returns nil. When the updated cluster warms up in Envoy, it would update with new endpoints
	// automatically.
	// Gateways use EDS for Passthrough cluster. So we should allow Passthrough here.
	if svc.Resolution == model.DNSLB {
		adsLog.Infof("XdsConnection has %s in its eds clusters but its resolution now is updated to %v, skipping it.", clusterName, svc.Resolution)
		return nil
	}

	svcPort, f := svc.Ports.GetByPort(port)
	if !f {
		// Shouldn't happen here
		adsLog.Debugf("can not find the service port %d for cluster %s", port, clusterName)
		return buildEmptyClusterLoadAssignment(clusterName)
	}

	// The service was never updated - do the full update
	s.mutex.RLock()
	se, f := s.EndpointShardsByService[string(hostname)][svc.Attributes.Namespace]
	s.mutex.RUnlock()
	if !f {
		// Shouldn't happen here
		adsLog.Debugf("can not find the endpointShards for cluster %s", clusterName)
		return buildEmptyClusterLoadAssignment(clusterName)
	}

	locEps := buildLocalityLbEndpointsFromShards(proxy, se, svc, svcPort, subsetLabels, clusterName, push)

	return &xdsapi.ClusterLoadAssignment{
		ClusterName: clusterName,
		Endpoints:   locEps,
	}
}

func (s *DiscoveryServer) generateEndpoints(
	clusterName string, proxy *model.Proxy, push *model.PushContext, edsUpdatedServices map[string]struct{},
) *xdsapi.ClusterLoadAssignment {
	_, _, hostname, _ := model.ParseSubsetKey(clusterName)
	if edsUpdatedServices != nil {
		if _, ok := edsUpdatedServices[string(hostname)]; !ok {
			// Cluster was not updated, skip recomputing. This happens when we get an incremental update for a
			// specific Hostname. On connect or for full push edsUpdatedServices will be empty.
			return nil
		}
	}

	l := s.loadAssignmentsForClusterIsolated(proxy, push, clusterName)
	if l == nil {
		return nil
	}

	// If networks are set (by default they aren't) apply the Split Horizon
	// EDS filter on the endpoints
	if push.Networks != nil && len(push.Networks.Networks) > 0 {
		endpoints := EndpointsByNetworkFilter(push, proxy.Metadata.Network, l.Endpoints)
		filteredCLA := &xdsapi.ClusterLoadAssignment{
			ClusterName: l.ClusterName,
			Endpoints:   endpoints,
			Policy:      l.Policy,
		}
		l = filteredCLA
	}

	// If locality aware routing is enabled, prioritize endpoints or set their lb weight.
	// Failover should only be enabled when there is an outlier detection, otherwise Envoy
	// will never detect the hosts are unhealthy and redirect traffic.
	enableFailover, lb := getOutlierDetectionAndLoadBalancerSettings(push, proxy, clusterName)
	lbSetting := loadbalancer.GetLocalityLbSetting(push.Mesh.GetLocalityLbSetting(), lb.GetLocalityLbSetting())
	if lbSetting != nil {
		// Make a shallow copy of the cla as we are mutating the endpoints with priorities/weights relative to the calling proxy
		clonedCLA := util.CloneClusterLoadAssignment(l)
		l = &clonedCLA
		loadbalancer.ApplyLocalityLBSetting(proxy.Locality, l, lbSetting, enableFailover)
	}
	return l
}

// EdsGenerator implements the new Generate method for EDS, using the in-memory, optimized endpoint
// storage in DiscoveryServer.
type EdsGenerator struct {
	Server *DiscoveryServer
}

func (eds *EdsGenerator) Generate(proxy *model.Proxy, push *model.PushContext, w *model.WatchedResource, updates model.XdsUpdates) model.Resources {
	resp := []*any.Any{}
<<<<<<< HEAD
	edsUpdatedServices := model.ConfigNamesOfKind(updates, model.ServiceEntryKind)
	// All clusters that this endpoint is watching. For 1.0 - it's typically all clusters in the mesh.
	// For 1.1+Sidecar - it's the small set of explicitly imported clusters, using the isolated DestinationRules
	for _, clusterName := range w.ResourceNames {

=======

	var edsUpdatedServices map[string]struct{} = nil
	if updates != nil {
		edsUpdatedServices = model.ConfigNamesOfKind(updates, model.ServiceEntryKind)
	}
	// All clusters that this endpoint is watching. For 1.0 - it's typically all clusters in the mesh.
	// For 1.1+Sidecar - it's the small set of explicitly imported clusters, using the isolated DestinationRules
	for _, clusterName := range w.ResourceNames {
>>>>>>> 4c54ae15
		l := eds.Server.generateEndpoints(clusterName, proxy, push, edsUpdatedServices)
		if l == nil {
			continue
		}
<<<<<<< HEAD
		bany, err := types.MarshalAny(l)
		if err == nil {
			// Another gogo to golang conversion, due to Envoy CP not using gogo
			// TODO: we really need an Envoy API generated with gogo to remove all this crazyness.
			resp = append(resp, &any.Any{
				TypeUrl: bany.TypeUrl,
				Value:   bany.Value,
			})
		}
=======
		resp = append(resp, util.MessageToAny(l))
>>>>>>> 4c54ae15
	}

	return resp
}

// pushEds is pushing EDS updates for a single connection. Called the first time
// a client connects, for incremental updates and for full periodic updates.
func (s *DiscoveryServer) pushEds(push *model.PushContext, con *XdsConnection, version string, edsUpdatedServices map[string]struct{}) error {
	pushStart := time.Now()
	loadAssignments := make([]*xdsapi.ClusterLoadAssignment, 0)
	endpoints := 0
	empty := 0

	// All clusters that this endpoint is watching. For 1.0 - it's typically all clusters in the mesh.
	// For 1.1+Sidecar - it's the small set of explicitly imported clusters, using the isolated DestinationRules
	for _, clusterName := range con.Clusters {

		l := s.generateEndpoints(clusterName, con.node, push, edsUpdatedServices)
		if l == nil {
			continue
		}

		for _, e := range l.Endpoints {
			endpoints += len(e.LbEndpoints)
		}

		if len(l.Endpoints) == 0 {
			empty++
		}
		loadAssignments = append(loadAssignments, l)
	}

	response := endpointDiscoveryResponse(loadAssignments, version, push.Version, con.RequestedTypes.EDS)
	err := con.send(response)
	edsPushTime.Record(time.Since(pushStart).Seconds())
	if err != nil {
		adsLog.Warnf("EDS: Send failure %s: %v", con.ConID, err)
		recordSendError(edsSendErrPushes, err)
		return err
	}
	edsPushes.Increment()

	if edsUpdatedServices == nil {
		adsLog.Infof("EDS: PUSH for node:%s clusters:%d endpoints:%d empty:%v",
			con.node.ID, len(con.Clusters), endpoints, empty)
	} else {
		adsLog.Debugf("EDS: PUSH INC for node:%s clusters:%d endpoints:%d empty:%v",
			con.node.ID, len(con.Clusters), endpoints, empty)
	}
	return nil
}

// getDestinationRule gets the DestinationRule for a given hostname. As an optimization, this also gets the service port,
// which is needed to access the traffic policy from the destination rule.
func getDestinationRule(push *model.PushContext, proxy *model.Proxy, hostname host.Name, clusterPort int) (*networkingapi.DestinationRule, *model.Port) {
	for _, service := range push.Services(proxy) {
		if service.Hostname == hostname {
			cfg := push.DestinationRule(proxy, service)
			if cfg == nil {
				continue
			}
			for _, p := range service.Ports {
				if p.Port == clusterPort {
					return cfg.Spec.(*networkingapi.DestinationRule), p
				}
			}
		}
	}
	return nil, nil
}

func getOutlierDetectionAndLoadBalancerSettings(push *model.PushContext, proxy *model.Proxy, clusterName string) (bool, *networkingapi.LoadBalancerSettings) {
	_, subsetName, hostname, portNumber := model.ParseSubsetKey(clusterName)
	var outlierDetectionEnabled = false
	var lbSettings *networkingapi.LoadBalancerSettings

	destinationRule, port := getDestinationRule(push, proxy, hostname, portNumber)
	if destinationRule == nil || port == nil {
		return false, nil
	}

	_, outlierDetection, loadBalancerSettings, _ := networking.SelectTrafficPolicyComponents(destinationRule.TrafficPolicy, port)
	lbSettings = loadBalancerSettings
	if outlierDetection != nil {
		outlierDetectionEnabled = true
	}

	for _, subset := range destinationRule.Subsets {
		if subset.Name == subsetName {
			_, outlierDetection, loadBalancerSettings, _ := networking.SelectTrafficPolicyComponents(subset.TrafficPolicy, port)
			lbSettings = loadBalancerSettings
			if outlierDetection != nil {
				outlierDetectionEnabled = true
			}
			break
		}
	}
	return outlierDetectionEnabled, lbSettings
}

func endpointDiscoveryResponse(loadAssignments []*xdsapi.ClusterLoadAssignment, version, noncePrefix, typeURL string) *xdsapi.DiscoveryResponse {
	out := &xdsapi.DiscoveryResponse{
		TypeUrl: typeURL,
		// Pilot does not really care for versioning. It always supplies what's currently
		// available to it, irrespective of whether Envoy chooses to accept or reject EDS
		// responses. Pilot believes in eventual consistency and that at some point, Envoy
		// will begin seeing results it deems to be good.
		VersionInfo: version,
		Nonce:       nonce(noncePrefix),
	}
	for _, loadAssignment := range loadAssignments {
		resource := util.MessageToAny(loadAssignment)
		resource.TypeUrl = typeURL
		out.Resources = append(out.Resources, resource)
	}

	return out
}

// build LocalityLbEndpoints for a cluster from existing EndpointShards.
func buildLocalityLbEndpointsFromShards(
	proxy *model.Proxy,
	shards *EndpointShards,
	svc *model.Service,
	svcPort *model.Port,
	epLabels labels.Collection,
	clusterName string,
	push *model.PushContext) []*endpoint.LocalityLbEndpoints {
	localityEpMap := make(map[string]*endpoint.LocalityLbEndpoints)

	// Determine whether or not the target service is considered local to the cluster
	// and should, therefore, not be accessed from outside the cluster.
	isClusterLocal := push.IsClusterLocal(svc)

	shards.mutex.Lock()

	// The shards are updated independently, now need to filter and merge
	// for this cluster
	for clusterID, endpoints := range shards.Shards {
		// If the downstream service is configured as cluster-local, only include endpoints that
		// reside in the same cluster.
		if isClusterLocal && (clusterID != proxy.ClusterID) {
			continue
		}

		for _, ep := range endpoints {
			if svcPort.Name != ep.ServicePortName {
				continue
			}
			// Port labels
			if !epLabels.HasSubsetOf(ep.Labels) {
				continue
			}

			locLbEps, found := localityEpMap[ep.Locality.Label]
			if !found {
				locLbEps = &endpoint.LocalityLbEndpoints{
					Locality:    util.ConvertLocality(ep.Locality.Label),
					LbEndpoints: make([]*endpoint.LbEndpoint, 0, len(endpoints)),
				}
				localityEpMap[ep.Locality.Label] = locLbEps
			}
			if ep.EnvoyEndpoint == nil {
				ep.EnvoyEndpoint = buildEnvoyLbEndpoint(ep, push)
			}
			locLbEps.LbEndpoints = append(locLbEps.LbEndpoints, ep.EnvoyEndpoint)

		}
	}

	shards.mutex.Unlock()

	locEps := make([]*endpoint.LocalityLbEndpoints, 0, len(localityEpMap))
	for _, locLbEps := range localityEpMap {
		var weight uint32
		for _, ep := range locLbEps.LbEndpoints {
			weight += ep.LoadBalancingWeight.GetValue()
		}
		locLbEps.LoadBalancingWeight = &wrappers.UInt32Value{
			Value: weight,
		}
		locEps = append(locEps, locLbEps)
	}

	if len(locEps) == 0 {
		push.AddMetric(model.ProxyStatusClusterNoInstances, clusterName, nil, "")
	}

	updateEdsStats(locEps, clusterName)

	return locEps
}

// cluster with no endpoints
func buildEmptyClusterLoadAssignment(clusterName string) *xdsapi.ClusterLoadAssignment {
	return &xdsapi.ClusterLoadAssignment{
		ClusterName: clusterName,
	}
}

func updateEdsStats(locEps []*endpoint.LocalityLbEndpoints, cluster string) {
	edsInstances.With(clusterTag.Value(cluster)).Record(float64(len(locEps)))
	epc := 0
	for _, locLbEps := range locEps {
		epc += len(locLbEps.GetLbEndpoints())
	}
	edsAllLocalityEndpoints.With(clusterTag.Value(cluster)).Record(float64(epc))
}<|MERGE_RESOLUTION|>--- conflicted
+++ resolved
@@ -21,10 +21,7 @@
 
 	xdsapi "github.com/envoyproxy/go-control-plane/envoy/api/v2"
 	endpoint "github.com/envoyproxy/go-control-plane/envoy/api/v2/endpoint"
-<<<<<<< HEAD
 	"github.com/gogo/protobuf/types"
-=======
->>>>>>> 4c54ae15
 	"github.com/golang/protobuf/ptypes/any"
 	"github.com/golang/protobuf/ptypes/wrappers"
 
@@ -421,39 +418,19 @@
 
 func (eds *EdsGenerator) Generate(proxy *model.Proxy, push *model.PushContext, w *model.WatchedResource, updates model.XdsUpdates) model.Resources {
 	resp := []*any.Any{}
-<<<<<<< HEAD
-	edsUpdatedServices := model.ConfigNamesOfKind(updates, model.ServiceEntryKind)
+
+	var edsUpdatedServices map[string]struct{} = nil
+	if updates != nil {
+		edsUpdatedServices = model.ConfigNamesOfKind(updates, model.ServiceEntryKind)
+	}
 	// All clusters that this endpoint is watching. For 1.0 - it's typically all clusters in the mesh.
 	// For 1.1+Sidecar - it's the small set of explicitly imported clusters, using the isolated DestinationRules
 	for _, clusterName := range w.ResourceNames {
-
-=======
-
-	var edsUpdatedServices map[string]struct{} = nil
-	if updates != nil {
-		edsUpdatedServices = model.ConfigNamesOfKind(updates, model.ServiceEntryKind)
-	}
-	// All clusters that this endpoint is watching. For 1.0 - it's typically all clusters in the mesh.
-	// For 1.1+Sidecar - it's the small set of explicitly imported clusters, using the isolated DestinationRules
-	for _, clusterName := range w.ResourceNames {
->>>>>>> 4c54ae15
 		l := eds.Server.generateEndpoints(clusterName, proxy, push, edsUpdatedServices)
 		if l == nil {
 			continue
 		}
-<<<<<<< HEAD
-		bany, err := types.MarshalAny(l)
-		if err == nil {
-			// Another gogo to golang conversion, due to Envoy CP not using gogo
-			// TODO: we really need an Envoy API generated with gogo to remove all this crazyness.
-			resp = append(resp, &any.Any{
-				TypeUrl: bany.TypeUrl,
-				Value:   bany.Value,
-			})
-		}
-=======
 		resp = append(resp, util.MessageToAny(l))
->>>>>>> 4c54ae15
 	}
 
 	return resp
