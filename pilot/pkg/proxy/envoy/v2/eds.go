// Copyright 2018 Istio Authors
//
// Licensed under the Apache License, Version 2.0 (the "License");
// you may not use this file except in compliance with the License.
// You may obtain a copy of the License at
//
//     http://www.apache.org/licenses/LICENSE-2.0
//
// Unless required by applicable law or agreed to in writing, software
// distributed under the License is distributed on an "AS IS" BASIS,
// WITHOUT WARRANTIES OR CONDITIONS OF ANY KIND, either express or implied.
// See the License for the specific language governing permissions and
// limitations under the License.

package v2

import (
	"context"
	"errors"
	"strconv"
	"sync"
	"sync/atomic"
	"time"

	xdsapi "github.com/envoyproxy/go-control-plane/envoy/api/v2"
	"github.com/envoyproxy/go-control-plane/envoy/api/v2/core"
	"github.com/envoyproxy/go-control-plane/envoy/api/v2/endpoint"
	"github.com/gogo/protobuf/types"
	"github.com/prometheus/client_golang/prometheus"
	"google.golang.org/grpc/peer"

	"istio.io/istio/pilot/pkg/model"
	"istio.io/istio/pilot/pkg/networking/util"
)

// EDS returns the list of endpoints (IP:port and in future labels) associated with a real
// service or a subset of a service, selected using labels.
//
// The source of info is a list of service registries.
//
// Primary event is an endpoint creation/deletion. Once the event is fired, EDS needs to
// find the list of services associated with the endpoint.
//
// In case of k8s, Endpoints event is fired when the endpoints are added to service - typically
// after readiness check. At that point we have the 'real' Service. The Endpoint includes a list
// of port numbers and names.
//
// For the subset case, the Pod referenced in the Endpoint must be looked up, and pod checked
// for labels.
//
// In addition, ExternalEndpoint includes IPs and labels directly and can be directly processed.
//
// TODO: for selector-less services (mesh expansion), skip pod processing
// TODO: optimize the code path for ExternalEndpoint, no additional processing needed
// TODO: if a service doesn't have split traffic - we can also skip pod and lable processing
// TODO: efficient label processing. In alpha3, the destination policies are set per service, so
// we may only need to search in a small list.

var (
	edsClusterMutex sync.RWMutex
	edsClusters     = map[string]*EdsCluster{}

	// Tracks connections, increment on each new connection.
	connectionNumber = int64(0)
)

// EdsCluster tracks eds-related info for monitored clusters. In practice it'll include
// all clusters until we support on-demand cluster loading.
type EdsCluster struct {
	// mutex protects changes to this cluster
	mutex sync.Mutex

	// A map keyed by network ID tracking the ClusterLoadAssignment for the
	// network and it holds both local endpoints and weighted remote endpoints
	// to other networks.
	ClusterLoadAssignments map[string]*xdsapi.ClusterLoadAssignment

	// Pointer to the endpoint of the gateway of each network (if exists).
	// This endpoint is weighted with a value equal to the number of local
	// endpoints for cluster.
	GatewaysEndpoints map[string]*endpoint.LocalityLbEndpoints

	// FirstUse is the time the cluster was first used, for debugging
	FirstUse time.Time

	// EdsClients keeps track of all nodes monitoring the cluster.
	EdsClients map[string]*XdsConnection `json:"-"`

	// NonEmptyTime is the time the cluster first had a non-empty set of endpoints
	NonEmptyTime time.Time

	// The discovery service this cluster is associated with.
	discovery *DiscoveryServer
}

// TODO: add prom metrics !

// Endpoints aggregate a DiscoveryResponse for pushing.
func (s *DiscoveryServer) endpoints(clusterNames []string, outRes []types.Any) *xdsapi.DiscoveryResponse {
	out := &xdsapi.DiscoveryResponse{
		// All resources for EDS ought to be of the type ClusterLoadAssignment
		TypeUrl: EndpointType,

		// Pilot does not really care for versioning. It always supplies what's currently
		// available to it, irrespective of whether Envoy chooses to accept or reject EDS
		// responses. Pilot believes in eventual consistency and that at some point, Envoy
		// will begin seeing results it deems to be good.
		VersionInfo: versionInfo(),
		Nonce:       nonce(),
		Resources:   outRes,
	}

	return out
}

// Return the load assignment. The field can be updated by another routine.
func loadAssignment(c *EdsCluster, nodeMeta map[string]string) *xdsapi.ClusterLoadAssignment {
	c.mutex.Lock()
	defer c.mutex.Unlock()
	return c.filterEndpointsByMetadata(nodeMeta)
}

func (c *EdsCluster) filterEndpointsByMetadata(nodeMeta map[string]string) *xdsapi.ClusterLoadAssignment {
	if network, exists := nodeMeta["ISTIO_NETWORK"]; exists {
		if cla, ok := c.ClusterLoadAssignments[network]; ok {
			return cla
		}
	}
	return c.ClusterLoadAssignments[""]
}

func newEndpoint(e *model.NetworkEndpoint) (*endpoint.LbEndpoint, error) {
	err := model.ValidateNetworkEndpointAddress(e)
	if err != nil {
		return nil, err
	}
	addr := util.GetNetworkEndpointAddress(e)
	ep := &endpoint.LbEndpoint{
		Endpoint: &endpoint.Endpoint{
			Address: &addr,
		},
	}

	// Istio telemetry depends on the metadata value being set for endpoints in the mesh.
	// Do not remove: mixerfilter depends on this logic.
	if e.UID != "" {
		ep.Metadata = &core.Metadata{
			FilterMetadata: map[string]*types.Struct{
				"istio": {
					Fields: map[string]*types.Value{
						"uid": {Kind: &types.Value_StringValue{StringValue: e.UID}},
					},
				},
			},
		}
	}

	//log.Infoa("EDS: endpoint ", ipAddr, ep.String())
	return ep, nil
}

// updateCluster is called from the event (or global cache invalidation) to update
// the endpoints for the cluster.
func (s *DiscoveryServer) updateCluster(push *model.PushContext, clusterName string, edsCluster *EdsCluster) error {
	// TODO: should we lock this as well ? Once we move to event-based it may not matter.
	var locEps []endpoint.LocalityLbEndpoints
	direction, subsetName, hostname, port := model.ParseSubsetKey(clusterName)
	if direction == model.TrafficDirectionInbound ||
		direction == model.TrafficDirectionOutbound {
		labels := push.SubsetToLabels(subsetName, hostname)
		instances, err := edsCluster.discovery.env.ServiceDiscovery.InstancesByPort(hostname, port, labels)
		if err != nil {
			adsLog.Errorf("endpoints for service cluster %q returned error %v", clusterName, err)
			return err
		}
		if len(instances) == 0 {
			push.Add(model.ProxyStatusClusterNoInstances, clusterName, nil, "")
			adsLog.Debugf("EDS: cluster %q (host=%s ports=%v labels=%v) has no instances", clusterName, hostname, port, labels)
		}
		edsInstances.With(prometheus.Labels{"cluster": clusterName}).Set(float64(len(instances)))

		locEps = localityLbEndpointsFromInstances(instances)
	}
<<<<<<< HEAD
	if err != nil {
		adsLog.Warnf("endpoints for service cluster %q returned error %q", clusterName, err)
		return err
	}
	locEpsByNetwork, weights := localityLbEndpointsFromInstances(instances)
=======
>>>>>>> 8630030c

	// There is a chance multiple goroutines will update the cluster at the same time.
	// This could be prevented by a lock - but because the update may be slow, it may be
	// better to accept the extra computations.
	// We still lock the access to the LoadAssignments.
	edsCluster.mutex.Lock()
	defer edsCluster.mutex.Unlock()
	for n, locEps := range locEpsByNetwork {
		edsCluster.ClusterLoadAssignments[n] = &xdsapi.ClusterLoadAssignment{
			ClusterName: clusterName,
			Endpoints:   locEps,
		}
		edsCluster.GatewaysEndpoints[n] = &endpoint.LocalityLbEndpoints{
			// TODO temporary dummy creation of an endpoint to the gateway
			// of the network with values helping to debug.
			// Should be replaced with a real endpoint.
			Locality: &core.Locality{
				Zone:   "GW_Endpoint",
				Region: n,
			},
			LoadBalancingWeight: &types.UInt32Value{
				Value: weights[n],
			},
		}
		if len(locEps) > 0 && edsCluster.NonEmptyTime.IsZero() {
			edsCluster.NonEmptyTime = time.Now()
		}
	}

	return nil
}

// LocalityLbEndpointsFromInstances returns a list of Envoy v2 LocalityLbEndpoints.
// Envoy v2 Endpoints are constructed from Pilot's older data structure involving
// model.ServiceInstance objects. Envoy expects the endpoints grouped by zone, so
// a map is created - in new data structures this should be part of the model.
func localityLbEndpointsFromInstances(instances []*model.ServiceInstance) (map[string][]endpoint.LocalityLbEndpoints, map[string]uint32) {
	localityEpMapByNetwork := make(map[string]map[string]*endpoint.LocalityLbEndpoints)
	resultsMap := make(map[string][]endpoint.LocalityLbEndpoints)
	weightByNetwork := make(map[string]uint32)
	if len(instances) == 0 {
		resultsMap[""] = []endpoint.LocalityLbEndpoints{}
		weightByNetwork[""] = 0
		return resultsMap, weightByNetwork
	}
	for _, instance := range instances {
		lbEp, err := newEndpoint(&instance.Endpoint)
		if err != nil {
			adsLog.Errorf("EDS: unexpected pilot model endpoint v1 to v2 conversion: %v", err)
			continue
		}
		// TODO: Need to accommodate region, zone and subzone. Older Pilot datamodel only has zone = availability zone.
		// Once we do that, the key must be a | separated tupple.
		locality := instance.GetAZ()
		network := instance.Labels["ISTIO_NETWORK"]
		_, found := localityEpMapByNetwork[network]
		if !found {
			localityEpMapByNetwork[network] = make(map[string]*endpoint.LocalityLbEndpoints)
		}
		locLbEps, found := localityEpMapByNetwork[network][locality]
		if !found {
			locLbEps = &endpoint.LocalityLbEndpoints{
				Locality: &core.Locality{
					Zone: locality,
				},
			}
			localityEpMapByNetwork[network][locality] = locLbEps
		}
		locLbEps.LbEndpoints = append(locLbEps.LbEndpoints, *lbEp)
		weightByNetwork[network]++
	}
	for n, localityEpMap := range localityEpMapByNetwork {
		out := make([]endpoint.LocalityLbEndpoints, 0, len(localityEpMap))
		for _, locLbEps := range localityEpMap {
			out = append(out, *locLbEps)
		}
		resultsMap[n] = out
	}
	return resultsMap, weightByNetwork
}

// Function will go through other networks and add a remote endpoint pointing
// to the gateway of each one of them. The remote endpoints (one per each network)
// will be added to the ClusterLoadAssignment of the specified network.
func (c *EdsCluster) updateRemoteEndpoints(nodeMeta map[string]string) {
	network := nodeMeta["ISTIO_NETWORK"]
	cla := c.ClusterLoadAssignments[network]
	if cla == nil {
		return
	}
	for n := range c.ClusterLoadAssignments {
		if n == network {
			continue
		}

		// Create an endpoint to the other network and add it to the list of
		// remote endpoints of this network
		if rgw := c.GatewaysEndpoints[n]; rgw != nil {
			cla.Endpoints = append(cla.Endpoints, *rgw)
		}

		// Add a remote endpoint to this network in the other network
		if gw := c.GatewaysEndpoints[network]; gw != nil {
			c.ClusterLoadAssignments[n].Endpoints = append(c.ClusterLoadAssignments[n].Endpoints, *gw)
		}
	}
}

func connectionID(node string) string {
	id := atomic.AddInt64(&connectionNumber, 1)
	return node + "-" + strconv.FormatInt(id, 10)
}

// StreamEndpoints implements xdsapi.EndpointDiscoveryServiceServer.StreamEndpoints().
func (s *DiscoveryServer) StreamEndpoints(stream xdsapi.EndpointDiscoveryService_StreamEndpointsServer) error {
	peerInfo, ok := peer.FromContext(stream.Context())
	peerAddr := "Unknown peer address"
	if ok {
		peerAddr = peerInfo.Addr.String()
	}
	var discReq *xdsapi.DiscoveryRequest
	var receiveError error
	reqChannel := make(chan *xdsapi.DiscoveryRequest, 1)

	initialRequestReceived := false

	con := newXdsConnection(peerAddr, stream)
	defer close(con.doneChannel)

	// node is the key used in the cluster map. It includes the pod name and an unique identifier,
	// since multiple envoys may connect from the same pod.
	go receiveThread(con, reqChannel, &receiveError)

	for {
		// Block until either a request is received or a push is triggered.
		select {
		case discReq, ok = <-reqChannel:
			if !ok {
				return receiveError
			}

			// Should not change. A node monitors multiple clusters
			if con.ConID == "" && discReq.Node != nil {
				con.ConID = connectionID(discReq.Node.Id)
				nt, err := model.ParseServiceNode(discReq.Node.Id)
				if err != nil {
					return err
				}
				nt.Metadata = model.ParseMetadata(discReq.Node.Metadata)
				con.modelNode = &nt
			}

			clusters2 := discReq.GetResourceNames()
			if initialRequestReceived {
				if len(clusters2) > len(con.Clusters) {
					// This doesn't happen with current envoy - but should happen in future, there is no reason
					// to keep so many open grpc streams (one per cluster, for each envoy)
					adsLog.Infof("EDS: Multiple clusters monitoring %v -> %v %s", con.Clusters, clusters2, discReq.String())
					initialRequestReceived = false // treat this as an initial request (updates monitoring state)
				}
			}

			// Given that Pilot holds an eventually consistent data model, Pilot ignores any acknowledgements
			// from Envoy, whether they indicate ack success or ack failure of Pilot's previous responses.
			if initialRequestReceived {
				// TODO: once the deps are updated, log the ErrorCode if set (missing in current version)
				if discReq.ErrorDetail != nil {
					adsLog.Warnf("EDS: ACK ERROR %v %s %v", peerAddr, con.ConID, discReq.String())
				}
				adsLog.Debugf("EDS: ACK %s %s %s", con.ConID, discReq.VersionInfo, con.Clusters)
				if len(con.Clusters) > 0 {
					continue
				}
			}
			adsLog.Infof("EDS: REQ %s %v %v raw: %s ", con.ConID, con.Clusters, peerAddr, discReq.String())
			con.Clusters = discReq.GetResourceNames()
			initialRequestReceived = true

			// In 0.7 EDS only listens for 1 cluster for each stream. In 0.8 EDS is no longer
			// used.
			for _, c := range con.Clusters {
				s.addEdsCon(c, con.ConID, con)
			}

			// Keep track of active EDS client. In 0.7 EDS push happened by pushing for all
			// tracked clusters. In 0.8+ push happens by iterating active connections, in ADS.
			if !con.added {
				con.added = true
				s.addCon(con.ConID, con)
				defer s.removeCon(con.ConID, con)
			}

		case <-con.pushChannel:
		}

		if len(con.Clusters) > 0 {
			err := s.pushEds(s.env.PushContext, con)
			if err != nil {
				adsLog.Errorf("Closing EDS connection, failure to push %v", err)
				return err
			}
		}

	}
}

func (s *DiscoveryServer) pushEds(push *model.PushContext, con *XdsConnection) error {
	resAny := []types.Any{}

	emptyClusters := 0
	endpoints := 0
	empty := []string{}

	for _, clusterName := range con.Clusters {
		c := s.getEdsCluster(clusterName)
		if c == nil {
			adsLog.Errorf("cluster %s was nil skipping it.", clusterName)
			continue
		}

		l := loadAssignment(c, con.modelNode.Metadata)
		if l == nil { // fresh cluster
			if err := s.updateCluster(push, clusterName, c); err != nil {
				adsLog.Errorf("error returned from updateCluster for cluster name %s, skipping it.", clusterName)
				continue
			}
			c.updateRemoteEndpoints(con.modelNode.Metadata)
			l = loadAssignment(c, con.modelNode.Metadata)
		}
		endpoints += len(l.Endpoints)
		if len(l.Endpoints) == 0 {
			emptyClusters++
			empty = append(empty, clusterName)
		}

		// Previously computed load assignments. They are re-computed on cache invalidation or
		// event, but don't have to be recomputed once for each sidecar.
		clAssignmentRes, _ := types.MarshalAny(l)
		resAny = append(resAny, *clAssignmentRes)
	}

	response := s.endpoints(con.Clusters, resAny)
	err := con.send(response)
	if err != nil {
		adsLog.Warnf("EDS: Send failure, closing grpc %v", err)
		pushes.With(prometheus.Labels{"type": "eds_senderr"}).Add(1)
		return err
	}
	pushes.With(prometheus.Labels{"type": "eds"}).Add(1)

	adsLog.Debugf("EDS: PUSH for %s clusters %d endpoints %d empty %d",
		con.ConID, len(con.Clusters), endpoints, emptyClusters)
	return nil
}

// addEdsCon will track the eds connection with clusters, for optimized event-based push and debug
func (s *DiscoveryServer) addEdsCon(clusterName string, node string, connection *XdsConnection) {

	c := s.getOrAddEdsCluster(clusterName)
	// TODO: left the code here so we can skip sending the already-sent clusters.
	// See comments in ads - envoy keeps adding one cluster to the list (this seems new
	// previous version sent all the clusters from CDS in bulk).

	//c.mutex.Lock()
	//existing := c.EdsClients[node]
	//c.mutex.Unlock()
	//
	//// May replace an existing connection: this happens when Envoy adds more clusters
	//// one by one, creating new grpc requests each time it adds one more cluster.
	//if existing != nil {
	//	log.Warnf("Replacing existing connection %s %s old: %s", clusterName, node, existing.ConID)
	//}
	c.mutex.Lock()
	c.EdsClients[node] = connection
	c.mutex.Unlock()
}

// getEdsCluster returns a cluster.
func (s *DiscoveryServer) getEdsCluster(clusterName string) *EdsCluster {
	// separate method only to have proper lock.
	edsClusterMutex.RLock()
	defer edsClusterMutex.RUnlock()
	return edsClusters[clusterName]
}

func (s *DiscoveryServer) getOrAddEdsCluster(clusterName string) *EdsCluster {
	edsClusterMutex.Lock()
	defer edsClusterMutex.Unlock()

	c := edsClusters[clusterName]
	if c == nil {
		c = &EdsCluster{
			discovery:              s,
			ClusterLoadAssignments: map[string]*xdsapi.ClusterLoadAssignment{},
			GatewaysEndpoints:      map[string]*endpoint.LocalityLbEndpoints{},
			EdsClients:             map[string]*XdsConnection{},
			FirstUse:               time.Now(),
		}
		edsClusters[clusterName] = c
	}
	return c
}

// removeEdsCon is called when a gRPC stream is closed, for each cluster that was watched by the
// stream. As of 0.7 envoy watches a single cluster per gprc stream.
func (s *DiscoveryServer) removeEdsCon(clusterName string, node string, connection *XdsConnection) {
	c := s.getEdsCluster(clusterName)
	if c == nil {
		adsLog.Warnf("EDS: missing cluster %s", clusterName)
		return
	}

	c.mutex.Lock()
	defer c.mutex.Unlock()

	oldcon := c.EdsClients[node]
	if oldcon == nil {
		adsLog.Warnf("EDS: Envoy restart %s %v, cleanup old connection missing %v", node, connection.PeerAddr, c.EdsClients)
		return
	}
	if oldcon != connection {
		adsLog.Infof("EDS: Envoy restart %s %v, cleanup old connection %v", node, connection.PeerAddr, oldcon.PeerAddr)
		return
	}
	delete(c.EdsClients, node)
	if len(c.EdsClients) == 0 {
		edsClusterMutex.Lock()
		defer edsClusterMutex.Unlock()
		// This happens when a previously used cluster is no longer watched by any
		// sidecar. It should not happen very often - normally all clusters are sent
		// in CDS requests to all sidecars. It may happen if all connections are closed.
		adsLog.Infof("EDS: remove unwatched cluster node=%s cluster=%s", node, clusterName)
		delete(edsClusters, clusterName)
	}
}

// FetchEndpoints implements xdsapi.EndpointDiscoveryServiceServer.FetchEndpoints().
func (s *DiscoveryServer) FetchEndpoints(ctx context.Context, req *xdsapi.DiscoveryRequest) (*xdsapi.DiscoveryResponse, error) {
	return nil, errors.New("not implemented")
}

// StreamLoadStats implements xdsapi.EndpointDiscoveryServiceServer.StreamLoadStats().
func (s *DiscoveryServer) StreamLoadStats(xdsapi.EndpointDiscoveryService_StreamEndpointsServer) error {
	return errors.New("unsupported streaming method")
}<|MERGE_RESOLUTION|>--- conflicted
+++ resolved
@@ -163,7 +163,8 @@
 // the endpoints for the cluster.
 func (s *DiscoveryServer) updateCluster(push *model.PushContext, clusterName string, edsCluster *EdsCluster) error {
 	// TODO: should we lock this as well ? Once we move to event-based it may not matter.
-	var locEps []endpoint.LocalityLbEndpoints
+	var locEpsByNetwork map[string][]endpoint.LocalityLbEndpoints
+	var weights map[string]uint32
 	direction, subsetName, hostname, port := model.ParseSubsetKey(clusterName)
 	if direction == model.TrafficDirectionInbound ||
 		direction == model.TrafficDirectionOutbound {
@@ -179,16 +180,8 @@
 		}
 		edsInstances.With(prometheus.Labels{"cluster": clusterName}).Set(float64(len(instances)))
 
-		locEps = localityLbEndpointsFromInstances(instances)
-	}
-<<<<<<< HEAD
-	if err != nil {
-		adsLog.Warnf("endpoints for service cluster %q returned error %q", clusterName, err)
-		return err
-	}
-	locEpsByNetwork, weights := localityLbEndpointsFromInstances(instances)
-=======
->>>>>>> 8630030c
+		locEpsByNetwork, weights = localityLbEndpointsFromInstances(instances)
+	}
 
 	// There is a chance multiple goroutines will update the cluster at the same time.
 	// This could be prevented by a lock - but because the update may be slow, it may be
