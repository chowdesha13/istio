// Copyright 2018 Istio Authors
//
// Licensed under the Apache License, Version 2.0 (the "License");
// you may not use this file except in compliance with the License.
// You may obtain a copy of the License at
//
//     http://www.apache.org/licenses/LICENSE-2.0
//
// Unless required by applicable law or agreed to in writing, software
// distributed under the License is distributed on an "AS IS" BASIS,
// WITHOUT WARRANTIES OR CONDITIONS OF ANY KIND, either express or implied.
// See the License for the specific language governing permissions and
// limitations under the License.

package v2

import (
<<<<<<< HEAD
	"context"
	"errors"
	"reflect"

	"istio.io/istio/pilot/pkg/serviceregistry"

=======
	"reflect"
>>>>>>> 82797c0c
	"strconv"
	"sync"
	"sync/atomic"
	"time"

	"istio.io/istio/pilot/pkg/networking/core/v1alpha3/loadbalancer"

	xdsapi "github.com/envoyproxy/go-control-plane/envoy/api/v2"
	"github.com/envoyproxy/go-control-plane/envoy/api/v2/core"
	"github.com/envoyproxy/go-control-plane/envoy/api/v2/endpoint"
	"github.com/gogo/protobuf/types"
	"github.com/prometheus/client_golang/prometheus"

	"istio.io/istio/pilot/pkg/model"
	"istio.io/istio/pilot/pkg/networking/util"
	"istio.io/istio/pilot/pkg/serviceregistry/aggregate"
<<<<<<< HEAD
=======
	"istio.io/istio/pkg/features/pilot"
>>>>>>> 82797c0c
)

// EDS returns the list of endpoints (IP:port and in future labels) associated with a real
// service or a subset of a service, selected using labels.
//
// The source of info is a list of service registries.
//
// Primary event is an endpoint creation/deletion. Once the event is fired, EDS needs to
// find the list of services associated with the endpoint.
//
// In case of k8s, Endpoints event is fired when the endpoints are added to service - typically
// after readiness check. At that point we have the 'real' Service. The Endpoint includes a list
// of port numbers and names.
//
// For the subset case, the Pod referenced in the Endpoint must be looked up, and pod checked
// for labels.
//
// In addition, ExternalEndpoint includes IPs and labels directly and can be directly processed.
//
// TODO: for selector-less services (mesh expansion), skip pod processing
// TODO: optimize the code path for ExternalEndpoint, no additional processing needed
// TODO: if a service doesn't have split traffic - we can also skip pod and lable processing
// TODO: efficient label processing. In alpha3, the destination policies are set per service, so
// we may only need to search in a small list.

var (
	edsClusterMutex sync.RWMutex
<<<<<<< HEAD
	edsClusters     = map[string]*EdsCluster{}
=======

	// edsClusters keep tracks of all watched clusters in 1.0 (not isolated) mode
	// TODO: if global isolation is enabled, don't update or use this.
	edsClusters = map[string]*EdsCluster{}
>>>>>>> 82797c0c

	// Tracks connections, increment on each new connection.
	connectionNumber = int64(0)
)

// EdsCluster tracks eds-related info for monitored cluster. Used in 1.0, where cluster info is not source-dependent.
type EdsCluster struct {
	// mutex protects changes to this cluster
	mutex sync.Mutex

	// LoadAssignment has the pre-computed EDS response for this cluster. Any sidecar asking for the
	// cluster will get this response.
	LoadAssignment *xdsapi.ClusterLoadAssignment

	// FirstUse is the time the cluster was first used, for debugging
	FirstUse time.Time

	// EdsClients keeps track of all nodes monitoring the cluster.
	EdsClients map[string]*XdsConnection `json:"-"`

	// NonEmptyTime is the time the cluster first had a non-empty set of endpoints
	NonEmptyTime time.Time
}

// TODO: add prom metrics !

// endpoints packs the final DiscoveryResponse, based on the resources.
func (s *DiscoveryServer) endpoints(_ []string, outRes []types.Any) *xdsapi.DiscoveryResponse {
	out := &xdsapi.DiscoveryResponse{
		// All resources for EDS ought to be of the type ClusterLoadAssignment
		TypeUrl: EndpointType,

		// Pilot does not really care for versioning. It always supplies what's currently
		// available to it, irrespective of whether Envoy chooses to accept or reject EDS
		// responses. Pilot believes in eventual consistency and that at some point, Envoy
		// will begin seeing results it deems to be good.
		VersionInfo: versionInfo(),
		Nonce:       nonce(),
		Resources:   outRes,
	}

	return out
}

// Return the load assignment with mutex. The field can be updated by another routine.
func loadAssignment(c *EdsCluster) *xdsapi.ClusterLoadAssignment {
	c.mutex.Lock()
	defer c.mutex.Unlock()
	return c.LoadAssignment
}

<<<<<<< HEAD
func serviceEntry2Endpoint(UID string, family model.AddressFamily, address string, port uint32) *endpoint.LbEndpoint {
=======
// buildEnvoyLbEndpoint packs the endpoint based on istio info.
func buildEnvoyLbEndpoint(UID string, family model.AddressFamily, address string, port uint32, network string) *endpoint.LbEndpoint {
>>>>>>> 82797c0c
	var addr core.Address
	switch family {
	case model.AddressFamilyTCP:
		addr = core.Address{
			Address: &core.Address_SocketAddress{
				SocketAddress: &core.SocketAddress{
					Address: address,
					PortSpecifier: &core.SocketAddress_PortValue{
						PortValue: port,
					},
				},
			},
		}
	case model.AddressFamilyUnix:
		addr = core.Address{Address: &core.Address_Pipe{Pipe: &core.Pipe{Path: address}}}
	}

	ep := &endpoint.LbEndpoint{
<<<<<<< HEAD
		Endpoint: &endpoint.Endpoint{
			Address: &addr,
=======
		HostIdentifier: &endpoint.LbEndpoint_Endpoint{
			Endpoint: &endpoint.Endpoint{
				Address: &addr,
			},
>>>>>>> 82797c0c
		},
	}

	// Istio telemetry depends on the metadata value being set for endpoints in the mesh.
	// Do not remove: mixerfilter depends on this logic.
<<<<<<< HEAD
	if UID != "" {
		ep.Metadata = &core.Metadata{
			FilterMetadata: map[string]*types.Struct{
				"istio": {
					Fields: map[string]*types.Value{
						"uid": {Kind: &types.Value_StringValue{StringValue: UID}},
					},
				},
			},
		}
	}
=======
	ep.Metadata = endpointMetadata(UID, network)
>>>>>>> 82797c0c

	//log.Infoa("EDS: endpoint ", ipAddr, ep.String())
	return ep
}

<<<<<<< HEAD
func newEndpoint(e *model.NetworkEndpoint) (*endpoint.LbEndpoint, error) {
=======
func networkEndpointToEnvoyEndpoint(e *model.NetworkEndpoint) (*endpoint.LbEndpoint, error) {
>>>>>>> 82797c0c
	err := model.ValidateNetworkEndpointAddress(e)
	if err != nil {
		return nil, err
	}
	addr := util.GetNetworkEndpointAddress(e)
	ep := &endpoint.LbEndpoint{
		HostIdentifier: &endpoint.LbEndpoint_Endpoint{
			Endpoint: &endpoint.Endpoint{
				Address: &addr,
			},
		},
	}

	// Istio telemetry depends on the metadata value being set for endpoints in the mesh.
	// Do not remove: mixerfilter depends on this logic.
	ep.Metadata = endpointMetadata(e.UID, e.Network)

	//log.Infoa("EDS: endpoint ", ipAddr, ep.String())
	return ep, nil
}

// Create an Istio filter metadata object with the UID and Network fields (if exist).
func endpointMetadata(UID string, network string) *core.Metadata {
	if UID == "" && network == "" {
		return nil
	}

	metadata := &core.Metadata{
		FilterMetadata: map[string]*types.Struct{
			util.IstioMetadataKey: {
				Fields: map[string]*types.Value{},
			},
		},
	}

	if UID != "" {
		metadata.FilterMetadata["istio"].Fields["uid"] = &types.Value{Kind: &types.Value_StringValue{StringValue: UID}}
	}

	if network != "" {
		metadata.FilterMetadata["istio"].Fields["network"] = &types.Value{Kind: &types.Value_StringValue{StringValue: network}}
	}

	return metadata
}

// updateClusterInc computes an envoy cluster assignment from the service shards.
// This happens when endpoints are updated.
// TODO: this code is specific for 1.0 / pre-isolation. With config scoping, two sidecars can get
// a cluster of same name but with different set of endpoints. See the
// explanation below for more details
func (s *DiscoveryServer) updateClusterInc(push *model.PushContext, clusterName string,
	edsCluster *EdsCluster) error {

	var hostname model.Hostname
	var port int
	var subsetName string
	_, subsetName, hostname, port = model.ParseSubsetKey(clusterName)

	// TODO: BUG. this code is incorrect if 1.1 isolation is used. With destination rule scoping
	// (public/private) as well as sidecar scopes allowing import of
	// specific destination rules, the destination rule for a given
	// namespace should be determined based on the sidecar scope or the
	// proxy's config namespace. As such, this code searches through all
	// destination rules, public and private and returns a completely
	// arbitrary destination rule's subset labels!
	labels := push.SubsetToLabels(nil, subsetName, hostname)

	portMap, f := push.ServicePort2Name[string(hostname)]
	if !f {
		return s.updateCluster(push, clusterName, edsCluster)
	}
	svcPort, f := portMap.GetByPort(port)
	if !f {
		return s.updateCluster(push, clusterName, edsCluster)
	}

	s.mutex.RLock()
	// The service was never updated - do the full update
	se, f := s.EndpointShardsByService[string(hostname)]
	s.mutex.RUnlock()
	if !f {
		return s.updateCluster(push, clusterName, edsCluster)
	}

	cnt := 0
	localityEpMap := make(map[string]*endpoint.LocalityLbEndpoints)

	se.mutex.RLock()
	// The shards are updated independently, now need to filter and merge
	// for this cluster
	for _, endpoints := range se.Shards {
		for _, ep := range endpoints {
			if svcPort.Name != ep.ServicePortName {
				continue
			}
			// Port labels
			if !labels.HasSubsetOf(model.Labels(ep.Labels)) {
				continue
			}
			cnt++

			locLbEps, found := localityEpMap[ep.Locality]
			if !found {
				locLbEps = &endpoint.LocalityLbEndpoints{
					Locality: util.ConvertLocality(ep.Locality),
				}
				localityEpMap[ep.Locality] = locLbEps
			}
			if ep.EnvoyEndpoint == nil {
				ep.EnvoyEndpoint = buildEnvoyLbEndpoint(ep.UID, ep.Family, ep.Address, ep.EndpointPort, ep.Network)
			}
			locLbEps.LbEndpoints = append(locLbEps.LbEndpoints, *ep.EnvoyEndpoint)
		}
	}
	se.mutex.RUnlock()

	locEps := make([]endpoint.LocalityLbEndpoints, 0, len(localityEpMap))
	for _, locLbEps := range localityEpMap {
		locLbEps.LoadBalancingWeight = &types.UInt32Value{
			Value: uint32(len(locLbEps.LbEndpoints)),
		}
		locEps = append(locEps, *locLbEps)
	}
	// Normalize LoadBalancingWeight in range [1, 128]
	locEps = LoadBalancingWeightNormalize(locEps)

	if cnt == 0 {
		push.Add(model.ProxyStatusClusterNoInstances, clusterName, nil, "")
		//adsLog.Infof("EDS: no instances %s (host=%s ports=%v labels=%v)", clusterName, hostname, p, labels)
	}
	edsInstances.With(prometheus.Labels{"cluster": clusterName}).Set(float64(cnt))

	// There is a chance multiple goroutines will update the cluster at the same time.
	// This could be prevented by a lock - but because the update may be slow, it may be
	// better to accept the extra computations.
	// We still lock the access to the LoadAssignments.
	edsCluster.mutex.Lock()
	defer edsCluster.mutex.Unlock()

	edsCluster.LoadAssignment = &xdsapi.ClusterLoadAssignment{
		ClusterName: clusterName,
		Endpoints:   locEps,
	}
	if len(locEps) > 0 && edsCluster.NonEmptyTime.IsZero() {
		edsCluster.NonEmptyTime = time.Now()
	}
	return nil
}

// updateServiceShards will list the endpoints and create the shards.
// This is used to reconcile and to support non-k8s registries (until they migrate).
// Note that aggregated list is expensive (for large numbers) - we want to replace
// it with a model where DiscoveryServer keeps track of all endpoint registries
// directly, and calls them one by one.
func (s *DiscoveryServer) updateServiceShards(push *model.PushContext) error {

	// TODO: if ServiceDiscovery is aggregate, and all members support direct, use
	// the direct interface.
	var registries []aggregate.Registry
	if agg, ok := s.Env.ServiceDiscovery.(*aggregate.Controller); ok {
		registries = agg.GetRegistries()
	} else {
		registries = []aggregate.Registry{
			{
				ServiceDiscovery: s.Env.ServiceDiscovery,
			},
		}
	}

	// hostname --> service account
	svc2account := map[string]map[string]bool{}

	for _, registry := range registries {
		// Each registry acts as a shard - we don't want to combine them because some
		// may individually update their endpoints incrementally
		for _, svc := range push.Services(nil) {
			entries := []*model.IstioEndpoint{}
			hostname := string(svc.Hostname)
			for _, port := range svc.Ports {
				if port.Protocol == model.ProtocolUDP {
					continue
				}

				// This loses track of grouping (shards)
				endpoints, err := registry.InstancesByPort(svc.Hostname, port.Port, model.LabelsCollection{})
				if err != nil {
					return err
				}

				for _, ep := range endpoints {
					entries = append(entries, &model.IstioEndpoint{
						Family:          ep.Endpoint.Family,
						Address:         ep.Endpoint.Address,
						EndpointPort:    uint32(ep.Endpoint.Port),
						ServicePortName: port.Name,
						Labels:          ep.Labels,
						UID:             ep.Endpoint.UID,
						ServiceAccount:  ep.ServiceAccount,
						Network:         ep.Endpoint.Network,
						Locality:        ep.GetLocality(),
						LbWeight:        ep.Endpoint.LbWeight,
					})
					if ep.ServiceAccount != "" {
						account, f := svc2account[hostname]
						if !f {
							account = map[string]bool{}
							svc2account[hostname] = account
						}
						account[ep.ServiceAccount] = true
					}
				}
			}

			s.edsUpdate(registry.ClusterID, hostname, entries, true)
		}
	}

	s.mutex.Lock()
	for k, v := range svc2account {
		if ep := s.EndpointShardsByService[k]; ep != nil {
			ep.ServiceAccounts = v
			continue
		}
		// we have not seen this service before.
		// We will let edsUpdate() add endpoints to the list.
		// Just record service accounts here.
		s.EndpointShardsByService[k] = &EndpointShards{
			Shards:          map[string][]*model.IstioEndpoint{},
			ServiceAccounts: v,
		}
	}
	s.mutex.Unlock()

	return nil
}

// updateClusterInc computes an envoy cluster assignment from the service shards.
func (s *DiscoveryServer) updateClusterInc(push *model.PushContext, clusterName string,
	edsCluster *EdsCluster) error {

	var hostname model.Hostname

	var port int
	var subsetName string
	_, subsetName, hostname, port = model.ParseSubsetKey(clusterName)
	labels := push.SubsetToLabels(subsetName, hostname)

	portMap, f := push.ServicePort2Name[string(hostname)]
	if !f {
		return s.updateCluster(push, clusterName, edsCluster)
	}
	svcPort, f := portMap.GetByPort(port)
	if !f {
		return s.updateCluster(push, clusterName, edsCluster)
	}

	// The service was never updated - do the full update
	se, f := s.EndpointShardsByService[string(hostname)]
	if !f {
		return s.updateCluster(push, clusterName, edsCluster)
	}

	cnt := 0
	localityEpMap := make(map[string]*endpoint.LocalityLbEndpoints)

	// The shards are updated independently, now need to filter and merge
	// for this cluster
	for _, es := range se.Shards {
		for _, el := range es.Entries {
			if svcPort.Name != el.ServicePortName {
				continue
			}
			// Port labels
			if !labels.HasSubsetOf(model.Labels(el.Labels)) {
				continue
			}
			cnt++

			// TODO: Need to accommodate region, zone and subzone. Older Pilot datamodel only has zone = availability zone.
			// Once we do that, the key must be a | separated tupple.
			locality := (el.Labels)[model.AZLabel] // may be ""
			locLbEps, found := localityEpMap[locality]
			if !found {
				locLbEps = &endpoint.LocalityLbEndpoints{
					Locality: &core.Locality{
						Zone: locality,
					},
				}
				localityEpMap[locality] = locLbEps
			}
			if el.EnvoyEndpoint == nil {
				el.EnvoyEndpoint = serviceEntry2Endpoint(el.UID, el.Family, el.Address, el.EndpointPort)
			}
			locLbEps.LbEndpoints = append(locLbEps.LbEndpoints, *el.EnvoyEndpoint)
		}
	}
	locEps := make([]endpoint.LocalityLbEndpoints, 0, len(localityEpMap))
	for _, locLbEps := range localityEpMap {
		locEps = append(locEps, *locLbEps)
	}

	if cnt == 0 {
		push.Add(model.ProxyStatusClusterNoInstances, clusterName, nil, "")
		//adsLog.Infof("EDS: no instances %s (host=%s ports=%v labels=%v)", clusterName, hostname, p, labels)
	}
	edsInstances.With(prometheus.Labels{"cluster": clusterName}).Set(float64(cnt))

	// There is a chance multiple goroutines will update the cluster at the same time.
	// This could be prevented by a lock - but because the update may be slow, it may be
	// better to accept the extra computations.
	// We still lock the access to the LoadAssignments.
	edsCluster.mutex.Lock()
	defer edsCluster.mutex.Unlock()

	edsCluster.LoadAssignment = &xdsapi.ClusterLoadAssignment{
		ClusterName: clusterName,
		Endpoints:   locEps,
	}
	if len(locEps) > 0 && edsCluster.NonEmptyTime.IsZero() {
		edsCluster.NonEmptyTime = time.Now()
	}
	return nil
}

// updateServiceShards will list the endpoints and create the shards.
// This is used to reconcile and to support non-k8s registries (until they migrate).
// Note that aggreaged list is expensive (for large numbers) - we want to replace
// it with a model where DiscoveryServer keeps track of all endpoint registries
// directly, and calls them one by one.
func (s *DiscoveryServer) updateServiceShards(push *model.PushContext) error {

	// TODO: if ServiceDiscovery is aggregate, and all members support direct, use
	// the direct interface.
	var regs []aggregate.Registry
	if agg, ok := s.Env.ServiceDiscovery.(*aggregate.Controller); ok {
		regs = agg.GetRegistries()
	} else {
		regs = []aggregate.Registry{
			aggregate.Registry{
				ServiceDiscovery: s.Env.ServiceDiscovery,
			},
		}
	}

	svc2acc := map[string]map[string]bool{}

	for _, reg := range regs {
		// Each registry acts as a shard - we don't want to combine them because some
		// may individually update their endpoints incrementally
		for _, svc := range push.Services {
			entries := []*model.IstioEndpoint{}
			hn := string(svc.Hostname)
			for _, port := range svc.Ports {
				if port.Protocol == model.ProtocolUDP {
					continue
				}

				// This loses track of grouping (shards)
				epi, err := reg.InstancesByPort(svc.Hostname, port.Port, model.LabelsCollection{})
				if err != nil {
					return err
				}

				for _, ep := range epi {
					//shard := ep.AvailabilityZone
					l := map[string]string(ep.Labels)

					entries = append(entries, &model.IstioEndpoint{
						Family:          ep.Endpoint.Family,
						Address:         ep.Endpoint.Address,
						EndpointPort:    uint32(ep.Endpoint.Port),
						ServicePortName: port.Name,
						Labels:          l,
						UID:             ep.Endpoint.UID,
						ServiceAccount:  ep.ServiceAccount,
					})
					if ep.ServiceAccount != "" {
						acc, f := svc2acc[hn]
						if !f {
							acc = map[string]bool{}
							svc2acc[hn] = acc
						}
						acc[ep.ServiceAccount] = true
					}
				}
			}

			s.edsUpdate(reg.ClusterID, hn, entries, true)
		}
	}

	s.mutex.Lock()
	for k, v := range svc2acc {
		ep, _ := s.EndpointShardsByService[k]
		ep.ServiceAccounts = v
	}
	s.mutex.Unlock()

	return nil
}

// updateCluster is called from the event (or global cache invalidation) to update
// the endpoints for the cluster.
func (s *DiscoveryServer) updateCluster(push *model.PushContext, clusterName string, edsCluster *EdsCluster) error {
	// TODO: should we lock this as well ? Once we move to event-based it may not matter.
<<<<<<< HEAD
	var hostname model.Hostname
	//var ports model.PortList
	var labels model.LabelsCollection
	var instances []*model.ServiceInstance
	var err error
	if strings.Index(clusterName, "outbound") == 0 ||
		strings.Index(clusterName, "inbound") == 0 { //new style cluster names
		var p int
		var subsetName string
		_, subsetName, hostname, p = model.ParseSubsetKey(clusterName)

		labels = push.SubsetToLabels(subsetName, hostname)

		// TODO: k8s adapter should use EdsUpdate. This would return non-k8s stuff, needs to
		// be merged with k8s. This returns ServiceEntries.
		instances, err = edsCluster.discovery.Env.ServiceDiscovery.InstancesByPort(hostname, p, labels)
=======
	var locEps []endpoint.LocalityLbEndpoints
	direction, subsetName, hostname, port := model.ParseSubsetKey(clusterName)

	if direction == model.TrafficDirectionInbound ||
		direction == model.TrafficDirectionOutbound {
		labels := push.SubsetToLabels(nil, subsetName, hostname)
		instances, err := s.Env.ServiceDiscovery.InstancesByPort(hostname, port, labels)
		if err != nil {
			adsLog.Errorf("endpoints for service cluster %q returned error %v", clusterName, err)
			totalXDSInternalErrors.Add(1)
			return err
		}
>>>>>>> 82797c0c
		if len(instances) == 0 {
			push.Add(model.ProxyStatusClusterNoInstances, clusterName, nil, "")
			adsLog.Debugf("EDS: cluster %q (host=%s ports=%v labels=%v) has no instances", clusterName, hostname, port, labels)
		}
		edsInstances.With(prometheus.Labels{"cluster": clusterName}).Set(float64(len(instances)))

		locEps = localityLbEndpointsFromInstances(instances)
	}
<<<<<<< HEAD
	if err != nil {
		adsLog.Warnf("endpoints for service cluster %q returned error %q", clusterName, err)
		totalXDSInternalErrors.Add(1)
		return err
	}
	locEps := localityLbEndpointsFromInstances(instances)
=======
>>>>>>> 82797c0c

	for i := 0; i < len(locEps); i++ {
		locEps[i].LoadBalancingWeight = &types.UInt32Value{
			Value: uint32(len(locEps[i].LbEndpoints)),
		}
	}
	// There is a chance multiple goroutines will update the cluster at the same time.
	// This could be prevented by a lock - but because the update may be slow, it may be
	// better to accept the extra computations.
	// We still lock the access to the LoadAssignments.
	edsCluster.mutex.Lock()
	defer edsCluster.mutex.Unlock()

	// Normalize LoadBalancingWeight in range [1, 128]
	locEps = LoadBalancingWeightNormalize(locEps)

	edsCluster.LoadAssignment = &xdsapi.ClusterLoadAssignment{
		ClusterName: clusterName,
		Endpoints:   locEps,
	}
	if len(locEps) > 0 && edsCluster.NonEmptyTime.IsZero() {
		edsCluster.NonEmptyTime = time.Now()
	}
	return nil
}

// SvcUpdate is a callback from service discovery when service info changes.
func (s *DiscoveryServer) SvcUpdate(cluster, hostname string, ports map[string]uint32, rports map[uint32]string) {
	pc := s.globalPushContext()
<<<<<<< HEAD
	s.mutex.Lock()
	defer s.mutex.Unlock()
	// In 1.0 Services and configs are only from the 'primary' K8S cluster.
	if cluster == string(serviceregistry.KubernetesRegistry) {
=======
	if cluster == "" {
>>>>>>> 82797c0c
		pl := model.PortList{}
		for k, v := range ports {
			pl = append(pl, &model.Port{
				Port: int(v),
				Name: k,
			})
		}
<<<<<<< HEAD
		pc.ServicePort2Name[hostname] = pl
=======
		pc.Mutex.Lock()
		pc.ServicePort2Name[hostname] = pl
		pc.Mutex.Unlock()
>>>>>>> 82797c0c
	}
	// TODO: for updates from other clusters, warn if they don't match primary.
}

// Update clusters for an incremental EDS push, and initiate the push.
// Only clusters that changed are updated/pushed.
<<<<<<< HEAD
func (s *DiscoveryServer) edsIncremental(version string, push *model.PushContext, edsUpdates map[string]*model.EndpointShardsByService) {
	adsLog.Infof("XDS:EDSInc Pushing %s Services: %v, "+
		"VirtualServices: %d, ConnectedEndpoints: %d", version, edsUpdates,
		len(push.VirtualServiceConfigs), adsClientCount())
=======
func (s *DiscoveryServer) edsIncremental(version string, push *model.PushContext, edsUpdates map[string]struct{}) {
	adsLog.Infof("XDS:EDSInc Pushing %s Services: %v, "+
		"ConnectedEndpoints: %d", version, edsUpdates, adsClientCount())
>>>>>>> 82797c0c
	t0 := time.Now()

	// First update all cluster load assignments. This is computed for each cluster once per config change
	// instead of once per endpoint.
	edsClusterMutex.Lock()
	// Create a temp map to avoid locking the add/remove
	cMap := make(map[string]*EdsCluster, len(edsClusters))
	for k, v := range edsClusters {
		_, _, hostname, _ := model.ParseSubsetKey(k)
<<<<<<< HEAD
		if edsUpdates[string(hostname)] == nil {
=======
		if _, ok := edsUpdates[string(hostname)]; !ok {
>>>>>>> 82797c0c
			// Cluster was not updated, skip recomputing.
			continue
		}
		cMap[k] = v
	}
	edsClusterMutex.Unlock()

	// UpdateCluster updates the cluster with a mutex, this code is safe ( but computing
	// the update may be duplicated if multiple goroutines compute at the same time).
	// In general this code is called from the 'event' callback that is throttled.
	for clusterName, edsCluster := range cMap {
		if err := s.updateClusterInc(push, clusterName, edsCluster); err != nil {
			adsLog.Errorf("updateCluster failed with clusterName %s", clusterName)
		}
	}
	adsLog.Infof("Cluster init time %v %s", time.Since(t0), version)

	s.startPush(version, push, false, edsUpdates)
}

// WorkloadUpdate is called when workload labels/annotations are updated.
<<<<<<< HEAD
func (s *DiscoveryServer) WorkloadUpdate(id string, labels map[string]string, annotations map[string]string) {
=======
func (s *DiscoveryServer) WorkloadUpdate(id string, labels map[string]string, _ map[string]string) {
>>>>>>> 82797c0c
	s.mutex.Lock()
	defer s.mutex.Unlock()

	if labels == nil {
		// No push needed - the Endpoints object will also be triggered.
		delete(s.WorkloadsByID, id)
		return
	}
	w, f := s.WorkloadsByID[id]
	if !f {
		// First time this workload has been seen. Likely never connected, no need to
		// push
		s.WorkloadsByID[id] = &Workload{
<<<<<<< HEAD
			Labels:      labels,
			Annotations: annotations,
=======
			Labels: labels,
>>>>>>> 82797c0c
		}
		return
	}
	if reflect.DeepEqual(w.Labels, labels) {
		// No label change.
		return
	}

	w.Labels = labels
	// Label changes require recomputing the config.
	// TODO: we can do a push for the affected workload only, but we need to confirm
	// no other workload can be affected. Safer option is to fallback to full push.

	adsLog.Infof("Label change, full push %s ", id)
<<<<<<< HEAD
	s.ConfigUpdater.ConfigUpdate(true)
=======
	s.ConfigUpdate(true)
>>>>>>> 82797c0c
}

// EDSUpdate computes destination address membership across all clusters and networks.
// This is the main method implementing EDS.
// It replaces InstancesByPort in model - instead of iterating over all endpoints it uses
// the hostname-keyed map. And it avoids the conversion from Endpoint to ServiceEntry to envoy
// on each step: instead the conversion happens once, when an endpoint is first discovered.
func (s *DiscoveryServer) EDSUpdate(shard, serviceName string,
<<<<<<< HEAD
	entries []*model.IstioEndpoint) error {
	return s.edsUpdate(shard, serviceName, entries, false)
}

// BeforePush is a callback invoked just before the push. It currently swaps and returns the
// EdsUpdates map - additional preparation will be added as we move to full incremental.
// This is needed to keep things isolated and use the right mutex.
// Once proxy/envoy/discovery is merged into v2 discovery this can become non-public.
func (s *DiscoveryServer) BeforePush() map[string]*model.EndpointShardsByService {
	s.mutex.Lock()
	defer s.mutex.Unlock()

	edsUpdates := s.edsUpdates
	// Reset - any new updates will be tracked by the new map
	s.edsUpdates = map[string]*model.EndpointShardsByService{}

	return edsUpdates
}

func (s *DiscoveryServer) edsUpdate(shard, serviceName string,
	entries []*model.IstioEndpoint, internal bool) error {
=======
	istioEndpoints []*model.IstioEndpoint) error {
	s.edsUpdate(shard, serviceName, istioEndpoints, false)
	return nil
}

// edsUpdate updates edsUpdates by shard, serviceName, IstioEndpoints,
// and requests a full/eds push.
func (s *DiscoveryServer) edsUpdate(shard, serviceName string,
	istioEndpoints []*model.IstioEndpoint, internal bool) {
>>>>>>> 82797c0c
	// edsShardUpdate replaces a subset (shard) of endpoints, as result of an incremental
	// update. The endpoint updates may be grouped by K8S clusters, other service registries
	// or by deployment. Multiple updates are debounced, to avoid too frequent pushes.
	// After debounce, the services are merged and pushed.
	s.mutex.Lock()
	defer s.mutex.Unlock()
<<<<<<< HEAD
=======
	requireFull := false

	// To prevent memory leak.
	// Should delete the service EndpointShards, when endpoints deleted or service deleted.
	if len(istioEndpoints) == 0 {
		if s.EndpointShardsByService[serviceName] != nil {
			s.EndpointShardsByService[serviceName].mutex.Lock()
			delete(s.EndpointShardsByService[serviceName].Shards, shard)
			svcShards := len(s.EndpointShardsByService[serviceName].Shards)
			s.EndpointShardsByService[serviceName].mutex.Unlock()
			if svcShards == 0 {
				delete(s.EndpointShardsByService, serviceName)
			}
		}
		return
	}
>>>>>>> 82797c0c

	// Update the data structures for the service.
	// 1. Find the 'per service' data
	ep, f := s.EndpointShardsByService[serviceName]
	if !f {
		// This endpoint is for a service that was not previously loaded.
		// Return an error to force a full sync, which will also cause the
		// EndpointsShardsByService to be initialized with all services.
<<<<<<< HEAD
		ep = &model.EndpointShardsByService{
			Shards:          map[string]*model.EndpointShard{},
=======
		ep = &EndpointShards{
			Shards:          map[string][]*model.IstioEndpoint{},
>>>>>>> 82797c0c
			ServiceAccounts: map[string]bool{},
		}
		s.EndpointShardsByService[serviceName] = ep
		if !internal {
			adsLog.Infof("Full push, new service %s", serviceName)
<<<<<<< HEAD
			s.ConfigUpdater.ConfigUpdate(true)
=======
			requireFull = true
>>>>>>> 82797c0c
		}
	}

	// 2. Update data for the specific cluster. Each cluster gets independent
	// updates containing the full list of endpoints for the service in that cluster.
<<<<<<< HEAD
	ce := &model.EndpointShard{
		Shard:   shard,
		Entries: []*model.IstioEndpoint{},
	}

	for _, e := range entries {
		ce.Entries = append(ce.Entries, e)
=======
	for _, e := range istioEndpoints {
>>>>>>> 82797c0c
		if e.ServiceAccount != "" {
			_, f = ep.ServiceAccounts[e.ServiceAccount]
			if !f && !internal {
				// The entry has a service account that was not previously associated.
				// Requires a CDS push and full sync.
				adsLog.Infof("Endpoint updating service account %s %s", e.ServiceAccount, serviceName)
<<<<<<< HEAD
				s.ConfigUpdater.ConfigUpdate(true)
			}
		}
	}
	ep.Shards[shard] = ce
	s.edsUpdates[serviceName] = ep

	return nil
}

//// update the 'byPort' structure by merging info from all clusters.
//func (s *DiscoveryServer) updateByPort(ep *EndpointShardsByService)  {
//	ep.ByPort = map[uint32][]*IstioEndpoint{}
//
//	// 3. Based on the updated list, merge the cluster data ( including previously
//	// received data from the other clusters )
//	for _, ce := range ep.ByCluster {
//		for _, ee := range ce.Entries {
//			// Each ee represents a Pod - with IP address, labels and ports.
//			//for svcPortName, epPort := range ee.Ports {
//			byPort, f := ep.ByPort[ee.servicePort]
//			if !f {
//				byPort = []*IstioEndpoint{}
//				ep.ByPort[ee.servicePort] = byPort
//			}
//			byPort = append(byPort, ee)
//		}
//	}
//}

=======
				requireFull = true
			}
		}
	}
	ep.mutex.Lock()
	ep.Shards[shard] = istioEndpoints
	ep.mutex.Unlock()
	s.edsUpdates[serviceName] = struct{}{}

	// for internal update: this called by DiscoveryServer.Push --> updateServiceShards,
	// no need to trigger push here.
	// It is done in DiscoveryServer.Push --> AdsPushAll
	if !internal {
		if requireFull {
			s.ConfigUpdate(true)
		} else {
			s.ConfigUpdate(false)
		}
	}
}

>>>>>>> 82797c0c
// LocalityLbEndpointsFromInstances returns a list of Envoy v2 LocalityLbEndpoints.
// Envoy v2 Endpoints are constructed from Pilot's older data structure involving
// model.ServiceInstance objects. Envoy expects the endpoints grouped by zone, so
// a map is created - in new data structures this should be part of the model.
func localityLbEndpointsFromInstances(instances []*model.ServiceInstance) []endpoint.LocalityLbEndpoints {
	localityEpMap := make(map[string]*endpoint.LocalityLbEndpoints)
	for _, instance := range instances {
		lbEp, err := networkEndpointToEnvoyEndpoint(&instance.Endpoint)
		if err != nil {
			adsLog.Errorf("EDS: unexpected pilot model endpoint v1 to v2 conversion: %v", err)
			totalXDSInternalErrors.Add(1)
			continue
		}
		locality := instance.GetLocality()
		locLbEps, found := localityEpMap[locality]
		if !found {
			locLbEps = &endpoint.LocalityLbEndpoints{
				Locality: util.ConvertLocality(locality),
			}
			localityEpMap[locality] = locLbEps
		}
		locLbEps.LbEndpoints = append(locLbEps.LbEndpoints, *lbEp)
	}
	out := make([]endpoint.LocalityLbEndpoints, 0, len(localityEpMap))
	for _, locLbEps := range localityEpMap {
		out = append(out, *locLbEps)
	}
	return out
}

func connectionID(node string) string {
	id := atomic.AddInt64(&connectionNumber, 1)
	return node + "-" + strconv.FormatInt(id, 10)
}

<<<<<<< HEAD
// pushEds is pushing EDS updates for a single connection. Called the first time
// a client connects, for incremental updates and for full periodic updates.
func (s *DiscoveryServer) pushEds(push *model.PushContext, con *XdsConnection,
	full bool, edsUpdatedServices map[string]*model.EndpointShardsByService) error {
	resAny := []types.Any{}
=======
// loadAssignmentsForClusterLegacy return the pre-computed, 1.0-style endpoints for a cluster
func (s *DiscoveryServer) loadAssignmentsForClusterLegacy(push *model.PushContext,
	clusterName string) (*xdsapi.ClusterLoadAssignment, bool) {
	c := s.getEdsCluster(clusterName)
	if c == nil {
		totalXDSInternalErrors.Add(1)
		adsLog.Errorf("cluster %s was nil skipping it.", clusterName)
		return nil, false
	}

	l := loadAssignment(c)
	if l == nil { // fresh cluster
		if err := s.updateCluster(push, clusterName, c); err != nil {
			adsLog.Errorf("error returned from updateCluster for cluster name %s, skipping it.", clusterName)
			totalXDSInternalErrors.Add(1)
			return nil, false
		}
		l = loadAssignment(c)
	}

	return l, true

}

// loadAssignmentsForClusterIsolated return the endpoints for a proxy in an isolated namespace
// Initial implementation is computing the endpoints on the flight - caching will be added as needed, based on
// perf tests. The logic to compute is based on the current UpdateClusterInc
func (s *DiscoveryServer) loadAssignmentsForClusterIsolated(proxy *model.Proxy, push *model.PushContext,
	clusterName string) (*xdsapi.ClusterLoadAssignment, bool) {
	// TODO: fail-safe, use the old implementation based on some flag.
	// Users who make sure all DestinationRules are in the right namespace and don't have override may turn it on
	// (some very-large scale customers are in this category)

	// This code is similar with the update code.
	var hostname model.Hostname
	var port int
	var subsetName string
	_, subsetName, hostname, port = model.ParseSubsetKey(clusterName)

	// TODO: BUG. this code is incorrect if 1.1 isolation is used. With destination rule scoping
	// (public/private) as well as sidecar scopes allowing import of
	// specific destination rules, the destination rule for a given
	// namespace should be determined based on the sidecar scope or the
	// proxy's config namespace. As such, this code searches through all
	// destination rules, public and private and returns a completely
	// arbitrary destination rule's subset labels!
	labels := push.SubsetToLabels(proxy, subsetName, hostname)

	portMap, f := push.ServicePort2Name[string(hostname)]
	if !f {
		// Shouldn't happen here - but just in case fallback
		return s.loadAssignmentsForClusterLegacy(push, clusterName)
	}
	svcPort, f := portMap.GetByPort(port)
	if !f {
		// Shouldn't happen here - but just in case fallback
		return s.loadAssignmentsForClusterLegacy(push, clusterName)
	}

	// The service was never updated - do the full update
	s.mutex.RLock()
	se, f := s.EndpointShardsByService[string(hostname)]
	s.mutex.RUnlock()
	if !f {
		// Shouldn't happen here - but just in case fallback
		return s.loadAssignmentsForClusterLegacy(push, clusterName)
	}

	// TODO: refactor this code, shared with UpdateClusterInc (which may go away in 1.2, so low priority)
	cnt := 0
	localityEpMap := make(map[string]*endpoint.LocalityLbEndpoints)

	se.mutex.RLock()
	// The shards are updated independently, now need to filter and merge
	// for this cluster
	for _, endpoints := range se.Shards {
		for _, ep := range endpoints {
			if svcPort.Name != ep.ServicePortName {
				continue
			}
			// Port labels
			if !labels.HasSubsetOf(model.Labels(ep.Labels)) {
				continue
			}
			cnt++

			locLbEps, found := localityEpMap[ep.Locality]
			if !found {
				locLbEps = &endpoint.LocalityLbEndpoints{
					Locality: util.ConvertLocality(ep.Locality),
				}
				localityEpMap[ep.Locality] = locLbEps
			}
			if ep.EnvoyEndpoint == nil {
				ep.EnvoyEndpoint = buildEnvoyLbEndpoint(ep.UID, ep.Family, ep.Address, ep.EndpointPort, ep.Network)
			}
			locLbEps.LbEndpoints = append(locLbEps.LbEndpoints, *ep.EnvoyEndpoint)
		}
	}
	se.mutex.RUnlock()

	locEps := make([]endpoint.LocalityLbEndpoints, 0, len(localityEpMap))
	for _, locLbEps := range localityEpMap {
		locLbEps.LoadBalancingWeight = &types.UInt32Value{
			Value: uint32(len(locLbEps.LbEndpoints)),
		}
		locEps = append(locEps, *locLbEps)
	}
	// Normalize LoadBalancingWeight in range [1, 128]
	locEps = LoadBalancingWeightNormalize(locEps)

	if cnt == 0 {
		push.Add(model.ProxyStatusClusterNoInstances, clusterName, nil, "")
		//adsLog.Infof("EDS: no instances %s (host=%s ports=%v labels=%v)", clusterName, hostname, p, labels)
	}
	edsInstances.With(prometheus.Labels{"cluster": clusterName}).Set(float64(cnt))

	return &xdsapi.ClusterLoadAssignment{
		ClusterName: clusterName,
		Endpoints:   locEps,
	}, true
}
>>>>>>> 82797c0c

// pushEds is pushing EDS updates for a single connection. Called the first time
// a client connects, for incremental updates and for full periodic updates.
func (s *DiscoveryServer) pushEds(push *model.PushContext, con *XdsConnection, edsUpdatedServices map[string]struct{}) error {
	loadAssignments := []*xdsapi.ClusterLoadAssignment{}
	emptyClusters := 0
	endpoints := 0
	empty := []string{}
	sidecarScope := con.modelNode.SidecarScope

<<<<<<< HEAD
	updated := []string{}

	for _, clusterName := range con.Clusters {
		_, _, hostname, _ := model.ParseSubsetKey(clusterName)
		if edsUpdatedServices != nil && edsUpdatedServices[string(hostname)] == nil {
			// Cluster was not updated, skip recomputing.
			continue
		}
		// for debug
		if edsUpdatedServices != nil {
			updated = append(updated, clusterName)
		}

		c := s.getEdsCluster(clusterName)
		if c == nil {
			totalXDSInternalErrors.Add(1)
			adsLog.Errorf("cluster %s was nil skipping it.", clusterName)
			continue
		}

		l := loadAssignment(c)
		if l == nil { // fresh cluster
			if err := s.updateCluster(push, clusterName, c); err != nil {
				adsLog.Errorf("error returned from updateCluster for cluster name %s, skipping it.", clusterName)
				totalXDSInternalErrors.Add(1)
				continue
=======
	// All clusters that this endpoint is watching. For 1.0 - it's typically all clusters in the mesh.
	// For 1.1+Sidecar - it's the small set of explicitly imported clusters, using the isolated DestinationRules
	for _, clusterName := range con.Clusters {

		_, _, hostname, _ := model.ParseSubsetKey(clusterName)
		if edsUpdatedServices != nil {
			if _, ok := edsUpdatedServices[string(hostname)]; !ok {
				// Cluster was not updated, skip recomputing. This happens when we get an incremental update for a
				// specific Hostname. On connect or for full push edsUpdatedServices will be empty.
				continue
			}
		}

		var l *xdsapi.ClusterLoadAssignment
		var ok bool
		// decide which to use based on presence of Sidecar.
		if sidecarScope == nil || sidecarScope.Config == nil || len(pilot.DisableEDSIsolation) != 0 {
			l, ok = s.loadAssignmentsForClusterLegacy(push, clusterName)
		} else {
			l, ok = s.loadAssignmentsForClusterIsolated(con.modelNode, push, clusterName)
		}

		if !ok {
			continue
		}

		// If networks are set (by default they aren't) apply the Split Horizon
		// EDS filter on the endpoints
		if s.Env.MeshNetworks != nil && len(s.Env.MeshNetworks.Networks) > 0 {
			endpoints := EndpointsByNetworkFilter(l.Endpoints, con, s.Env)
			endpoints = LoadBalancingWeightNormalize(endpoints)
			filteredCLA := &xdsapi.ClusterLoadAssignment{
				ClusterName: l.ClusterName,
				Endpoints:   endpoints,
				Policy:      l.Policy,
>>>>>>> 82797c0c
			}
			l = filteredCLA
		}

		// If location prioritized load balancing is enabled, prioritize endpoints.
		if pilot.EnableLocalityLoadBalancing() {
			// Make a shallow copy of the cla as we are mutating the endpoints with priorities/weights relative to the calling proxy
			clonedCLA := util.CloneClusterLoadAssignment(l)
			l = &clonedCLA
			loadbalancer.ApplyLocalityLBSetting(con.modelNode.Locality, l, s.Env.Mesh.LocalityLbSetting)
		}

		endpoints += len(l.Endpoints)
		if len(l.Endpoints) == 0 {
			emptyClusters++
			empty = append(empty, clusterName)
		}
		loadAssignments = append(loadAssignments, l)
	}

	response := endpointDiscoveryResponse(loadAssignments)
	err := con.send(response)
	if err != nil {
		adsLog.Warnf("EDS: Send failure %s: %v", con.ConID, err)
		pushes.With(prometheus.Labels{"type": "eds_senderr"}).Add(1)
		return err
	}
	pushes.With(prometheus.Labels{"type": "eds"}).Add(1)

<<<<<<< HEAD
	if full {
		// TODO: switch back to debug
		adsLog.Infof("EDS: PUSH for %s clusters %d endpoints %d empty %d",
			con.ConID, len(con.Clusters), endpoints, emptyClusters)
	} else {
		adsLog.Infof("EDS: INC PUSH for %s clusters %d endpoints %d empty %d",
=======
	if edsUpdatedServices == nil {
		adsLog.Debugf("EDS: PUSH for %s clusters %d endpoints %d empty %d",
			con.ConID, len(con.Clusters), endpoints, emptyClusters)
	} else {
		adsLog.Debugf("EDS: INC PUSH for %s clusters %d endpoints %d empty %d",
>>>>>>> 82797c0c
			con.ConID, len(con.Clusters), endpoints, emptyClusters)
	}
	return nil
}

// addEdsCon will track the eds connection with clusters, for optimized event-based push and debug
func (s *DiscoveryServer) addEdsCon(clusterName string, node string, connection *XdsConnection) {

	c := s.getOrAddEdsCluster(clusterName)
	// TODO: left the code here so we can skip sending the already-sent clusters.
	// See comments in ads - envoy keeps adding one cluster to the list (this seems new
	// previous version sent all the clusters from CDS in bulk).

	//c.mutex.Lock()
	//existing := c.EdsClients[node]
	//c.mutex.Unlock()
	//
	//// May replace an existing connection: this happens when Envoy adds more clusters
	//// one by one, creating new grpc requests each time it adds one more cluster.
	//if existing != nil {
	//	log.Warnf("Replacing existing connection %s %s old: %s", clusterName, node, existing.ConID)
	//}
	c.mutex.Lock()
	c.EdsClients[node] = connection
	c.mutex.Unlock()
}

// getEdsCluster returns a cluster.
func (s *DiscoveryServer) getEdsCluster(clusterName string) *EdsCluster {
	// separate method only to have proper lock.
	edsClusterMutex.RLock()
	defer edsClusterMutex.RUnlock()
	return edsClusters[clusterName]
}

func (s *DiscoveryServer) getOrAddEdsCluster(clusterName string) *EdsCluster {
	edsClusterMutex.Lock()
	defer edsClusterMutex.Unlock()

	c := edsClusters[clusterName]
	if c == nil {
		c = &EdsCluster{
			EdsClients: map[string]*XdsConnection{},
			FirstUse:   time.Now(),
		}
		edsClusters[clusterName] = c
	}
	return c
}

// removeEdsCon is called when a gRPC stream is closed, for each cluster that was watched by the
// stream. As of 0.7 envoy watches a single cluster per gprc stream.
func (s *DiscoveryServer) removeEdsCon(clusterName string, node string, connection *XdsConnection) {
	c := s.getEdsCluster(clusterName)
	if c == nil {
		adsLog.Warnf("EDS: missing cluster %s", clusterName)
		return
	}

	c.mutex.Lock()
	defer c.mutex.Unlock()

	oldcon := c.EdsClients[node]
	if oldcon == nil {
		adsLog.Warnf("EDS: Envoy restart %s %v, cleanup old connection missing %v", node, connection.PeerAddr, c.EdsClients)
		return
	}
	if oldcon != connection {
		adsLog.Infof("EDS: Envoy restart %s %v, cleanup old connection %v", node, connection.PeerAddr, oldcon.PeerAddr)
		return
	}
	delete(c.EdsClients, node)
	if len(c.EdsClients) == 0 {
		edsClusterMutex.Lock()
		defer edsClusterMutex.Unlock()
		// This happens when a previously used cluster is no longer watched by any
		// sidecar. It should not happen very often - normally all clusters are sent
		// in CDS requests to all sidecars. It may happen if all connections are closed.
		adsLog.Debugf("EDS: remove unwatched cluster node=%s cluster=%s", node, clusterName)
		delete(edsClusters, clusterName)
	}
}

func endpointDiscoveryResponse(loadAssignments []*xdsapi.ClusterLoadAssignment) *xdsapi.DiscoveryResponse {
	out := &xdsapi.DiscoveryResponse{
		TypeUrl: EndpointType,
		// Pilot does not really care for versioning. It always supplies what's currently
		// available to it, irrespective of whether Envoy chooses to accept or reject EDS
		// responses. Pilot believes in eventual consistency and that at some point, Envoy
		// will begin seeing results it deems to be good.
		VersionInfo: versionInfo(),
		Nonce:       nonce(),
	}
	for _, loadAssignment := range loadAssignments {
		resource, _ := types.MarshalAny(loadAssignment)
		out.Resources = append(out.Resources, *resource)
	}

	return out
}<|MERGE_RESOLUTION|>--- conflicted
+++ resolved
@@ -15,16 +15,7 @@
 package v2
 
 import (
-<<<<<<< HEAD
-	"context"
-	"errors"
 	"reflect"
-
-	"istio.io/istio/pilot/pkg/serviceregistry"
-
-=======
-	"reflect"
->>>>>>> 82797c0c
 	"strconv"
 	"sync"
 	"sync/atomic"
@@ -41,10 +32,7 @@
 	"istio.io/istio/pilot/pkg/model"
 	"istio.io/istio/pilot/pkg/networking/util"
 	"istio.io/istio/pilot/pkg/serviceregistry/aggregate"
-<<<<<<< HEAD
-=======
 	"istio.io/istio/pkg/features/pilot"
->>>>>>> 82797c0c
 )
 
 // EDS returns the list of endpoints (IP:port and in future labels) associated with a real
@@ -72,14 +60,10 @@
 
 var (
 	edsClusterMutex sync.RWMutex
-<<<<<<< HEAD
-	edsClusters     = map[string]*EdsCluster{}
-=======
 
 	// edsClusters keep tracks of all watched clusters in 1.0 (not isolated) mode
 	// TODO: if global isolation is enabled, don't update or use this.
 	edsClusters = map[string]*EdsCluster{}
->>>>>>> 82797c0c
 
 	// Tracks connections, increment on each new connection.
 	connectionNumber = int64(0)
@@ -131,12 +115,8 @@
 	return c.LoadAssignment
 }
 
-<<<<<<< HEAD
-func serviceEntry2Endpoint(UID string, family model.AddressFamily, address string, port uint32) *endpoint.LbEndpoint {
-=======
 // buildEnvoyLbEndpoint packs the endpoint based on istio info.
 func buildEnvoyLbEndpoint(UID string, family model.AddressFamily, address string, port uint32, network string) *endpoint.LbEndpoint {
->>>>>>> 82797c0c
 	var addr core.Address
 	switch family {
 	case model.AddressFamilyTCP:
@@ -155,45 +135,22 @@
 	}
 
 	ep := &endpoint.LbEndpoint{
-<<<<<<< HEAD
-		Endpoint: &endpoint.Endpoint{
-			Address: &addr,
-=======
 		HostIdentifier: &endpoint.LbEndpoint_Endpoint{
 			Endpoint: &endpoint.Endpoint{
 				Address: &addr,
 			},
->>>>>>> 82797c0c
 		},
 	}
 
 	// Istio telemetry depends on the metadata value being set for endpoints in the mesh.
 	// Do not remove: mixerfilter depends on this logic.
-<<<<<<< HEAD
-	if UID != "" {
-		ep.Metadata = &core.Metadata{
-			FilterMetadata: map[string]*types.Struct{
-				"istio": {
-					Fields: map[string]*types.Value{
-						"uid": {Kind: &types.Value_StringValue{StringValue: UID}},
-					},
-				},
-			},
-		}
-	}
-=======
 	ep.Metadata = endpointMetadata(UID, network)
->>>>>>> 82797c0c
 
 	//log.Infoa("EDS: endpoint ", ipAddr, ep.String())
 	return ep
 }
 
-<<<<<<< HEAD
-func newEndpoint(e *model.NetworkEndpoint) (*endpoint.LbEndpoint, error) {
-=======
 func networkEndpointToEnvoyEndpoint(e *model.NetworkEndpoint) (*endpoint.LbEndpoint, error) {
->>>>>>> 82797c0c
 	err := model.ValidateNetworkEndpointAddress(e)
 	if err != nil {
 		return nil, err
@@ -600,24 +557,6 @@
 // the endpoints for the cluster.
 func (s *DiscoveryServer) updateCluster(push *model.PushContext, clusterName string, edsCluster *EdsCluster) error {
 	// TODO: should we lock this as well ? Once we move to event-based it may not matter.
-<<<<<<< HEAD
-	var hostname model.Hostname
-	//var ports model.PortList
-	var labels model.LabelsCollection
-	var instances []*model.ServiceInstance
-	var err error
-	if strings.Index(clusterName, "outbound") == 0 ||
-		strings.Index(clusterName, "inbound") == 0 { //new style cluster names
-		var p int
-		var subsetName string
-		_, subsetName, hostname, p = model.ParseSubsetKey(clusterName)
-
-		labels = push.SubsetToLabels(subsetName, hostname)
-
-		// TODO: k8s adapter should use EdsUpdate. This would return non-k8s stuff, needs to
-		// be merged with k8s. This returns ServiceEntries.
-		instances, err = edsCluster.discovery.Env.ServiceDiscovery.InstancesByPort(hostname, p, labels)
-=======
 	var locEps []endpoint.LocalityLbEndpoints
 	direction, subsetName, hostname, port := model.ParseSubsetKey(clusterName)
 
@@ -630,7 +569,6 @@
 			totalXDSInternalErrors.Add(1)
 			return err
 		}
->>>>>>> 82797c0c
 		if len(instances) == 0 {
 			push.Add(model.ProxyStatusClusterNoInstances, clusterName, nil, "")
 			adsLog.Debugf("EDS: cluster %q (host=%s ports=%v labels=%v) has no instances", clusterName, hostname, port, labels)
@@ -639,15 +577,6 @@
 
 		locEps = localityLbEndpointsFromInstances(instances)
 	}
-<<<<<<< HEAD
-	if err != nil {
-		adsLog.Warnf("endpoints for service cluster %q returned error %q", clusterName, err)
-		totalXDSInternalErrors.Add(1)
-		return err
-	}
-	locEps := localityLbEndpointsFromInstances(instances)
-=======
->>>>>>> 82797c0c
 
 	for i := 0; i < len(locEps); i++ {
 		locEps[i].LoadBalancingWeight = &types.UInt32Value{
@@ -677,14 +606,7 @@
 // SvcUpdate is a callback from service discovery when service info changes.
 func (s *DiscoveryServer) SvcUpdate(cluster, hostname string, ports map[string]uint32, rports map[uint32]string) {
 	pc := s.globalPushContext()
-<<<<<<< HEAD
-	s.mutex.Lock()
-	defer s.mutex.Unlock()
-	// In 1.0 Services and configs are only from the 'primary' K8S cluster.
-	if cluster == string(serviceregistry.KubernetesRegistry) {
-=======
 	if cluster == "" {
->>>>>>> 82797c0c
 		pl := model.PortList{}
 		for k, v := range ports {
 			pl = append(pl, &model.Port{
@@ -692,29 +614,18 @@
 				Name: k,
 			})
 		}
-<<<<<<< HEAD
-		pc.ServicePort2Name[hostname] = pl
-=======
 		pc.Mutex.Lock()
 		pc.ServicePort2Name[hostname] = pl
 		pc.Mutex.Unlock()
->>>>>>> 82797c0c
 	}
 	// TODO: for updates from other clusters, warn if they don't match primary.
 }
 
 // Update clusters for an incremental EDS push, and initiate the push.
 // Only clusters that changed are updated/pushed.
-<<<<<<< HEAD
-func (s *DiscoveryServer) edsIncremental(version string, push *model.PushContext, edsUpdates map[string]*model.EndpointShardsByService) {
-	adsLog.Infof("XDS:EDSInc Pushing %s Services: %v, "+
-		"VirtualServices: %d, ConnectedEndpoints: %d", version, edsUpdates,
-		len(push.VirtualServiceConfigs), adsClientCount())
-=======
 func (s *DiscoveryServer) edsIncremental(version string, push *model.PushContext, edsUpdates map[string]struct{}) {
 	adsLog.Infof("XDS:EDSInc Pushing %s Services: %v, "+
 		"ConnectedEndpoints: %d", version, edsUpdates, adsClientCount())
->>>>>>> 82797c0c
 	t0 := time.Now()
 
 	// First update all cluster load assignments. This is computed for each cluster once per config change
@@ -724,11 +635,7 @@
 	cMap := make(map[string]*EdsCluster, len(edsClusters))
 	for k, v := range edsClusters {
 		_, _, hostname, _ := model.ParseSubsetKey(k)
-<<<<<<< HEAD
-		if edsUpdates[string(hostname)] == nil {
-=======
 		if _, ok := edsUpdates[string(hostname)]; !ok {
->>>>>>> 82797c0c
 			// Cluster was not updated, skip recomputing.
 			continue
 		}
@@ -750,11 +657,7 @@
 }
 
 // WorkloadUpdate is called when workload labels/annotations are updated.
-<<<<<<< HEAD
-func (s *DiscoveryServer) WorkloadUpdate(id string, labels map[string]string, annotations map[string]string) {
-=======
 func (s *DiscoveryServer) WorkloadUpdate(id string, labels map[string]string, _ map[string]string) {
->>>>>>> 82797c0c
 	s.mutex.Lock()
 	defer s.mutex.Unlock()
 
@@ -768,12 +671,7 @@
 		// First time this workload has been seen. Likely never connected, no need to
 		// push
 		s.WorkloadsByID[id] = &Workload{
-<<<<<<< HEAD
-			Labels:      labels,
-			Annotations: annotations,
-=======
 			Labels: labels,
->>>>>>> 82797c0c
 		}
 		return
 	}
@@ -788,11 +686,7 @@
 	// no other workload can be affected. Safer option is to fallback to full push.
 
 	adsLog.Infof("Label change, full push %s ", id)
-<<<<<<< HEAD
-	s.ConfigUpdater.ConfigUpdate(true)
-=======
 	s.ConfigUpdate(true)
->>>>>>> 82797c0c
 }
 
 // EDSUpdate computes destination address membership across all clusters and networks.
@@ -801,29 +695,6 @@
 // the hostname-keyed map. And it avoids the conversion from Endpoint to ServiceEntry to envoy
 // on each step: instead the conversion happens once, when an endpoint is first discovered.
 func (s *DiscoveryServer) EDSUpdate(shard, serviceName string,
-<<<<<<< HEAD
-	entries []*model.IstioEndpoint) error {
-	return s.edsUpdate(shard, serviceName, entries, false)
-}
-
-// BeforePush is a callback invoked just before the push. It currently swaps and returns the
-// EdsUpdates map - additional preparation will be added as we move to full incremental.
-// This is needed to keep things isolated and use the right mutex.
-// Once proxy/envoy/discovery is merged into v2 discovery this can become non-public.
-func (s *DiscoveryServer) BeforePush() map[string]*model.EndpointShardsByService {
-	s.mutex.Lock()
-	defer s.mutex.Unlock()
-
-	edsUpdates := s.edsUpdates
-	// Reset - any new updates will be tracked by the new map
-	s.edsUpdates = map[string]*model.EndpointShardsByService{}
-
-	return edsUpdates
-}
-
-func (s *DiscoveryServer) edsUpdate(shard, serviceName string,
-	entries []*model.IstioEndpoint, internal bool) error {
-=======
 	istioEndpoints []*model.IstioEndpoint) error {
 	s.edsUpdate(shard, serviceName, istioEndpoints, false)
 	return nil
@@ -833,15 +704,12 @@
 // and requests a full/eds push.
 func (s *DiscoveryServer) edsUpdate(shard, serviceName string,
 	istioEndpoints []*model.IstioEndpoint, internal bool) {
->>>>>>> 82797c0c
 	// edsShardUpdate replaces a subset (shard) of endpoints, as result of an incremental
 	// update. The endpoint updates may be grouped by K8S clusters, other service registries
 	// or by deployment. Multiple updates are debounced, to avoid too frequent pushes.
 	// After debounce, the services are merged and pushed.
 	s.mutex.Lock()
 	defer s.mutex.Unlock()
-<<<<<<< HEAD
-=======
 	requireFull := false
 
 	// To prevent memory leak.
@@ -858,7 +726,6 @@
 		}
 		return
 	}
->>>>>>> 82797c0c
 
 	// Update the data structures for the service.
 	// 1. Find the 'per service' data
@@ -867,77 +734,26 @@
 		// This endpoint is for a service that was not previously loaded.
 		// Return an error to force a full sync, which will also cause the
 		// EndpointsShardsByService to be initialized with all services.
-<<<<<<< HEAD
-		ep = &model.EndpointShardsByService{
-			Shards:          map[string]*model.EndpointShard{},
-=======
 		ep = &EndpointShards{
 			Shards:          map[string][]*model.IstioEndpoint{},
->>>>>>> 82797c0c
 			ServiceAccounts: map[string]bool{},
 		}
 		s.EndpointShardsByService[serviceName] = ep
 		if !internal {
 			adsLog.Infof("Full push, new service %s", serviceName)
-<<<<<<< HEAD
-			s.ConfigUpdater.ConfigUpdate(true)
-=======
 			requireFull = true
->>>>>>> 82797c0c
 		}
 	}
 
 	// 2. Update data for the specific cluster. Each cluster gets independent
 	// updates containing the full list of endpoints for the service in that cluster.
-<<<<<<< HEAD
-	ce := &model.EndpointShard{
-		Shard:   shard,
-		Entries: []*model.IstioEndpoint{},
-	}
-
-	for _, e := range entries {
-		ce.Entries = append(ce.Entries, e)
-=======
 	for _, e := range istioEndpoints {
->>>>>>> 82797c0c
 		if e.ServiceAccount != "" {
 			_, f = ep.ServiceAccounts[e.ServiceAccount]
 			if !f && !internal {
 				// The entry has a service account that was not previously associated.
 				// Requires a CDS push and full sync.
 				adsLog.Infof("Endpoint updating service account %s %s", e.ServiceAccount, serviceName)
-<<<<<<< HEAD
-				s.ConfigUpdater.ConfigUpdate(true)
-			}
-		}
-	}
-	ep.Shards[shard] = ce
-	s.edsUpdates[serviceName] = ep
-
-	return nil
-}
-
-//// update the 'byPort' structure by merging info from all clusters.
-//func (s *DiscoveryServer) updateByPort(ep *EndpointShardsByService)  {
-//	ep.ByPort = map[uint32][]*IstioEndpoint{}
-//
-//	// 3. Based on the updated list, merge the cluster data ( including previously
-//	// received data from the other clusters )
-//	for _, ce := range ep.ByCluster {
-//		for _, ee := range ce.Entries {
-//			// Each ee represents a Pod - with IP address, labels and ports.
-//			//for svcPortName, epPort := range ee.Ports {
-//			byPort, f := ep.ByPort[ee.servicePort]
-//			if !f {
-//				byPort = []*IstioEndpoint{}
-//				ep.ByPort[ee.servicePort] = byPort
-//			}
-//			byPort = append(byPort, ee)
-//		}
-//	}
-//}
-
-=======
 				requireFull = true
 			}
 		}
@@ -959,7 +775,6 @@
 	}
 }
 
->>>>>>> 82797c0c
 // LocalityLbEndpointsFromInstances returns a list of Envoy v2 LocalityLbEndpoints.
 // Envoy v2 Endpoints are constructed from Pilot's older data structure involving
 // model.ServiceInstance objects. Envoy expects the endpoints grouped by zone, so
@@ -995,13 +810,6 @@
 	return node + "-" + strconv.FormatInt(id, 10)
 }
 
-<<<<<<< HEAD
-// pushEds is pushing EDS updates for a single connection. Called the first time
-// a client connects, for incremental updates and for full periodic updates.
-func (s *DiscoveryServer) pushEds(push *model.PushContext, con *XdsConnection,
-	full bool, edsUpdatedServices map[string]*model.EndpointShardsByService) error {
-	resAny := []types.Any{}
-=======
 // loadAssignmentsForClusterLegacy return the pre-computed, 1.0-style endpoints for a cluster
 func (s *DiscoveryServer) loadAssignmentsForClusterLegacy(push *model.PushContext,
 	clusterName string) (*xdsapi.ClusterLoadAssignment, bool) {
@@ -1124,7 +932,6 @@
 		Endpoints:   locEps,
 	}, true
 }
->>>>>>> 82797c0c
 
 // pushEds is pushing EDS updates for a single connection. Called the first time
 // a client connects, for incremental updates and for full periodic updates.
@@ -1135,34 +942,6 @@
 	empty := []string{}
 	sidecarScope := con.modelNode.SidecarScope
 
-<<<<<<< HEAD
-	updated := []string{}
-
-	for _, clusterName := range con.Clusters {
-		_, _, hostname, _ := model.ParseSubsetKey(clusterName)
-		if edsUpdatedServices != nil && edsUpdatedServices[string(hostname)] == nil {
-			// Cluster was not updated, skip recomputing.
-			continue
-		}
-		// for debug
-		if edsUpdatedServices != nil {
-			updated = append(updated, clusterName)
-		}
-
-		c := s.getEdsCluster(clusterName)
-		if c == nil {
-			totalXDSInternalErrors.Add(1)
-			adsLog.Errorf("cluster %s was nil skipping it.", clusterName)
-			continue
-		}
-
-		l := loadAssignment(c)
-		if l == nil { // fresh cluster
-			if err := s.updateCluster(push, clusterName, c); err != nil {
-				adsLog.Errorf("error returned from updateCluster for cluster name %s, skipping it.", clusterName)
-				totalXDSInternalErrors.Add(1)
-				continue
-=======
 	// All clusters that this endpoint is watching. For 1.0 - it's typically all clusters in the mesh.
 	// For 1.1+Sidecar - it's the small set of explicitly imported clusters, using the isolated DestinationRules
 	for _, clusterName := range con.Clusters {
@@ -1198,7 +977,6 @@
 				ClusterName: l.ClusterName,
 				Endpoints:   endpoints,
 				Policy:      l.Policy,
->>>>>>> 82797c0c
 			}
 			l = filteredCLA
 		}
@@ -1228,20 +1006,11 @@
 	}
 	pushes.With(prometheus.Labels{"type": "eds"}).Add(1)
 
-<<<<<<< HEAD
-	if full {
-		// TODO: switch back to debug
-		adsLog.Infof("EDS: PUSH for %s clusters %d endpoints %d empty %d",
-			con.ConID, len(con.Clusters), endpoints, emptyClusters)
-	} else {
-		adsLog.Infof("EDS: INC PUSH for %s clusters %d endpoints %d empty %d",
-=======
 	if edsUpdatedServices == nil {
 		adsLog.Debugf("EDS: PUSH for %s clusters %d endpoints %d empty %d",
 			con.ConID, len(con.Clusters), endpoints, emptyClusters)
 	} else {
 		adsLog.Debugf("EDS: INC PUSH for %s clusters %d endpoints %d empty %d",
->>>>>>> 82797c0c
 			con.ConID, len(con.Clusters), endpoints, emptyClusters)
 	}
 	return nil
