// Copyright 2017 Istio Authors
//
// Licensed under the Apache License, Version 2.0 (the "License");
// you may not use this file except in compliance with the License.
// You may obtain a copy of the License at
//
//     http://www.apache.org/licenses/LICENSE-2.0
//
// Unless required by applicable law or agreed to in writing, software
// distributed under the License is distributed on an "AS IS" BASIS,
// WITHOUT WARRANTIES OR CONDITIONS OF ANY KIND, either express or implied.
// See the License for the specific language governing permissions and
// limitations under the License.

package v2

import (
	"errors"
	"fmt"
	"io"
	"sync"
	"time"

	xdsapi "github.com/envoyproxy/go-control-plane/envoy/api/v2"
	core "github.com/envoyproxy/go-control-plane/envoy/api/v2/core"
	ads "github.com/envoyproxy/go-control-plane/envoy/service/discovery/v2"
	"google.golang.org/grpc"
	"google.golang.org/grpc/codes"
	"google.golang.org/grpc/peer"
	"google.golang.org/grpc/status"

	istiolog "istio.io/pkg/log"

	"istio.io/istio/pilot/pkg/model"
	"istio.io/istio/pilot/pkg/networking/util"
	v3 "istio.io/istio/pilot/pkg/proxy/envoy/v3"
)

var (
	adsLog = istiolog.RegisterScope("ads", "ads debugging", 0)

	// SendTimeout is the max time to wait for a ADS send to complete. This helps detect
	// clients in a bad state (not reading). In future it may include checking for ACK
	SendTimeout = 5 * time.Second
)

// DiscoveryStream is a common interface for EDS and ADS. It also has a
// shorter name.
type DiscoveryStream interface {
	Send(*xdsapi.DiscoveryResponse) error
	Recv() (*xdsapi.DiscoveryRequest, error)
	grpc.ServerStream
}

// XdsConnection is a listener connection type.
type XdsConnection struct {
	// Mutex to protect changes to this XDS connection
	mu sync.RWMutex

	// PeerAddr is the address of the client envoy, from network layer
	PeerAddr string

	// Time of connection, for debugging
	Connect time.Time

	// ConID is the connection identifier, used as a key in the connection table.
	// Currently based on the node name and a counter.
	ConID string

	node *model.Proxy

	// Sending on this channel results in a push. We may also make it a channel of objects so
	// same info can be sent to all clients, without recomputing.
	pushChannel chan *XdsEvent

	LDSListeners []*xdsapi.Listener                    `json:"-"`
	RouteConfigs map[string]*xdsapi.RouteConfiguration `json:"-"`
	CDSClusters  []*xdsapi.Cluster

	// Last nonce sent and ack'd (timestamps) used for debugging
	ClusterNonceSent, ClusterNonceAcked   string
	ListenerNonceSent, ListenerNonceAcked string
	RouteNonceSent, RouteNonceAcked       string
	RouteVersionInfoSent                  string
	EndpointNonceSent, EndpointNonceAcked string

	// current list of clusters monitored by the client
	Clusters []string

	// Both ADS and EDS streams implement this interface
	stream DiscoveryStream

	// Routes is the list of watched Routes.
	Routes []string

	// LDSWatch is set if the remote server is watching Listeners
	LDSWatch bool
	// CDSWatch is set if the remote server is watching Clusters
	CDSWatch bool

	// Envoy may request different versions of configuration (XDS v2 vs v3). While internally Pilot will
	// only generate one version or the other, because the protos are wire compatible we can cast to the
	// requested version. This struct keeps track of the types requested for each resource type.
	// For example, if Envoy requests Clusters v3, we would track that here. Pilot would generate a v2
	// cluster response, but change the TypeUrl in the response to be v3.
	RequestedTypes struct {
		CDS string
		EDS string
		RDS string
		LDS string
	}
}

// XdsEvent represents a config or registry event that results in a push.
type XdsEvent struct {
	// Indicate whether the push is Full Push
	full bool

	configsUpdated map[model.ConfigKey]struct{}

	// Push context to use for the push.
	push *model.PushContext

	// start represents the time a push was started.
	start time.Time

	// function to call once a push is finished. This must be called or future changes may be blocked.
	done func()

	noncePrefix string
}

func newXdsConnection(peerAddr string, stream DiscoveryStream) *XdsConnection {
	return &XdsConnection{
		pushChannel:  make(chan *XdsEvent),
		PeerAddr:     peerAddr,
		Clusters:     []string{},
		Connect:      time.Now(),
		stream:       stream,
		LDSListeners: []*xdsapi.Listener{},
		RouteConfigs: map[string]*xdsapi.RouteConfiguration{},
	}
}

// isExpectedGRPCError checks a gRPC error code and determines whether it is an expected error when
// things are operating normally. This is basically capturing when the client disconnects.
func isExpectedGRPCError(err error) bool {
	if err == io.EOF {
		return true
	}

	s := status.Convert(err)
	if s.Code() == codes.Canceled || s.Code() == codes.DeadlineExceeded {
		return true
	}
	if s.Code() == codes.Unavailable && s.Message() == "client disconnected" {
		return true
	}
	return false
}

func receiveThread(con *XdsConnection, reqChannel chan *xdsapi.DiscoveryRequest, errP *error) {
	defer close(reqChannel) // indicates close of the remote side.
	for {
		req, err := con.stream.Recv()
		if err != nil {
			if isExpectedGRPCError(err) {
				con.mu.RLock()
				adsLog.Infof("ADS: %q %s terminated %v", con.PeerAddr, con.ConID, err)
				con.mu.RUnlock()
				return
			}
			*errP = err
			adsLog.Errorf("ADS: %q %s terminated with error: %v", con.PeerAddr, con.ConID, err)
			totalXDSInternalErrors.Increment()
			return
		}
		select {
		case reqChannel <- req:
		case <-con.stream.Context().Done():
			adsLog.Infof("ADS: %q %s terminated with stream closed", con.PeerAddr, con.ConID)
			return
		}
	}
}

// StreamAggregatedResources implements the ADS interface.
func (s *DiscoveryServer) StreamAggregatedResources(stream ads.AggregatedDiscoveryService_StreamAggregatedResourcesServer) error {
	peerInfo, ok := peer.FromContext(stream.Context())
	peerAddr := "0.0.0.0"
	if ok {
		peerAddr = peerInfo.Addr.String()
	}

	// first call - lazy loading, in tests. This should not happen if readiness
	// check works, since it assumes ClearCache is called (and as such PushContext
	// is initialized)
	// InitContext returns immediately if the context was already initialized.
	err := s.globalPushContext().InitContext(s.Env, nil, nil)
	if err != nil {
		// Error accessing the data - log and close, maybe a different pilot replica
		// has more luck
		adsLog.Warnf("Error reading config %v", err)
		return err
	}
	con := newXdsConnection(peerAddr, stream)

	// Do not call: defer close(con.pushChannel) !
	// the push channel will be garbage collected when the connection is no longer used.
	// Closing the channel can cause subtle race conditions with push. According to the spec:
	// "It's only necessary to close a channel when it is important to tell the receiving goroutines that all data
	// have been sent."

	// Reading from a stream is a blocking operation. Each connection needs to read
	// discovery requests and wait for push commands on config change, so we add a
	// go routine. If go grpc adds gochannel support for streams this will not be needed.
	// This also detects close.
	var receiveError error
	reqChannel := make(chan *xdsapi.DiscoveryRequest, 1)
	go receiveThread(con, reqChannel, &receiveError)

	for {
		// Block until either a request is received or a push is triggered.
		select {
		case discReq, ok := <-reqChannel:
			if !ok {
				// Remote side closed connection.
				return receiveError
			}
			// This should be only set for the first request. The node id may not be set - for example malicious clients.
			if con.node == nil {
				if err := s.initConnection(discReq.Node, con); err != nil {
					return err
				}
				defer s.removeCon(con.ConID)
			}

			// Based on node metadata a different generator was selected, use it instead of the default
			// behavior.
			if con.node.XdsResourceGenerator != nil {
				// Endpoints are special - will use the optimized code path.
				err = s.handleCustomGenerator(con, discReq)
				if err != nil {
					return err
				}
				continue
			}

			switch discReq.TypeUrl {
			case ClusterType, v3.ClusterType:
				if err := s.handleTypeURL(discReq.TypeUrl, &con.RequestedTypes.CDS); err != nil {
					return err
				}
				if err := s.handleCds(con, discReq); err != nil {
					return err
				}
			case ListenerType, v3.ListenerType:
				if err := s.handleTypeURL(discReq.TypeUrl, &con.RequestedTypes.LDS); err != nil {
					return err
				}
				if err := s.handleLds(con, discReq); err != nil {
					return err
				}
			case RouteType, v3.RouteType:
				if err := s.handleTypeURL(discReq.TypeUrl, &con.RequestedTypes.RDS); err != nil {
					return err
				}
				if err := s.handleRds(con, discReq); err != nil {
					return err
				}
			case EndpointType, v3.EndpointType:
				if err := s.handleTypeURL(discReq.TypeUrl, &con.RequestedTypes.EDS); err != nil {
					return err
				}
				if err := s.handleEds(con, discReq); err != nil {
					return err
				}
			default:
				adsLog.Warnf("ADS: Unknown watched resources %s", discReq.String())
			}

		case pushEv := <-con.pushChannel:
			// It is called when config changes.
			// This is not optimized yet - we should detect what changed based on event and only
			// push resources that need to be pushed.

			// TODO: possible race condition: if a config change happens while the envoy
			// was getting the initial config, between LDS and RDS, the push will miss the
			// monitored 'routes'. Same for CDS/EDS interval.
			// It is very tricky to handle due to the protocol - but the periodic push recovers
			// from it.

			err := s.pushConnection(con, pushEv)
			pushEv.done()
			if err != nil {
				return nil
			}
		}
	}
}

// handleTypeURL records the type url received in an XDS response. If this conflicts with a previously sent type,
// an error is returned. For example, if a v2 cluster request was sent initially, then a v3 response was received, we will throw an error.
// This is to ensure that when we do pushes, we are sending a consistent type, rather than flipping between v2 and v3.
// A proper XDS client will not send mixed versions.
func (s *DiscoveryServer) handleTypeURL(typeURL string, requestedType *string) error {
	if *requestedType == "" {
		*requestedType = typeURL
	} else if *requestedType != typeURL {
		return fmt.Errorf("invalid type %v, expected %v", typeURL, *requestedType)
	}
	return nil
}

func (s *DiscoveryServer) handleLds(con *XdsConnection, discReq *xdsapi.DiscoveryRequest) error {
	if con.LDSWatch {
		// Already received a cluster watch request, this is an ACK
		if discReq.ErrorDetail != nil {
			errCode := codes.Code(discReq.ErrorDetail.Code)
			adsLog.Warnf("ADS:LDS: ACK ERROR %s %s:%s", con.ConID, errCode.String(), discReq.ErrorDetail.GetMessage())
			incrementXDSRejects(ldsReject, con.node.ID, errCode.String())
		} else if discReq.ResponseNonce != "" {
			con.ListenerNonceAcked = discReq.ResponseNonce
		}
		adsLog.Debugf("ADS:LDS: ACK %s %s %s", con.ConID, discReq.VersionInfo, discReq.ResponseNonce)
		return nil
	}
	adsLog.Debugf("ADS:LDS: REQ %s", con.ConID)
	con.LDSWatch = true
	err := s.pushLds(con, s.globalPushContext(), versionInfo())
	if err != nil {
		return err
	}
	return nil
}

func (s *DiscoveryServer) handleCds(con *XdsConnection, discReq *xdsapi.DiscoveryRequest) error {
	if con.CDSWatch {
		// Already received a cluster watch request, this is an ACK
		if discReq.ErrorDetail != nil {
			errCode := codes.Code(discReq.ErrorDetail.Code)
			adsLog.Warnf("ADS:CDS: ACK ERROR %s %s:%s", con.ConID, errCode.String(), discReq.ErrorDetail.GetMessage())
			incrementXDSRejects(cdsReject, con.node.ID, errCode.String())
		} else if discReq.ResponseNonce != "" {
			con.ClusterNonceAcked = discReq.ResponseNonce
		}
		adsLog.Debugf("ADS:CDS: ACK %s %s %s", con.ConID, discReq.VersionInfo, discReq.ResponseNonce)
		return nil
	}
	// CDS REQ is the first request an envoy makes. This shows up
	// immediately after connect. It is followed by EDS REQ as
	// soon as the CDS push is returned.
	adsLog.Infof("ADS:CDS: REQ %v version:%s", con.ConID, discReq.VersionInfo)
	con.CDSWatch = true
	err := s.pushCds(con, s.globalPushContext(), versionInfo())
	if err != nil {
		return err
	}
	return nil
}

func (s *DiscoveryServer) handleEds(con *XdsConnection, discReq *xdsapi.DiscoveryRequest) error {
	if discReq.ErrorDetail != nil {
		errCode := codes.Code(discReq.ErrorDetail.Code)
		adsLog.Warnf("ADS:EDS: ACK ERROR %s %s:%s", con.ConID, errCode.String(), discReq.ErrorDetail.GetMessage())
		incrementXDSRejects(edsReject, con.node.ID, errCode.String())
		return nil
	}
	clusters := discReq.GetResourceNames()
	if clusters == nil && discReq.ResponseNonce != "" {
		// There is no requirement that ACK includes clusters. The test doesn't.
		con.mu.Lock()
		con.EndpointNonceAcked = discReq.ResponseNonce
		con.mu.Unlock()
		return nil
	}

	// clusters and con.Clusters are all empty, this is not an ack and will do nothing.
	if len(clusters) == 0 && len(con.Clusters) == 0 {
		return nil
	}

	// Already got a list of endpoints to watch and it is the same as the request, this is an ack
	if listEqualUnordered(con.Clusters, clusters) {
		adsLog.Debugf("ADS:EDS: ACK %s %s %s", con.ConID, discReq.VersionInfo, discReq.ResponseNonce)
		if discReq.ResponseNonce != "" {
			con.mu.Lock()
			con.EndpointNonceAcked = discReq.ResponseNonce
			con.mu.Unlock()
		}
		return nil
	}

	con.Clusters = clusters
	adsLog.Debugf("ADS:EDS: REQ %s clusters:%d", con.ConID, len(con.Clusters))
	err := s.pushEds(s.globalPushContext(), con, versionInfo(), nil)
	if err != nil {
		return err
	}
	return nil
}

func (s *DiscoveryServer) handleRds(con *XdsConnection, discReq *xdsapi.DiscoveryRequest) error {
	if discReq.ErrorDetail != nil {
		errCode := codes.Code(discReq.ErrorDetail.Code)
		adsLog.Warnf("ADS:RDS: ACK ERROR %s %s:%s", con.ConID, errCode.String(), discReq.ErrorDetail.GetMessage())
		incrementXDSRejects(rdsReject, con.node.ID, errCode.String())
		return nil
	}
	routes := discReq.GetResourceNames()
	if discReq.ResponseNonce != "" {
		con.mu.RLock()
		routeNonceSent := con.RouteNonceSent
		routeVersionInfoSent := con.RouteVersionInfoSent
		con.mu.RUnlock()
		if routeNonceSent != "" && routeNonceSent != discReq.ResponseNonce {
			adsLog.Debugf("ADS:RDS: Expired nonce received %s, sent %s, received %s",
				con.ConID, routeNonceSent, discReq.ResponseNonce)
			rdsExpiredNonce.Increment()
			return nil
		}
		if discReq.VersionInfo == routeVersionInfoSent {
			if listEqualUnordered(con.Routes, routes) {
				adsLog.Debugf("ADS:RDS: ACK %s %s %s", con.ConID, discReq.VersionInfo, discReq.ResponseNonce)
				con.mu.Lock()
				con.RouteNonceAcked = discReq.ResponseNonce
				con.mu.Unlock()
				return nil
			}
		} else if len(routes) == 0 {
			// XDS protocol indicates an empty request means to send all route information
			// In practice we can just skip this request, as this seems to happen when
			// we don't have any routes to send.
			return nil
		}
	}
	con.Routes = routes
	adsLog.Debugf("ADS:RDS: REQ %s routes:%d", con.ConID, len(con.Routes))
	err := s.pushRoute(con, s.globalPushContext(), versionInfo())
	if err != nil {
		return err
	}
	return nil
}

// listEqualUnordered checks that two lists contain all the same elements
func listEqualUnordered(a []string, b []string) bool {
	if len(a) != len(b) {
		return false
	}
	clusterSet := make(map[string]struct{}, len(a))
	for _, c := range a {
		clusterSet[c] = struct{}{}
	}
	for _, c := range b {
		_, f := clusterSet[c]
		if !f {
			return false
		}
	}
	return true
}

// update the node associated with the connection, after receiving a a packet from envoy, also adds the connection
// to the tracking map.
func (s *DiscoveryServer) initConnection(node *core.Node, con *XdsConnection) error {
	proxy, err := s.initProxy(node)
	if err != nil {
		return err
	}

	// Based on node metadata and version, we can associate a different generator.
	// TODO: use a map of generators, so it's easily customizable and to avoid deps
	proxy.Active = map[string]*model.WatchedResource{}
	if proxy.Metadata.Generator != "" {
		proxy.XdsResourceGenerator = s.Generators[proxy.Metadata.Generator]
	}

	// First request so initialize connection id and start tracking it.
	con.mu.Lock()
	con.node = proxy
	con.ConID = connectionID(node.Id)
	s.addCon(con.ConID, con)
	con.mu.Unlock()

<<<<<<< HEAD
	if s.internalGen != nil {
		s.internalGen.OnConnect(node)
	}

	return func() { s.removeCon(con.ConID) }, nil
=======
	return nil
>>>>>>> 48be1806
}

// initProxy initializes the Proxy from node.
func (s *DiscoveryServer) initProxy(node *core.Node) (*model.Proxy, error) {
	meta, err := model.ParseMetadata(node.Metadata)
	if err != nil {
		return nil, err
	}
	proxy, err := model.ParseServiceNodeWithMetadata(node.Id, meta)
	if err != nil {
		return nil, err
	}
	// Update the config namespace associated with this proxy
	proxy.ConfigNamespace = model.GetProxyConfigNamespace(proxy)

	if err = s.setProxyState(proxy, s.globalPushContext()); err != nil {
		return nil, err
	}

	// Get the locality from the proxy's service instances.
	// We expect all instances to have the same IP and therefore the same locality. So its enough to look at the first instance
	if len(proxy.ServiceInstances) > 0 {
		proxy.Locality = util.ConvertLocality(proxy.ServiceInstances[0].Endpoint.Locality.Label)
	}

	// If there is no locality in the registry then use the one sent as part of the discovery request.
	// This is not preferable as only the connected Pilot is aware of this proxies location, but it
	// can still help provide some client-side Envoy context when load balancing based on location.
	if util.IsLocalityEmpty(proxy.Locality) {
		proxy.Locality = node.Locality
	}

	// Discover supported IP Versions of proxy so that appropriate config can be delivered.
	proxy.DiscoverIPVersions()

	return proxy, nil
}

func (s *DiscoveryServer) updateProxy(proxy *model.Proxy, push *model.PushContext) error {
	if err := s.setProxyState(proxy, push); err != nil {
		return err
	}
	if util.IsLocalityEmpty(proxy.Locality) {
		// Get the locality from the proxy's service instances.
		// We expect all instances to have the same locality. So its enough to look at the first instance
		if len(proxy.ServiceInstances) > 0 {
			proxy.Locality = util.ConvertLocality(proxy.ServiceInstances[0].Endpoint.Locality.Label)
		}
	}

	return nil
}

func (s *DiscoveryServer) setProxyState(proxy *model.Proxy, push *model.PushContext) error {
	if err := proxy.SetWorkloadLabels(s.Env); err != nil {
		return err
	}

	if err := proxy.SetServiceInstances(push.ServiceDiscovery); err != nil {
		return err
	}

	// Precompute the sidecar scope and merged gateways associated with this proxy.
	// Saves compute cycles in networking code. Though this might be redundant sometimes, we still
	// have to compute this because as part of a config change, a new Sidecar could become
	// applicable to this proxy
	proxy.SetSidecarScope(push)
	proxy.SetGatewaysForProxy(push)
	return nil
}

// DeltaAggregatedResources is not implemented.
// Instead, Generators may send only updates/add, with Delete indicated by an empty spec.
// This works if both ends follow this model. For example EDS and the API generator follow this
// pattern.
//
// The delta protocol changes the request, adding unsubscribe/subscribe instead of sending full
// list of resources. On the response it adds 'removed resources' and sends changes for everything.
// TODO: we could implement this method if needed, the change is not very big.
func (s *DiscoveryServer) DeltaAggregatedResources(stream ads.AggregatedDiscoveryService_DeltaAggregatedResourcesServer) error {
	return status.Errorf(codes.Unimplemented, "not implemented")
}

// Compute and send the new configuration for a connection. This is blocking and may be slow
// for large configs. The method will hold a lock on con.pushMutex.
func (s *DiscoveryServer) pushConnection(con *XdsConnection, pushEv *XdsEvent) error {
	// TODO: update the service deps based on NetworkScope
	if !pushEv.full {
		edsUpdatedServices := model.ConfigNamesOfKind(pushEv.configsUpdated, model.ServiceEntryKind)

		if !ProxyNeedsPush(con.node, pushEv) {
			adsLog.Debugf("Skipping EDS push to %v, no updates required", con.ConID)
			return nil
		}
		// Push only EDS. This is indexed already - push immediately
		// (may need a throttle)
		if len(con.Clusters) > 0 && len(edsUpdatedServices) > 0 {
			if err := s.pushEds(pushEv.push, con, versionInfo(), edsUpdatedServices); err != nil {
				return err
			}
		}
		return nil
	}

	// Update Proxy with current information.
	if err := s.updateProxy(con.node, pushEv.push); err != nil {
		return nil
	}

	// This depends on SidecarScope updates, so it should be called after SetSidecarScope.
	if !ProxyNeedsPush(con.node, pushEv) {
		if con.node.XdsResourceGenerator != nil {
			// to verify if logic works on generator
			adsLog.Infof("Skipping generator push to %v, no updates required", con.ConID)
		} else {
			adsLog.Debugf("Skipping push to %v, no updates required", con.ConID)
		}
		return nil
	}

	adsLog.Infof("Pushing %v", con.ConID)

	// check version, suppress if changed.
	currentVersion := versionInfo()

	// When using Generator, the generic WatchedResource is used instead of the individual
	// 'LDSWatch', etc.
	// Each Generator is responsible for determining if the push event requires a push -
	// returning nil if the push is not needed.
	if con.node.XdsResourceGenerator != nil {
		for _, w := range con.node.Active {
			err := s.pushGeneratorV2(con, pushEv.push, currentVersion, w, pushEv.configsUpdated)
			if err != nil {
				return err
			}
		}
	}

	pushTypes := PushTypeFor(con.node, pushEv)

	if con.CDSWatch && pushTypes[CDS] {
		err := s.pushCds(con, pushEv.push, currentVersion)
		if err != nil {
			return err
		}
	}

	if len(con.Clusters) > 0 && pushTypes[EDS] {
		err := s.pushEds(pushEv.push, con, currentVersion, nil)
		if err != nil {
			return err
		}
	}
	if con.LDSWatch && pushTypes[LDS] {
		err := s.pushLds(con, pushEv.push, currentVersion)
		if err != nil {
			return err
		}
	}
	if len(con.Routes) > 0 && pushTypes[RDS] {
		err := s.pushRoute(con, pushEv.push, currentVersion)
		if err != nil {
			return err
		}
	}
	proxiesConvergeDelay.Record(time.Since(pushEv.start).Seconds())
	return nil
}

func (s *DiscoveryServer) adsClientCount() int {
	s.adsClientsMutex.RLock()
	defer s.adsClientsMutex.RUnlock()
	return len(s.adsClients)
}

func (s *DiscoveryServer) ProxyUpdate(clusterID, ip string) {
	var connection *XdsConnection

	s.adsClientsMutex.RLock()
	for _, v := range s.adsClients {
		if v.node.ClusterID == clusterID && v.node.IPAddresses[0] == ip {
			connection = v
			break
		}

	}
	s.adsClientsMutex.RUnlock()

	// It is possible that the envoy has not connected to this pilot, maybe connected to another pilot
	if connection == nil {
		return
	}
	if adsLog.DebugEnabled() {
		currentlyPending := s.pushQueue.Pending()
		if currentlyPending != 0 {
			adsLog.Debugf("Starting new push while %v were still pending", currentlyPending)
		}
	}

	s.pushQueue.Enqueue(connection, &model.PushRequest{
		Full:   true,
		Push:   s.globalPushContext(),
		Start:  time.Now(),
		Reason: []model.TriggerReason{model.ProxyUpdate},
	})
}

// AdsPushAll will send updates to all nodes, for a full config or incremental EDS.
func AdsPushAll(s *DiscoveryServer) {
	s.AdsPushAll(versionInfo(), &model.PushRequest{
		Full:   true,
		Push:   s.globalPushContext(),
		Reason: []model.TriggerReason{model.DebugTrigger},
	})
}

// AdsPushAll implements old style invalidation, generated when any rule or endpoint changes.
// Primary code path is from v1 discoveryService.clearCache(), which is added as a handler
// to the model ConfigStorageCache and Controller.
func (s *DiscoveryServer) AdsPushAll(version string, req *model.PushRequest) {
	if !req.Full {
		s.edsIncremental(version, req)
		return
	}

	adsLog.Infof("XDS: Pushing:%s Services:%d ConnectedEndpoints:%d",
		version, len(req.Push.Services(nil)), s.adsClientCount())
	monServices.Record(float64(len(req.Push.Services(nil))))

	// Make sure the ConfigsUpdated map exists
	if req.ConfigsUpdated == nil {
		req.ConfigsUpdated = make(map[model.ConfigKey]struct{})
	}

	s.startPush(req)
}

// Send a signal to all connections, with a push event.
func (s *DiscoveryServer) startPush(req *model.PushRequest) {

	// Push config changes, iterating over connected envoys. This cover ADS and EDS(0.7), both share
	// the same connection table
	s.adsClientsMutex.RLock()
	// Create a temp map to avoid locking the add/remove
	pending := []*XdsConnection{}
	for _, v := range s.adsClients {
		pending = append(pending, v)
	}
	s.adsClientsMutex.RUnlock()

	if adsLog.DebugEnabled() {
		currentlyPending := s.pushQueue.Pending()
		if currentlyPending != 0 {
			adsLog.Infof("Starting new push while %v were still pending", currentlyPending)
		}
	}
	req.Start = time.Now()
	for _, p := range pending {
		s.pushQueue.Enqueue(p, req)
	}
}

func (s *DiscoveryServer) addCon(conID string, con *XdsConnection) {
	s.adsClientsMutex.Lock()
	defer s.adsClientsMutex.Unlock()
	s.adsClients[conID] = con
	xdsClients.Record(float64(len(s.adsClients)))
}

func (s *DiscoveryServer) removeCon(conID string) {
	s.adsClientsMutex.Lock()
	defer s.adsClientsMutex.Unlock()

	if _, exist := s.adsClients[conID]; !exist {
		adsLog.Errorf("ADS: Removing connection for non-existing node:%v.", conID)
		totalXDSInternalErrors.Increment()
	} else {
		delete(s.adsClients, conID)
	}

	xdsClients.Record(float64(len(s.adsClients)))
}

// Send with timeout
func (conn *XdsConnection) send(res *xdsapi.DiscoveryResponse) error {
	done := make(chan error, 1)
	// hardcoded for now - not sure if we need a setting
	t := time.NewTimer(SendTimeout)
	go func() {
		err := conn.stream.Send(res)
		conn.mu.Lock()
		if res.Nonce != "" {
			switch res.TypeUrl {
			case ClusterType, v3.ClusterType:
				conn.ClusterNonceSent = res.Nonce
			case ListenerType, v3.ListenerType:
				conn.ListenerNonceSent = res.Nonce
			case RouteType, v3.RouteType:
				conn.RouteNonceSent = res.Nonce
			case EndpointType, v3.EndpointType:
				conn.EndpointNonceSent = res.Nonce
			default:
				adsLog.Warnf("sent unknown XDS type: %v", res.TypeUrl)
			}
		}
		if res.TypeUrl == RouteType || res.TypeUrl == v3.RouteType {
			conn.RouteVersionInfoSent = res.VersionInfo
		}
		conn.mu.Unlock()
		done <- err
	}()
	select {
	case <-t.C:
		// TODO: wait for ACK
		adsLog.Infof("Timeout writing %s", conn.ConID)
		xdsResponseWriteTimeouts.Increment()
		return errors.New("timeout sending")
	case err := <-done:
		t.Stop()
		return err
	}
}<|MERGE_RESOLUTION|>--- conflicted
+++ resolved
@@ -483,15 +483,9 @@
 	s.addCon(con.ConID, con)
 	con.mu.Unlock()
 
-<<<<<<< HEAD
 	if s.internalGen != nil {
 		s.internalGen.OnConnect(node)
 	}
-
-	return func() { s.removeCon(con.ConID) }, nil
-=======
-	return nil
->>>>>>> 48be1806
 }
 
 // initProxy initializes the Proxy from node.
