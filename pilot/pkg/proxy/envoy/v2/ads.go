// Copyright 2017 Istio Authors
//
// Licensed under the Apache License, Version 2.0 (the "License");
// you may not use this file except in compliance with the License.
// You may obtain a copy of the License at
//
//     http://www.apache.org/licenses/LICENSE-2.0
//
// Unless required by applicable law or agreed to in writing, software
// distributed under the License is distributed on an "AS IS" BASIS,
// WITHOUT WARRANTIES OR CONDITIONS OF ANY KIND, either express or implied.
// See the License for the specific language governing permissions and
// limitations under the License.

package v2

import (
	"context"
	"errors"
	"io"
	"reflect"
	"sort"
	"sync"
	"sync/atomic"
	"time"

	xdsapi "github.com/envoyproxy/go-control-plane/envoy/api/v2"
	ads "github.com/envoyproxy/go-control-plane/envoy/service/discovery/v2"
	"github.com/prometheus/client_golang/prometheus"
	"google.golang.org/grpc"
	"google.golang.org/grpc/codes"
	"google.golang.org/grpc/peer"
	"google.golang.org/grpc/status"

	"istio.io/istio/pilot/pkg/model"
	"istio.io/istio/pilot/pkg/networking/util"
	istiolog "istio.io/istio/pkg/log"
)

var (
	adsLog = istiolog.RegisterScope("ads", "ads debugging", 0)

	// adsClients reflect active gRPC channels, for both ADS and EDS.
	adsClients      = map[string]*XdsConnection{}
	adsClientsMutex sync.RWMutex

	// Map of sidecar IDs to XdsConnections, first key is sidecarID, second key is connID
	// This is a map due to an edge case during envoy restart whereby the 'old' envoy
	// reconnects after the 'new/restarted' envoy
	adsSidecarIDConnectionsMap = map[string]map[string]*XdsConnection{}

	// SendTimeout is the max time to wait for a ADS send to complete. This helps detect
	// clients in a bad state (not reading). In future it may include checking for ACK
	SendTimeout = 5 * time.Second

	// PushTimeout is the time to wait for a push on a client. Pilot iterates over
	// clients and pushes them serially for now, to avoid large CPU/memory spikes.
	// We measure and reports cases where pushing a client takes longer.
	PushTimeout = 5 * time.Second
)

var (
	timeZero time.Time
)

var (
	// experiment on getting some monitoring on config errors.
	cdsReject = prometheus.NewGaugeVec(prometheus.GaugeOpts{
		Name: "pilot_xds_cds_reject",
		Help: "Pilot rejected CSD configs.",
	}, []string{"node", "err"})

	edsReject = prometheus.NewGaugeVec(prometheus.GaugeOpts{
		Name: "pilot_xds_eds_reject",
		Help: "Pilot rejected EDS.",
	}, []string{"node", "err"})

	edsInstances = prometheus.NewGaugeVec(prometheus.GaugeOpts{
		Name: "pilot_xds_eds_instances",
		Help: "Instances for each cluster, as of last push. Zero instances is an error.",
	}, []string{"cluster"})

	ldsReject = prometheus.NewGaugeVec(prometheus.GaugeOpts{
		Name: "pilot_xds_lds_reject",
		Help: "Pilot rejected LDS.",
	}, []string{"node", "err"})

	rdsReject = prometheus.NewGaugeVec(prometheus.GaugeOpts{
		Name: "pilot_xds_rds_reject",
		Help: "Pilot rejected RDS.",
	}, []string{"node", "err"})

<<<<<<< HEAD
=======
	rdsExpiredNonce = prometheus.NewCounter(prometheus.CounterOpts{
		Name: "pilot_rds_expired_nonce",
		Help: "Total number of RDS messages with an expired nonce.",
	})

>>>>>>> 82797c0c
	totalXDSRejects = prometheus.NewCounter(prometheus.CounterOpts{
		Name: "pilot_total_xds_rejects",
		Help: "Total number of XDS responses from pilot rejected by proxy.",
	})

	monServices = prometheus.NewGauge(prometheus.GaugeOpts{
		Name: "pilot_services",
		Help: "Total services known to pilot.",
	})

	// TODO: Update all the resource stats in separate routine
	// virtual services, destination rules, gateways, etc.
	monVServices = prometheus.NewGauge(prometheus.GaugeOpts{
		Name: "pilot_virt_services",
		Help: "Total virtual services known to pilot.",
	})

	xdsClients = prometheus.NewGauge(prometheus.GaugeOpts{
		Name: "pilot_xds",
		Help: "Number of endpoints connected to this pilot using XDS.",
	})

	xdsResponseWriteTimeouts = prometheus.NewCounter(prometheus.CounterOpts{
		Name: "pilot_xds_write_timeout",
		Help: "Pilot XDS response write timeouts.",
	})

	pushTimeouts = prometheus.NewCounter(prometheus.CounterOpts{
		Name: "pilot_xds_push_timeout",
		Help: "Pilot push timeout, will retry.",
<<<<<<< HEAD
	})

	pushTimeoutFailures = prometheus.NewCounter(prometheus.CounterOpts{
		Name: "pilot_xds_push_timeout_failures",
		Help: "Pilot push timeout failures after repeated attempts.",
	})

=======
	})

	pushTimeoutFailures = prometheus.NewCounter(prometheus.CounterOpts{
		Name: "pilot_xds_push_timeout_failures",
		Help: "Pilot push timeout failures after repeated attempts.",
	})

>>>>>>> 82797c0c
	// Covers xds_builderr and xds_senderr for xds in {lds, rds, cds, eds}.
	pushes = prometheus.NewCounterVec(prometheus.CounterOpts{
		Name: "pilot_xds_pushes",
		Help: "Pilot build and send errors for lds, rds, cds and eds.",
	}, []string{"type"})

	pushErrors = prometheus.NewCounterVec(prometheus.CounterOpts{
		Name: "pilot_xds_push_errors",
		Help: "Number of errors (timeouts) pushing to sidecars.",
	}, []string{"type"})

	proxiesConvergeDelay = prometheus.NewHistogram(prometheus.HistogramOpts{
		Name:    "pilot_proxy_convergence_time",
		Help:    "Delay between config change and all proxies converging.",
<<<<<<< HEAD
		Buckets: []float64{.01, .1, 1, 3, 5, 10, 30},
=======
		Buckets: []float64{1, 3, 5, 10, 20, 30, 50, 100},
>>>>>>> 82797c0c
	})

	pushContextErrors = prometheus.NewCounter(prometheus.CounterOpts{
		Name: "pilot_xds_push_context_errors",
		Help: "Number of errors (timeouts) initiating push context.",
	})

	totalXDSInternalErrors = prometheus.NewCounter(prometheus.CounterOpts{
		Name: "pilot_total_xds_internal_errors",
		Help: "Total number of internal XDS errors in pilot (check logs).",
	})
)

func init() {
	prometheus.MustRegister(cdsReject)
	prometheus.MustRegister(edsReject)
	prometheus.MustRegister(ldsReject)
	prometheus.MustRegister(rdsReject)
<<<<<<< HEAD
=======
	prometheus.MustRegister(rdsExpiredNonce)
>>>>>>> 82797c0c
	prometheus.MustRegister(totalXDSRejects)
	prometheus.MustRegister(edsInstances)
	prometheus.MustRegister(monServices)
	prometheus.MustRegister(monVServices)
	prometheus.MustRegister(xdsClients)
	prometheus.MustRegister(xdsResponseWriteTimeouts)
	prometheus.MustRegister(pushTimeouts)
	prometheus.MustRegister(pushTimeoutFailures)
	prometheus.MustRegister(pushes)
	prometheus.MustRegister(pushErrors)
	prometheus.MustRegister(proxiesConvergeDelay)
	prometheus.MustRegister(pushContextErrors)
	prometheus.MustRegister(totalXDSInternalErrors)
<<<<<<< HEAD

	// Experimental env to disable push suppression
	// By default a pod will not receive a push from an older version if a
	// push for a newer version has started. This behavior can be disabled
	// for testing or in special cases (bugs or corner cases found, etc)
	// Setting the env variable to any non-empty value will result in 0.8
	// behaviour, default is to cancel old pushes when possible and lock.
	allowConcurrentPush = os.Getenv("PILOT_ALLOW_CONCURRENT") != ""
=======
>>>>>>> 82797c0c
}

// DiscoveryStream is a common interface for EDS and ADS. It also has a
// shorter name.
type DiscoveryStream interface {
	Send(*xdsapi.DiscoveryResponse) error
	Recv() (*xdsapi.DiscoveryRequest, error)
	grpc.ServerStream
}

// XdsConnection is a listener connection type.
type XdsConnection struct {
	// Mutex to protect changes to this XDS connection
	mu sync.RWMutex

	// PeerAddr is the address of the client envoy, from network layer
	PeerAddr string

	// Time of connection, for debugging
	Connect time.Time

	// ConID is the connection identifier, used as a key in the connection table.
	// Currently based on the node name and a counter.
	ConID string

	modelNode *model.Proxy

	// Sending on this channel results in a push. We may also make it a channel of objects so
	// same info can be sent to all clients, without recomputing.
	pushChannel chan *XdsEvent

	// TODO: migrate other fields as needed from model.Proxy and replace it

	//HttpConnectionManagers map[string]*http_conn.HttpConnectionManager

	LDSListeners []*xdsapi.Listener                    `json:"-"`
	RouteConfigs map[string]*xdsapi.RouteConfiguration `json:"-"`
	CDSClusters  []*xdsapi.Cluster

	// Last nonce sent and ack'd (timestamps) used for debugging
	ClusterNonceSent, ClusterNonceAcked   string
	ListenerNonceSent, ListenerNonceAcked string
	RouteNonceSent, RouteNonceAcked       string
	RouteVersionInfoSent                  string
	EndpointNonceSent, EndpointNonceAcked string
	EndpointPercent                       int

	// current list of clusters monitored by the client
	Clusters []string

	// Both ADS and EDS streams implement this interface
	stream DiscoveryStream

	// Routes is the list of watched Routes.
	Routes []string

	// LDSWatch is set if the remote server is watching Listeners
	LDSWatch bool
	// CDSWatch is set if the remote server is watching Clusters
	CDSWatch bool

	// added will be true if at least one discovery request was received, and the connection
	// is added to the map of active.
	added bool

	// Time of last push
	LastPush time.Time

	// Time of last push failure.
	LastPushFailure time.Time

	// pushMutex prevents 2 overlapping pushes for this connection.
	pushMutex sync.Mutex
}

<<<<<<< HEAD
=======
// configDump converts the connection internal state into an Envoy Admin API config dump proto
// It is used in debugging to create a consistent object for comparison between Envoy and Pilot outputs
func (s *DiscoveryServer) configDump(conn *XdsConnection) (*adminapi.ConfigDump, error) {
	dynamicActiveClusters := []adminapi.ClustersConfigDump_DynamicCluster{}
	clusters, err := s.generateRawClusters(conn.modelNode, s.globalPushContext())
	if err != nil {
		return nil, err
	}
	for _, cs := range clusters {
		dynamicActiveClusters = append(dynamicActiveClusters, adminapi.ClustersConfigDump_DynamicCluster{Cluster: cs})
	}
	clustersAny, err := types.MarshalAny(&adminapi.ClustersConfigDump{
		VersionInfo:           versionInfo(),
		DynamicActiveClusters: dynamicActiveClusters,
	})
	if err != nil {
		return nil, err
	}

	dynamicActiveListeners := []adminapi.ListenersConfigDump_DynamicListener{}
	listeners, err := s.generateRawListeners(conn, s.globalPushContext())
	if err != nil {
		return nil, err
	}
	for _, cs := range listeners {
		dynamicActiveListeners = append(dynamicActiveListeners, adminapi.ListenersConfigDump_DynamicListener{Listener: cs})
	}
	listenersAny, err := types.MarshalAny(&adminapi.ListenersConfigDump{
		VersionInfo:            versionInfo(),
		DynamicActiveListeners: dynamicActiveListeners,
	})
	if err != nil {
		return nil, err
	}

	routes, err := s.generateRawRoutes(conn, s.globalPushContext())
	if err != nil {
		return nil, err
	}
	routeConfigAny, _ := types.MarshalAny(&adminapi.RoutesConfigDump{})
	if len(routes) > 0 {
		dynamicRouteConfig := []adminapi.RoutesConfigDump_DynamicRouteConfig{}
		for _, rs := range routes {
			dynamicRouteConfig = append(dynamicRouteConfig, adminapi.RoutesConfigDump_DynamicRouteConfig{RouteConfig: rs})
		}
		routeConfigAny, err = types.MarshalAny(&adminapi.RoutesConfigDump{DynamicRouteConfigs: dynamicRouteConfig})
		if err != nil {
			return nil, err
		}
	}

	bootstrapAny, _ := types.MarshalAny(&adminapi.BootstrapConfigDump{})
	// The config dump must have all configs with order specified in
	// https://www.envoyproxy.io/docs/envoy/latest/api-v2/admin/v2alpha/config_dump.proto
	configDump := &adminapi.ConfigDump{Configs: []types.Any{*bootstrapAny, *clustersAny, *listenersAny, *routeConfigAny}}
	return configDump, nil
}

>>>>>>> 82797c0c
// XdsEvent represents a config or registry event that results in a push.
type XdsEvent struct {
	// If not empty, it is used to indicate the event is caused by a change in the clusters.
	// Only EDS for the listed clusters will be sent.
<<<<<<< HEAD
	edsUpdatedServices map[string]*model.EndpointShardsByService
=======
	edsUpdatedServices map[string]struct{}
>>>>>>> 82797c0c

	push *model.PushContext

	pending *int32

	version string
}

func newXdsConnection(peerAddr string, stream DiscoveryStream) *XdsConnection {
	return &XdsConnection{
		pushChannel:  make(chan *XdsEvent),
		PeerAddr:     peerAddr,
		Clusters:     []string{},
		Connect:      time.Now(),
		stream:       stream,
		LDSListeners: []*xdsapi.Listener{},
		RouteConfigs: map[string]*xdsapi.RouteConfiguration{},
	}
}

func receiveThread(con *XdsConnection, reqChannel chan *xdsapi.DiscoveryRequest, errP *error) {
	defer close(reqChannel) // indicates close of the remote side.
	for {
		req, err := con.stream.Recv()
		if err != nil {
			if status.Code(err) == codes.Canceled || err == io.EOF {
				con.mu.RLock()
				adsLog.Infof("ADS: %q %s terminated %v", con.PeerAddr, con.ConID, err)
				con.mu.RUnlock()
				return
			}
			*errP = err
			adsLog.Errorf("ADS: %q %s terminated with errors %v", con.PeerAddr, con.ConID, err)
			totalXDSInternalErrors.Add(1)
			return
		}
		select {
		case reqChannel <- req:
		case <-con.stream.Context().Done():
			adsLog.Errorf("ADS: %q %s terminated with stream closed", con.PeerAddr, con.ConID)
			return
		}
	}
}

// StreamAggregatedResources implements the ADS interface.
func (s *DiscoveryServer) StreamAggregatedResources(stream ads.AggregatedDiscoveryService_StreamAggregatedResourcesServer) error {
	peerInfo, ok := peer.FromContext(stream.Context())
	peerAddr := "0.0.0.0"
	if ok {
		peerAddr = peerInfo.Addr.String()
	}

	t0 := time.Now()
	// rate limit the herd, after restart all endpoints will reconnect to the
	// poor new pilot and overwhelm it.
	// TODO: instead of readiness probe, let endpoints connect and wait here for
	// config to become stable. Will better spread the load.
<<<<<<< HEAD
	<-s.initThrottle
=======
	s.initRateLimiter.Wait(context.TODO())
>>>>>>> 82797c0c

	// first call - lazy loading, in tests. This should not happen if readiness
	// check works, since it assumes ClearCache is called (and as such PushContext
	// is initialized)
	// InitContext returns immediately if the context was already initialized.
<<<<<<< HEAD
	pc := s.globalPushContext()

	err := pc.InitContext(s.Env)
=======
	err := s.globalPushContext().InitContext(s.Env)
>>>>>>> 82797c0c
	if err != nil {
		// Error accessing the data - log and close, maybe a different pilot replica
		// has more luck
		adsLog.Warnf("Error reading config %v", err)
		return err
	}
<<<<<<< HEAD
	if pc.Services == nil {
		// Error accessing the data - log and close, maybe a different pilot replica
		// has more luck
		adsLog.Warnf("Not initialized %v", pc)
		return err
	}

=======
>>>>>>> 82797c0c
	con := newXdsConnection(peerAddr, stream)

	// Do not call: defer close(con.pushChannel) !
	// the push channel will be garbage collected when the connection is no longer used.
	// Closing the channel can cause subtle race conditions with push. According to the spec:
	// "It's only necessary to close a channel when it is important to tell the receiving goroutines that all data
	// have been sent."

	// Reading from a stream is a blocking operation. Each connection needs to read
	// discovery requests and wait for push commands on config change, so we add a
	// go routine. If go grpc adds gochannel support for streams this will not be needed.
	// This also detects close.
	var receiveError error
	reqChannel := make(chan *xdsapi.DiscoveryRequest, 1)
	go receiveThread(con, reqChannel, &receiveError)

	for {
		// Block until either a request is received or a push is triggered.
		select {
		case discReq, ok := <-reqChannel:
			if !ok {
				// Remote side closed connection.
				return receiveError
			}
<<<<<<< HEAD
			if discReq.Node == nil || discReq.Node.Id == "" {
				adsLog.Infof("Missing node id %s", discReq.String())
				continue
			}
			nt, err := model.ParseServiceNode(discReq.Node.Id)
=======
			err = s.initConnectionNode(discReq, con)
>>>>>>> 82797c0c
			if err != nil {
				return err
			}

			// ACK/NACK
			if discReq.ErrorDetail != nil {
				if discReq.ErrorDetail.Code == 0 {
					adsLog.Warnf("ADS:ACK %v %s %v", peerAddr, con.ConID, discReq.TypeUrl)
				} else {
					adsLog.Warnf("ADS:NACK %v %s %v", peerAddr, con.ConID, discReq.String())
				}
			}
			switch discReq.TypeUrl {
			case ClusterType:
				if con.CDSWatch {
					// Already received a cluster watch request, this is an ACK
					if discReq.ErrorDetail != nil {
						adsLog.Warnf("ADS:CDS: ACK ERROR %v %s %v", peerAddr, con.ConID, discReq.String())
						cdsReject.With(prometheus.Labels{"node": discReq.Node.Id, "err": discReq.ErrorDetail.Message}).Add(1)
						totalXDSRejects.Add(1)
					} else if discReq.ResponseNonce != "" {
						con.ClusterNonceAcked = discReq.ResponseNonce
					}
					adsLog.Debugf("ADS:CDS: ACK %v %v", peerAddr, discReq.String())
					continue
				}
				// CDS REQ is the first request an envoy makes. This shows up
				// immediately after connect. It is followed by EDS REQ as
				// soon as the CDS push is returned.
				adsLog.Infof("ADS:CDS: REQ %v %s %v raw: %s", peerAddr, con.ConID, time.Since(t0), discReq.String())
				con.CDSWatch = true
				err := s.pushCds(con, s.globalPushContext(), versionInfo())
				if err != nil {
					return err
				}

			case ListenerType:
				if con.LDSWatch {
					// Already received a cluster watch request, this is an ACK
					if discReq.ErrorDetail != nil {
						adsLog.Warnf("ADS:LDS: ACK ERROR %v %s %v", peerAddr, con.modelNode.ID, discReq.String())
						ldsReject.With(prometheus.Labels{"node": discReq.Node.Id, "err": discReq.ErrorDetail.Message}).Add(1)
						totalXDSRejects.Add(1)
					} else if discReq.ResponseNonce != "" {
						con.ListenerNonceAcked = discReq.ResponseNonce
					}
					adsLog.Debugf("ADS:LDS: ACK %v", discReq.String())
					continue
				}
				// too verbose - sent immediately after EDS response is received
				adsLog.Debugf("ADS:LDS: REQ %s %v", con.ConID, peerAddr)
				con.LDSWatch = true
<<<<<<< HEAD
				err := s.pushLds(con, s.globalPushContext(), true, versionInfo())
=======
				err := s.pushLds(con, s.globalPushContext(), versionInfo())
>>>>>>> 82797c0c
				if err != nil {
					return err
				}

			case RouteType:
				if discReq.ErrorDetail != nil {
					adsLog.Warnf("ADS:RDS: ACK ERROR %v %s (%s) %v", peerAddr, con.ConID, con.modelNode.ID, discReq.String())
					rdsReject.With(prometheus.Labels{"node": discReq.Node.Id, "err": discReq.ErrorDetail.Message}).Add(1)
					totalXDSRejects.Add(1)
					continue
				}
				routes := discReq.GetResourceNames()
<<<<<<< HEAD
				if len(routes) == len(con.Routes) || len(routes) == 0 {
					if discReq.ErrorDetail != nil {
						adsLog.Warnf("ADS:RDS: ACK ERROR %v %s (%s) %v", peerAddr, con.ConID, con.modelNode, discReq.String())
						rdsReject.With(prometheus.Labels{"node": discReq.Node.Id, "err": discReq.ErrorDetail.Message}).Add(1)
						totalXDSRejects.Add(1)
=======
				var sortedRoutes []string
				if discReq.ResponseNonce != "" {
					con.mu.RLock()
					routeNonceSent := con.RouteNonceSent
					routeVersionInfoSent := con.RouteVersionInfoSent
					con.mu.RUnlock()
					if routeNonceSent != "" && routeNonceSent != discReq.ResponseNonce {
						adsLog.Debugf("ADS:RDS: Expired nonce received %s %s (%v), sent %s, received %s",
							peerAddr, con.ConID, con.modelNode, routeNonceSent, discReq.ResponseNonce)
						rdsExpiredNonce.Inc()
						continue
>>>>>>> 82797c0c
					}
					if discReq.VersionInfo == routeVersionInfoSent {
						sort.Strings(routes)
						sortedRoutes = routes
						if reflect.DeepEqual(con.Routes, sortedRoutes) {
							adsLog.Debugf("ADS:RDS: ACK %s %s (%v) %s %s", peerAddr, con.ConID, con.modelNode, discReq.VersionInfo, discReq.ResponseNonce)
							con.mu.Lock()
							con.RouteNonceAcked = discReq.ResponseNonce
							con.mu.Unlock()
							continue
						}
					} else if discReq.ErrorDetail != nil || routes == nil {
						// If versions mismatch then we should either have an error detail or no routes if a protocol error has occurred
						if discReq.ErrorDetail != nil {
							adsLog.Warnf("ADS:RDS: ACK ERROR %v %s (%v) %v", peerAddr, con.ConID, con.modelNode, discReq.String())
							rdsReject.With(prometheus.Labels{"node": discReq.Node.Id, "err": discReq.ErrorDetail.Message}).Add(1)
							totalXDSRejects.Add(1)
						} else { // protocol error
							adsLog.Warnf("ADS:RDS: ACK PROTOCOL ERROR %v %s (%v) %v", peerAddr, con.ConID, con.modelNode, discReq.String())
							rdsReject.With(prometheus.Labels{"node": discReq.Node.Id, "err": "Protocol error"}).Add(1)
							totalXDSRejects.Add(1)
							continue
						}
						continue
					}
				}

				if sortedRoutes == nil {
					sort.Strings(routes)
					sortedRoutes = routes
				}
				con.Routes = sortedRoutes
				adsLog.Debugf("ADS:RDS: REQ %s %s  routes: %d", peerAddr, con.ConID, len(con.Routes))
<<<<<<< HEAD
				err := s.pushRoute(con, s.globalPushContext(), versionInfo())
=======
				err := s.pushRoute(con, s.globalPushContext())
>>>>>>> 82797c0c
				if err != nil {
					return err
				}

			case EndpointType:
				if discReq.ErrorDetail != nil {
					adsLog.Warnf("ADS:EDS: ACK ERROR %v %s %v", peerAddr, con.ConID, discReq.String())
					edsReject.With(prometheus.Labels{"node": discReq.Node.Id, "err": discReq.ErrorDetail.Message}).Add(1)
					totalXDSRejects.Add(1)
					continue
				}
<<<<<<< HEAD
				if clusters == nil && discReq.ResponseNonce != "" {
					// There is no requirement that ACK includes clusters. The test doesn't.
					if discReq.ErrorDetail == nil && discReq.ResponseNonce != "" {
						con.EndpointNonceAcked = discReq.ResponseNonce
					}
					continue
				}

				sort.Strings(clusters)
				sort.Strings(con.Clusters)

				// Already got a list of endpoints to watch and it is the same as the request, this is an ack
				if reflect.DeepEqual(con.Clusters, clusters) {
					if discReq.ErrorDetail == nil && discReq.ResponseNonce != "" {
						con.EndpointNonceAcked = discReq.ResponseNonce
						if len(edsClusters) != 0 {
							con.EndpointPercent = int((float64(len(clusters)) / float64(len(edsClusters))) * float64(100))
=======
				clusters := discReq.GetResourceNames()
				if clusters == nil && discReq.ResponseNonce != "" {
					// There is no requirement that ACK includes clusters. The test doesn't.
					con.mu.Lock()
					con.EndpointNonceAcked = discReq.ResponseNonce
					con.mu.Unlock()
					continue
				}
				// clusters and con.Clusters are all empty, this is not an ack and will do nothing.
				if len(clusters) == 0 && len(con.Clusters) == 0 {
					continue
				}
				if len(clusters) == len(con.Clusters) {
					sort.Strings(clusters)
					sort.Strings(con.Clusters)

					// Already got a list of endpoints to watch and it is the same as the request, this is an ack
					if reflect.DeepEqual(con.Clusters, clusters) {
						adsLog.Debugf("ADS:EDS: ACK %s %s (%s) %s %s", peerAddr, con.ConID, con.modelNode.ID, discReq.VersionInfo, discReq.ResponseNonce)
						if discReq.ResponseNonce != "" {
							con.mu.Lock()
							con.EndpointNonceAcked = discReq.ResponseNonce
							if len(edsClusters) != 0 {
								con.EndpointPercent = int((float64(len(clusters)) / float64(len(edsClusters))) * float64(100))
							}
							con.mu.Unlock()
>>>>>>> 82797c0c
						}
						continue
					}
				}

				for _, cn := range con.Clusters {
					s.removeEdsCon(cn, con.ConID, con)
				}

				for _, cn := range clusters {
					s.addEdsCon(cn, con.ConID, con)
				}

				con.Clusters = clusters
				adsLog.Debugf("ADS:EDS: REQ %s %s clusters: %d", peerAddr, con.ConID, len(con.Clusters))
<<<<<<< HEAD
				err := s.pushEds(s.globalPushContext(), con, true, nil)
=======
				err := s.pushEds(s.globalPushContext(), con, nil)
>>>>>>> 82797c0c
				if err != nil {
					return err
				}

			default:
				adsLog.Warnf("ADS: Unknown watched resources %s", discReq.String())
			}

			if !con.added {
				con.added = true
				s.addCon(con.ConID, con)
				defer s.removeCon(con.ConID, con)
			}
		case pushEv := <-con.pushChannel:
			// It is called when config changes.
			// This is not optimized yet - we should detect what changed based on event and only
			// push resources that need to be pushed.

			// TODO: possible race condition: if a config change happens while the envoy
			// was getting the initial config, between LDS and RDS, the push will miss the
			// monitored 'routes'. Same for CDS/EDS interval.
			// It is very tricky to handle due to the protocol - but the periodic push recovers
			// from it.

			err := s.pushConnection(con, pushEv)
			if err != nil {
				return nil
			}

		}
	}
}

// update the node associated with the connection, after receiving a a packet from envoy.
func (s *DiscoveryServer) initConnectionNode(discReq *xdsapi.DiscoveryRequest, con *XdsConnection) error {
	con.mu.RLock() // may not be needed - once per connection, but locking for consistency.
	if con.modelNode != nil {
		con.mu.RUnlock()
		return nil // only need to init the node on first request in the stream
	}
	con.mu.RUnlock()

	if discReq.Node == nil || discReq.Node.Id == "" {
		return errors.New("missing node id")
	}
	nt, err := model.ParseServiceNodeWithMetadata(discReq.Node.Id, model.ParseMetadata(discReq.Node.Metadata))
	if err != nil {
		return err
	}
	// Update the config namespace associated with this proxy
	nt.ConfigNamespace = model.GetProxyConfigNamespace(nt)
	nt.Locality = discReq.Node.Locality

	if err := nt.SetServiceInstances(s.Env); err != nil {
		return err
	}
	// If the proxy has no service instances and its a gateway, kill the XDS connection as we cannot
	// serve any gateway config if we dont know the proxy's service instances
	if nt.Type == model.Router && (nt.ServiceInstances == nil || len(nt.ServiceInstances) == 0) {
		return errors.New("gateway has no associated service instances")
	}

	if util.IsLocalityEmpty(nt.Locality) {
		// Get the locality from the proxy's service instances.
		// We expect all instances to have the same locality. So its enough to look at the first instance
		if len(nt.ServiceInstances) > 0 {
			nt.Locality = util.ConvertLocality(nt.ServiceInstances[0].GetLocality())
		}
	}

	// Set the sidecarScope associated with this proxy if its a sidecar.
	if nt.Type == model.SidecarProxy {
		nt.SetSidecarScope(s.globalPushContext())
	}

	con.mu.Lock()
	con.modelNode = nt
	if con.ConID == "" {
		// first request
		con.ConID = connectionID(discReq.Node.Id)
	}
	con.mu.Unlock()

	return nil
}

// DeltaAggregatedResources is not implemented.
func (s *DiscoveryServer) DeltaAggregatedResources(stream ads.AggregatedDiscoveryService_DeltaAggregatedResourcesServer) error {
	return status.Errorf(codes.Unimplemented, "not implemented")
}

<<<<<<< HEAD
// Compute and send the new configuration. This is blocking and may be slow
// for large configs.
func (s *DiscoveryServer) pushAll(con *XdsConnection, pushEv *XdsEvent) error {
=======
// Compute and send the new configuration for a connection. This is blocking and may be slow
// for large configs. The method will hold a lock on con.pushMutex.
func (s *DiscoveryServer) pushConnection(con *XdsConnection, pushEv *XdsEvent) error {
	// TODO: update the service deps based on NetworkScope

>>>>>>> 82797c0c
	if pushEv.edsUpdatedServices != nil {
		// Push only EDS. This is indexed already - push immediately
		// (may need a throttle)
		if len(con.Clusters) > 0 {
<<<<<<< HEAD
			if err := s.pushEds(pushEv.push, con, false, pushEv.edsUpdatedServices); err != nil {
=======
			if err := s.pushEds(pushEv.push, con, pushEv.edsUpdatedServices); err != nil {
>>>>>>> 82797c0c
				return err
			}
		}
		return nil
	}

<<<<<<< HEAD
	<-s.throttle // rate limit the actual push
=======
	if err := con.modelNode.SetServiceInstances(pushEv.push.Env); err != nil {
		return err
	}
	if util.IsLocalityEmpty(con.modelNode.Locality) {
		// Get the locality from the proxy's service instances.
		// We expect all instances to have the same locality. So its enough to look at the first instance
		if len(con.modelNode.ServiceInstances) > 0 {
			con.modelNode.Locality = util.ConvertLocality(con.modelNode.ServiceInstances[0].GetLocality())
		}
	}
>>>>>>> 82797c0c

	// Precompute the sidecar scope associated with this proxy if its a sidecar type.
	// Saves compute cycles in networking code. Though this might be redundant sometimes, we still
	// have to compute this because as part of a config change, a new Sidecar could become
	// applicable to this proxy
	if con.modelNode.Type == model.SidecarProxy {
		con.modelNode.SetSidecarScope(pushEv.push)
	}

	adsLog.Infof("Pushing %v", con.ConID)

	s.rateLimiter.Wait(context.TODO()) // rate limit the actual push

	// Prevent 2 overlapping pushes.
	con.pushMutex.Lock()
	defer con.pushMutex.Unlock()

	defer func() {
		n := atomic.AddInt32(pushEv.pending, -1)
		if n <= 0 && pushEv.push.End == timeZero {
			// Display again the push status
			pushEv.push.Mutex.Lock()
			pushEv.push.End = time.Now()
<<<<<<< HEAD
=======
			pushEv.push.Mutex.Unlock()
>>>>>>> 82797c0c
			proxiesConvergeDelay.Observe(time.Since(pushEv.push.Start).Seconds())
			out, _ := pushEv.push.JSON()
			adsLog.Infof("Push finished: %v %s",
				time.Since(pushEv.push.Start), string(out))
		}
	}()
	// check version, suppress if changed.
	currentVersion := versionInfo()
	if pushEv.version != currentVersion {
		adsLog.Infof("Suppress push for %s at %s, push with newer version %s in progress", con.ConID, pushEv.version, currentVersion)
		return nil
	}

	if con.CDSWatch {
		err := s.pushCds(con, pushEv.push, pushEv.version)
		if err != nil {
			return err
		}
	}
<<<<<<< HEAD
	if len(con.Clusters) > 0 {
		err := s.pushEds(pushEv.push, con, true, nil)
=======

	if len(con.Clusters) > 0 {
		err := s.pushEds(pushEv.push, con, nil)
>>>>>>> 82797c0c
		if err != nil {
			return err
		}
	}
<<<<<<< HEAD
	if len(con.Routes) > 0 {
		err := s.pushRoute(con, pushEv.push, pushEv.version)
=======
	if con.LDSWatch {
		err := s.pushLds(con, pushEv.push, pushEv.version)
>>>>>>> 82797c0c
		if err != nil {
			return err
		}
	}
	if len(con.Routes) > 0 {
		err := s.pushRoute(con, pushEv.push)
		if err != nil {
			return err
		}
	}
	return nil
}

func adsClientCount() int {
	var n int
	adsClientsMutex.RLock()
	n = len(adsClients)
	adsClientsMutex.RUnlock()
	return n
}

// AdsPushAll will send updates to all nodes, for a full config or incremental EDS.
func AdsPushAll(s *DiscoveryServer) {
	s.AdsPushAll(versionInfo(), s.globalPushContext(), true, nil)
}

// AdsPushAll implements old style invalidation, generated when any rule or endpoint changes.
// Primary code path is from v1 discoveryService.clearCache(), which is added as a handler
// to the model ConfigStorageCache and Controller.
func (s *DiscoveryServer) AdsPushAll(version string, push *model.PushContext,
<<<<<<< HEAD
	full bool, edsUpdates map[string]*model.EndpointShardsByService) {
=======
	full bool, edsUpdates map[string]struct{}) {
>>>>>>> 82797c0c
	if !full {
		s.edsIncremental(version, push, edsUpdates)
		return
	}

	adsLog.Infof("XDS: Pushing %s Services: %d, "+
<<<<<<< HEAD
		"VirtualServices: %d, ConnectedEndpoints: %d", version,
		len(push.Services), len(push.VirtualServiceConfigs), adsClientCount())
	monServices.Set(float64(len(push.Services)))
	monVServices.Set(float64(len(push.VirtualServiceConfigs)))
=======
		"ConnectedEndpoints: %d", version,
		len(push.Services(nil)), adsClientCount())
	monServices.Set(float64(len(push.Services(nil))))
>>>>>>> 82797c0c

	t0 := time.Now()

	// First update all cluster load assignments. This is computed for each cluster once per config change
	// instead of once per endpoint.
	edsClusterMutex.Lock()
	// Create a temp map to avoid locking the add/remove
	cMap := make(map[string]*EdsCluster, len(edsClusters))
	for k, v := range edsClusters {
		cMap[k] = v
	}
	edsClusterMutex.Unlock()

	// UpdateCluster updates the cluster with a mutex, this code is safe ( but computing
	// the update may be duplicated if multiple goroutines compute at the same time).
	// In general this code is called from the 'event' callback that is throttled.
	for clusterName, edsCluster := range cMap {
		if err := s.updateCluster(push, clusterName, edsCluster); err != nil {
			adsLog.Errorf("updateCluster failed with clusterName %s", clusterName)
			totalXDSInternalErrors.Add(1)
		}
	}
	adsLog.Infof("Cluster init time %v %s", time.Since(t0), version)
	s.startPush(version, push, true, nil)
}

// Send a signal to all connections, with a push event.
func (s *DiscoveryServer) startPush(version string, push *model.PushContext, full bool,
<<<<<<< HEAD
	edsUpdates map[string]*model.EndpointShardsByService) {
=======
	edsUpdates map[string]struct{}) {
>>>>>>> 82797c0c

	// Push config changes, iterating over connected envoys. This cover ADS and EDS(0.7), both share
	// the same connection table
	adsClientsMutex.RLock()
	// Create a temp map to avoid locking the add/remove
	pending := []*XdsConnection{}
	for _, v := range adsClients {
		pending = append(pending, v)
	}
	adsClientsMutex.RUnlock()

	// This will trigger recomputing the config for each connected Envoy.
	// It will include sending all configs that envoy is listening for, including EDS.
	// TODO: get service, serviceinstances, configs once, to avoid repeated redundant calls.
	// TODO: indicate the specific events, to only push what changed.

	pendingPush := int32(len(pending))

	tstart := time.Now()
	// Will keep trying to push to sidecars until another push starts.
	wg := sync.WaitGroup{}
	for {

		if len(pending) == 0 {
<<<<<<< HEAD
			adsLog.Infof("PushAll done %s %v", version, time.Since(tstart))
			return
		}
		currentVersion := versionInfo()
		// Stop attempting to push
		if !allowConcurrentPush && version != currentVersion && full {
			adsLog.Infof("PushAll abort %s, push with newer version %s in progress %v", version, currentVersion, time.Since(tstart))
			return
=======
			break
>>>>>>> 82797c0c
		}
		// Using non-blocking push has problems if 2 pushes happen too close to each other
		client := pending[0]
		pending = pending[1:]

<<<<<<< HEAD
		edsOnly := edsUpdates
		if full {
			edsOnly = nil
		}

		// Using non-blocking push has problems if 2 pushes happen too close to each other
		client := c
		// TODO: this should be in a thread group, to do multiple pushes in parallel.
		to := time.After(PushTimeout)
		select {
		case client.pushChannel <- &XdsEvent{
			push:               push,
			pending:            &pendingPush,
			version:            version,
			edsUpdatedServices: edsOnly,
		}:
			client.LastPush = time.Now()
			client.LastPushFailure = timeZero
		case <-client.doneChannel: // connection was closed
			adsLog.Infof("Client closed connection %v", client.ConID)
		case <-to:
			pushTimeouts.Add(1)
			//default:
			// This may happen to some clients if the other side is in a bad state and can't receive.
			// The tests were catching this - one of the client was not reading.

			pending = append(pending, c)

			if client.LastPushFailure.IsZero() {
				client.LastPushFailure = time.Now()
				adsLog.Warnf("Failed to push, client busy %d %s", len(pending), client.ConID)
				pushErrors.With(prometheus.Labels{"type": "short"}).Add(1)
			} else {
				if time.Since(client.LastPushFailure) > 10*time.Second {
					adsLog.Warnf("Repeated failure to push %d %s", len(pending), client.ConID)
					// unfortunately grpc go doesn't allow closing (unblocking) the stream.
					pushErrors.With(prometheus.Labels{"type": "long"}).Add(1)
					pushTimeoutFailures.Add(1)
=======
		wg.Add(1)
		s.concurrentPushLimit <- struct{}{}
		go func() {
			defer func() {
				<-s.concurrentPushLimit
				wg.Done()
			}()

			edsOnly := edsUpdates
			if full {
				edsOnly = nil
			}

		Retry:
			currentVersion := versionInfo()
			// Stop attempting to push
			if version != currentVersion && full {
				adsLog.Infof("PushAll abort %s, push with newer version %s in progress %v", version, currentVersion, time.Since(tstart))
				return
			}

			select {
			case client.pushChannel <- &XdsEvent{
				push:               push,
				pending:            &pendingPush,
				version:            version,
				edsUpdatedServices: edsOnly,
			}:
				client.LastPush = time.Now()
				client.LastPushFailure = timeZero
			case <-client.stream.Context().Done(): // grpc stream was closed
				adsLog.Infof("Client closed connection %v", client.ConID)
			case <-time.After(PushTimeout):
				// This may happen to some clients if the other side is in a bad state and can't receive.
				// The tests were catching this - one of the client was not reading.
				pushTimeouts.Add(1)
				if client.LastPushFailure.IsZero() {
					client.LastPushFailure = time.Now()
					adsLog.Warnf("Failed to push, client busy %s", client.ConID)
					pushErrors.With(prometheus.Labels{"type": "retry"}).Add(1)
				} else {
					if time.Since(client.LastPushFailure) > 10*time.Second {
						adsLog.Warnf("Repeated failure to push %s", client.ConID)
						// unfortunately grpc go doesn't allow closing (unblocking) the stream.
						pushErrors.With(prometheus.Labels{"type": "unrecoverable"}).Add(1)
						pushTimeoutFailures.Add(1)
						return
					}
>>>>>>> 82797c0c
				}

				goto Retry
			}
		}()
	}

	wg.Wait()
	adsLog.Infof("PushAll done %s %v", version, time.Since(tstart))
}

func (s *DiscoveryServer) addCon(conID string, con *XdsConnection) {
	adsClientsMutex.Lock()
	defer adsClientsMutex.Unlock()
	adsClients[conID] = con
	xdsClients.Set(float64(len(adsClients)))
	if con.modelNode != nil {
		if _, ok := adsSidecarIDConnectionsMap[con.modelNode.ID]; !ok {
			adsSidecarIDConnectionsMap[con.modelNode.ID] = map[string]*XdsConnection{conID: con}
		} else {
			adsSidecarIDConnectionsMap[con.modelNode.ID][conID] = con
		}
	}
}

func (s *DiscoveryServer) removeCon(conID string, con *XdsConnection) {
	adsClientsMutex.Lock()
	defer adsClientsMutex.Unlock()

	for _, c := range con.Clusters {
		s.removeEdsCon(c, conID, con)
	}

<<<<<<< HEAD
	if adsClients[conID] == nil {
		adsLog.Errorf("ADS: Removing connection for non-existing node %v.", s)
		totalXDSInternalErrors.Add(1)
=======
	if _, exist := adsClients[conID]; !exist {
		adsLog.Errorf("ADS: Removing connection for non-existing node %v.", conID)
		totalXDSInternalErrors.Add(1)
	} else {
		delete(adsClients, conID)
>>>>>>> 82797c0c
	}

	xdsClients.Set(float64(len(adsClients)))
	if con.modelNode != nil {
		delete(adsSidecarIDConnectionsMap[con.modelNode.ID], conID)
		if len(adsSidecarIDConnectionsMap[con.modelNode.ID]) == 0 {
			delete(adsSidecarIDConnectionsMap, con.modelNode.ID)
		}
	}
}

// Send with timeout
func (conn *XdsConnection) send(res *xdsapi.DiscoveryResponse) error {
	done := make(chan error)
	// hardcoded for now - not sure if we need a setting
	t := time.NewTimer(SendTimeout)
	go func() {
		err := conn.stream.Send(res)
		done <- err
		conn.mu.Lock()
		if res.Nonce != "" {
			switch res.TypeUrl {
			case ClusterType:
				conn.ClusterNonceSent = res.Nonce
			case ListenerType:
				conn.ListenerNonceSent = res.Nonce
			case RouteType:
				conn.RouteNonceSent = res.Nonce
			case EndpointType:
				conn.EndpointNonceSent = res.Nonce
			}
		}
		if res.TypeUrl == RouteType {
			conn.RouteVersionInfoSent = res.VersionInfo
		}
		conn.mu.Unlock()
	}()
	select {
	case <-t.C:
		// TODO: wait for ACK
		adsLog.Infof("Timeout writing %s", conn.ConID)
		xdsResponseWriteTimeouts.Add(1)
		return errors.New("timeout sending")
	case err := <-done:
		t.Stop()
		return err
	}
}<|MERGE_RESOLUTION|>--- conflicted
+++ resolved
@@ -90,14 +90,11 @@
 		Help: "Pilot rejected RDS.",
 	}, []string{"node", "err"})
 
-<<<<<<< HEAD
-=======
 	rdsExpiredNonce = prometheus.NewCounter(prometheus.CounterOpts{
 		Name: "pilot_rds_expired_nonce",
 		Help: "Total number of RDS messages with an expired nonce.",
 	})
 
->>>>>>> 82797c0c
 	totalXDSRejects = prometheus.NewCounter(prometheus.CounterOpts{
 		Name: "pilot_total_xds_rejects",
 		Help: "Total number of XDS responses from pilot rejected by proxy.",
@@ -128,7 +125,6 @@
 	pushTimeouts = prometheus.NewCounter(prometheus.CounterOpts{
 		Name: "pilot_xds_push_timeout",
 		Help: "Pilot push timeout, will retry.",
-<<<<<<< HEAD
 	})
 
 	pushTimeoutFailures = prometheus.NewCounter(prometheus.CounterOpts{
@@ -136,15 +132,6 @@
 		Help: "Pilot push timeout failures after repeated attempts.",
 	})
 
-=======
-	})
-
-	pushTimeoutFailures = prometheus.NewCounter(prometheus.CounterOpts{
-		Name: "pilot_xds_push_timeout_failures",
-		Help: "Pilot push timeout failures after repeated attempts.",
-	})
-
->>>>>>> 82797c0c
 	// Covers xds_builderr and xds_senderr for xds in {lds, rds, cds, eds}.
 	pushes = prometheus.NewCounterVec(prometheus.CounterOpts{
 		Name: "pilot_xds_pushes",
@@ -159,11 +146,7 @@
 	proxiesConvergeDelay = prometheus.NewHistogram(prometheus.HistogramOpts{
 		Name:    "pilot_proxy_convergence_time",
 		Help:    "Delay between config change and all proxies converging.",
-<<<<<<< HEAD
-		Buckets: []float64{.01, .1, 1, 3, 5, 10, 30},
-=======
 		Buckets: []float64{1, 3, 5, 10, 20, 30, 50, 100},
->>>>>>> 82797c0c
 	})
 
 	pushContextErrors = prometheus.NewCounter(prometheus.CounterOpts{
@@ -182,10 +165,7 @@
 	prometheus.MustRegister(edsReject)
 	prometheus.MustRegister(ldsReject)
 	prometheus.MustRegister(rdsReject)
-<<<<<<< HEAD
-=======
 	prometheus.MustRegister(rdsExpiredNonce)
->>>>>>> 82797c0c
 	prometheus.MustRegister(totalXDSRejects)
 	prometheus.MustRegister(edsInstances)
 	prometheus.MustRegister(monServices)
@@ -199,17 +179,6 @@
 	prometheus.MustRegister(proxiesConvergeDelay)
 	prometheus.MustRegister(pushContextErrors)
 	prometheus.MustRegister(totalXDSInternalErrors)
-<<<<<<< HEAD
-
-	// Experimental env to disable push suppression
-	// By default a pod will not receive a push from an older version if a
-	// push for a newer version has started. This behavior can be disabled
-	// for testing or in special cases (bugs or corner cases found, etc)
-	// Setting the env variable to any non-empty value will result in 0.8
-	// behaviour, default is to cancel old pushes when possible and lock.
-	allowConcurrentPush = os.Getenv("PILOT_ALLOW_CONCURRENT") != ""
-=======
->>>>>>> 82797c0c
 }
 
 // DiscoveryStream is a common interface for EDS and ADS. It also has a
@@ -285,8 +254,6 @@
 	pushMutex sync.Mutex
 }
 
-<<<<<<< HEAD
-=======
 // configDump converts the connection internal state into an Envoy Admin API config dump proto
 // It is used in debugging to create a consistent object for comparison between Envoy and Pilot outputs
 func (s *DiscoveryServer) configDump(conn *XdsConnection) (*adminapi.ConfigDump, error) {
@@ -345,16 +312,11 @@
 	return configDump, nil
 }
 
->>>>>>> 82797c0c
 // XdsEvent represents a config or registry event that results in a push.
 type XdsEvent struct {
 	// If not empty, it is used to indicate the event is caused by a change in the clusters.
 	// Only EDS for the listed clusters will be sent.
-<<<<<<< HEAD
-	edsUpdatedServices map[string]*model.EndpointShardsByService
-=======
 	edsUpdatedServices map[string]struct{}
->>>>>>> 82797c0c
 
 	push *model.PushContext
 
@@ -413,39 +375,19 @@
 	// poor new pilot and overwhelm it.
 	// TODO: instead of readiness probe, let endpoints connect and wait here for
 	// config to become stable. Will better spread the load.
-<<<<<<< HEAD
-	<-s.initThrottle
-=======
 	s.initRateLimiter.Wait(context.TODO())
->>>>>>> 82797c0c
 
 	// first call - lazy loading, in tests. This should not happen if readiness
 	// check works, since it assumes ClearCache is called (and as such PushContext
 	// is initialized)
 	// InitContext returns immediately if the context was already initialized.
-<<<<<<< HEAD
-	pc := s.globalPushContext()
-
-	err := pc.InitContext(s.Env)
-=======
 	err := s.globalPushContext().InitContext(s.Env)
->>>>>>> 82797c0c
 	if err != nil {
 		// Error accessing the data - log and close, maybe a different pilot replica
 		// has more luck
 		adsLog.Warnf("Error reading config %v", err)
 		return err
 	}
-<<<<<<< HEAD
-	if pc.Services == nil {
-		// Error accessing the data - log and close, maybe a different pilot replica
-		// has more luck
-		adsLog.Warnf("Not initialized %v", pc)
-		return err
-	}
-
-=======
->>>>>>> 82797c0c
 	con := newXdsConnection(peerAddr, stream)
 
 	// Do not call: defer close(con.pushChannel) !
@@ -470,15 +412,7 @@
 				// Remote side closed connection.
 				return receiveError
 			}
-<<<<<<< HEAD
-			if discReq.Node == nil || discReq.Node.Id == "" {
-				adsLog.Infof("Missing node id %s", discReq.String())
-				continue
-			}
-			nt, err := model.ParseServiceNode(discReq.Node.Id)
-=======
 			err = s.initConnectionNode(discReq, con)
->>>>>>> 82797c0c
 			if err != nil {
 				return err
 			}
@@ -531,11 +465,7 @@
 				// too verbose - sent immediately after EDS response is received
 				adsLog.Debugf("ADS:LDS: REQ %s %v", con.ConID, peerAddr)
 				con.LDSWatch = true
-<<<<<<< HEAD
-				err := s.pushLds(con, s.globalPushContext(), true, versionInfo())
-=======
 				err := s.pushLds(con, s.globalPushContext(), versionInfo())
->>>>>>> 82797c0c
 				if err != nil {
 					return err
 				}
@@ -548,13 +478,6 @@
 					continue
 				}
 				routes := discReq.GetResourceNames()
-<<<<<<< HEAD
-				if len(routes) == len(con.Routes) || len(routes) == 0 {
-					if discReq.ErrorDetail != nil {
-						adsLog.Warnf("ADS:RDS: ACK ERROR %v %s (%s) %v", peerAddr, con.ConID, con.modelNode, discReq.String())
-						rdsReject.With(prometheus.Labels{"node": discReq.Node.Id, "err": discReq.ErrorDetail.Message}).Add(1)
-						totalXDSRejects.Add(1)
-=======
 				var sortedRoutes []string
 				if discReq.ResponseNonce != "" {
 					con.mu.RLock()
@@ -566,7 +489,6 @@
 							peerAddr, con.ConID, con.modelNode, routeNonceSent, discReq.ResponseNonce)
 						rdsExpiredNonce.Inc()
 						continue
->>>>>>> 82797c0c
 					}
 					if discReq.VersionInfo == routeVersionInfoSent {
 						sort.Strings(routes)
@@ -600,11 +522,7 @@
 				}
 				con.Routes = sortedRoutes
 				adsLog.Debugf("ADS:RDS: REQ %s %s  routes: %d", peerAddr, con.ConID, len(con.Routes))
-<<<<<<< HEAD
-				err := s.pushRoute(con, s.globalPushContext(), versionInfo())
-=======
 				err := s.pushRoute(con, s.globalPushContext())
->>>>>>> 82797c0c
 				if err != nil {
 					return err
 				}
@@ -616,25 +534,6 @@
 					totalXDSRejects.Add(1)
 					continue
 				}
-<<<<<<< HEAD
-				if clusters == nil && discReq.ResponseNonce != "" {
-					// There is no requirement that ACK includes clusters. The test doesn't.
-					if discReq.ErrorDetail == nil && discReq.ResponseNonce != "" {
-						con.EndpointNonceAcked = discReq.ResponseNonce
-					}
-					continue
-				}
-
-				sort.Strings(clusters)
-				sort.Strings(con.Clusters)
-
-				// Already got a list of endpoints to watch and it is the same as the request, this is an ack
-				if reflect.DeepEqual(con.Clusters, clusters) {
-					if discReq.ErrorDetail == nil && discReq.ResponseNonce != "" {
-						con.EndpointNonceAcked = discReq.ResponseNonce
-						if len(edsClusters) != 0 {
-							con.EndpointPercent = int((float64(len(clusters)) / float64(len(edsClusters))) * float64(100))
-=======
 				clusters := discReq.GetResourceNames()
 				if clusters == nil && discReq.ResponseNonce != "" {
 					// There is no requirement that ACK includes clusters. The test doesn't.
@@ -661,7 +560,6 @@
 								con.EndpointPercent = int((float64(len(clusters)) / float64(len(edsClusters))) * float64(100))
 							}
 							con.mu.Unlock()
->>>>>>> 82797c0c
 						}
 						continue
 					}
@@ -677,11 +575,7 @@
 
 				con.Clusters = clusters
 				adsLog.Debugf("ADS:EDS: REQ %s %s clusters: %d", peerAddr, con.ConID, len(con.Clusters))
-<<<<<<< HEAD
-				err := s.pushEds(s.globalPushContext(), con, true, nil)
-=======
 				err := s.pushEds(s.globalPushContext(), con, nil)
->>>>>>> 82797c0c
 				if err != nil {
 					return err
 				}
@@ -773,35 +667,22 @@
 	return status.Errorf(codes.Unimplemented, "not implemented")
 }
 
-<<<<<<< HEAD
-// Compute and send the new configuration. This is blocking and may be slow
-// for large configs.
-func (s *DiscoveryServer) pushAll(con *XdsConnection, pushEv *XdsEvent) error {
-=======
 // Compute and send the new configuration for a connection. This is blocking and may be slow
 // for large configs. The method will hold a lock on con.pushMutex.
 func (s *DiscoveryServer) pushConnection(con *XdsConnection, pushEv *XdsEvent) error {
 	// TODO: update the service deps based on NetworkScope
 
->>>>>>> 82797c0c
 	if pushEv.edsUpdatedServices != nil {
 		// Push only EDS. This is indexed already - push immediately
 		// (may need a throttle)
 		if len(con.Clusters) > 0 {
-<<<<<<< HEAD
-			if err := s.pushEds(pushEv.push, con, false, pushEv.edsUpdatedServices); err != nil {
-=======
 			if err := s.pushEds(pushEv.push, con, pushEv.edsUpdatedServices); err != nil {
->>>>>>> 82797c0c
 				return err
 			}
 		}
 		return nil
 	}
 
-<<<<<<< HEAD
-	<-s.throttle // rate limit the actual push
-=======
 	if err := con.modelNode.SetServiceInstances(pushEv.push.Env); err != nil {
 		return err
 	}
@@ -812,7 +693,6 @@
 			con.modelNode.Locality = util.ConvertLocality(con.modelNode.ServiceInstances[0].GetLocality())
 		}
 	}
->>>>>>> 82797c0c
 
 	// Precompute the sidecar scope associated with this proxy if its a sidecar type.
 	// Saves compute cycles in networking code. Though this might be redundant sometimes, we still
@@ -836,10 +716,7 @@
 			// Display again the push status
 			pushEv.push.Mutex.Lock()
 			pushEv.push.End = time.Now()
-<<<<<<< HEAD
-=======
 			pushEv.push.Mutex.Unlock()
->>>>>>> 82797c0c
 			proxiesConvergeDelay.Observe(time.Since(pushEv.push.Start).Seconds())
 			out, _ := pushEv.push.JSON()
 			adsLog.Infof("Push finished: %v %s",
@@ -859,25 +736,15 @@
 			return err
 		}
 	}
-<<<<<<< HEAD
-	if len(con.Clusters) > 0 {
-		err := s.pushEds(pushEv.push, con, true, nil)
-=======
 
 	if len(con.Clusters) > 0 {
 		err := s.pushEds(pushEv.push, con, nil)
->>>>>>> 82797c0c
 		if err != nil {
 			return err
 		}
 	}
-<<<<<<< HEAD
-	if len(con.Routes) > 0 {
-		err := s.pushRoute(con, pushEv.push, pushEv.version)
-=======
 	if con.LDSWatch {
 		err := s.pushLds(con, pushEv.push, pushEv.version)
->>>>>>> 82797c0c
 		if err != nil {
 			return err
 		}
@@ -908,27 +775,16 @@
 // Primary code path is from v1 discoveryService.clearCache(), which is added as a handler
 // to the model ConfigStorageCache and Controller.
 func (s *DiscoveryServer) AdsPushAll(version string, push *model.PushContext,
-<<<<<<< HEAD
-	full bool, edsUpdates map[string]*model.EndpointShardsByService) {
-=======
 	full bool, edsUpdates map[string]struct{}) {
->>>>>>> 82797c0c
 	if !full {
 		s.edsIncremental(version, push, edsUpdates)
 		return
 	}
 
 	adsLog.Infof("XDS: Pushing %s Services: %d, "+
-<<<<<<< HEAD
-		"VirtualServices: %d, ConnectedEndpoints: %d", version,
-		len(push.Services), len(push.VirtualServiceConfigs), adsClientCount())
-	monServices.Set(float64(len(push.Services)))
-	monVServices.Set(float64(len(push.VirtualServiceConfigs)))
-=======
 		"ConnectedEndpoints: %d", version,
 		len(push.Services(nil)), adsClientCount())
 	monServices.Set(float64(len(push.Services(nil))))
->>>>>>> 82797c0c
 
 	t0 := time.Now()
 
@@ -957,11 +813,7 @@
 
 // Send a signal to all connections, with a push event.
 func (s *DiscoveryServer) startPush(version string, push *model.PushContext, full bool,
-<<<<<<< HEAD
-	edsUpdates map[string]*model.EndpointShardsByService) {
-=======
 	edsUpdates map[string]struct{}) {
->>>>>>> 82797c0c
 
 	// Push config changes, iterating over connected envoys. This cover ADS and EDS(0.7), both share
 	// the same connection table
@@ -986,63 +838,12 @@
 	for {
 
 		if len(pending) == 0 {
-<<<<<<< HEAD
-			adsLog.Infof("PushAll done %s %v", version, time.Since(tstart))
-			return
-		}
-		currentVersion := versionInfo()
-		// Stop attempting to push
-		if !allowConcurrentPush && version != currentVersion && full {
-			adsLog.Infof("PushAll abort %s, push with newer version %s in progress %v", version, currentVersion, time.Since(tstart))
-			return
-=======
 			break
->>>>>>> 82797c0c
 		}
 		// Using non-blocking push has problems if 2 pushes happen too close to each other
 		client := pending[0]
 		pending = pending[1:]
 
-<<<<<<< HEAD
-		edsOnly := edsUpdates
-		if full {
-			edsOnly = nil
-		}
-
-		// Using non-blocking push has problems if 2 pushes happen too close to each other
-		client := c
-		// TODO: this should be in a thread group, to do multiple pushes in parallel.
-		to := time.After(PushTimeout)
-		select {
-		case client.pushChannel <- &XdsEvent{
-			push:               push,
-			pending:            &pendingPush,
-			version:            version,
-			edsUpdatedServices: edsOnly,
-		}:
-			client.LastPush = time.Now()
-			client.LastPushFailure = timeZero
-		case <-client.doneChannel: // connection was closed
-			adsLog.Infof("Client closed connection %v", client.ConID)
-		case <-to:
-			pushTimeouts.Add(1)
-			//default:
-			// This may happen to some clients if the other side is in a bad state and can't receive.
-			// The tests were catching this - one of the client was not reading.
-
-			pending = append(pending, c)
-
-			if client.LastPushFailure.IsZero() {
-				client.LastPushFailure = time.Now()
-				adsLog.Warnf("Failed to push, client busy %d %s", len(pending), client.ConID)
-				pushErrors.With(prometheus.Labels{"type": "short"}).Add(1)
-			} else {
-				if time.Since(client.LastPushFailure) > 10*time.Second {
-					adsLog.Warnf("Repeated failure to push %d %s", len(pending), client.ConID)
-					// unfortunately grpc go doesn't allow closing (unblocking) the stream.
-					pushErrors.With(prometheus.Labels{"type": "long"}).Add(1)
-					pushTimeoutFailures.Add(1)
-=======
 		wg.Add(1)
 		s.concurrentPushLimit <- struct{}{}
 		go func() {
@@ -1091,7 +892,6 @@
 						pushTimeoutFailures.Add(1)
 						return
 					}
->>>>>>> 82797c0c
 				}
 
 				goto Retry
@@ -1125,17 +925,11 @@
 		s.removeEdsCon(c, conID, con)
 	}
 
-<<<<<<< HEAD
-	if adsClients[conID] == nil {
-		adsLog.Errorf("ADS: Removing connection for non-existing node %v.", s)
-		totalXDSInternalErrors.Add(1)
-=======
 	if _, exist := adsClients[conID]; !exist {
 		adsLog.Errorf("ADS: Removing connection for non-existing node %v.", conID)
 		totalXDSInternalErrors.Add(1)
 	} else {
 		delete(adsClients, conID)
->>>>>>> 82797c0c
 	}
 
 	xdsClients.Set(float64(len(adsClients)))
