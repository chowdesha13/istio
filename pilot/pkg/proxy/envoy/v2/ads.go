// Copyright 2017 Istio Authors
//
// Licensed under the Apache License, Version 2.0 (the "License");
// you may not use this file except in compliance with the License.
// You may obtain a copy of the License at
//
//     http://www.apache.org/licenses/LICENSE-2.0
//
// Unless required by applicable law or agreed to in writing, software
// distributed under the License is distributed on an "AS IS" BASIS,
// WITHOUT WARRANTIES OR CONDITIONS OF ANY KIND, either express or implied.
// See the License for the specific language governing permissions and
// limitations under the License.

package v2

import (
	"context"
	"errors"
	"io"
	"reflect"
	"sort"
	"sync"
	"sync/atomic"
	"time"

	adminapi "github.com/envoyproxy/go-control-plane/envoy/admin/v2alpha"
	xdsapi "github.com/envoyproxy/go-control-plane/envoy/api/v2"
	ads "github.com/envoyproxy/go-control-plane/envoy/service/discovery/v2"
	"github.com/gogo/protobuf/types"
	"github.com/prometheus/client_golang/prometheus"
	"google.golang.org/grpc"
	"google.golang.org/grpc/codes"
	"google.golang.org/grpc/peer"
	"google.golang.org/grpc/status"
	"istio.io/istio/pkg/features/pilot"

	"istio.io/istio/pilot/pkg/model"
	istiolog "istio.io/istio/pkg/log"
)

var (
	adsLog = istiolog.RegisterScope("ads", "ads debugging", 0)

	// adsClients reflect active gRPC channels, for both ADS and EDS.
	adsClients      = map[string]*XdsConnection{}
	adsClientsMutex sync.RWMutex

	// Map of sidecar IDs to XdsConnections, first key is sidecarID, second key is connID
	// This is a map due to an edge case during envoy restart whereby the 'old' envoy
	// reconnects after the 'new/restarted' envoy
	adsSidecarIDConnectionsMap = map[string]map[string]*XdsConnection{}

	// SendTimeout is the max time to wait for a ADS send to complete. This helps detect
	// clients in a bad state (not reading). In future it may include checking for ACK
	SendTimeout = 5 * time.Second

	// PushTimeout is the time to wait for a push on a client. Pilot iterates over
	// clients and pushes them serially for now, to avoid large CPU/memory spikes.
	// We measure and reports cases where pushing a client takes longer.
	PushTimeout = 5 * time.Second
)

var (
	timeZero time.Time
)

var (
	// experiment on getting some monitoring on config errors.
	cdsReject = prometheus.NewGaugeVec(prometheus.GaugeOpts{
		Name: "pilot_xds_cds_reject",
		Help: "Pilot rejected CSD configs.",
	}, []string{"node", "err"})

	edsReject = prometheus.NewGaugeVec(prometheus.GaugeOpts{
		Name: "pilot_xds_eds_reject",
		Help: "Pilot rejected EDS.",
	}, []string{"node", "err"})

	edsInstances = prometheus.NewGaugeVec(prometheus.GaugeOpts{
		Name: "pilot_xds_eds_instances",
		Help: "Instances for each cluster, as of last push. Zero instances is an error.",
	}, []string{"cluster"})

	ldsReject = prometheus.NewGaugeVec(prometheus.GaugeOpts{
		Name: "pilot_xds_lds_reject",
		Help: "Pilot rejected LDS.",
	}, []string{"node", "err"})

	rdsReject = prometheus.NewGaugeVec(prometheus.GaugeOpts{
		Name: "pilot_xds_rds_reject",
		Help: "Pilot rejected RDS.",
	}, []string{"node", "err"})

	rdsExpiredNonce = prometheus.NewCounter(prometheus.CounterOpts{
		Name: "pilot_rds_expired_nonce",
		Help: "Total number of RDS messages with an expired nonce.",
	})

	totalXDSRejects = prometheus.NewCounter(prometheus.CounterOpts{
		Name: "pilot_total_xds_rejects",
		Help: "Total number of XDS responses from pilot rejected by proxy.",
	})

	monServices = prometheus.NewGauge(prometheus.GaugeOpts{
		Name: "pilot_services",
		Help: "Total services known to pilot.",
	})

	// TODO: Update all the resource stats in separate routine
	// virtual services, destination rules, gateways, etc.
	monVServices = prometheus.NewGauge(prometheus.GaugeOpts{
		Name: "pilot_virt_services",
		Help: "Total virtual services known to pilot.",
	})

	xdsClients = prometheus.NewGauge(prometheus.GaugeOpts{
		Name: "pilot_xds",
		Help: "Number of endpoints connected to this pilot using XDS.",
	})

	xdsResponseWriteTimeouts = prometheus.NewCounter(prometheus.CounterOpts{
		Name: "pilot_xds_write_timeout",
		Help: "Pilot XDS response write timeouts.",
	})

	pushTimeouts = prometheus.NewCounter(prometheus.CounterOpts{
		Name: "pilot_xds_push_timeout",
		Help: "Pilot push timeout, will retry.",
	})

	pushTimeoutFailures = prometheus.NewCounter(prometheus.CounterOpts{
		Name: "pilot_xds_push_timeout_failures",
		Help: "Pilot push timeout failures after repeated attempts.",
	})

	// Covers xds_builderr and xds_senderr for xds in {lds, rds, cds, eds}.
	pushes = prometheus.NewCounterVec(prometheus.CounterOpts{
		Name: "pilot_xds_pushes",
		Help: "Pilot build and send errors for lds, rds, cds and eds.",
	}, []string{"type"})

	pushErrors = prometheus.NewCounterVec(prometheus.CounterOpts{
		Name: "pilot_xds_push_errors",
		Help: "Number of errors (timeouts) pushing to sidecars.",
	}, []string{"type"})

	proxiesConvergeDelay = prometheus.NewHistogram(prometheus.HistogramOpts{
		Name:    "pilot_proxy_convergence_time",
		Help:    "Delay between config change and all proxies converging.",
		Buckets: []float64{.01, .1, 1, 3, 5, 10, 30},
	})

	pushContextErrors = prometheus.NewCounter(prometheus.CounterOpts{
		Name: "pilot_xds_push_context_errors",
		Help: "Number of errors (timeouts) initiating push context.",
	})

	totalXDSInternalErrors = prometheus.NewCounter(prometheus.CounterOpts{
		Name: "pilot_total_xds_internal_errors",
		Help: "Total number of internal XDS errors in pilot (check logs).",
	})
)

func init() {
	prometheus.MustRegister(cdsReject)
	prometheus.MustRegister(edsReject)
	prometheus.MustRegister(ldsReject)
	prometheus.MustRegister(rdsReject)
	prometheus.MustRegister(rdsExpiredNonce)
	prometheus.MustRegister(totalXDSRejects)
	prometheus.MustRegister(edsInstances)
	prometheus.MustRegister(monServices)
	prometheus.MustRegister(monVServices)
	prometheus.MustRegister(xdsClients)
	prometheus.MustRegister(xdsResponseWriteTimeouts)
	prometheus.MustRegister(pushTimeouts)
	prometheus.MustRegister(pushTimeoutFailures)
	prometheus.MustRegister(pushes)
	prometheus.MustRegister(pushErrors)
	prometheus.MustRegister(proxiesConvergeDelay)
	prometheus.MustRegister(pushContextErrors)
	prometheus.MustRegister(totalXDSInternalErrors)
}

// DiscoveryStream is a common interface for EDS and ADS. It also has a
// shorter name.
type DiscoveryStream interface {
	Send(*xdsapi.DiscoveryResponse) error
	Recv() (*xdsapi.DiscoveryRequest, error)
	grpc.ServerStream
}

// XdsConnection is a listener connection type.
type XdsConnection struct {
	// Mutex to protect changes to this XDS connection
	mu sync.RWMutex

	// PeerAddr is the address of the client envoy, from network layer
	PeerAddr string

	// Time of connection, for debugging
	Connect time.Time

	// ConID is the connection identifier, used as a key in the connection table.
	// Currently based on the node name and a counter.
	ConID string

	modelNode *model.Proxy

	// Sending on this channel results in a push. We may also make it a channel of objects so
	// same info can be sent to all clients, without recomputing.
	pushChannel chan *XdsEvent

	// doneChannel will be closed when the client is closed.
	doneChannel chan struct{}

	// ackChannel handles received ACKs from envoy. Each config push should receive an ack or nack.
	ackChannel chan *xdsapi.DiscoveryRequest

	// TODO: migrate other fields as needed from model.Proxy and replace it

	//HttpConnectionManagers map[string]*http_conn.HttpConnectionManager

	LDSListeners []*xdsapi.Listener                    `json:"-"`
	RouteConfigs map[string]*xdsapi.RouteConfiguration `json:"-"`
	CDSClusters  []*xdsapi.Cluster

	// Last nonce sent and ack'd (timestamps) used for debugging
	ClusterNonceSent, ClusterNonceAcked   string
	ListenerNonceSent, ListenerNonceAcked string
	RouteNonceSent, RouteNonceAcked       string
	RouteVersionInfoSent                  string
	EndpointNonceSent, EndpointNonceAcked string
	EndpointPercent                       int

	// current list of clusters monitored by the client
	Clusters []string

	// Both ADS and EDS streams implement this interface
	stream DiscoveryStream

	// Routes is the list of watched Routes.
	Routes []string

	// LDSWatch is set if the remote server is watching Listeners
	LDSWatch bool
	// CDSWatch is set if the remote server is watching Clusters
	CDSWatch bool

	// added will be true if at least one discovery request was received, and the connection
	// is added to the map of active.
	added bool

	// Time of last push
	LastPush time.Time

	// Time of last push failure.
	LastPushFailure time.Time

	// pushMutex prevents 2 overlapping pushes for this connection.
	pushMutex sync.Mutex
}

// configDump converts the connection internal state into an Envoy Admin API config dump proto
// It is used in debugging to create a consistent object for comparison between Envoy and Pilot outputs
func (s *DiscoveryServer) configDump(conn *XdsConnection) (*adminapi.ConfigDump, error) {
	dynamicActiveClusters := []adminapi.ClustersConfigDump_DynamicCluster{}
	clusters, err := s.generateRawClusters(conn.modelNode, s.globalPushContext())
	if err != nil {
		return nil, err
	}
	for _, cs := range clusters {
		dynamicActiveClusters = append(dynamicActiveClusters, adminapi.ClustersConfigDump_DynamicCluster{Cluster: cs})
	}
	clustersAny, err := types.MarshalAny(&adminapi.ClustersConfigDump{
		VersionInfo:           versionInfo(),
		DynamicActiveClusters: dynamicActiveClusters,
	})
	if err != nil {
		return nil, err
	}

	dynamicActiveListeners := []adminapi.ListenersConfigDump_DynamicListener{}
	listeners, err := s.generateRawListeners(conn, s.globalPushContext())
	if err != nil {
		return nil, err
	}
	for _, cs := range listeners {
		dynamicActiveListeners = append(dynamicActiveListeners, adminapi.ListenersConfigDump_DynamicListener{Listener: cs})
	}
	listenersAny, err := types.MarshalAny(&adminapi.ListenersConfigDump{
		VersionInfo:            versionInfo(),
		DynamicActiveListeners: dynamicActiveListeners,
	})
	if err != nil {
		return nil, err
	}

	routes, err := s.generateRawRoutes(conn, s.globalPushContext())
	if err != nil {
		return nil, err
	}
	routeConfigAny, _ := types.MarshalAny(&adminapi.RoutesConfigDump{})
	if len(routes) > 0 {
		dynamicRouteConfig := []adminapi.RoutesConfigDump_DynamicRouteConfig{}
		for _, rs := range routes {
			dynamicRouteConfig = append(dynamicRouteConfig, adminapi.RoutesConfigDump_DynamicRouteConfig{RouteConfig: rs})
		}
		routeConfigAny, err = types.MarshalAny(&adminapi.RoutesConfigDump{DynamicRouteConfigs: dynamicRouteConfig})
		if err != nil {
			return nil, err
		}
	}

	bootstrapAny, _ := types.MarshalAny(&adminapi.BootstrapConfigDump{})
	// The config dump must have all configs with order specified in
	// https://www.envoyproxy.io/docs/envoy/latest/api-v2/admin/v2alpha/config_dump.proto
	configDump := &adminapi.ConfigDump{Configs: []types.Any{*bootstrapAny, *clustersAny, *listenersAny, *routeConfigAny}}
	return configDump, nil
}

// XdsEvent represents a config or registry event that results in a push.
type XdsEvent struct {
	// If not empty, it is used to indicate the event is caused by a change in the clusters.
	// Only EDS for the listed clusters will be sent.
	edsUpdatedServices map[string]*EndpointShardsByService

	push *model.PushContext

	pending *int32

	version string
}

func newXdsConnection(peerAddr string, stream DiscoveryStream) *XdsConnection {
	return &XdsConnection{
		pushChannel:  make(chan *XdsEvent),
		doneChannel:  make(chan struct{}),
		ackChannel:   make(chan *xdsapi.DiscoveryRequest, 10),
		PeerAddr:     peerAddr,
		Clusters:     []string{},
		Connect:      time.Now(),
		stream:       stream,
		LDSListeners: []*xdsapi.Listener{},
		RouteConfigs: map[string]*xdsapi.RouteConfiguration{},
	}
}

// receiveThread handles messages from Envoy.
//
func receiveThread(con *XdsConnection, reqChannel chan *xdsapi.DiscoveryRequest, errP *error) {
	defer close(reqChannel) // indicates close of the remote side.
	for {
		req, err := con.stream.Recv()
		if err != nil {
			if status.Code(err) == codes.Canceled || err == io.EOF {
				con.mu.RLock()
				adsLog.Infof("ADS: %q %s terminated %v", con.PeerAddr, con.ConID, err)
				con.mu.RUnlock()
				return
			}
			*errP = err
			adsLog.Errorf("ADS: %q %s terminated with errors %v", con.PeerAddr, con.ConID, err)
			totalXDSInternalErrors.Add(1)
			return
		}
		reqChannel <- req
	}
}

// StreamAggregatedResources implements the ADS interface.
func (s *DiscoveryServer) StreamAggregatedResources(stream ads.AggregatedDiscoveryService_StreamAggregatedResourcesServer) error {
	peerInfo, ok := peer.FromContext(stream.Context())
	peerAddr := "0.0.0.0"
	if ok {
		peerAddr = peerInfo.Addr.String()
	}
	var discReq *xdsapi.DiscoveryRequest

	t0 := time.Now()
	// rate limit the herd, after restart all endpoints will reconnect to the
	// poor new pilot and overwhelm it.
	// TODO: instead of readiness probe, let endpoints connect and wait here for
	// config to become stable. Will better spread the load.
	s.initRateLimiter.Wait(context.TODO())

	// first call - lazy loading, in tests. This should not happen if readiness
	// check works, since it assumes ClearCache is called (and as such PushContext
	// is initialized)
	// InitContext returns immediately if the context was already initialized.
	err := s.globalPushContext().InitContext(s.Env)
	if err != nil {
		// Error accessing the data - log and close, maybe a different pilot replica
		// has more luck
		adsLog.Warnf("Error reading config %v", err)
		return err
	}
	con := newXdsConnection(peerAddr, stream)
	defer close(con.doneChannel)

	// Do not call: defer close(con.pushChannel) !
	// the push channel will be garbage collected when the connection is no longer used.
	// Closing the channel can cause subtle race conditions with push. According to the spec:
	// "It's only necessary to close a channel when it is important to tell the receiving goroutines that all data
	// have been sent."

	if pilot.SingleThreadPerNode {
		// Blocking - will receive and handle messages from envoy.
		return s.newReceiveThread(con)
	}
	reqChannel := make(chan *xdsapi.DiscoveryRequest, 1)

	// Reading from a stream is a blocking operation. Each connection needs to read
	// discovery requests and wait for push commands on config change, so we add a
	// go routine. If go grpc adds gochannel support for streams this will not be needed.
	// This also detects close.
	var receiveError error

	go receiveThread(con, reqChannel, &receiveError)

	// IMPORTANT: please update newReceiveThread if you make any changes here. This code will be replaced after
	// 1.1 (kept for safety)
	for {
		// Block until either a request is received or a push is triggered.
		select {
		case discReq, ok = <-reqChannel:
			if !ok {
				// Remote side closed connection.
				return receiveError
			}
			err = s.initConnectionNode(discReq, con)
			if err != nil {
				return err
			}

			switch discReq.TypeUrl {
			case ClusterType:
				if con.CDSWatch {
					// Already received a cluster watch request, this is an ACK
					if discReq.ErrorDetail != nil {
						adsLog.Warnf("ADS:CDS: ACK ERROR %v %s %v", peerAddr, con.ConID, discReq.String())
						cdsReject.With(prometheus.Labels{"node": discReq.Node.Id, "err": discReq.ErrorDetail.Message}).Add(1)
						totalXDSRejects.Add(1)
					} else if discReq.ResponseNonce != "" {
						con.ClusterNonceAcked = discReq.ResponseNonce
					}
					adsLog.Debugf("ADS:CDS: ACK %v %v", peerAddr, discReq.String())
					continue
				}
				// CDS REQ is the first request an envoy makes. This shows up
				// immediately after connect. It is followed by EDS REQ as
				// soon as the CDS push is returned.
				adsLog.Infof("ADS:CDS: REQ %v %s %v raw: %s", peerAddr, con.ConID, time.Since(t0), discReq.String())
				con.CDSWatch = true
				err := s.pushCds(con, s.globalPushContext(), versionInfo())
				if err != nil {
					return err
				}

			case ListenerType:
				if con.LDSWatch {
					// Already received a cluster watch request, this is an ACK
					if discReq.ErrorDetail != nil {
						adsLog.Warnf("ADS:LDS: ACK ERROR %v %s %v", peerAddr, con.modelNode.ID, discReq.String())
						ldsReject.With(prometheus.Labels{"node": discReq.Node.Id, "err": discReq.ErrorDetail.Message}).Add(1)
						totalXDSRejects.Add(1)
					} else if discReq.ResponseNonce != "" {
						con.ListenerNonceAcked = discReq.ResponseNonce
					}
					adsLog.Debugf("ADS:LDS: ACK %v", discReq.String())
					continue
				}
				// too verbose - sent immediately after EDS response is received
				adsLog.Debugf("ADS:LDS: REQ %s %v", con.ConID, peerAddr)
				con.LDSWatch = true
				err := s.pushLds(con, s.globalPushContext(), true, versionInfo())
				if err != nil {
					return err
				}

			case RouteType:
				if discReq.ErrorDetail != nil {
					adsLog.Warnf("ADS:RDS: ACK ERROR %v %s (%s) %v", peerAddr, con.ConID, con.modelNode.ID, discReq.String())
					rdsReject.With(prometheus.Labels{"node": discReq.Node.Id, "err": discReq.ErrorDetail.Message}).Add(1)
					totalXDSRejects.Add(1)
					continue
				}
				routes := discReq.GetResourceNames()
				var sortedRoutes []string
				if discReq.ResponseNonce != "" {
					con.mu.RLock()
					routeNonceSent := con.RouteNonceSent
					routeVersionInfoSent := con.RouteVersionInfoSent
					con.mu.RUnlock()
					if routeNonceSent != discReq.ResponseNonce {
<<<<<<< HEAD
						adsLog.Debugf("ADS:RDS: Expired nonce received %s %s (%s), sent %s, received %s",
							peerAddr, con.ConID, con.modelNode.ID, routeNonceSent, discReq.ResponseNonce)
=======
						adsLog.Debugf("ADS:RDS: Expired nonce received %s %s (%v), sent %s, received %s",
							peerAddr, con.ConID, con.modelNode, routeNonceSent, discReq.ResponseNonce)
>>>>>>> a1cafbe6
						rdsExpiredNonce.Inc()
						continue
					}
					if discReq.VersionInfo == routeVersionInfoSent {
						sort.Strings(routes)
						sortedRoutes = routes
						if reflect.DeepEqual(con.Routes, sortedRoutes) {
<<<<<<< HEAD
							adsLog.Debugf("ADS:RDS: ACK %s %s (%s) %s %s", peerAddr, con.ConID, con.modelNode.ID, discReq.VersionInfo, discReq.ResponseNonce)
=======
							adsLog.Debugf("ADS:RDS: ACK %s %s (%v) %s %s", peerAddr, con.ConID, con.modelNode, discReq.VersionInfo, discReq.ResponseNonce)
>>>>>>> a1cafbe6
							con.mu.Lock()
							con.RouteNonceAcked = discReq.ResponseNonce
							con.mu.Unlock()
							continue
						}
					} else if discReq.ErrorDetail != nil || routes == nil {
						// If versions mismatch then we should either have an error detail or no routes if a protocol error has occurred
						if discReq.ErrorDetail != nil {
<<<<<<< HEAD
							adsLog.Warnf("ADS:RDS: ACK ERROR %v %s (%s) %v", peerAddr, con.ConID, con.modelNode.ID, discReq.String())
							rdsReject.With(prometheus.Labels{"node": discReq.Node.Id, "err": discReq.ErrorDetail.Message}).Add(1)
							totalXDSRejects.Add(1)
						} else { // protocol error
							adsLog.Warnf("ADS:RDS: ACK PROTOCOL ERROR %v %s (%s) %v", peerAddr, con.ConID, con.modelNode.ID, discReq.String())
=======
							adsLog.Warnf("ADS:RDS: ACK ERROR %v %s (%v) %v", peerAddr, con.ConID, con.modelNode, discReq.String())
							rdsReject.With(prometheus.Labels{"node": discReq.Node.Id, "err": discReq.ErrorDetail.Message}).Add(1)
							totalXDSRejects.Add(1)
						} else { // protocol error
							adsLog.Warnf("ADS:RDS: ACK PROTOCOL ERROR %v %s (%v) %v", peerAddr, con.ConID, con.modelNode, discReq.String())
>>>>>>> a1cafbe6
							rdsReject.With(prometheus.Labels{"node": discReq.Node.Id, "err": "Protocol error"}).Add(1)
							totalXDSRejects.Add(1)
						}
						continue
					}
				}

				if sortedRoutes == nil {
					sort.Strings(routes)
					sortedRoutes = routes
				}
				con.Routes = sortedRoutes
				adsLog.Debugf("ADS:RDS: REQ %s %s  routes: %d", peerAddr, con.ConID, len(con.Routes))
				err := s.pushRoute(con, s.globalPushContext())
				if err != nil {
					return err
				}

			case EndpointType:
				if discReq.ErrorDetail != nil {
					adsLog.Warnf("ADS:EDS: ACK ERROR %v %s %v", peerAddr, con.ConID, discReq.String())
					edsReject.With(prometheus.Labels{"node": discReq.Node.Id, "err": discReq.ErrorDetail.Message}).Add(1)
					totalXDSRejects.Add(1)
					continue
				}
				clusters := discReq.GetResourceNames()
				if discReq.ResponseNonce != "" {
					// There is no requirement that ACK includes clusters. The test doesn't.
					con.mu.Lock()
					con.EndpointNonceAcked = discReq.ResponseNonce
					con.mu.Unlock()
					continue
				}
				// clusters and con.Clusters are all empty, this is not an ack and will do nothing.
				if len(clusters) == 0 && len(con.Clusters) == 0 {
					continue
				}
				if len(clusters) == len(con.Clusters) {
					sort.Strings(clusters)
					sort.Strings(con.Clusters)

					// Already got a list of endpoints to watch and it is the same as the request, this is an ack
					if reflect.DeepEqual(con.Clusters, clusters) {
						adsLog.Debugf("ADS:EDS: ACK %s %s (%s) %s %s", peerAddr, con.ConID, con.modelNode.ID, discReq.VersionInfo, discReq.ResponseNonce)
						if discReq.ResponseNonce != "" {
							con.mu.Lock()
							con.EndpointNonceAcked = discReq.ResponseNonce
							if len(edsClusters) != 0 {
								con.EndpointPercent = int((float64(len(clusters)) / float64(len(edsClusters))) * float64(100))
							}
							con.mu.Unlock()
						}
						continue
					}
				}

				for _, cn := range con.Clusters {
					s.removeEdsCon(cn, con.ConID, con)
				}

				for _, cn := range clusters {
					s.addEdsCon(cn, con.ConID, con)
				}

				con.Clusters = clusters
				adsLog.Debugf("ADS:EDS: REQ %s %s clusters: %d", peerAddr, con.ConID, len(con.Clusters))
				err := s.pushEds(s.globalPushContext(), con, true, nil)
				if err != nil {
					return err
				}

			default:
				adsLog.Warnf("ADS: Unknown watched resources %s", discReq.String())
			}

			if !con.added {
				con.added = true
				s.addCon(con.ConID, con)
				defer s.removeCon(con.ConID, con)
			}
		case pushEv := <-con.pushChannel:
			// It is called when config changes.
			// This is not optimized yet - we should detect what changed based on event and only
			// push resources that need to be pushed.

			// TODO: possible race condition: if a config change happens while the envoy
			// was getting the initial config, between LDS and RDS, the push will miss the
			// monitored 'routes'. Same for CDS/EDS interval.
			// It is very tricky to handle due to the protocol - but the periodic push recovers
			// from it.

			err := s.pushConnection(con, pushEv)
			if err != nil {
				return nil
			}

		}
	}
}

// newReceiveThread handles messages from envoy. Other goroutines (push) may send messages.
func (s *DiscoveryServer) newReceiveThread(con *XdsConnection) error {
	t0 := time.Now()
	for {
		discReq, err := con.stream.Recv()
		if err != nil {
			if status.Code(err) == codes.Canceled || err == io.EOF {
				con.mu.RLock()
				adsLog.Infof("ADS: %q %s terminated %v", con.PeerAddr, con.ConID, err)
				con.mu.RUnlock()
				return nil
			}
			adsLog.Errorf("ADS: %q %s terminated with errors %v", con.PeerAddr, con.ConID, err)
			totalXDSInternalErrors.Add(1)
			return err
		}

		if !con.added {
			// First message - init node based on metadata and node ID
			err = s.initConnectionNode(discReq, con)
			if err != nil {
				return err
			}
			con.added = true
			s.addCon(con.ConID, con)
			defer s.removeCon(con.ConID, con)
		}

		peerAddr := con.PeerAddr

		// TODO: according to the docs, we can pro-actively push all the config, without waiting for requests.
		// Will require pre-computing the expected RDS - we now rely on Envoy to build and maintain the list.

		if discReq.ErrorDetail != nil {
			s.handleNack(discReq, peerAddr, con)
			continue
		}

		if discReq.ResponseNonce != "" {
			s.handleAck(con, discReq, peerAddr)
			continue
		}

		// TODO: handle 'on-demand' requests.
		switch discReq.TypeUrl {
		case ClusterType:
			if con.CDSWatch {
				// Already received a cluster watch request, this is an ACK - but without nonce or error
				// TODO: for on-demand, this is the on-demand request.
				adsLog.Warnf("ADS:CDS: unexpected %v %s %v", peerAddr, con.ConID, discReq.String())
				continue
			}
			// CDS REQ is the first request an envoy makes. This shows up
			// immediately after connect. It is followed by EDS REQ as
			// soon as the CDS push is returned.
			adsLog.Infof("ADS:CDS: REQ %v %s %v raw: %s", peerAddr, con.ConID, time.Since(t0), discReq.String())
			con.CDSWatch = true
			err := s.pushCds(con, s.globalPushContext(), versionInfo())
			if err != nil {
				return err
			}
			if pilot.WaitAck {
				_ = s.waitAck(con)
			}

		case ListenerType:
			if con.LDSWatch {
				// Already received a cluster watch request, this is an ACK - but without nonce or error
				// TODO: for on-demand, this is the on-demand request.
				adsLog.Warnf("ADS:LDS: unexpected %v %s %v", peerAddr, con.ConID, discReq.String())
				continue
			}
			// too verbose - sent immediately after EDS response is received
			adsLog.Debugf("ADS:LDS: REQ %s %v", con.ConID, peerAddr)
			con.LDSWatch = true
			err := s.pushLds(con, s.globalPushContext(), true, versionInfo())
			if err != nil {
				return err
			}
			if pilot.WaitAck {
				_ = s.waitAck(con)
			}

		case RouteType:
			routes := discReq.GetResourceNames()
			if routes == nil {
				adsLog.Warnf("ADS:RDS: ACK PROTOCOL ERROR %v %s (%s) %v", peerAddr, con.ConID, con.modelNode.ID, discReq.String())
				continue
			}
			var sortedRoutes []string
			sort.Strings(routes)
			sortedRoutes = routes
			con.Routes = sortedRoutes
			adsLog.Debugf("ADS:RDS: REQ %s %s  routes: %d", peerAddr, con.ConID, len(con.Routes))
			err := s.pushRoute(con, s.globalPushContext())
			if err != nil {
				return err
			}
			if pilot.WaitAck {
				_ = s.waitAck(con)
			}

		case EndpointType:
			clusters := discReq.GetResourceNames()
			// clusters and con.Clusters are all empty, this is not an ack and will do nothing.
			if len(clusters) == 0 && len(con.Clusters) == 0 {
				adsLog.Warnf("ADS:EDS: unexpected %v %s %v", peerAddr, con.ConID, discReq.String())
				continue
			}
			if len(clusters) == len(con.Clusters) {
				sort.Strings(clusters)
				sort.Strings(con.Clusters)

				// Already got a list of endpoints to watch and it is the same as the request, this is an ack without nonce ?
				if reflect.DeepEqual(con.Clusters, clusters) {
					adsLog.Warnf("ADS:EDS: ACK without nonce %s %s (%s) %s %s", peerAddr, con.ConID, con.modelNode.ID, discReq.VersionInfo, discReq.ResponseNonce)
					continue
				}
			}

			for _, cn := range con.Clusters {
				s.removeEdsCon(cn, con.ConID, con)
			}

			for _, cn := range clusters {
				s.addEdsCon(cn, con.ConID, con)
			}

			con.Clusters = clusters
			adsLog.Debugf("ADS:EDS: REQ %s %s clusters: %d", peerAddr, con.ConID, len(con.Clusters))
			err := s.pushEds(s.globalPushContext(), con, true, nil)
			if err != nil {
				return err
			}
			if pilot.WaitAck {
				_ = s.waitAck(con)
			}

		default:
			adsLog.Warnf("ADS: Unknown watched resources %s", discReq.String())
		}

	}
	return nil
}

func (s *DiscoveryServer) handleAck(con *XdsConnection, discReq *xdsapi.DiscoveryRequest, peerAddr string) {
	con.mu.Lock()
	switch discReq.TypeUrl {
	case ClusterType:
		con.ClusterNonceAcked = discReq.ResponseNonce
	case ListenerType:
		con.ListenerNonceAcked = discReq.ResponseNonce
	case RouteType:
		routes := discReq.GetResourceNames()
		routeNonceSent := con.RouteNonceSent
		routeVersionInfoSent := con.RouteVersionInfoSent
		if routeNonceSent != discReq.ResponseNonce {
			adsLog.Debugf("ADS:RDS: Expired nonce received %s %s (%s), sent %s, received %s",
				peerAddr, con.ConID, con.modelNode.ID, routeNonceSent, discReq.ResponseNonce)
			rdsExpiredNonce.Inc()
		}
		if discReq.VersionInfo == routeVersionInfoSent {
			var sortedRoutes []string
			sort.Strings(routes)
			sortedRoutes = routes
			if reflect.DeepEqual(con.Routes, sortedRoutes) {
				adsLog.Debugf("ADS:RDS: ACK %s %s (%s) %s %s", peerAddr, con.ConID, con.modelNode.ID, discReq.VersionInfo, discReq.ResponseNonce)
			} else {
				adsLog.Warnf("ADS:RDS: ACK with different routes %s %s (%s) %s %s", peerAddr, con.ConID, con.modelNode.ID, discReq.VersionInfo, discReq.ResponseNonce)
			}
			con.RouteNonceAcked = discReq.ResponseNonce
		}
	case EndpointType:
		con.EndpointNonceAcked = discReq.ResponseNonce
		if len(edsClusters) != 0 {
			clusters := discReq.GetResourceNames()
			con.EndpointPercent = int((float64(len(clusters)) / float64(len(edsClusters))) * float64(100))
		}
	}
	con.mu.Unlock()
	adsLog.Debugf("ADS:%s: ACK %v %v", discReq.TypeUrl, peerAddr, discReq.String())
	if pilot.WaitAck {
		select {
		case con.ackChannel <- discReq:
		}
	}
}

func (s *DiscoveryServer) handleNack(discReq *xdsapi.DiscoveryRequest, peerAddr string, con *XdsConnection) {
	switch discReq.TypeUrl {
	case ClusterType:
		cdsReject.With(prometheus.Labels{"node": discReq.Node.Id, "err": discReq.ErrorDetail.Message}).Add(1)
	case ListenerType:
		ldsReject.With(prometheus.Labels{"node": discReq.Node.Id, "err": discReq.ErrorDetail.Message}).Add(1)
	case RouteType:
		rdsReject.With(prometheus.Labels{"node": discReq.Node.Id, "err": discReq.ErrorDetail.Message}).Add(1)
	case EndpointType:
		edsReject.With(prometheus.Labels{"node": discReq.Node.Id, "err": discReq.ErrorDetail.Message}).Add(1)
	}
	adsLog.Warnf("ADS:%s: ACK ERROR %v %s %v", discReq.TypeUrl, peerAddr, con.ConID, discReq.String())
	totalXDSRejects.Add(1)
	if pilot.WaitAck {
		select {
		case con.ackChannel <- discReq:
		}
	}
}

// update the node associated with the connection, after receiving a a packet from envoy.
func (s *DiscoveryServer) initConnectionNode(discReq *xdsapi.DiscoveryRequest, con *XdsConnection) error {
	con.mu.RLock() // may not be needed - once per connection, but locking for consistency.
	if con.modelNode != nil {
		con.mu.RUnlock()
		return nil // only need to init the node on first request in the stream
	}
	con.mu.RUnlock()

	if discReq.Node == nil || discReq.Node.Id == "" {
		return errors.New("missing node id")
	}
	nt, err := model.ParseServiceNode(discReq.Node.Id)
	if err != nil {
		return err
	}
	nt.Metadata = model.ParseMetadata(discReq.Node.Metadata)
	// Update the config namespace associated with this proxy
	nt.ConfigNamespace = model.GetProxyConfigNamespace(nt)

	con.mu.Lock()
	con.modelNode = nt
	if con.ConID == "" {
		// first request
		con.ConID = connectionID(discReq.Node.Id)
	}
	con.mu.Unlock()

	s.globalPushContext().UpdateNodeIsolation(con.modelNode)

	// TODO
	// use networkScope to update the list of namespace and service dependencies

	return nil
}

// IncrementalAggregatedResources is not implemented.
func (s *DiscoveryServer) IncrementalAggregatedResources(stream ads.AggregatedDiscoveryService_IncrementalAggregatedResourcesServer) error {
	return status.Errorf(codes.Unimplemented, "not implemented")
}

// waitAck waits for an ack/nacks, returns true if an ack was received, false for error or timeout.
// Will wait at most PushTimeout (5 sec) - after this time the node push will be considered failed anyways.
func (s *DiscoveryServer) waitAck(con *XdsConnection) bool {
	// TODO: confirm the nonce is the same with the sent request.
	select {
	case ackMsg := <-con.ackChannel:
		return ackMsg.ErrorDetail == nil
	case <-time.After(PushTimeout):
		adsLog.Infof("Timeout waiting ACK %v", con.ConID)
		return false
	}
	return true
}

// Compute and send the new configuration for a connection. This is blocking and may be slow
// for large configs. The method will hold a lock on con.pushMutex.
func (s *DiscoveryServer) pushConnection(con *XdsConnection, pushEv *XdsEvent) error {
	// TODO: the channel used to initiate this code may no longer be needed, code can be simplified in pushAll.

	if pushEv.edsUpdatedServices != nil {
		// Push only EDS. This is indexed already - push immediately
		// (may need a throttle)
		if len(con.Clusters) > 0 {
			if err := s.pushEds(pushEv.push, con, false, pushEv.edsUpdatedServices); err != nil {
				return err
			}
			// Ignore the response - this is an incremental push, a log will be generated for the NACK
			if pilot.WaitAck {
				_ = s.waitAck(con)
			}
		}
		return nil
	}

	// This needs to be called to update list of visible services in the node.
	pushEv.push.UpdateNodeIsolation(con.modelNode)

	adsLog.Infof("Pushing %v", con.ConID)

	s.rateLimiter.Wait(context.TODO()) // rate limit the actual push

	// Prevent 2 overlapping pushes.
	con.pushMutex.Lock()
	defer con.pushMutex.Unlock()

	defer func() {
		n := atomic.AddInt32(pushEv.pending, -1)
		if n <= 0 && pushEv.push.End == timeZero {
			// Display again the push status
			pushEv.push.Mutex.Lock()
			pushEv.push.End = time.Now()
			pushEv.push.Mutex.Unlock()
			proxiesConvergeDelay.Observe(time.Since(pushEv.push.Start).Seconds())
			out, _ := pushEv.push.JSON()
			adsLog.Infof("Push finished: %v %s",
				time.Since(pushEv.push.Start), string(out))
		}
	}()
	// check version, suppress if changed.
	currentVersion := versionInfo()
	if pushEv.version != currentVersion {
		adsLog.Infof("Suppress push for %s at %s, push with newer version %s in progress", con.ConID, pushEv.version, currentVersion)
		return nil
	}

	if con.CDSWatch {
		err := s.pushCds(con, pushEv.push, pushEv.version)
		if err != nil {
			return err
		}
		if pilot.WaitAck {
			if ok := s.waitAck(con); !ok {
				return errors.New("CDS NACK")
			}
		}
	}

	if len(con.Clusters) > 0 {
		err := s.pushEds(pushEv.push, con, true, nil)
		if err != nil {
			return err
		}
		if pilot.WaitAck {
			if ok := s.waitAck(con); !ok {
				return errors.New("EDS NACK")
			}
		}
	}
	if con.LDSWatch {
		err := s.pushLds(con, pushEv.push, false, pushEv.version)
		if err != nil {
			return err
		}
		if pilot.WaitAck {
			if ok := s.waitAck(con); !ok {
				return errors.New("LDS NACK")
			}
		}
	}
	if len(con.Routes) > 0 {
		err := s.pushRoute(con, pushEv.push)
		if err != nil {
			return err
		}
		if pilot.WaitAck {
			if ok := s.waitAck(con); !ok {
				return errors.New("RDS NACK")
			}
		}
	}
	return nil
}

func adsClientCount() int {
	var n int
	adsClientsMutex.RLock()
	n = len(adsClients)
	adsClientsMutex.RUnlock()
	return n
}

// AdsPushAll is used only by tests (after refactoring)
func AdsPushAll(s *DiscoveryServer) {
	s.AdsPushAll(versionInfo(), s.globalPushContext(), true, nil)
}

// AdsPushAll implements old style invalidation, generated when any rule or endpoint changes.
// Primary code path is from v1 discoveryService.clearCache(), which is added as a handler
// to the model ConfigStorageCache and Controller.
func (s *DiscoveryServer) AdsPushAll(version string, push *model.PushContext,
	full bool, edsUpdates map[string]*EndpointShardsByService) {
	if !full {
		s.edsIncremental(version, push, edsUpdates)
		return
	}

	adsLog.Infof("XDS: Pushing %s Services: %d, "+
		"ConnectedEndpoints: %d", version,
		len(push.Services(nil)), adsClientCount())
	monServices.Set(float64(len(push.Services(nil))))

	t0 := time.Now()

	// First update all cluster load assignments. This is computed for each cluster once per config change
	// instead of once per endpoint.
	edsClusterMutex.Lock()
	// Create a temp map to avoid locking the add/remove
	cMap := make(map[string]*EdsCluster, len(edsClusters))
	for k, v := range edsClusters {
		cMap[k] = v
	}
	edsClusterMutex.Unlock()

	// UpdateCluster updates the cluster with a mutex, this code is safe ( but computing
	// the update may be duplicated if multiple goroutines compute at the same time).
	// In general this code is called from the 'event' callback that is throttled.
	for clusterName, edsCluster := range cMap {
		if err := s.updateCluster(push, clusterName, edsCluster); err != nil {
			adsLog.Errorf("updateCluster failed with clusterName %s", clusterName)
			totalXDSInternalErrors.Add(1)
		}
	}
	adsLog.Infof("Cluster init time %v %s", time.Since(t0), version)
	s.startPush(version, push, true, nil)
}

// Send a signal to all connections, with a push event.
func (s *DiscoveryServer) startPush(version string, push *model.PushContext, full bool,
	edsUpdates map[string]*EndpointShardsByService) {

	// Push config changes, iterating over connected envoys. This cover ADS and EDS(0.7), both share
	// the same connection table
	adsClientsMutex.RLock()
	// Create a temp map to avoid locking the add/remove
	pending := []*XdsConnection{}
	for _, v := range adsClients {
		pending = append(pending, v)
	}
	adsClientsMutex.RUnlock()

	// This will trigger recomputing the config for each connected Envoy.
	// It will include sending all configs that envoy is listening for, including EDS.
	// TODO: get service, serviceinstances, configs once, to avoid repeated redundant calls.
	// TODO: indicate the specific events, to only push what changed.

	pendingPush := int32(len(pending))

	tstart := time.Now()
	// Will keep trying to push to sidecars until another push starts.
	wg := sync.WaitGroup{}
	for {

		if len(pending) == 0 {
			break
		}
		// Using non-blocking push has problems if 2 pushes happen too close to each other
		client := pending[0]
		pending = pending[1:]

		wg.Add(1)
		s.concurrentPushLimit <- struct{}{}
		go func() {
			defer func() {
				<-s.concurrentPushLimit
				wg.Done()
			}()

			edsOnly := edsUpdates
			if full {
				edsOnly = nil
			}

		Retry:
			currentVersion := versionInfo()
			// Stop attempting to push
			if version != currentVersion && full {
				adsLog.Infof("PushAll abort %s, push with newer version %s in progress %v", version, currentVersion, time.Since(tstart))
				return
			}

			ev := &XdsEvent{
				push:               push,
				pending:            &pendingPush,
				version:            version,
				edsUpdatedServices: edsOnly,
			}
			if pilot.SingleThreadPerNode {
				c := make(chan bool)
				go func() {
					// Blocking
					s.pushConnection(client, ev)
					c <- true
				}()
				select {
				case <-c:
					client.LastPush = time.Now()
					client.LastPushFailure = timeZero
				case <-client.doneChannel: // connection was closed
					adsLog.Infof("Client closed connection %v", client.ConID)
				case <-time.After(PushTimeout):
					// This may happen to some clients if the other side is in a bad state and can't receive.
					// The tests were catching this - one of the client was not reading.
					pushTimeouts.Add(1)
					if client.LastPushFailure.IsZero() {
						client.LastPushFailure = time.Now()
						adsLog.Warnf("Failed to push, client busy %s", client.ConID)
						pushErrors.With(prometheus.Labels{"type": "retry"}).Add(1)
					} else {
						if time.Since(client.LastPushFailure) > 10*time.Second {
							adsLog.Warnf("Repeated failure to push %s", client.ConID)
							// unfortunately grpc go doesn't allow closing (unblocking) the stream.
							pushErrors.With(prometheus.Labels{"type": "unrecoverable"}).Add(1)
							pushTimeoutFailures.Add(1)
							return
						}
					}

					goto Retry
				}
			} else {
				select {
				case client.pushChannel <- ev:
					client.LastPush = time.Now()
					client.LastPushFailure = timeZero
				case <-client.doneChannel: // connection was closed
					adsLog.Infof("Client closed connection %v", client.ConID)
				case <-time.After(PushTimeout):
					// This may happen to some clients if the other side is in a bad state and can't receive.
					// The tests were catching this - one of the client was not reading.
					pushTimeouts.Add(1)
					if client.LastPushFailure.IsZero() {
						client.LastPushFailure = time.Now()
						adsLog.Warnf("Failed to push, client busy %s", client.ConID)
						pushErrors.With(prometheus.Labels{"type": "retry"}).Add(1)
					} else {
						if time.Since(client.LastPushFailure) > 10*time.Second {
							adsLog.Warnf("Repeated failure to push %s", client.ConID)
							// unfortunately grpc go doesn't allow closing (unblocking) the stream.
							pushErrors.With(prometheus.Labels{"type": "unrecoverable"}).Add(1)
							pushTimeoutFailures.Add(1)
							return
						}
					}

					goto Retry
				}
			}
		}()
	}

	wg.Wait()
	adsLog.Infof("PushAll done %s %v", version, time.Since(tstart))
	return
}

func (s *DiscoveryServer) addCon(conID string, con *XdsConnection) {
	adsClientsMutex.Lock()
	defer adsClientsMutex.Unlock()
	adsClients[conID] = con
	xdsClients.Set(float64(len(adsClients)))
	if con.modelNode != nil {
		if _, ok := adsSidecarIDConnectionsMap[con.modelNode.ID]; !ok {
			adsSidecarIDConnectionsMap[con.modelNode.ID] = map[string]*XdsConnection{conID: con}
		} else {
			adsSidecarIDConnectionsMap[con.modelNode.ID][conID] = con
		}
	}
}

func (s *DiscoveryServer) removeCon(conID string, con *XdsConnection) {
	adsClientsMutex.Lock()
	defer adsClientsMutex.Unlock()

	for _, c := range con.Clusters {
		s.removeEdsCon(c, conID, con)
	}

	if _, exist := adsClients[conID]; !exist {
		adsLog.Errorf("ADS: Removing connection for non-existing node %v.", conID)
		totalXDSInternalErrors.Add(1)
	} else {
		delete(adsClients, conID)
	}

	xdsClients.Set(float64(len(adsClients)))
	if con.modelNode != nil {
		delete(adsSidecarIDConnectionsMap[con.modelNode.ID], conID)
	}
}

// Send with timeout
func (conn *XdsConnection) send(res *xdsapi.DiscoveryResponse) error {
	done := make(chan error)
	// hardcoded for now - not sure if we need a setting
	t := time.NewTimer(SendTimeout)
	go func() {
		err := conn.stream.Send(res)
		done <- err
		conn.mu.Lock()
		if res.Nonce != "" {
			switch res.TypeUrl {
			case ClusterType:
				conn.ClusterNonceSent = res.Nonce
			case ListenerType:
				conn.ListenerNonceSent = res.Nonce
			case RouteType:
				conn.RouteNonceSent = res.Nonce
			case EndpointType:
				conn.EndpointNonceSent = res.Nonce
			}
		}
		if res.TypeUrl == RouteType {
			conn.RouteVersionInfoSent = res.VersionInfo
		}
		conn.mu.Unlock()
	}()
	select {
	case <-t.C:
		// TODO: wait for ACK
		adsLog.Infof("Timeout writing %s", conn.ConID)
		xdsResponseWriteTimeouts.Add(1)
		return errors.New("timeout sending")
	case err := <-done:
		t.Stop()
		return err
	}
}<|MERGE_RESOLUTION|>--- conflicted
+++ resolved
@@ -494,13 +494,8 @@
 					routeVersionInfoSent := con.RouteVersionInfoSent
 					con.mu.RUnlock()
 					if routeNonceSent != discReq.ResponseNonce {
-<<<<<<< HEAD
 						adsLog.Debugf("ADS:RDS: Expired nonce received %s %s (%s), sent %s, received %s",
 							peerAddr, con.ConID, con.modelNode.ID, routeNonceSent, discReq.ResponseNonce)
-=======
-						adsLog.Debugf("ADS:RDS: Expired nonce received %s %s (%v), sent %s, received %s",
-							peerAddr, con.ConID, con.modelNode, routeNonceSent, discReq.ResponseNonce)
->>>>>>> a1cafbe6
 						rdsExpiredNonce.Inc()
 						continue
 					}
@@ -508,11 +503,7 @@
 						sort.Strings(routes)
 						sortedRoutes = routes
 						if reflect.DeepEqual(con.Routes, sortedRoutes) {
-<<<<<<< HEAD
 							adsLog.Debugf("ADS:RDS: ACK %s %s (%s) %s %s", peerAddr, con.ConID, con.modelNode.ID, discReq.VersionInfo, discReq.ResponseNonce)
-=======
-							adsLog.Debugf("ADS:RDS: ACK %s %s (%v) %s %s", peerAddr, con.ConID, con.modelNode, discReq.VersionInfo, discReq.ResponseNonce)
->>>>>>> a1cafbe6
 							con.mu.Lock()
 							con.RouteNonceAcked = discReq.ResponseNonce
 							con.mu.Unlock()
@@ -521,19 +512,11 @@
 					} else if discReq.ErrorDetail != nil || routes == nil {
 						// If versions mismatch then we should either have an error detail or no routes if a protocol error has occurred
 						if discReq.ErrorDetail != nil {
-<<<<<<< HEAD
 							adsLog.Warnf("ADS:RDS: ACK ERROR %v %s (%s) %v", peerAddr, con.ConID, con.modelNode.ID, discReq.String())
 							rdsReject.With(prometheus.Labels{"node": discReq.Node.Id, "err": discReq.ErrorDetail.Message}).Add(1)
 							totalXDSRejects.Add(1)
 						} else { // protocol error
 							adsLog.Warnf("ADS:RDS: ACK PROTOCOL ERROR %v %s (%s) %v", peerAddr, con.ConID, con.modelNode.ID, discReq.String())
-=======
-							adsLog.Warnf("ADS:RDS: ACK ERROR %v %s (%v) %v", peerAddr, con.ConID, con.modelNode, discReq.String())
-							rdsReject.With(prometheus.Labels{"node": discReq.Node.Id, "err": discReq.ErrorDetail.Message}).Add(1)
-							totalXDSRejects.Add(1)
-						} else { // protocol error
-							adsLog.Warnf("ADS:RDS: ACK PROTOCOL ERROR %v %s (%v) %v", peerAddr, con.ConID, con.modelNode, discReq.String())
->>>>>>> a1cafbe6
 							rdsReject.With(prometheus.Labels{"node": discReq.Node.Id, "err": "Protocol error"}).Add(1)
 							totalXDSRejects.Add(1)
 						}
