--- conflicted
+++ resolved
@@ -603,9 +603,8 @@
 // Compute and send the new configuration. This is blocking and may be slow
 // for large configs.
 func (s *DiscoveryServer) pushAll(con *XdsConnection, pushEv *XdsEvent) error {
-<<<<<<< HEAD
 	con.modelNode.UpdateOutboundServices(pushEv.push)
-=======
+
 	if pushEv.edsUpdatedServices != nil {
 		// Push only EDS. This is indexed already - push immediately
 		// (may need a throttle)
@@ -619,7 +618,6 @@
 
 	adsLog.Infof("Pushing %v", con.ConID)
 
->>>>>>> 61f89933
 	s.rateLimiter.Wait(context.TODO()) // rate limit the actual push
 
 	// Prevent 2 overlapping pushes.
