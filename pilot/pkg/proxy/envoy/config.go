// Copyright 2017 Istio Authors
//
// Licensed under the Apache License, Version 2.0 (the "License");
// you may not use this file except in compliance with the License.
// You may obtain a copy of the License at
//
//     http://www.apache.org/licenses/LICENSE-2.0
//
// Unless required by applicable law or agreed to in writing, software
// distributed under the License is distributed on an "AS IS" BASIS,
// WITHOUT WARRANTIES OR CONDITIONS OF ANY KIND, either express or implied.
// See the License for the specific language governing permissions and
// limitations under the License.

package envoy

import (
	"crypto/sha1"
	"encoding/json"
	"errors"
	"fmt"
	"io"
	"os"
	"sort"
	"strconv"
	"strings"
	"time"
	// TODO(nmittler): Remove this
	_ "github.com/golang/glog"
	multierror "github.com/hashicorp/go-multierror"

	meshconfig "istio.io/api/mesh/v1alpha1"
	routing "istio.io/api/routing/v1alpha1"
	routingv2 "istio.io/api/routing/v1alpha2"
	"istio.io/istio/pilot/pkg/model"
	"istio.io/istio/pkg/log"
)

// Config generation main functions.
// The general flow of the generation process consists of the following steps:
// - routes are created for each destination, with referenced clusters stored as a special field
// - routes are organized into listeners for inbound and outbound traffic
// - clusters are aggregated and normalized across routes
// - extra policies and filters are added by additional passes over abstract config structures
// - configuration elements are de-duplicated and ordered in a canonical way

// WriteFile saves config to a file
func (conf *Config) WriteFile(fname string) error {
	if log.InfoEnabled() {
		log.Infof("writing configuration to %s", fname)
		if err := conf.Write(os.Stderr); err != nil {
			log.Errora(err)
		}
	}

	file, err := os.Create(fname)
	if err != nil {
		return err
	}

	if err := conf.Write(file); err != nil {
		err = multierror.Append(err, file.Close())
		return err
	}

	return file.Close()
}

func (conf *Config) Write(w io.Writer) error {
	out, err := json.MarshalIndent(&conf, "", "  ")
	if err != nil {
		return err
	}

	_, err = w.Write(out)
	return err
}

// buildConfig creates a proxy config with discovery services and admin port
// it creates config for Ingress, Egress and Sidecar proxies
func buildConfig(config meshconfig.ProxyConfig, pilotSAN []string) *Config {
	listeners := Listeners{}

	clusterRDS := buildCluster(config.DiscoveryAddress, RDSName, config.ConnectTimeout)
	clusterLDS := buildCluster(config.DiscoveryAddress, LDSName, config.ConnectTimeout)
	clusters := Clusters{clusterRDS, clusterLDS}

	out := &Config{
		Listeners: listeners,
		LDS: &LDSCluster{
			Cluster:        LDSName,
			RefreshDelayMs: protoDurationToMS(config.DiscoveryRefreshDelay),
		},
		Admin: Admin{
			AccessLogPath: DefaultAccessLog,
			Address:       fmt.Sprintf("tcp://%s:%d", LocalhostAddress, config.ProxyAdminPort),
		},
		ClusterManager: ClusterManager{
			Clusters: clusters,
			SDS: &DiscoveryCluster{
				Cluster:        buildCluster(config.DiscoveryAddress, SDSName, config.ConnectTimeout),
				RefreshDelayMs: protoDurationToMS(config.DiscoveryRefreshDelay),
			},
			CDS: &DiscoveryCluster{
				Cluster:        buildCluster(config.DiscoveryAddress, CDSName, config.ConnectTimeout),
				RefreshDelayMs: protoDurationToMS(config.DiscoveryRefreshDelay),
			},
		},
		StatsdUDPIPAddress: config.StatsdUdpAddress,
	}

	// apply auth policies
	switch config.ControlPlaneAuthPolicy {
	case meshconfig.AuthenticationPolicy_NONE:
		// do nothing
	case meshconfig.AuthenticationPolicy_MUTUAL_TLS:
		sslContext := buildClusterSSLContext(model.AuthCertsPath, pilotSAN)
		clusterRDS.SSLContext = sslContext
		clusterLDS.SSLContext = sslContext
		out.ClusterManager.SDS.Cluster.SSLContext = sslContext
		out.ClusterManager.CDS.Cluster.SSLContext = sslContext
	default:
		panic(fmt.Sprintf("ControlPlaneAuthPolicy cannot be %v\n", config.ControlPlaneAuthPolicy))
	}

	if config.ZipkinAddress != "" {
		out.ClusterManager.Clusters = append(out.ClusterManager.Clusters,
			buildCluster(config.ZipkinAddress, ZipkinCollectorCluster, config.ConnectTimeout))
		out.Tracing = buildZipkinTracing()
	}

	return out
}

// buildListeners produces a list of listeners and referenced clusters for all proxies
func buildListeners(env model.Environment, node model.Node) (Listeners, error) {
	switch node.Type {
	case model.Sidecar, model.Router:
		instances, err := env.HostInstances(map[string]*model.Node{node.IPAddress: &node})
		if err != nil {
			return nil, err
		}
		services, err := env.Services()
		if err != nil {
			return nil, err
		}
		listeners, _ := buildSidecarListenersClusters(env.Mesh, instances,
			services, env.ManagementPorts(node.IPAddress), node, env.IstioConfigStore)
		return listeners, nil
	case model.Ingress:
		return buildIngressListeners(env.Mesh, nil, env.ServiceDiscovery, env.IstioConfigStore, node), nil
	}
	return nil, nil
}

func buildClusters(env model.Environment, node model.Node) (Clusters, error) {
	var clusters Clusters
	var instances []*model.ServiceInstance
	var err error
	switch node.Type {
	case model.Sidecar, model.Router:
		instances, err = env.HostInstances(map[string]*model.Node{node.IPAddress: &node})
		if err != nil {
			return clusters, err
		}
<<<<<<< HEAD
		services, serr := env.Services()
		if serr != nil {
			return clusters, serr
=======
		services, err := env.Services() // nolint: vetshadow
		if err != nil {
			return clusters, err
>>>>>>> 0b5eb990
		}
		_, clusters = buildSidecarListenersClusters(env.Mesh, instances,
			services, env.ManagementPorts(node.IPAddress), node, env.IstioConfigStore)
	case model.Ingress:
		httpRouteConfigs, _ := buildIngressRoutes(env.Mesh, node, nil, env.ServiceDiscovery, env.IstioConfigStore)
		clusters = httpRouteConfigs.clusters().normalize()
	}

	if err != nil {
		return clusters, err
	}

	// apply custom policies for outbound clusters
	for _, cluster := range clusters {
		applyClusterPolicy(cluster, instances, env.IstioConfigStore, env.Mesh, env.ServiceAccounts, node.Domain)
	}

	// append Mixer service definition if necessary
	if env.Mesh.MixerAddress != "" {
		clusters = append(clusters, buildMixerCluster(env.Mesh, node, env.MixerSAN))
		clusters = append(clusters, buildMixerAuthFilterClusters(env.IstioConfigStore, env.Mesh, instances)...)
	}

	return clusters, nil
}

// buildSidecarListenersClusters produces a list of listeners and referenced clusters for sidecar proxies
// TODO: this implementation is inefficient as it is recomputing all the routes for all proxies
// There is a lot of potential to cache and reuse cluster definitions across proxies and also
// skip computing the actual HTTP routes
func buildSidecarListenersClusters(
	mesh *meshconfig.MeshConfig,
	instances []*model.ServiceInstance,
	services []*model.Service,
	managementPorts model.PortList,
	node model.Node,
	config model.IstioConfigStore) (Listeners, Clusters) {

	// ensure services are ordered to simplify generation logic
	sort.Slice(services, func(i, j int) bool { return services[i].Hostname < services[j].Hostname })

	listeners := make(Listeners, 0)
	clusters := make(Clusters, 0)

	if node.Type == model.Router {
		outbound, outClusters := buildOutboundListeners(mesh, node, instances, services, config)
		listeners = append(listeners, outbound...)
		clusters = append(clusters, outClusters...)
	} else if mesh.ProxyListenPort > 0 {
		inbound, inClusters := buildInboundListeners(mesh, node, instances, config)
		outbound, outClusters := buildOutboundListeners(mesh, node, instances, services, config)
		mgmtListeners, mgmtClusters := buildMgmtPortListeners(mesh, managementPorts, node.IPAddress)

		listeners = append(listeners, inbound...)
		listeners = append(listeners, outbound...)
		clusters = append(clusters, inClusters...)
		clusters = append(clusters, outClusters...)

		// If management listener port and service port are same, bad things happen
		// when running in kubernetes, as the probes stop responding. So, append
		// non overlapping listeners only.
		for i := range mgmtListeners {
			m := mgmtListeners[i]
			c := mgmtClusters[i]
			l := listeners.GetByAddress(m.Address)
			if l != nil {
				log.Warnf("Omitting listener for management address %s (%s) due to collision with service listener %s (%s)",
					m.Name, m.Address, l.Name, l.Address)
				continue
			}
			listeners = append(listeners, m)
			clusters = append(clusters, c)
		}

		// set bind to port values for port redirection
		for _, listener := range listeners {
			listener.BindToPort = false
		}

		// add an extra listener that binds to the port that is the recipient of the iptables redirect
		listeners = append(listeners, &Listener{
			Name:           VirtualListenerName,
			Address:        fmt.Sprintf("tcp://%s:%d", WildcardAddress, mesh.ProxyListenPort),
			BindToPort:     true,
			UseOriginalDst: true,
			Filters:        make([]*NetworkFilter, 0),
		})
	}

	// enable HTTP PROXY port if necessary; this will add an RDS route for this port
	if mesh.ProxyHttpPort > 0 {
		useRemoteAddress := false
		traceOperation := EgressTraceOperation
		listenAddress := LocalhostAddress

		if node.Type == model.Router {
			useRemoteAddress = true
			traceOperation = IngressTraceOperation
			listenAddress = WildcardAddress
		}

		// only HTTP outbound clusters are needed
		httpOutbound := buildOutboundHTTPRoutes(mesh, node, instances, services, config)
		httpOutbound = buildEgressHTTPRoutes(mesh, node, instances, config, httpOutbound)
		clusters = append(clusters,
			httpOutbound.clusters()...)
		listeners = append(listeners,
			buildHTTPListener(mesh, node, instances, nil, listenAddress, int(mesh.ProxyHttpPort),
				RDSAll, useRemoteAddress, traceOperation, true, config))
		// TODO: need inbound listeners in HTTP_PROXY case, with dedicated ingress listener.
	}

	return listeners.normalize(), clusters.normalize()
}

// buildRDSRoutes supplies RDS-enabled HTTP routes
// The route name is assumed to be the port number used by the route in the
// listener, or the special value for _all routes_.
// TODO: this can be optimized by querying for a specific HTTP port in the table
func buildRDSRoute(mesh *meshconfig.MeshConfig, node model.Node, routeName string,
	discovery model.ServiceDiscovery, config model.IstioConfigStore) (*HTTPRouteConfig, error) {
	var httpConfigs HTTPRouteConfigs

	switch node.Type {
	case model.Ingress:
		httpConfigs, _ = buildIngressRoutes(mesh, node, nil, discovery, config)
	case model.Sidecar, model.Router:
		instances, err := discovery.HostInstances(map[string]*model.Node{node.IPAddress: &node})
		if err != nil {
			return nil, err
		}
		services, err := discovery.Services()
		if err != nil {
			return nil, err
		}
		httpConfigs = buildOutboundHTTPRoutes(mesh, node, instances, services, config)
		httpConfigs = buildEgressHTTPRoutes(mesh, node, instances, config, httpConfigs)
	default:
		return nil, errors.New("unrecognized node type")
	}

	if routeName == RDSAll {
		return httpConfigs.combine(), nil
	}

	port, err := strconv.Atoi(routeName)
	if err != nil {
		return nil, err
	}

	if httpConfigs[port] == nil {
		httpConfigs[port] = &HTTPRouteConfig{VirtualHosts: []*VirtualHost{}}
	}
	return httpConfigs[port], nil
}

// buildHTTPListener constructs a listener for the network interface address and port.
// Set RDS parameter to a non-empty value to enable RDS for the matching route name.
func buildHTTPListener(mesh *meshconfig.MeshConfig, node model.Node, instances []*model.ServiceInstance,
	routeConfig *HTTPRouteConfig, ip string, port int, rds string, useRemoteAddress bool, direction string,
	outboundListener bool, store model.IstioConfigStore) *Listener {
	filters := buildFaultFilters(routeConfig)

	filters = append(filters, HTTPFilter{
		Type:   decoder,
		Name:   router,
		Config: FilterRouterConfig{},
	})

	filter := HTTPFilter{
		Name:   CORSFilter,
		Config: CORSFilterConfig{},
	}
	filters = append([]HTTPFilter{filter}, filters...)

	if mesh.MixerAddress != "" {
		mixerConfig := mixerHTTPRouteConfig(mesh, node, instances, outboundListener, store)
		filter := HTTPFilter{
			Type:   decoder,
			Name:   MixerFilter,
			Config: mixerConfig,
		}
		filters = append([]HTTPFilter{filter}, filters...)
	}

	config := &HTTPFilterConfig{
		CodecType:        auto,
		UseRemoteAddress: useRemoteAddress,
		StatPrefix:       "http",
		Filters:          filters,
	}

	if mesh.AccessLogFile != "" {
		config.AccessLog = []AccessLog{{
			Path: mesh.AccessLogFile,
		}}
	}

	if mesh.EnableTracing {
		config.GenerateRequestID = true
		config.Tracing = &HTTPFilterTraceConfig{
			OperationName: direction,
		}
	}

	if rds != "" {
		config.RDS = &RDS{
			Cluster:         RDSName,
			RouteConfigName: rds,
			RefreshDelayMs:  protoDurationToMS(mesh.RdsRefreshDelay),
		}
	} else {
		config.RouteConfig = routeConfig
	}

	return &Listener{
		BindToPort: true,
		Name:       fmt.Sprintf("http_%s_%d", ip, port),
		Address:    fmt.Sprintf("tcp://%s:%d", ip, port),
		Filters: []*NetworkFilter{{
			Type:   read,
			Name:   HTTPConnectionManager,
			Config: config,
		}},
	}
}

// consolidateAuthPolicy returns service auth policy, if it's not INHERIT. Else,
// returns mesh policy.
func consolidateAuthPolicy(mesh *meshconfig.MeshConfig, serviceAuthPolicy meshconfig.AuthenticationPolicy) meshconfig.AuthenticationPolicy {
	if serviceAuthPolicy != meshconfig.AuthenticationPolicy_INHERIT {
		return serviceAuthPolicy
	}
	// TODO: use AuthenticationPolicy for mesh policy and remove this conversion
	switch mesh.AuthPolicy {
	case meshconfig.MeshConfig_MUTUAL_TLS:
		return meshconfig.AuthenticationPolicy_MUTUAL_TLS
	case meshconfig.MeshConfig_NONE:
		return meshconfig.AuthenticationPolicy_NONE
	default:
		// Never get here, there are no other enum value for mesh.AuthPolicy.
		panic(fmt.Sprintf("Unknown mesh auth policy: %v\n", mesh.AuthPolicy))
	}
}

// mayApplyInboundAuth adds ssl_context to the listener if consolidateAuthPolicy.
func mayApplyInboundAuth(listener *Listener, mesh *meshconfig.MeshConfig,
	serviceAuthPolicy meshconfig.AuthenticationPolicy) {
	if consolidateAuthPolicy(mesh, serviceAuthPolicy) == meshconfig.AuthenticationPolicy_MUTUAL_TLS {
		listener.SSLContext = buildListenerSSLContext(model.AuthCertsPath)
	}
}

// buildTCPListener constructs a listener for the TCP proxy
// in addition, it enables mongo proxy filter based on the protocol
func buildTCPListener(tcpConfig *TCPRouteConfig, ip string, port int, protocol model.Protocol) *Listener {

	baseTCPProxy := &NetworkFilter{
		Type: read,
		Name: TCPProxyFilter,
		Config: &TCPProxyFilterConfig{
			StatPrefix:  "tcp",
			RouteConfig: tcpConfig,
		},
	}

	// Use Envoy's TCP proxy for TCP and Redis protocols. Currently, Envoy does not support CDS clusters
	// for Redis proxy. Once Envoy supports CDS clusters, remove the following lines
	if protocol == model.ProtocolRedis {
		protocol = model.ProtocolTCP
	}

	switch protocol {
	case model.ProtocolMongo:
		// TODO: add a watcher for /var/lib/istio/mongo/certs
		// if certs are found use, TLS or mTLS clusters for talking to MongoDB.
		// User is responsible for mounting those certs in the pod.
		return &Listener{
			Name:    fmt.Sprintf("mongo_%s_%d", ip, port),
			Address: fmt.Sprintf("tcp://%s:%d", ip, port),
			Filters: []*NetworkFilter{{
				Type: both,
				Name: MongoProxyFilter,
				Config: &MongoProxyFilterConfig{
					StatPrefix: "mongo",
				},
			},
				baseTCPProxy,
			},
		}
	case model.ProtocolRedis:
		// Redis filter requires the cluster name to be specified
		// as part of the filter. We extract the cluster from the
		// TCPRoute. Since TCPRoute has only one route, we take the
		// cluster from the first route. The moment this route array
		// has multiple routes, we need a fallback. For the moment,
		// fallback to base TCP.

		// Unlike Mongo, Redis is a standalone filter, that is not
		// stacked on top of tcp_proxy
		if len(tcpConfig.Routes) == 1 {
			return &Listener{
				Name:    fmt.Sprintf("redis_%s_%d", ip, port),
				Address: fmt.Sprintf("tcp://%s:%d", ip, port),
				Filters: []*NetworkFilter{{
					Type: both,
					Name: RedisProxyFilter,
					Config: &RedisProxyFilterConfig{
						ClusterName: tcpConfig.Routes[0].Cluster,
						StatPrefix:  "redis",
						ConnPool: &RedisConnPool{
							OperationTimeoutMS: int64(RedisDefaultOpTimeout / time.Millisecond),
						},
					},
				}},
			}
		}
	}

	return &Listener{
		Name:    fmt.Sprintf("tcp_%s_%d", ip, port),
		Address: fmt.Sprintf("tcp://%s:%d", ip, port),
		Filters: []*NetworkFilter{baseTCPProxy},
	}
}

// buildOutboundListeners combines HTTP routes and TCP listeners
func buildOutboundListeners(mesh *meshconfig.MeshConfig, sidecar model.Node, instances []*model.ServiceInstance,
	services []*model.Service, config model.IstioConfigStore) (Listeners, Clusters) {
	listeners, clusters := buildOutboundTCPListeners(mesh, sidecar, services)

	egressTCPListeners, egressTCPClusters := buildEgressTCPListeners(mesh, sidecar, config)
	listeners = append(listeners, egressTCPListeners...)
	clusters = append(clusters, egressTCPClusters...)

	// note that outbound HTTP routes are supplied through RDS
	httpOutbound := buildOutboundHTTPRoutes(mesh, sidecar, instances, services, config)
	httpOutbound = buildEgressHTTPRoutes(mesh, sidecar, instances, config, httpOutbound)

	for port, routeConfig := range httpOutbound {
		operation := EgressTraceOperation
		useRemoteAddress := false

		if sidecar.Type == model.Router {
			// if this is in Router mode, then use ingress style trace operation, and remote address settings
			useRemoteAddress = true
			operation = IngressTraceOperation
		}

		l := buildHTTPListener(mesh, sidecar, instances, routeConfig, WildcardAddress, port,
			fmt.Sprintf("%d", port), useRemoteAddress, operation, true, config)
		listeners = append(listeners, l)
		clusters = append(clusters, routeConfig.clusters()...)
	}

	return listeners, clusters
}

// buildDestinationHTTPRoutes creates HTTP route for a service and a port from rules
func buildDestinationHTTPRoutes(sidecar model.Node, service *model.Service,
	servicePort *model.Port,
	instances []*model.ServiceInstance,
	config model.IstioConfigStore) []*HTTPRoute {
	protocol := servicePort.Protocol
	switch protocol {
	case model.ProtocolHTTP, model.ProtocolHTTP2, model.ProtocolGRPC:
		routes := make([]*HTTPRoute, 0)

		// collect route rules
		useDefaultRoute := true
		rules := config.RouteRules(instances, service.Hostname, sidecar.Domain)
		// sort for output uniqueness
		// if v1alpha2 rules are returned, len(rules) <= 1 is guaranteed
		// because v1alpha2 rules are unique per host.
		model.SortRouteRules(rules)

		for _, rule := range rules {
			httpRoutes := buildHTTPRoutes(config, rule, service, servicePort, instances, sidecar.Domain)
			routes = append(routes, httpRoutes...)

			// User can provide timeout/retry policies without any match condition,
			// or specific route. User could also provide a single default route, in
			// which case, we should not be generating another default route.
			// For every HTTPRoute we build, the return value also provides a boolean
			// "catchAll" flag indicating if the route that was built was a catch all route.
			// When such a route is encountered, we stop building further routes for the
			// destination and we will not add the default route after the for loop.
			for _, httpRoute := range httpRoutes {
				if httpRoute.CatchAll() {
					useDefaultRoute = false
					break
				}
			}

			if !useDefaultRoute {
				break
			}
		}

		if useDefaultRoute {
			// default route for the destination is always the lowest priority route
			cluster := buildOutboundCluster(service.Hostname, servicePort, nil, service.External())
			routes = append(routes, buildDefaultRoute(cluster))
		}

		return routes

	case model.ProtocolHTTPS:
		// as an exception, external name HTTPS port is sent in plain-text HTTP/1.1
		if service.External() {
			cluster := buildOutboundCluster(service.Hostname, servicePort, nil, service.External())
			return []*HTTPRoute{buildDefaultRoute(cluster)}
		}

	case model.ProtocolTCP, model.ProtocolMongo, model.ProtocolRedis:
		// handled by buildOutboundTCPListeners

	default:
		log.Debugf("Unsupported outbound protocol %v for port %#v", protocol, servicePort)
	}

	return nil
}

// buildOutboundHTTPRoutes creates HTTP route configs indexed by ports for the
// traffic outbound from the proxy instance
func buildOutboundHTTPRoutes(mesh *meshconfig.MeshConfig, sidecar model.Node,
	instances []*model.ServiceInstance, services []*model.Service, config model.IstioConfigStore) HTTPRouteConfigs {
	httpConfigs := make(HTTPRouteConfigs)
	suffix := strings.Split(sidecar.Domain, ".")

	// outbound connections/requests are directed to service ports; we create a
	// map for each service port to define filters
	for _, service := range services {
		for _, servicePort := range service.Ports {
			routes := buildDestinationHTTPRoutes(sidecar, service, servicePort, instances, config)

			if len(routes) > 0 {
				host := buildVirtualHost(service, servicePort, suffix, routes)
				http := httpConfigs.EnsurePort(servicePort.Port)

				// there should be at most one occurrence of the service for the same
				// port since service port values are distinct; that means the virtual
				// host domains, which include the sole domain name for the service, do
				// not overlap for the same route config.
				// for example, a service "a" with two ports 80 and 8080, would have virtual
				// hosts on 80 and 8080 listeners that contain domain "a".
				http.VirtualHosts = append(http.VirtualHosts, host)
			}
		}
	}

	return httpConfigs.normalize()
}

// buildOutboundTCPListeners lists listeners and referenced clusters for TCP
// protocols (including HTTPS)
//
// TODO(github.com/istio/pilot/issues/237)
//
// Sharing tcp_proxy and http_connection_manager filters on the same port for
// different destination services doesn't work with Envoy (yet). When the
// tcp_proxy filter's route matching fails for the http service the connection
// is closed without falling back to the http_connection_manager.
//
// Temporary workaround is to add a listener for each service IP that requires
// TCP routing
//
// Connections to the ports of non-load balanced services are directed to
// the connection's original destination. This avoids costly queries of instance
// IPs and ports, but requires that ports of non-load balanced service be unique.
func buildOutboundTCPListeners(mesh *meshconfig.MeshConfig, sidecar model.Node,
	services []*model.Service) (Listeners, Clusters) {
	tcpListeners := make(Listeners, 0)
	tcpClusters := make(Clusters, 0)

	var originalDstCluster *Cluster
	wildcardListenerPorts := make(map[int]bool)
	for _, service := range services {
		if service.External() {
			continue // TODO TCP external services not currently supported
		}
		for _, servicePort := range service.Ports {
			switch servicePort.Protocol {
			case model.ProtocolTCP, model.ProtocolHTTPS, model.ProtocolMongo, model.ProtocolRedis:
				if service.LoadBalancingDisabled || service.Address == "" ||
					sidecar.Type == model.Router {
					// ensure only one wildcard listener is created per port if its headless service
					// or if its for a Router (where there is one wildcard TCP listener per port)
					// or if this is in environment where services don't get a dummy load balancer IP.
					if wildcardListenerPorts[servicePort.Port] {
						log.Debugf("Multiple definitions for port %d", servicePort.Port)
						continue
					}
					wildcardListenerPorts[servicePort.Port] = true

					var cluster *Cluster
					// Router mode cannot handle headless services
					if service.LoadBalancingDisabled && sidecar.Type != model.Router {
						if originalDstCluster == nil {
							originalDstCluster = buildOriginalDSTCluster(
								"orig-dst-cluster-tcp", mesh.ConnectTimeout)
							tcpClusters = append(tcpClusters, originalDstCluster)
						}
						cluster = originalDstCluster
					} else {
						cluster = buildOutboundCluster(service.Hostname, servicePort, nil,
							service.External())
						tcpClusters = append(tcpClusters, cluster)
					}
					route := buildTCPRoute(cluster, nil)
					config := &TCPRouteConfig{Routes: []*TCPRoute{route}}
					listener := buildTCPListener(
						config, WildcardAddress, servicePort.Port, servicePort.Protocol)
					if sidecar.Type == model.Router {
						listener.BindToPort = true
					}
					tcpListeners = append(tcpListeners, listener)
				} else {
					cluster := buildOutboundCluster(service.Hostname, servicePort, nil, service.External())
					route := buildTCPRoute(cluster, []string{service.Address})
					config := &TCPRouteConfig{Routes: []*TCPRoute{route}}
					listener := buildTCPListener(
						config, service.Address, servicePort.Port, servicePort.Protocol)
					tcpClusters = append(tcpClusters, cluster)
					tcpListeners = append(tcpListeners, listener)
				}
			}
		}
	}

	return tcpListeners, tcpClusters
}

// buildInboundListeners creates listeners for the server-side (inbound)
// configuration for co-located service instances. The function also returns
// all inbound clusters since they are statically declared in the proxy
// configuration and do not utilize CDS.
func buildInboundListeners(mesh *meshconfig.MeshConfig, sidecar model.Node,
	instances []*model.ServiceInstance, config model.IstioConfigStore) (Listeners, Clusters) {
	listeners := make(Listeners, 0, len(instances))
	clusters := make(Clusters, 0, len(instances))

	// inbound connections/requests are redirected to the endpoint address but appear to be sent
	// to the service address
	// assumes that endpoint addresses/ports are unique in the instance set
	// TODO: validate that duplicated endpoints for services can be handled (e.g. above assumption)
	for _, instance := range instances {
		endpoint := instance.Endpoint
		servicePort := endpoint.ServicePort
		protocol := servicePort.Protocol
		cluster := buildInboundCluster(endpoint.Port, protocol, mesh.ConnectTimeout)
		clusters = append(clusters, cluster)

		var listener *Listener

		// Local service instances can be accessed through one of three
		// addresses: localhost, endpoint IP, and service
		// VIP. Localhost bypasses the proxy and doesn't need any TCP
		// route config. Endpoint IP is handled below and Service IP is handled
		// by outbound routes.
		// Traffic sent to our service VIP is redirected by remote
		// services' kubeproxy to our specific endpoint IP.
		switch protocol {
		case model.ProtocolHTTP, model.ProtocolHTTP2, model.ProtocolGRPC:
			defaultRoute := buildDefaultRoute(cluster)

			// set server-side mixer filter config for inbound HTTP routes
			if mesh.MixerAddress != "" {
				defaultRoute.OpaqueConfig = buildMixerOpaqueConfig(!mesh.DisablePolicyChecks, false,
					instance.Service.Hostname)
			}

			host := &VirtualHost{
				Name:    fmt.Sprintf("inbound|%d", endpoint.Port),
				Domains: []string{"*"},
				Routes:  []*HTTPRoute{},
			}

			// Websocket enabled routes need to have an explicit use_websocket : true
			// This setting needs to be enabled on Envoys at both sender and receiver end
			if protocol == model.ProtocolHTTP {
				// get all the route rules applicable to the instances
				rules := config.RouteRulesByDestination(instances, sidecar.Domain)

				// sort for output uniqueness
				// if v1alpha2 rules are returned, len(rules) <= 1 is guaranteed
				// because v1alpha2 rules are unique per host.
				model.SortRouteRules(rules)
				for _, config := range rules {
					switch config.Spec.(type) {
					case *routing.RouteRule:
						rule := config.Spec.(*routing.RouteRule)
						if route := buildInboundRoute(config, rule, cluster); route != nil {
							// set server-side mixer filter config for inbound HTTP routes
							// Note: websocket routes do not call the filter chain. Will be
							// resolved in future.
							if mesh.MixerAddress != "" {
								route.OpaqueConfig = buildMixerOpaqueConfig(!mesh.DisablePolicyChecks, false,
									instance.Service.Hostname)
							}

							host.Routes = append(host.Routes, route)
						}
					case *routingv2.RouteRule:
						rule := config.Spec.(*routingv2.RouteRule)

						// if no routes are returned, it is a TCP RouteRule
						routes := buildInboundRoutesV2(instances, config, rule, cluster)
						for _, route := range routes {
							// set server-side mixer filter config for inbound HTTP routes
							// Note: websocket routes do not call the filter chain. Will be
							// resolved in future.
							if mesh.MixerAddress != "" {
								route.OpaqueConfig = buildMixerOpaqueConfig(!mesh.DisablePolicyChecks, false,
									instance.Service.Hostname)
							}
						}

						host.Routes = append(host.Routes, routes...)
					default:
						panic("unsupported rule")
					}
				}
			}

			host.Routes = append(host.Routes, defaultRoute)

			routeConfig := &HTTPRouteConfig{VirtualHosts: []*VirtualHost{host}}
			listener = buildHTTPListener(mesh, sidecar, instances, routeConfig, endpoint.Address,
				endpoint.Port, "", false, IngressTraceOperation, false, config)

		case model.ProtocolTCP, model.ProtocolHTTPS, model.ProtocolMongo, model.ProtocolRedis:
			listener = buildTCPListener(&TCPRouteConfig{
				Routes: []*TCPRoute{buildTCPRoute(cluster, []string{endpoint.Address})},
			}, endpoint.Address, endpoint.Port, protocol)

			// set server-side mixer filter config
			if mesh.MixerAddress != "" {
				filter := &NetworkFilter{
					Type:   both,
					Name:   MixerFilter,
					Config: mixerTCPConfig(sidecar, !mesh.DisablePolicyChecks, instance),
				}
				listener.Filters = append([]*NetworkFilter{filter}, listener.Filters...)
			}

		default:
			log.Debugf("Unsupported inbound protocol %v for port %#v", protocol, servicePort)
		}

		if listener != nil {
			mayApplyInboundAuth(listener, mesh, endpoint.ServicePort.AuthenticationPolicy)
			listeners = append(listeners, listener)
		}
	}

	return listeners, clusters
}

func appendPortToDomains(domains []string, port int) []string {
	domainsWithPorts := make([]string, len(domains), 2*len(domains))
	copy(domainsWithPorts, domains)

	for _, domain := range domains {
		domainsWithPorts = append(domainsWithPorts, domain+":"+strconv.Itoa(port))
	}

	return domainsWithPorts
}

func truncateClusterName(name string) string {
	if len(name) > MaxClusterNameLength {
		prefix := name[:MaxClusterNameLength-sha1.Size*2]
		sum := sha1.Sum([]byte(name))
		return fmt.Sprintf("%s%x", prefix, sum)
	}
	return name
}

func buildEgressVirtualHost(rule *routing.EgressRule,
	mesh *meshconfig.MeshConfig, sidecar model.Node, port *model.Port, instances []*model.ServiceInstance,
	config model.IstioConfigStore) *VirtualHost {
	var externalTrafficCluster *Cluster
	destination := rule.Destination.Service

	protocolToHandle := port.Protocol
	if protocolToHandle == model.ProtocolGRPC {
		protocolToHandle = model.ProtocolHTTP2
	}

	// Create a unique orig dst cluster for each service defined by egress rule
	// So that we can apply circuit breakers, outlier detections, etc., later.
	svc := model.Service{Hostname: destination}
	key := svc.Key(port, nil)
	name := truncateClusterName(key)
	externalTrafficCluster = buildOriginalDSTCluster(name, mesh.ConnectTimeout)
	externalTrafficCluster.ServiceName = key
	externalTrafficCluster.hostname = destination
	externalTrafficCluster.port = port
	if protocolToHandle == model.ProtocolHTTPS {
		externalTrafficCluster.SSLContext = &SSLContextExternal{}
	}

	if protocolToHandle == model.ProtocolHTTP2 {
		externalTrafficCluster.Features = ClusterFeatureHTTP2
	}

	if protocolToHandle == model.ProtocolHTTPS {
		// temporarily set the protocol to HTTP because we require applications
		// to use http to talk to external services (and we do TLS origination).
		// buildDestinationHTTPRoutes does not generate route blocks for HTTPS services
		port.Protocol = model.ProtocolHTTP
	}

	routes := buildDestinationHTTPRoutes(sidecar, &model.Service{Hostname: destination}, port, instances, config)
	// reset the protocol to the original value
	port.Protocol = protocolToHandle

	// Set the destination clusters to the cluster we computed above.
	// Services defined via egress rules do not have labels and hence no weighted clusters
	for _, route := range routes {
		// redirect rules must have empty Cluster name
		if !route.Redirect() {
			route.Cluster = externalTrafficCluster.Name
		}
		// cluster for default route must be defined
		route.clusters = []*Cluster{externalTrafficCluster}
	}

	virtualHostName := destination + ":" + strconv.Itoa(port.Port)
	return &VirtualHost{
		Name:    virtualHostName,
		Domains: appendPortToDomains([]string{destination}, port.Port),
		Routes:  routes,
	}
}

func buildEgressHTTPRoutes(mesh *meshconfig.MeshConfig, node model.Node,
	instances []*model.ServiceInstance, config model.IstioConfigStore,
	httpConfigs HTTPRouteConfigs) HTTPRouteConfigs {

	if node.Type == model.Router {
		// No egress rule support for Routers. As semantics are not clear.
		return httpConfigs
	}

	egressRules, errs := model.RejectConflictingEgressRules(config.EgressRules())

	if errs != nil {
		log.Warnf("Rejected rules: %v", errs)
	}

	for _, rule := range egressRules {
		for _, port := range rule.Ports {
			protocol := model.ConvertCaseInsensitiveStringToProtocol(port.Protocol)
			if !model.IsEgressRulesSupportedHTTPProtocol(protocol) {
				continue
			}
			intPort := int(port.Port)
			modelPort := &model.Port{Name: fmt.Sprintf("external-%v-%d", protocol, intPort),
				Port: intPort, Protocol: protocol}
			httpConfig := httpConfigs.EnsurePort(intPort)
			httpConfig.VirtualHosts = append(httpConfig.VirtualHosts,
				buildEgressVirtualHost(rule, mesh, node, modelPort, instances, config))
		}
	}

	return httpConfigs.normalize()
}

// buildEgressTCPListeners builds a listener on 0.0.0.0 per each distinct port of all TCP egress
// rules and a cluster per each TCP egress rule
func buildEgressTCPListeners(mesh *meshconfig.MeshConfig, node model.Node,
	config model.IstioConfigStore) (Listeners, Clusters) {

	tcpListeners := make(Listeners, 0)
	tcpClusters := make(Clusters, 0)

	if node.Type == model.Router {
		// No egress rule support for Routers. As semantics are not clear.
		return tcpListeners, tcpClusters
	}

	egressRules, errs := model.RejectConflictingEgressRules(config.EgressRules())

	if errs != nil {
		log.Warnf("Rejected rules: %v", errs)
	}

	tcpRulesByPort := make(map[int][]*routing.EgressRule)
	tcpProtocolByPort := make(map[int]model.Protocol)

	for _, rule := range egressRules {
		for _, port := range rule.Ports {
			protocol := model.ConvertCaseInsensitiveStringToProtocol(port.Protocol)
			if !model.IsEgressRulesSupportedTCPProtocol(protocol) {
				continue
			}
			intPort := int(port.Port)
			tcpRulesByPort[intPort] = append(tcpRulesByPort[intPort], rule)
			tcpProtocolByPort[intPort] = protocol
		}
	}

	for intPort, rules := range tcpRulesByPort {
		protocol := tcpProtocolByPort[intPort]
		modelPort := &model.Port{Name: fmt.Sprintf("external-%v-%d", protocol, intPort),
			Port: intPort, Protocol: protocol}

		tcpRoutes := make([]*TCPRoute, 0)
		for _, rule := range rules {
			tcpRoute, tcpCluster := buildEgressTCPRoute(rule, mesh, modelPort)
			tcpRoutes = append(tcpRoutes, tcpRoute)
			tcpClusters = append(tcpClusters, tcpCluster)
		}

		config := &TCPRouteConfig{Routes: tcpRoutes}
		tcpListener := buildTCPListener(config, WildcardAddress, intPort, protocol)
		tcpListeners = append(tcpListeners, tcpListener)
	}

	return tcpListeners, tcpClusters
}

// buildEgressTCPRoute builds a tcp route and a cluster per port of a TCP egress service
// see comment to buildOutboundTCPListeners
func buildEgressTCPRoute(rule *routing.EgressRule,
	mesh *meshconfig.MeshConfig, port *model.Port) (*TCPRoute, *Cluster) {

	// Create a unique orig dst cluster for each service defined by egress rule
	// So that we can apply circuit breakers, outlier detections, etc., later.
	destination := rule.Destination.Service
	svc := model.Service{Hostname: destination}
	key := svc.Key(port, nil)
	name := truncateClusterName(key)
	externalTrafficCluster := buildOriginalDSTCluster(name, mesh.ConnectTimeout)
	externalTrafficCluster.port = port
	externalTrafficCluster.ServiceName = key
	externalTrafficCluster.hostname = destination

	route := buildTCPRoute(externalTrafficCluster, []string{destination})
	return route, externalTrafficCluster
}

// buildMgmtPortListeners creates inbound TCP only listeners for the management ports on
// server (inbound). The function also returns all inbound clusters since
// they are statically declared in the proxy configuration and do not
// utilize CDS.
// Management port listeners are slightly different from standard Inbound listeners
// in that, they do not have mixer filters nor do they have inbound auth.
// N.B. If a given management port is same as the service instance's endpoint port
// the pod will fail to start in Kubernetes, because the mixer service tries to
// lookup the service associated with the Pod. Since the pod is yet to be started
// and hence not bound to the service), the service lookup fails causing the mixer
// to fail the health check call. This results in a vicious cycle, where kubernetes
// restarts the unhealthy pod after successive failed health checks, and the mixer
// continues to reject the health checks as there is no service associated with
// the pod.
// So, if a user wants to use kubernetes probes with Istio, she should ensure
// that the health check ports are distinct from the service ports.
func buildMgmtPortListeners(mesh *meshconfig.MeshConfig, managementPorts model.PortList,
	managementIP string) (Listeners, Clusters) {
	listeners := make(Listeners, 0, len(managementPorts))
	clusters := make(Clusters, 0, len(managementPorts))

	// assumes that inbound connections/requests are sent to the endpoint address
	for _, mPort := range managementPorts {
		switch mPort.Protocol {
		case model.ProtocolHTTP, model.ProtocolHTTP2, model.ProtocolGRPC, model.ProtocolTCP,
			model.ProtocolHTTPS, model.ProtocolMongo, model.ProtocolRedis:
			cluster := buildInboundCluster(mPort.Port, model.ProtocolTCP, mesh.ConnectTimeout)
			listener := buildTCPListener(&TCPRouteConfig{
				Routes: []*TCPRoute{buildTCPRoute(cluster, []string{managementIP})},
			}, managementIP, mPort.Port, model.ProtocolTCP)

			clusters = append(clusters, cluster)
			listeners = append(listeners, listener)
		default:
			log.Warnf("Unsupported inbound protocol %v for management port %#v",
				mPort.Protocol, mPort)
		}
	}

	return listeners, clusters
}<|MERGE_RESOLUTION|>--- conflicted
+++ resolved
@@ -163,15 +163,9 @@
 		if err != nil {
 			return clusters, err
 		}
-<<<<<<< HEAD
-		services, serr := env.Services()
-		if serr != nil {
-			return clusters, serr
-=======
 		services, err := env.Services() // nolint: vetshadow
 		if err != nil {
 			return clusters, err
->>>>>>> 0b5eb990
 		}
 		_, clusters = buildSidecarListenersClusters(env.Mesh, instances,
 			services, env.ManagementPorts(node.IPAddress), node, env.IstioConfigStore)
