// Copyright 2017 Istio Authors
//
// Licensed under the Apache License, Version 2.0 (the "License");
// you may not use this file except in compliance with the License.
// You may obtain a copy of the License at
//
//     http://www.apache.org/licenses/LICENSE-2.0
//
// Unless required by applicable law or agreed to in writing, software
// distributed under the License is distributed on an "AS IS" BASIS,
// WITHOUT WARRANTIES OR CONDITIONS OF ANY KIND, either express or implied.
// See the License for the specific language governing permissions and
// limitations under the License.

// Functions related to data-path routes in Envoy config: virtual hosts, clusters,
// routes.

package envoy

import (
	"fmt"
	"path"
	"sort"
	"strings"

	"github.com/golang/protobuf/ptypes/duration"

	routing "istio.io/api/routing/v1alpha1"
	routingv2 "istio.io/api/routing/v1alpha2"
	"istio.io/istio/pilot/pkg/model"
	"istio.io/istio/pkg/log"
)

const (
	// InboundClusterPrefix is the prefix for service clusters co-hosted on the proxy instance
	InboundClusterPrefix = "in."

	// OutboundClusterPrefix is the prefix for service clusters external to the proxy instance
	OutboundClusterPrefix = "out."
)

// buildListenerSSLContext returns an SSLContext struct.
func buildListenerSSLContext(certsDir string) *SSLContext {
	return &SSLContext{
		CertChainFile:            path.Join(certsDir, model.CertChainFilename),
		PrivateKeyFile:           path.Join(certsDir, model.KeyFilename),
		CaCertFile:               path.Join(certsDir, model.RootCertFilename),
		RequireClientCertificate: true,
	}
}

// buildClusterSSLContext returns an SSLContextWithSAN struct with VerifySubjectAltName.
// The list of service accounts may be empty but not nil.
func buildClusterSSLContext(certsDir string, serviceAccounts []string) *SSLContextWithSAN {
	return &SSLContextWithSAN{
		CertChainFile:        path.Join(certsDir, model.CertChainFilename),
		PrivateKeyFile:       path.Join(certsDir, model.KeyFilename),
		CaCertFile:           path.Join(certsDir, model.RootCertFilename),
		VerifySubjectAltName: serviceAccounts,
	}
}

func buildDefaultRoute(cluster *Cluster) *HTTPRoute {
	return &HTTPRoute{
		Prefix:   "/",
		Cluster:  cluster.Name,
		clusters: []*Cluster{cluster},
		Decorator: &Decorator{
			Operation: "default-route",
		},
	}
}

func buildInboundRoute(config model.Config, rule *routing.RouteRule, cluster *Cluster) *HTTPRoute {
	route := buildHTTPRouteMatch(rule.Match)
	route.Cluster = cluster.Name
	route.clusters = []*Cluster{cluster}
	route.WebsocketUpgrade = rule.WebsocketUpgrade
	if rule.Rewrite != nil && rule.Rewrite.GetUri() != "" {
		// overwrite the computed prefix with the rewritten prefix,
		// for this is what we expect from remote envoys
		route.Prefix = rule.Rewrite.GetUri()
		route.Path = ""
	}

	if !rule.WebsocketUpgrade {
		route.Decorator = buildDecorator(config)
	}

	return route
}

func buildInboundRoutesV2(instances []*model.ServiceInstance, config model.Config, rule *routingv2.RouteRule, cluster *Cluster) []*HTTPRoute {
	routes := make([]*HTTPRoute, 0)
	for _, http := range rule.Http {
		if len(http.Match) == 0 {
			routes = append(routes, buildInboundRouteV2(config, cluster, http, nil))
		}
		for _, match := range http.Match {
			for _, instance := range instances {
				if model.Labels(match.SourceLabels).SubsetOf(instance.Labels) {
					routes = append(routes, buildInboundRouteV2(config, cluster, http, match))
					break
				}
			}
		}
	}
	return routes
}

func buildInboundRouteV2(config model.Config, cluster *Cluster, http *routingv2.HTTPRoute, match *routingv2.HTTPMatchRequest) *HTTPRoute {
	route := buildHTTPRouteMatchV2(match)

	route.Cluster = cluster.Name
	route.clusters = []*Cluster{cluster}
	route.WebsocketUpgrade = http.WebsocketUpgrade
	if http.Rewrite != nil && http.Rewrite.Uri != "" {
		// overwrite the computed prefix with the rewritten prefix,
		// for this is what we expect from remote envoys
		route.Prefix = http.Rewrite.Uri
		route.Path = ""
	}

	if !http.WebsocketUpgrade {
		route.Decorator = buildDecorator(config)
	}

	return route
}

func buildInboundCluster(port int, protocol model.Protocol, timeout *duration.Duration) *Cluster {
	cluster := &Cluster{
		Name:             fmt.Sprintf("%s%d", InboundClusterPrefix, port),
		Type:             ClusterTypeStatic,
		ConnectTimeoutMs: protoDurationToMS(timeout),
		LbType:           DefaultLbType,
		Hosts:            []Host{{URL: fmt.Sprintf("tcp://%s:%d", "127.0.0.1", port)}},
	}
	if protocol == model.ProtocolGRPC || protocol == model.ProtocolHTTP2 {
		cluster.Features = ClusterFeatureHTTP2
	}
	return cluster
}

func buildOutboundCluster(hostname string, port *model.Port, labels model.Labels, isExternal bool) *Cluster {
	svc := model.Service{Hostname: hostname}
	key := svc.Key(port, labels)
	name := truncateClusterName(OutboundClusterPrefix + key)
	clusterType := ClusterTypeSDS

	if isExternal {
		clusterType = ClusterTypeStrictDNS
	}

	hosts := []Host{}
	if isExternal {
		hosts = []Host{{URL: fmt.Sprintf("tcp://%s:%d", hostname, port.Port)}}
	}

	cluster := &Cluster{
		Name:        name,
		ServiceName: key,
		Type:        clusterType,
		LbType:      DefaultLbType,
<<<<<<< HEAD
		Hosts:       hosts,
		outbound:    true,
=======
		outbound:    !isExternal, // outbound means outbound-in-mesh. The name to be refactored later.
>>>>>>> c9debcea
		hostname:    hostname,
		port:        port,
		labels:      labels,
	}

	if port.Protocol == model.ProtocolGRPC || port.Protocol == model.ProtocolHTTP2 {
		cluster.Features = ClusterFeatureHTTP2
	}
	return cluster
}

// buildHTTPRoutes translates a route rule to an Envoy route
func buildHTTPRoutes(store model.IstioConfigStore, config model.Config, service *model.Service,
	port *model.Port, instances []*model.ServiceInstance, domain string, buildCluster buildClusterFunc) []*HTTPRoute {

	switch config.Spec.(type) {
	case *routing.RouteRule:
		return []*HTTPRoute{buildHTTPRouteV1(config, service, port)}
	case *routingv2.RouteRule:
		return buildHTTPRoutesV2(store, config, service, port, instances, domain, buildCluster)
	default:
		panic("unsupported rule")
	}
}

func buildHTTPRouteV1(config model.Config, service *model.Service, port *model.Port) *HTTPRoute {
	rule := config.Spec.(*routing.RouteRule)
	route := buildHTTPRouteMatch(rule.Match)

	// setup timeouts for the route
	if rule.HttpReqTimeout != nil &&
		rule.HttpReqTimeout.GetSimpleTimeout() != nil &&
		protoDurationToMS(rule.HttpReqTimeout.GetSimpleTimeout().Timeout) > 0 {
		route.TimeoutMS = protoDurationToMS(rule.HttpReqTimeout.GetSimpleTimeout().Timeout)
	}

	// setup retries
	if rule.HttpReqRetries != nil &&
		rule.HttpReqRetries.GetSimpleRetry() != nil &&
		rule.HttpReqRetries.GetSimpleRetry().Attempts > 0 {
		route.RetryPolicy = &RetryPolicy{
			NumRetries: int(rule.HttpReqRetries.GetSimpleRetry().Attempts),
			// These are the safest retry policies as per envoy docs
			Policy: "5xx,connect-failure,refused-stream",
		}
		if protoDurationToMS(rule.HttpReqRetries.GetSimpleRetry().PerTryTimeout) > 0 {
			route.RetryPolicy.PerTryTimeoutMS = protoDurationToMS(rule.HttpReqRetries.GetSimpleRetry().PerTryTimeout)
		}
	}

	destination := service.Hostname

	if len(rule.Route) > 0 {
		route.WeightedClusters = &WeightedCluster{}
		for _, dst := range rule.Route {
			actualDestination := destination
			if dst.Destination != nil {
				actualDestination = model.ResolveHostname(config.ConfigMeta, dst.Destination)
			}
			cluster := buildOutboundCluster(actualDestination, port, dst.Labels, service.External())
			route.clusters = append(route.clusters, cluster)
			route.WeightedClusters.Clusters = append(route.WeightedClusters.Clusters, &WeightedClusterEntry{
				Name:   cluster.Name,
				Weight: int(dst.Weight),
			})
		}

		// rewrite to a single cluster if it's one weighted cluster
		if len(rule.Route) == 1 {
			route.Cluster = route.WeightedClusters.Clusters[0].Name
			route.WeightedClusters = nil
		}
	} else {
		// default route for the destination
		cluster := buildOutboundCluster(destination, port, nil, service.External())
		route.Cluster = cluster.Name
		route.clusters = append(route.clusters, cluster)
	}

	if rule.Redirect != nil {
		route.HostRedirect = rule.Redirect.Authority
		route.PathRedirect = rule.Redirect.Uri
		route.Cluster = ""
	}

	if rule.Rewrite != nil {
		route.HostRewrite = rule.Rewrite.Authority
		route.PrefixRewrite = rule.Rewrite.Uri
	}

	// Add the fault filters, one per cluster defined in weighted cluster or cluster
	if rule.HttpFault != nil {
		route.faults = make([]*HTTPFilter, 0, len(route.clusters))
		for _, c := range route.clusters {
			if fault := buildHTTPFaultFilter(c.Name, rule.HttpFault, route.Headers); fault != nil {
				route.faults = append(route.faults, fault)
			}
		}
	}

	if rule.Mirror != nil {
		fqdnDest := model.ResolveHostname(config.ConfigMeta, rule.Mirror)
		route.ShadowCluster = &ShadowCluster{
			//TODO support shadowing between internal and external kubernetes services
			// currently only shadowing between internal kubernetes services is supported
			Cluster: buildOutboundCluster(fqdnDest, port, rule.Mirror.Labels, service.External()).Name,
		}
	}

	for name, val := range rule.AppendHeaders {
		route.HeadersToAdd = append(route.HeadersToAdd, AppendedHeader{
			Key:   name,
			Value: val,
		})
	}

	if rule.CorsPolicy != nil {
		route.CORSPolicy = &CORSPolicy{
			AllowOrigin: rule.CorsPolicy.AllowOrigin,
			Enabled:     true,
		}
		if rule.CorsPolicy.AllowCredentials != nil {
			route.CORSPolicy.AllowCredentials = rule.CorsPolicy.AllowCredentials.Value
		}
		if len(rule.CorsPolicy.AllowHeaders) > 0 {
			route.CORSPolicy.AllowHeaders = strings.Join(rule.CorsPolicy.AllowHeaders, ",")
		}
		if len(rule.CorsPolicy.AllowMethods) > 0 {
			route.CORSPolicy.AllowMethods = strings.Join(rule.CorsPolicy.AllowMethods, ",")
		}
		if len(rule.CorsPolicy.ExposeHeaders) > 0 {
			route.CORSPolicy.ExposeHeaders = strings.Join(rule.CorsPolicy.ExposeHeaders, ",")
		}
		if rule.CorsPolicy.MaxAge != nil {
			route.CORSPolicy.MaxAge = rule.CorsPolicy.MaxAge.String()
		}
	}

	if rule.WebsocketUpgrade {
		route.WebsocketUpgrade = true
	}

	route.Decorator = buildDecorator(config)

	return route
}

func buildHTTPRoutesV2(store model.IstioConfigStore, config model.Config, service *model.Service, port *model.Port,
	instances []*model.ServiceInstance, domain string, buildCluster buildClusterFunc) []*HTTPRoute {

	rule := config.Spec.(*routingv2.RouteRule)
	routes := make([]*HTTPRoute, 0)

	for _, http := range rule.Http {
		if len(http.Match) == 0 {
			routes = append(routes, buildHTTPRouteV2(store, config, service, port, http, nil, domain, buildCluster))
		}
		for _, match := range http.Match {
			for _, instance := range instances {
				if model.Labels(match.SourceLabels).SubsetOf(instance.Labels) {
					routes = append(routes, buildHTTPRouteV2(store, config, service, port, http, match, domain, buildCluster))
					break
				}
			}
		}
	}
	if len(rule.Http) == 0 {
		route := &HTTPRoute{
			Prefix: "/",
		}
		// default route for the destination
		cluster := buildCluster(service.Hostname, port, nil, service.External())
		route.Cluster = cluster.Name
		route.clusters = append(route.clusters, cluster)
		routes = append(routes, route)
	}

	return routes
}

func buildHTTPRouteV2(store model.IstioConfigStore, config model.Config, service *model.Service, port *model.Port,
	http *routingv2.HTTPRoute, match *routingv2.HTTPMatchRequest, domain string, buildCluster buildClusterFunc) *HTTPRoute {

	route := buildHTTPRouteMatchV2(match)

	if len(http.Route) == 0 { // build default cluster
		cluster := buildCluster(service.Hostname, port, nil, service.External())
		route.Cluster = cluster.Name
		route.clusters = append(route.clusters, cluster)
	} else {
		route.WeightedClusters = &WeightedCluster{Clusters: make([]*WeightedClusterEntry, 0, len(http.Route))}
		for _, dst := range http.Route {
			fqdn := model.ResolveFQDN(dst.Destination.Name, domain)
			labels := fetchSubsetLabels(store, fqdn, dst.Destination.Subset, domain)
			cluster := buildCluster(fqdn, port, labels, service.External()) // TODO: support Destination.Port
			route.clusters = append(route.clusters, cluster)
			route.WeightedClusters.Clusters = append(route.WeightedClusters.Clusters,
				&WeightedClusterEntry{
					Name:   cluster.Name,
					Weight: int(dst.Weight),
				})
		}

		// rewrite to a single cluster if there is only weighted cluster
		if len(route.WeightedClusters.Clusters) == 1 {
			route.Cluster = route.WeightedClusters.Clusters[0].Name
			route.WeightedClusters = nil
		}
	}

	if http.Timeout != nil &&
		protoDurationToMS(http.Timeout) > 0 {
		route.TimeoutMS = protoDurationToMS(http.Timeout)
	}

	route.RetryPolicy = buildRetryPolicy(http.Retries)

	applyRedirect(route, http.Redirect)
	applyRewrite(route, http.Rewrite)

	// Add the fault filters, one per cluster defined in weighted cluster or cluster
	if http.Fault != nil {
		route.faults = make([]*HTTPFilter, 0, len(route.clusters))
		for _, cluster := range route.clusters {
			if fault := buildHTTPFaultFilterV2(cluster.Name, http.Fault, route.Headers); fault != nil {
				route.faults = append(route.faults, fault)
			}
		}
	}

	route.ShadowCluster = buildShadowCluster(store, domain, port, http.Mirror, buildCluster) // FIXME: add any new cluster
	route.HeadersToAdd = buildHeadersToAdd(http.AppendHeaders)
	route.CORSPolicy = buildCORSPolicy(http.CorsPolicy)
	route.WebsocketUpgrade = http.WebsocketUpgrade
	route.Decorator = buildDecorator(config)

	return route
}

// TODO: This logic is temporary until we fully switch from v1alpha1 to v1alpha2.
// In v1alpha2, cluster names will be built using the subset name instead of labels.
// This will allow us to remove this function, which is very inefficient.
func fetchSubsetLabels(store model.IstioConfigStore, name, subsetName, domain string) (labels model.Labels) {
	if subsetName == "" {
		return
	}

	destinationRuleConfig := store.DestinationRule(name, domain)
	if destinationRuleConfig != nil {
		destinationRule := destinationRuleConfig.Spec.(*routingv2.DestinationRule)

		var found bool
		for _, subset := range destinationRule.Subsets {
			if subset.Name == subsetName {
				labels = model.Labels(subset.Labels)
				found = true
				break
			}
		}

		if !found {
			log.Warnf("Reference to non-existent subset %q", subsetName)
		}
	}

	return
}

func applyRedirect(route *HTTPRoute, redirect *routingv2.HTTPRedirect) {
	if redirect != nil {
		route.HostRedirect = redirect.Authority
		route.PathRedirect = redirect.Uri
		route.Cluster = ""
	}
}

func buildRetryPolicy(retries *routingv2.HTTPRetry) (policy *RetryPolicy) {
	if retries != nil && retries.Attempts > 0 {
		policy = &RetryPolicy{
			NumRetries: int(retries.GetAttempts()),
			Policy:     "5xx,connect-failure,refused-stream",
		}
		if protoDurationToMS(retries.PerTryTimeout) > 0 {
			policy.PerTryTimeoutMS = protoDurationToMS(retries.PerTryTimeout)
		}
	}
	return
}

func applyRewrite(route *HTTPRoute, rewrite *routingv2.HTTPRewrite) {
	if rewrite != nil {
		route.HostRewrite = rewrite.Authority
		route.PrefixRewrite = rewrite.Uri
	}
}

func buildShadowCluster(store model.IstioConfigStore, domain string, port *model.Port, mirror *routingv2.Destination, buildCluster buildClusterFunc) *ShadowCluster {
	if mirror != nil {
		fqdn := model.ResolveFQDN(mirror.Name, domain)
		labels := fetchSubsetLabels(store, fqdn, mirror.Subset, domain)
		// TODO support shadow cluster for external kubernetes service mirror
		return &ShadowCluster{Cluster: buildCluster(fqdn, port, labels, false).Name}
	}
	return nil
}

func buildHeadersToAdd(headers map[string]string) []AppendedHeader {
	out := make([]AppendedHeader, 0, len(headers))
	for name, val := range headers {
		out = append(out, AppendedHeader{
			Key:   name,
			Value: val,
		})
	}
	return out
}

func buildCORSPolicy(policy *routingv2.CorsPolicy) *CORSPolicy {
	if policy == nil {
		return nil
	}

	out := &CORSPolicy{
		AllowOrigin: policy.AllowOrigin,
		Enabled:     true,
	}
	if policy.AllowCredentials != nil {
		out.AllowCredentials = policy.AllowCredentials.Value
	}
	if len(policy.AllowHeaders) > 0 {
		out.AllowHeaders = strings.Join(policy.AllowHeaders, ",")
	}
	if len(policy.AllowMethods) > 0 {
		out.AllowMethods = strings.Join(policy.AllowMethods, ",")
	}
	if len(policy.ExposeHeaders) > 0 {
		out.ExposeHeaders = strings.Join(policy.ExposeHeaders, ",")
	}
	if policy.MaxAge != nil {
		out.MaxAge = policy.MaxAge.String()
	}
	return out
}

func buildCluster(address, name string, timeout *duration.Duration) *Cluster {
	return &Cluster{
		Name:             name,
		Type:             ClusterTypeStrictDNS,
		ConnectTimeoutMs: protoDurationToMS(timeout),
		LbType:           DefaultLbType,
		Hosts: []Host{
			{
				URL: "tcp://" + address,
			},
		},
	}
}

func buildDecorator(config model.Config) *Decorator {
	if config.ConfigMeta.Name != "" {
		return &Decorator{
			Operation: config.ConfigMeta.Name,
		}
	}
	return nil
}

func buildZipkinTracing() *Tracing {
	return &Tracing{
		HTTPTracer: HTTPTracer{
			HTTPTraceDriver: HTTPTraceDriver{
				HTTPTraceDriverType: ZipkinTraceDriverType,
				HTTPTraceDriverConfig: HTTPTraceDriverConfig{
					CollectorCluster:  ZipkinCollectorCluster,
					CollectorEndpoint: ZipkinCollectorEndpoint,
				},
			},
		},
	}
}

// buildVirtualHost constructs an entry for VirtualHost for a destination service.
// The unique name for a virtual host is a combination of the destination service and the port, e.g.
// "svc.ns.svc.cluster.local:http".
// Suffix provides the proxy context information - it is the shared sub-domain between co-located
// service instances (e.g. "namespace", "svc", "cluster", "local")
func buildVirtualHost(svc *model.Service, port *model.Port, suffix []string, routes []*HTTPRoute) *VirtualHost {
	hosts := make([]string, 0)
	domains := make([]string, 0)
	parts := strings.Split(svc.Hostname, ".")
	shared := sharedHost(suffix, parts)

	// if shared is "svc.cluster.local", then we can add "name.namespace", "name.namespace.svc", etc
	host := strings.Join(parts[0:len(parts)-len(shared)], ".")
	if len(host) > 0 {
		hosts = append(hosts, host)
	}

	for _, part := range shared {
		if len(host) > 0 {
			host = host + "."
		}
		host = host + part
		hosts = append(hosts, host)
	}

	// add service cluster IP domain name
	if len(svc.Address) > 0 {
		hosts = append(hosts, svc.Address)
	}

	// add ports
	for _, host := range hosts {
		domains = append(domains, fmt.Sprintf("%s:%d", host, port.Port))

		// since the port on the TCP listener address matches the service port,
		// the colon suffix is optional and is inferred.
		// (see https://tools.ietf.org/html/rfc7230#section-5.5)
		domains = append(domains, host)
	}

	return &VirtualHost{
		Name:    svc.Key(port, nil),
		Domains: domains,
		Routes:  routes,
	}
}

// sharedHost computes the shared host name suffix for instances.
// Each host name is split into its domains.
func sharedHost(parts ...[]string) []string {
	switch len(parts) {
	case 0:
		return nil
	case 1:
		return parts[0]
	default:
		// longest common suffix
		out := make([]string, 0)
		for i := 1; i <= len(parts[0]); i++ {
			part := ""
			all := true
			for j, host := range parts {
				hostpart := host[len(host)-i]
				if j == 0 {
					part = hostpart
				} else if part != hostpart {
					all = false
					break
				}
			}
			if all {
				out = append(out, part)
			} else {
				break
			}
		}

		// reverse
		for i, j := 0, len(out)-1; i < j; i, j = i+1, j-1 {
			out[i], out[j] = out[j], out[i]
		}
		return out
	}
}

func buildTCPRoute(cluster *Cluster, addresses []string) *TCPRoute {
	// destination port is unnecessary with use_original_dst since
	// the listener address already contains the port
	route := &TCPRoute{
		Cluster:    cluster.Name,
		clusterRef: cluster,
	}
	sort.Sort(sort.StringSlice(addresses))
	for _, addr := range addresses {
		tcpRouteAddr := addr
		if !strings.Contains(addr, "/") {
			tcpRouteAddr = addr + "/32"
		}
		route.DestinationIPList = append(route.DestinationIPList, tcpRouteAddr)
	}
	return route
}

func buildOriginalDSTCluster(name string, timeout *duration.Duration) *Cluster {
	return &Cluster{
		Name:             OutboundClusterPrefix + name,
		Type:             ClusterTypeOriginalDST,
		ConnectTimeoutMs: protoDurationToMS(timeout),
		LbType:           LbTypeOriginalDST,
		outbound:         true,
	}
}<|MERGE_RESOLUTION|>--- conflicted
+++ resolved
@@ -162,12 +162,8 @@
 		ServiceName: key,
 		Type:        clusterType,
 		LbType:      DefaultLbType,
-<<<<<<< HEAD
 		Hosts:       hosts,
-		outbound:    true,
-=======
 		outbound:    !isExternal, // outbound means outbound-in-mesh. The name to be refactored later.
->>>>>>> c9debcea
 		hostname:    hostname,
 		port:        port,
 		labels:      labels,
