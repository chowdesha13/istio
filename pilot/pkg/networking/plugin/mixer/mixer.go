// Copyright 2018 Istio Authors
//
// Licensed under the Apache License, Version 2.0 (the "License");
// you may not use this file except in compliance with the License.
// You may obtain a copy of the License at
//
//     http://www.apache.org/licenses/LICENSE-2.0
//
// Unless required by applicable law or agreed to in writing, software
// distributed under the License is distributed on an "AS IS" BASIS,
// WITHOUT WARRANTIES OR CONDITIONS OF ANY KIND, either express or implied.
// See the License for the specific language governing permissions and
// limitations under the License.

package mixer

import (
	"fmt"
	"net"
	"strconv"
	"strings"

	xdsapi "github.com/envoyproxy/go-control-plane/envoy/api/v2"
	"github.com/envoyproxy/go-control-plane/envoy/api/v2/core"
	"github.com/envoyproxy/go-control-plane/envoy/api/v2/listener"
	"github.com/envoyproxy/go-control-plane/envoy/api/v2/route"
	http_conn "github.com/envoyproxy/go-control-plane/envoy/config/filter/network/http_connection_manager/v2"
	"github.com/gogo/protobuf/types"

	meshconfig "istio.io/api/mesh/v1alpha1"
	mpb "istio.io/api/mixer/v1"
	mccpb "istio.io/api/mixer/v1/config/client"
	"istio.io/istio/pilot/pkg/model"
	"istio.io/istio/pilot/pkg/networking/plugin"
	"istio.io/istio/pilot/pkg/networking/util"
	"istio.io/istio/pkg/log"
)

type mixerplugin struct{}

type attribute = *mpb.Attributes_AttributeValue

type attributes map[string]attribute

const (
	// mixer filter name
	mixer = "mixer"

	// defaultConfig is the default service config (that does not correspond to an actual service)
	defaultConfig = "default"
)

var (
	defaultdisableCheckPerFilterConfig = util.MessageToStruct(&mccpb.ServiceConfig{
		DisableCheckCalls: true})
	defaultenableCheckPerFilterConfig = util.MessageToStruct(&mccpb.ServiceConfig{
		DisableCheckCalls: false})
)

// NewPlugin returns an ptr to an initialized mixer.Plugin.
func NewPlugin() plugin.Plugin {
	return mixerplugin{}
}

// OnOutboundListener implements the Callbacks interface method.
func (mixerplugin) OnOutboundListener(in *plugin.InputParams, mutable *plugin.MutableObjects) error {
	if in.Env.Mesh.MixerCheckServer == "" && in.Env.Mesh.MixerReportServer == "" {
		return nil
	}

	attrs := attributes{
		"context.reporter.kind": attrStringValue("outbound"),
	}

	switch in.ListenerProtocol {
	case plugin.ListenerProtocolHTTP:
		filter := buildOutboundHTTPFilter(in.Env.Mesh, attrs, in.Node)
		for cnum := range mutable.FilterChains {
			mutable.FilterChains[cnum].HTTP = append(mutable.FilterChains[cnum].HTTP, filter)
		}
		return nil
	case plugin.ListenerProtocolTCP:
		filter := buildOutboundTCPFilter(in.Env.Mesh, attrs, in.Node, in.Service, in.Push)
		for cnum := range mutable.FilterChains {
			mutable.FilterChains[cnum].TCP = append(mutable.FilterChains[cnum].TCP, filter)
		}
		return nil
	}

	return fmt.Errorf("unknown listener type %v in mixer.OnOutboundListener", in.ListenerProtocol)
}

// OnInboundListener implements the Callbacks interface method.
func (mixerplugin) OnInboundListener(in *plugin.InputParams, mutable *plugin.MutableObjects) error {
	if in.Env.Mesh.MixerCheckServer == "" && in.Env.Mesh.MixerReportServer == "" {
		return nil
	}

	attrs := attributes{
		"destination.uid":       attrUID(in.Node),
		"destination.namespace": attrNamespace(in.Node),
		"context.reporter.uid":  attrUID(in.Node),
		"context.reporter.kind": attrStringValue("inbound"),
	}

	switch address := mutable.Listener.Address.Address.(type) {
	case *core.Address_SocketAddress:
		if address != nil && address.SocketAddress != nil {
			attrs["destination.ip"] = attrIPValue(address.SocketAddress.Address)
			switch portSpec := address.SocketAddress.PortSpecifier.(type) {
			case *core.SocketAddress_PortValue:
				if portSpec != nil {
					attrs["destination.port"] = attrIntValue(int64(portSpec.PortValue))
				}
			}
		}
	}

	switch in.ListenerProtocol {
	case plugin.ListenerProtocolHTTP:
		filter := buildInboundHTTPFilter(in.Env.Mesh, attrs)
		for cnum := range mutable.FilterChains {
			mutable.FilterChains[cnum].HTTP = append(mutable.FilterChains[cnum].HTTP, filter)
		}
		return nil
	case plugin.ListenerProtocolTCP:
		filter := buildInboundTCPFilter(in.Env.Mesh, attrs)
		for cnum := range mutable.FilterChains {
			mutable.FilterChains[cnum].TCP = append(mutable.FilterChains[cnum].TCP, filter)
		}
		return nil
	}

	return fmt.Errorf("unknown listener type %v in mixer.OnOutboundListener", in.ListenerProtocol)
}

// OnOutboundCluster implements the Plugin interface method.
func (mixerplugin) OnOutboundCluster(in *plugin.InputParams, cluster *xdsapi.Cluster) {
	// do nothing
}

// OnInboundCluster implements the Plugin interface method.
func (mixerplugin) OnInboundCluster(in *plugin.InputParams, cluster *xdsapi.Cluster) {
	// do nothing
}

// OnOutboundRouteConfiguration implements the Plugin interface method.
func (mixerplugin) OnOutboundRouteConfiguration(in *plugin.InputParams, routeConfiguration *xdsapi.RouteConfiguration) {
	if in.Env.Mesh.MixerCheckServer == "" && in.Env.Mesh.MixerReportServer == "" {
		return
	}
	for i := 0; i < len(routeConfiguration.VirtualHosts); i++ {
		host := routeConfiguration.VirtualHosts[i]
		for j := 0; j < len(host.Routes); j++ {
			host.Routes[j] = modifyOutboundRouteConfig(in.Push, in, host.Routes[j])
		}
		routeConfiguration.VirtualHosts[i] = host
	}
}

// OnInboundRouteConfiguration implements the Plugin interface method.
func (mixerplugin) OnInboundRouteConfiguration(in *plugin.InputParams, routeConfiguration *xdsapi.RouteConfiguration) {
	if in.Env.Mesh.MixerCheckServer == "" && in.Env.Mesh.MixerReportServer == "" {
		return
	}
	switch in.ListenerProtocol {
	case plugin.ListenerProtocolHTTP:
		// copy structs in place
		for i := 0; i < len(routeConfiguration.VirtualHosts); i++ {
			host := routeConfiguration.VirtualHosts[i]
			for j := 0; j < len(host.Routes); j++ {
				route := host.Routes[j]
				route.PerFilterConfig = addServiceConfig(false, in.Push, in.ServiceInstance.Service.Hostname, in, route.PerFilterConfig)
				host.Routes[j] = route
			}
			routeConfiguration.VirtualHosts[i] = host
		}

	case plugin.ListenerProtocolTCP:
	default:
		log.Warn("Unknown listener type in mixer#OnOutboundRouteConfiguration")
	}
}

// OnInboundFilterChains is called whenever a plugin needs to setup the filter chains, including relevant filter chain configuration.
func (mixerplugin) OnInboundFilterChains(in *plugin.InputParams) []plugin.FilterChain {
	return nil
}

func buildUpstreamName(address string) string {
	host, port, _ := net.SplitHostPort(address)
	v, _ := strconv.Atoi(port)
	return model.BuildSubsetKey(model.TrafficDirectionOutbound, "", model.Hostname(host), v)
}

<<<<<<< HEAD
func buildTransport(mesh *meshconfig.MeshConfig, _ *model.Proxy) *mccpb.TransportConfig {
=======
func buildTransport(mesh *meshconfig.MeshConfig) *mccpb.TransportConfig {
>>>>>>> 39aea94a
	networkFailPolicy := mccpb.FAIL_CLOSE
	if mesh.PolicyCheckFailOpen {
		networkFailPolicy = mccpb.FAIL_OPEN
	}
	res := &mccpb.TransportConfig{
		CheckCluster:      buildUpstreamName(mesh.MixerCheckServer),
		ReportCluster:     buildUpstreamName(mesh.MixerReportServer),
		NetworkFailPolicy: &mccpb.NetworkFailPolicy{Policy: networkFailPolicy},
	}

	return res
}

func buildOutboundHTTPFilter(mesh *meshconfig.MeshConfig, attrs attributes, node *model.Proxy) *http_conn.HttpFilter {
	return &http_conn.HttpFilter{
		Name: mixer,
		ConfigType: &http_conn.HttpFilter_Config{
			Config: util.MessageToStruct(&mccpb.HttpClientConfig{
				DefaultDestinationService: defaultConfig,
				ServiceConfigs: map[string]*mccpb.ServiceConfig{
					defaultConfig: {
						DisableCheckCalls: disableClientPolicyChecks(mesh, node),
					},
				},
				MixerAttributes: &mpb.Attributes{Attributes: attrs},
<<<<<<< HEAD
				Transport:       buildTransport(mesh, node),
=======
				ForwardAttributes: &mpb.Attributes{Attributes: attributes{
					"source.uid": attrUID(node),
				}},
				Transport: buildTransport(mesh),
>>>>>>> 39aea94a
			}),
		},
	}
}

func buildInboundHTTPFilter(mesh *meshconfig.MeshConfig, attrs attributes) *http_conn.HttpFilter {
	return &http_conn.HttpFilter{
		Name: mixer,
		ConfigType: &http_conn.HttpFilter_Config{
			Config: util.MessageToStruct(&mccpb.HttpClientConfig{
				DefaultDestinationService: defaultConfig,
				ServiceConfigs: map[string]*mccpb.ServiceConfig{
					defaultConfig: {
						DisableCheckCalls: mesh.DisablePolicyChecks,
					},
				},
				MixerAttributes: &mpb.Attributes{Attributes: attrs},
				Transport:       buildTransport(mesh),
			}),
		},
	}
}

func modifyOutboundRouteConfig(push *model.PushContext, in *plugin.InputParams, httpRoute route.Route) route.Route {
	// default config, to be overridden by per-weighted cluster
	// check cache first to improve efficiency
	if httpRoute.PerFilterConfig == nil {
		httpRoute.PerFilterConfig = make(map[string]*types.Struct)
	}
	if disableClientPolicyChecks(in.Env.Mesh, in.Node) {
		httpRoute.PerFilterConfig[mixer] = defaultdisableCheckPerFilterConfig
	} else {
		httpRoute.PerFilterConfig[mixer] = defaultenableCheckPerFilterConfig
	}
	switch action := httpRoute.Action.(type) {
	case *route.Route_Route:
		switch upstreams := action.Route.ClusterSpecifier.(type) {
		case *route.RouteAction_Cluster:
			_, _, hostname, _ := model.ParseSubsetKey(upstreams.Cluster)
			httpRoute.PerFilterConfig = addServiceConfig(true, push, hostname, in, httpRoute.PerFilterConfig)
		case *route.RouteAction_WeightedClusters:
			for _, weighted := range upstreams.WeightedClusters.Clusters {
				_, _, hostname, _ := model.ParseSubsetKey(weighted.Name)
				weighted.PerFilterConfig = addServiceConfig(true, push, hostname, in, weighted.PerFilterConfig)
			}
		case *route.RouteAction_ClusterHeader:
		default:
			log.Warn("Unknown cluster type in mixer#OnOutboundRouteConfiguration")
		}
	case *route.Route_Redirect, *route.Route_DirectResponse:
	default:
		log.Warn("Unknown route type in mixer#OnOutboundRouteConfiguration")
	}
	return httpRoute
}

func buildInboundRouteConfig(push *model.PushContext, in *plugin.InputParams, instance *model.ServiceInstance) *mccpb.ServiceConfig {
	config := in.Env.IstioConfigStore

	attrs := addDestinationServiceAttributes(make(attributes), push, instance.Service.Hostname)
	out := &mccpb.ServiceConfig{
		DisableCheckCalls: in.Env.Mesh.DisablePolicyChecks,
		MixerAttributes:   &mpb.Attributes{Attributes: attrs},
	}

	if config != nil {
		apiSpecs := config.HTTPAPISpecByDestination(instance)
		model.SortHTTPAPISpec(apiSpecs)
		for _, config := range apiSpecs {
			out.HttpApiSpec = append(out.HttpApiSpec, config.Spec.(*mccpb.HTTPAPISpec))
		}

		quotaSpecs := config.QuotaSpecByDestination(instance)
		model.SortQuotaSpec(quotaSpecs)
		for _, config := range quotaSpecs {
			out.QuotaSpec = append(out.QuotaSpec, config.Spec.(*mccpb.QuotaSpec))
		}
	}

	return out
}

func buildOutboundTCPFilter(mesh *meshconfig.MeshConfig, attrsIn attributes, node *model.Proxy, destination *model.Service,
	push *model.PushContext) listener.Filter {
	attrs := attrsCopy(attrsIn)
	if destination != nil {
		attrs = addDestinationServiceAttributes(attrs, push, destination.Hostname)
	}
	return listener.Filter{
		Name: mixer,
		ConfigType: &listener.Filter_Config{
			Config: util.MessageToStruct(&mccpb.TcpClientConfig{
				DisableCheckCalls: disableClientPolicyChecks(mesh, node),
				MixerAttributes:   &mpb.Attributes{Attributes: attrs},
				Transport:         buildTransport(mesh),
			}),
		},
	}
}

func buildInboundTCPFilter(mesh *meshconfig.MeshConfig, attrs attributes) listener.Filter {
	return listener.Filter{
		Name: mixer,
		ConfigType: &listener.Filter_Config{
			Config: util.MessageToStruct(&mccpb.TcpClientConfig{
				DisableCheckCalls: mesh.DisablePolicyChecks,
				MixerAttributes:   &mpb.Attributes{Attributes: attrs},
				Transport:         buildTransport(mesh),
			}),
		},
	}
}

func addServiceConfig(outbound bool, push *model.PushContext, hostname model.Hostname, in *plugin.InputParams,
	filterConfigs map[string]*types.Struct) map[string]*types.Struct {
	if filterConfigs == nil {
		filterConfigs = make(map[string]*types.Struct)
	}
	var key string
	var config *mccpb.ServiceConfig
	if outbound {
		key = string(hostname) + "outbound"
	} else {
		key = string(hostname) + "inbound"
	}
	push.Mutex.Lock()
	filterConfig, ok := push.MixerPerRouteFilterConfig[key]
	push.Mutex.Unlock()
	if ok {
		filterConfigs[mixer] = filterConfig
		return filterConfigs
	}
	if outbound {
		attrs := addDestinationServiceAttributes(make(attributes), push, hostname)
		config = &mccpb.ServiceConfig{
			DisableCheckCalls: disableClientPolicyChecks(in.Env.Mesh, in.Node),
			MixerAttributes:   &mpb.Attributes{Attributes: attrs},
			ForwardAttributes: &mpb.Attributes{Attributes: attrs},
		}
	} else {
		config = buildInboundRouteConfig(push, in, in.ServiceInstance)
	}
	// These settings are not backward compatible with 0.8.
	// Proxy version is only available from 1.0 onwards.
	if _, found := in.Node.GetProxyVersion(); !found {
		config.ForwardAttributes = nil
	}
	filterConfig = util.MessageToStruct(config)
	filterConfigs[mixer] = filterConfig
	push.Mutex.Lock()
	if push.MixerPerRouteFilterConfig == nil {
		push.MixerPerRouteFilterConfig = map[string]*types.Struct{}
	}
	push.MixerPerRouteFilterConfig[key] = filterConfig
	push.Mutex.Unlock()
	return filterConfigs
}

func addDestinationServiceAttributes(attrs attributes, push *model.PushContext, destinationHostname model.Hostname) attributes {
	// TODO: pass Service directly.
	if destinationHostname == "" {
		return attrs
	}
	attrs["destination.service.host"] = attrStringValue(string(destinationHostname))

	svc := push.ServiceByHostname[destinationHostname]
	if svc == nil {
		return attrs
	}
	serviceAttributes := svc.Attributes
	if serviceAttributes.Name != "" {
		attrs["destination.service.name"] = attrStringValue(serviceAttributes.Name)
	}
	if serviceAttributes.Namespace != "" {
		attrs["destination.service.namespace"] = attrStringValue(serviceAttributes.Namespace)
	}
	if serviceAttributes.UID != "" {
		attrs["destination.service.uid"] = attrStringValue(serviceAttributes.UID)
	}
	return attrs
}

func disableClientPolicyChecks(mesh *meshconfig.MeshConfig, node *model.Proxy) bool {
	if mesh.DisablePolicyChecks {
		return true
	}
	if node.Type == model.Router {
		return false
	}
	if mesh.EnableClientSidePolicyCheck {
		return false
	}
	return true
}

func attrStringValue(value string) attribute {
	return &mpb.Attributes_AttributeValue{Value: &mpb.Attributes_AttributeValue_StringValue{StringValue: value}}
}

func attrUID(node *model.Proxy) attribute {
	return attrStringValue("kubernetes://" + node.ID)
}

func attrNamespace(node *model.Proxy) attribute {
	parts := strings.Split(node.ID, ".")
	if len(parts) >= 2 {
		return attrStringValue(parts[1])
	}
	return attrStringValue("")
}

func attrIntValue(value int64) attribute {
	return &mpb.Attributes_AttributeValue{Value: &mpb.Attributes_AttributeValue_Int64Value{Int64Value: value}}
}

func attrIPValue(ip string) attribute {
	return &mpb.Attributes_AttributeValue{Value: &mpb.Attributes_AttributeValue_BytesValue{BytesValue: net.ParseIP(ip)}}
}

func attrsCopy(attrs attributes) attributes {
	out := make(attributes)
	for k, v := range attrs {
		out[k] = v
	}
	return out
}<|MERGE_RESOLUTION|>--- conflicted
+++ resolved
@@ -193,11 +193,7 @@
 	return model.BuildSubsetKey(model.TrafficDirectionOutbound, "", model.Hostname(host), v)
 }
 
-<<<<<<< HEAD
-func buildTransport(mesh *meshconfig.MeshConfig, _ *model.Proxy) *mccpb.TransportConfig {
-=======
 func buildTransport(mesh *meshconfig.MeshConfig) *mccpb.TransportConfig {
->>>>>>> 39aea94a
 	networkFailPolicy := mccpb.FAIL_CLOSE
 	if mesh.PolicyCheckFailOpen {
 		networkFailPolicy = mccpb.FAIL_OPEN
@@ -223,14 +219,7 @@
 					},
 				},
 				MixerAttributes: &mpb.Attributes{Attributes: attrs},
-<<<<<<< HEAD
-				Transport:       buildTransport(mesh, node),
-=======
-				ForwardAttributes: &mpb.Attributes{Attributes: attributes{
-					"source.uid": attrUID(node),
-				}},
-				Transport: buildTransport(mesh),
->>>>>>> 39aea94a
+				Transport:       buildTransport(mesh),
 			}),
 		},
 	}
