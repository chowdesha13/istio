--- conflicted
+++ resolved
@@ -65,20 +65,12 @@
 	}
 
 	attrs := attributes{
-<<<<<<< HEAD
-		"source.namespace":      attrNamespace(in.Node),
-=======
 		"source.namespace": attrNamespace(in.Node),
->>>>>>> eee51c9b
 	}
 
 	if has10Config(in.Node) {
 		attrs["source.uid"] = attrUID(in.Node)
-<<<<<<< HEAD
-		attrs["context.reporter.uid"] =  attrUID(in.Node)
-=======
 		attrs["context.reporter.uid"] = attrUID(in.Node)
->>>>>>> eee51c9b
 		attrs["context.reporter.kind"] = attrStringValue("outbound")
 	}
 
@@ -215,11 +207,7 @@
 func buildOutboundHTTPFilter(mesh *meshconfig.MeshConfig, attrs attributes, node *model.Proxy) *http_conn.HttpFilter {
 	hc := &mccpb.HttpClientConfig{
 		MixerAttributes: &mpb.Attributes{Attributes: attrs},
-<<<<<<< HEAD
-		Transport: buildTransport(mesh, node, attrUID(node)),
-=======
 		Transport:       buildTransport(mesh, node, attrUID(node)),
->>>>>>> eee51c9b
 	}
 	if has10Config(node) {
 		hc.ForwardAttributes = &mpb.Attributes{Attributes: attributes{
@@ -227,11 +215,7 @@
 		}}
 	}
 	mix := &http_conn.HttpFilter{
-<<<<<<< HEAD
-		Name: mixer,
-=======
 		Name:   mixer,
->>>>>>> eee51c9b
 		Config: util.MessageToStruct(hc),
 	}
 
