// Copyright 2018 Istio Authors
//
// Licensed under the Apache License, Version 2.0 (the "License");
// you may not use this file except in compliance with the License.
// You may obtain a copy of the License at
//
//     http://www.apache.org/licenses/LICENSE-2.0
//
// Unless required by applicable law or agreed to in writing, software
// distributed under the License is distributed on an "AS IS" BASIS,
// WITHOUT WARRANTIES OR CONDITIONS OF ANY KIND, either express or implied.
// See the License for the specific language governing permissions and
// limitations under the License.

package authn

import (
	"crypto/sha1"
	"fmt"

	xdsapi "github.com/envoyproxy/go-control-plane/envoy/api/v2"
	"github.com/envoyproxy/go-control-plane/envoy/api/v2/auth"
	"github.com/envoyproxy/go-control-plane/envoy/api/v2/core"
	ldsv2 "github.com/envoyproxy/go-control-plane/envoy/api/v2/listener"
	http_conn "github.com/envoyproxy/go-control-plane/envoy/config/filter/network/http_connection_manager/v2"
	"github.com/gogo/protobuf/proto"
	"github.com/gogo/protobuf/types"

	authn "istio.io/api/authentication/v1alpha1"
	authn_filter "istio.io/api/envoy/config/filter/http/authn/v2alpha1"
	jwtfilter "istio.io/api/envoy/config/filter/http/jwt_auth/v2alpha1"
	"istio.io/istio/pilot/pkg/model"
	"istio.io/istio/pilot/pkg/networking/plugin"
	"istio.io/istio/pilot/pkg/networking/util"
	"istio.io/istio/pkg/log"
	protovalue "istio.io/istio/pkg/proto"
)

const (
	// JwtFilterName is the name for the Jwt filter. This should be the same
	// as the name defined in
	// https://github.com/istio/proxy/blob/master/src/envoy/http/jwt_auth/http_filter_factory.cc#L50
	JwtFilterName = "jwt-auth"

	// AuthnFilterName is the name for the Istio AuthN filter. This should be the same
	// as the name defined in
	// https://github.com/istio/proxy/blob/master/src/envoy/http/authn/http_filter_factory.cc#L30
	AuthnFilterName = "istio_authn"

	// EnvoyTLSInspectorFilterName is the name for Envoy TLS sniffing listener filter.
	EnvoyTLSInspectorFilterName = "envoy.listener.tls_inspector"
	// EnvoyRawBufferMatch is the transport protocol name when tls multiplexed is used.
	EnvoyRawBufferMatch = "raw_buffer"
	// EnvoyTLSMatch is the transport protocol name when tls multiplexed is used.
	EnvoyTLSMatch = "tls"
)

// Plugin implements Istio mTLS auth
type Plugin struct{}

// NewPlugin returns an instance of the authn plugin
func NewPlugin() plugin.Plugin {
	return Plugin{}
}

// GetMutualTLS returns pointer to mTLS params if the policy use mTLS for (peer) authentication.
// (note that mTLS params can still be nil). Otherwise, return (false, nil).
// Callers should ensure the proxy is of sidecar type.
func GetMutualTLS(policy *authn.Policy) *authn.MutualTls {
	if policy == nil {
		return nil
	}
	if len(policy.Peers) > 0 {
		for _, method := range policy.Peers {
			switch method.GetParams().(type) {
			case *authn.PeerAuthenticationMethod_Mtls:
				if method.GetMtls() == nil {
					return &authn.MutualTls{Mode: authn.MutualTls_STRICT}
				}
				return method.GetMtls()
			default:
				continue
			}
		}
	}
	return nil
}

// setupFilterChains sets up filter chains based on authentication policy.
func setupFilterChains(authnPolicy *authn.Policy, sdsUdsPath string, enableSdsTokenMount bool) []plugin.FilterChain {
	if authnPolicy == nil || len(authnPolicy.Peers) == 0 {
		return nil
	}
	alpnIstioMatch := &ldsv2.FilterChainMatch{
		ApplicationProtocols: util.ALPNInMesh,
	}
	tls := &auth.DownstreamTlsContext{
		CommonTlsContext: &auth.CommonTlsContext{
			// TODO(incfly): should this be {"istio", "http1.1", "h2"}?
			// Currently it works: when server is in permissive mode, client sidecar can send tls traffic.
			AlpnProtocols: util.ALPNHttp,
		},
		RequireClientCertificate: protovalue.BoolTrue,
	}
	if sdsUdsPath == "" {
		tls.CommonTlsContext.ValidationContextType = model.ConstructValidationContext(model.AuthCertsPath+model.RootCertFilename, []string{} /*subjectAltNames*/)
		tls.CommonTlsContext.TlsCertificates = []*auth.TlsCertificate{
			{
				CertificateChain: &core.DataSource{
					Specifier: &core.DataSource_Filename{
						Filename: model.AuthCertsPath + model.CertChainFilename,
					},
				},
				PrivateKey: &core.DataSource{
					Specifier: &core.DataSource_Filename{
						Filename: model.AuthCertsPath + model.KeyFilename,
					},
				},
			},
		}
	} else {
		tls.CommonTlsContext.ValidationContextType = &auth.CommonTlsContext_ValidationContextSdsSecretConfig{
			ValidationContextSdsSecretConfig: model.ConstructSdsSecretConfig(model.SDSRootResourceName, sdsUdsPath, model.K8sSAJwtTokenFileName, enableSdsTokenMount),
		}

		tls.CommonTlsContext.TlsCertificateSdsSecretConfigs = []*auth.SdsSecretConfig{
			model.ConstructSdsSecretConfig(model.SDSDefaultResourceName, sdsUdsPath, model.K8sSAJwtTokenFileName, enableSdsTokenMount),
		}
	}
	mtls := GetMutualTLS(authnPolicy)
	if mtls == nil {
		return nil
	}
	if mtls.GetMode() == authn.MutualTls_STRICT {
		log.Debug("Allow only istio mutual TLS traffic")
		return []plugin.FilterChain{
			{
				TLSContext: tls,
			}}
	}
	if mtls.GetMode() == authn.MutualTls_PERMISSIVE {
		log.Debug("Allow both, ALPN istio and legacy traffic")
		return []plugin.FilterChain{
			{
				FilterChainMatch: alpnIstioMatch,
				TLSContext:       tls,
				RequiredListenerFilters: []ldsv2.ListenerFilter{
					{
						Name:       EnvoyTLSInspectorFilterName,
<<<<<<< HEAD
						ConfigType: &ldsv2.ListenerFilter_Config{&types.Struct{}},
=======
						ConfigType: &ldsv2.ListenerFilter_Config{Config: &types.Struct{}},
>>>>>>> cd84fc16
					},
				},
			},
			{
				FilterChainMatch: &ldsv2.FilterChainMatch{},
			},
		}
	}
	return nil
}

// OnInboundFilterChains setups filter chains based on the authentication policy.
func (Plugin) OnInboundFilterChains(in *plugin.InputParams) []plugin.FilterChain {
	port := in.ServiceInstance.Endpoint.ServicePort
	authnPolicy := model.GetConsolidateAuthenticationPolicy(in.Env.IstioConfigStore, in.ServiceInstance.Service, port)
	return setupFilterChains(authnPolicy, in.Env.Mesh.SdsUdsPath, in.Env.Mesh.EnableSdsTokenMount)
}

// CollectJwtSpecs returns a list of all JWT specs (pointers) defined the policy. This
// provides a convenient way to iterate all Jwt specs.
func CollectJwtSpecs(policy *authn.Policy) []*authn.Jwt {
	ret := []*authn.Jwt{}
	if policy == nil {
		return ret
	}
	for _, method := range policy.Peers {
		switch method.GetParams().(type) {
		case *authn.PeerAuthenticationMethod_Jwt:
			ret = append(ret, method.GetJwt())
		}
	}
	for _, method := range policy.Origins {
		ret = append(ret, method.Jwt)
	}
	return ret
}

// OutputLocationForJwtIssuer returns the header location that should be used to output payload if
// authentication succeeds.
func OutputLocationForJwtIssuer(issuer string) string {
	const locationPrefix = "istio-sec-"
	sum := sha1.Sum([]byte(issuer))
	return locationPrefix + fmt.Sprintf("%x", sum)
}

// ConvertPolicyToJwtConfig converts policy into Jwt filter config for envoy.
func ConvertPolicyToJwtConfig(policy *authn.Policy) *jwtfilter.JwtAuthentication {
	policyJwts := CollectJwtSpecs(policy)
	if len(policyJwts) == 0 {
		return nil
	}
	ret := &jwtfilter.JwtAuthentication{
		AllowMissingOrFailed: true,
	}
	for _, policyJwt := range policyJwts {
		jwt := &jwtfilter.JwtRule{
			Issuer:               policyJwt.Issuer,
			Audiences:            policyJwt.Audiences,
			ForwardPayloadHeader: OutputLocationForJwtIssuer(policyJwt.Issuer),
			Forward:              true,
		}

		for _, location := range policyJwt.JwtHeaders {
			jwt.FromHeaders = append(jwt.FromHeaders, &jwtfilter.JwtHeader{
				Name: location,
			})
		}
		jwt.FromParams = policyJwt.JwtParams

		jwtPubKey, err := model.JwtKeyResolver.GetPublicKey(policyJwt.JwksUri)
		if err != nil {
			log.Warnf("Failed to fetch jwt public key from %q", policyJwt.JwksUri)
		}

		// Put empty string in config even if above ResolveJwtPubKey fails.
		jwt.JwksSourceSpecifier = &jwtfilter.JwtRule_LocalJwks{
			LocalJwks: &jwtfilter.DataSource{
				Specifier: &jwtfilter.DataSource_InlineString{
					InlineString: jwtPubKey,
				},
			},
		}

		ret.Rules = append(ret.Rules, jwt)
	}
	return ret
}

// ConvertPolicyToAuthNFilterConfig returns an authn filter config corresponding for the input policy.
func ConvertPolicyToAuthNFilterConfig(policy *authn.Policy, proxyType model.NodeType) *authn_filter.FilterConfig {
	if policy == nil || (len(policy.Peers) == 0 && len(policy.Origins) == 0) {
		return nil
	}

	p := proto.Clone(policy).(*authn.Policy)
	// Create default mTLS params for params type mTLS but value is nil.
	// This walks around the issue https://github.com/istio/istio/issues/4763
	var usedPeers []*authn.PeerAuthenticationMethod
	for _, peer := range p.Peers {
		switch peer.GetParams().(type) {
		case *authn.PeerAuthenticationMethod_Mtls:
			// Only enable mTLS for sidecar, not Ingress/Router for now.
			if proxyType == model.Sidecar {
				if peer.GetMtls() == nil {
					peer.Params = &authn.PeerAuthenticationMethod_Mtls{Mtls: &authn.MutualTls{}}
				}
				usedPeers = append(usedPeers, peer)
			}
		case *authn.PeerAuthenticationMethod_Jwt:
			usedPeers = append(usedPeers, peer)
		}
	}

	p.Peers = usedPeers
	filterConfig := &authn_filter.FilterConfig{
		Policy: p,
	}

	// Remove targets part.
	filterConfig.Policy.Targets = nil
	locations := make(map[string]string)
	for _, jwt := range CollectJwtSpecs(policy) {
		locations[jwt.Issuer] = OutputLocationForJwtIssuer(jwt.Issuer)
	}
	if len(locations) > 0 {
		filterConfig.JwtOutputPayloadLocations = locations
	}

	if len(filterConfig.Policy.Peers) == 0 && len(filterConfig.Policy.Origins) == 0 {
		return nil
	}

	return filterConfig
}

// BuildJwtFilter returns a Jwt filter for all Jwt specs in the policy.
func BuildJwtFilter(policy *authn.Policy) *http_conn.HttpFilter {
	// v2 api will use inline public key.
	filterConfigProto := ConvertPolicyToJwtConfig(policy)
	if filterConfigProto == nil {
		return nil
	}
	return &http_conn.HttpFilter{
		Name:       JwtFilterName,
<<<<<<< HEAD
		ConfigType: &http_conn.HttpFilter_Config{util.MessageToStruct(filterConfigProto)},
=======
		ConfigType: &http_conn.HttpFilter_Config{Config: util.MessageToStruct(filterConfigProto)},
>>>>>>> cd84fc16
	}
}

// BuildAuthNFilter returns authn filter for the given policy. If policy is nil, returns nil.
func BuildAuthNFilter(policy *authn.Policy, proxyType model.NodeType) *http_conn.HttpFilter {
	filterConfigProto := ConvertPolicyToAuthNFilterConfig(policy, proxyType)
	if filterConfigProto == nil {
		return nil
	}
	return &http_conn.HttpFilter{
		Name:       AuthnFilterName,
<<<<<<< HEAD
		ConfigType: &http_conn.HttpFilter_Config{util.MessageToStruct(filterConfigProto)},
=======
		ConfigType: &http_conn.HttpFilter_Config{Config: util.MessageToStruct(filterConfigProto)},
>>>>>>> cd84fc16
	}
}

// OnOutboundListener is called whenever a new outbound listener is added to the LDS output for a given service
// Can be used to add additional filters on the outbound path
func (Plugin) OnOutboundListener(in *plugin.InputParams, mutable *plugin.MutableObjects) error {
	if in.ServiceInstance == nil {
		return nil
	}

	if in.Node.Type != model.Ingress && in.Node.Type != model.Router {
		// Only care about ingress and router.
		return nil
	}

	return buildFilter(in, mutable)
}

// OnInboundListener is called whenever a new listener is added to the LDS output for a given service
// Can be used to add additional filters (e.g., mixer filter) or add more stuff to the HTTP connection manager
// on the inbound path
func (Plugin) OnInboundListener(in *plugin.InputParams, mutable *plugin.MutableObjects) error {
	if in.Node.Type != model.Sidecar {
		// Only care about sidecar.
		return nil
	}

	return buildFilter(in, mutable)
}

func buildFilter(in *plugin.InputParams, mutable *plugin.MutableObjects) error {
	authnPolicy := model.GetConsolidateAuthenticationPolicy(
		in.Env.IstioConfigStore, in.ServiceInstance.Service, in.ServiceInstance.Endpoint.ServicePort)

	if mutable.Listener == nil || (len(mutable.Listener.FilterChains) != len(mutable.FilterChains)) {
		return fmt.Errorf("expected same number of filter chains in listener (%d) and mutable (%d)", len(mutable.Listener.FilterChains), len(mutable.FilterChains))
	}
	for i := range mutable.Listener.FilterChains {
		if in.ListenerProtocol == plugin.ListenerProtocolHTTP {
			// Adding Jwt filter and authn filter, if needed.
			if filter := BuildJwtFilter(authnPolicy); filter != nil {
				mutable.FilterChains[i].HTTP = append(mutable.FilterChains[i].HTTP, filter)
			}
			if filter := BuildAuthNFilter(authnPolicy, in.Node.Type); filter != nil {
				mutable.FilterChains[i].HTTP = append(mutable.FilterChains[i].HTTP, filter)
			}
		}
	}

	return nil
}

// OnInboundCluster implements the Plugin interface method.
func (Plugin) OnInboundCluster(in *plugin.InputParams, cluster *xdsapi.Cluster) {
}

// OnOutboundRouteConfiguration implements the Plugin interface method.
func (Plugin) OnOutboundRouteConfiguration(in *plugin.InputParams, route *xdsapi.RouteConfiguration) {
}

// OnInboundRouteConfiguration implements the Plugin interface method.
func (Plugin) OnInboundRouteConfiguration(in *plugin.InputParams, route *xdsapi.RouteConfiguration) {
}

// OnOutboundCluster implements the Plugin interface method.
func (Plugin) OnOutboundCluster(in *plugin.InputParams, cluster *xdsapi.Cluster) {
}<|MERGE_RESOLUTION|>--- conflicted
+++ resolved
@@ -147,11 +147,7 @@
 				RequiredListenerFilters: []ldsv2.ListenerFilter{
 					{
 						Name:       EnvoyTLSInspectorFilterName,
-<<<<<<< HEAD
-						ConfigType: &ldsv2.ListenerFilter_Config{&types.Struct{}},
-=======
 						ConfigType: &ldsv2.ListenerFilter_Config{Config: &types.Struct{}},
->>>>>>> cd84fc16
 					},
 				},
 			},
@@ -296,11 +292,7 @@
 	}
 	return &http_conn.HttpFilter{
 		Name:       JwtFilterName,
-<<<<<<< HEAD
-		ConfigType: &http_conn.HttpFilter_Config{util.MessageToStruct(filterConfigProto)},
-=======
 		ConfigType: &http_conn.HttpFilter_Config{Config: util.MessageToStruct(filterConfigProto)},
->>>>>>> cd84fc16
 	}
 }
 
@@ -312,11 +304,7 @@
 	}
 	return &http_conn.HttpFilter{
 		Name:       AuthnFilterName,
-<<<<<<< HEAD
-		ConfigType: &http_conn.HttpFilter_Config{util.MessageToStruct(filterConfigProto)},
-=======
 		ConfigType: &http_conn.HttpFilter_Config{Config: util.MessageToStruct(filterConfigProto)},
->>>>>>> cd84fc16
 	}
 }
 
