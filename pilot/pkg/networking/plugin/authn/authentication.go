--- conflicted
+++ resolved
@@ -161,9 +161,8 @@
 
 // OnInboundFilterChains setups filter chains based on the authentication policy.
 func (Plugin) OnInboundFilterChains(in *plugin.InputParams) []plugin.FilterChain {
-	hostname := in.ServiceInstance.Service.Hostname
 	port := in.ServiceInstance.Endpoint.ServicePort
-	authnPolicy := model.GetConsolidateAuthenticationPolicy(in.Env.IstioConfigStore, hostname, port)
+	authnPolicy := model.GetConsolidateAuthenticationPolicy(in.Env.IstioConfigStore, in.Service, port)
 	return setupFilterChains(authnPolicy)
 }
 
@@ -373,28 +372,6 @@
 	return nil
 }
 
-<<<<<<< HEAD
-=======
-// RequireTLSMultiplexing returns true if any one of MTLS mode is `PERMISSIVE`.
-func (Plugin) RequireTLSMultiplexing(store model.IstioConfigStore, service *model.Service, port *model.Port) bool {
-	authnPolicy := model.GetConsolidateAuthenticationPolicy(store, service, port)
-	if authnPolicy == nil || len(authnPolicy.Peers) == 0 {
-		return false
-	}
-	for _, method := range authnPolicy.Peers {
-		switch method.GetParams().(type) {
-		case *authn.PeerAuthenticationMethod_Mtls:
-			if method.GetMtls().GetMode() == authn.MutualTls_PERMISSIVE {
-				return true
-			}
-		default:
-			continue
-		}
-	}
-	return false
-}
-
->>>>>>> 855e1ef5
 // OnInboundCluster implements the Plugin interface method.
 func (Plugin) OnInboundCluster(env *model.Environment, node *model.Proxy, push *model.PushContext, service *model.Service,
 	servicePort *model.Port, cluster *xdsapi.Cluster) {
