// Copyright 2018 Istio Authors
//
// Licensed under the Apache License, Version 2.0 (the "License");
// you may not use this file except in compliance with the License.
// You may obtain a copy of the License at
//
//     http://www.apache.org/licenses/LICENSE-2.0
//
// Unless required by applicable law or agreed to in writing, software
// distributed under the License is distributed on an "AS IS" BASIS,
// WITHOUT WARRANTIES OR CONDITIONS OF ANY KIND, either express or implied.
// See the License for the specific language governing permissions and
// limitations under the License.

package authn

import (
	"reflect"
	"testing"
	"time"

	"github.com/envoyproxy/go-control-plane/envoy/api/v2/auth"
	"github.com/envoyproxy/go-control-plane/envoy/api/v2/core"
	"github.com/envoyproxy/go-control-plane/envoy/api/v2/listener"
	http_conn "github.com/envoyproxy/go-control-plane/envoy/config/filter/network/http_connection_manager/v2"
	"github.com/envoyproxy/go-control-plane/pkg/util"
	"github.com/gogo/protobuf/types"
	"github.com/golang/protobuf/ptypes"

	authn "istio.io/api/authentication/v1alpha1"
	authn_filter "istio.io/api/envoy/config/filter/http/authn/v2alpha1"
	jwtfilter "istio.io/api/envoy/config/filter/http/jwt_auth/v2alpha1"
	meshconfig "istio.io/api/mesh/v1alpha1"
	"istio.io/istio/pilot/pkg/model"
	"istio.io/istio/pilot/pkg/model/test"
	"istio.io/istio/pilot/pkg/networking/plugin"
)

func TestRequireTls(t *testing.T) {
	cases := []struct {
		name           string
		in             *authn.Policy
		expectedParams *authn.MutualTls
	}{
		{
			name:           "Null policy",
			in:             nil,
			expectedParams: nil,
		},
		{
			name:           "Empty policy",
			in:             &authn.Policy{},
			expectedParams: nil,
		},
		{
			name: "Policy with mTls",
			in: &authn.Policy{
				Peers: []*authn.PeerAuthenticationMethod{{
					Params: &authn.PeerAuthenticationMethod_Mtls{},
				}},
			},
			expectedParams: &authn.MutualTls{Mode: authn.MutualTls_STRICT},
		},
		{
			name: "Policy with mTls and Jwt",
			in: &authn.Policy{
				Peers: []*authn.PeerAuthenticationMethod{
					{
						Params: &authn.PeerAuthenticationMethod_Jwt{},
					},
					{
						Params: &authn.PeerAuthenticationMethod_Mtls{
							Mtls: &authn.MutualTls{
								AllowTls: true,
							},
						},
					},
				},
			},
			expectedParams: &authn.MutualTls{AllowTls: true},
		},
		{
			name: "Policy with just Jwt",
			in: &authn.Policy{
				Peers: []*authn.PeerAuthenticationMethod{
					{
						Params: &authn.PeerAuthenticationMethod_Jwt{},
					},
				},
			},
			expectedParams: nil,
		},
	}
	for _, c := range cases {
		if params := GetMutualTLS(c.in, model.Sidecar); !reflect.DeepEqual(c.expectedParams, params) {
			t.Errorf("%s: requireTLS(%v): got(%v) != want(%v)\n", c.name, c.in, params, c.expectedParams)
		}
	}
}

func TestCollectJwtSpecs(t *testing.T) {
	cases := []struct {
		in           authn.Policy
		expectedSize int
	}{
		{
			in:           authn.Policy{},
			expectedSize: 0,
		},
		{
			in: authn.Policy{
				Peers: []*authn.PeerAuthenticationMethod{{
					Params: &authn.PeerAuthenticationMethod_Mtls{},
				}},
			},
			expectedSize: 0,
		},
		{
			in: authn.Policy{
				Peers: []*authn.PeerAuthenticationMethod{{
					Params: &authn.PeerAuthenticationMethod_Jwt{
						Jwt: &authn.Jwt{
							JwksUri: "http://abc.com",
						},
					},
				},
					{
						Params: &authn.PeerAuthenticationMethod_Mtls{},
					},
				},
			},
			expectedSize: 1,
		},
		{
			in: authn.Policy{
				Peers: []*authn.PeerAuthenticationMethod{{
					Params: &authn.PeerAuthenticationMethod_Jwt{
						Jwt: &authn.Jwt{
							JwksUri: "http://abc.com",
						},
					},
				},
					{
						Params: &authn.PeerAuthenticationMethod_Mtls{},
					},
				},
				Origins: []*authn.OriginAuthenticationMethod{
					{
						Jwt: &authn.Jwt{
							JwksUri: "http://xyz.com",
						},
					},
				},
			},
			expectedSize: 2,
		},
		{
			in: authn.Policy{
				Peers: []*authn.PeerAuthenticationMethod{{
					Params: &authn.PeerAuthenticationMethod_Jwt{
						Jwt: &authn.Jwt{
							JwksUri: "http://abc.com",
						},
					},
				},
					{
						Params: &authn.PeerAuthenticationMethod_Mtls{},
					},
				},
				Origins: []*authn.OriginAuthenticationMethod{
					{
						Jwt: &authn.Jwt{
							JwksUri: "http://xyz.com",
						},
					},
					{
						Jwt: &authn.Jwt{
							JwksUri: "http://abc.com",
						},
					},
				},
			},
			expectedSize: 3,
		},
	}
	for _, c := range cases {
		if got := CollectJwtSpecs(&c.in); len(got) != c.expectedSize {
			t.Errorf("CollectJwtSpecs(%#v): return map of size (%d) != want(%d)\n", c.in, len(got), c.expectedSize)
		}
	}
}

func TestConvertPolicyToJwtConfig(t *testing.T) {
	ms, err := test.StartNewServer()
	if err != nil {
		t.Fatal("failed to start a mock server")
	}

	jwksURI := ms.URL + "/oauth2/v3/certs"

	cases := []struct {
		in       *authn.Policy
		expected *jwtfilter.JwtAuthentication
	}{
		{
			in: &authn.Policy{
				Peers: []*authn.PeerAuthenticationMethod{
					{
						Params: &authn.PeerAuthenticationMethod_Jwt{
							Jwt: &authn.Jwt{
								JwksUri: jwksURI,
							},
						},
					},
				},
			},
			expected: &jwtfilter.JwtAuthentication{
				Rules: []*jwtfilter.JwtRule{
					{
						JwksSourceSpecifier: &jwtfilter.JwtRule_LocalJwks{
							LocalJwks: &jwtfilter.DataSource{
								Specifier: &jwtfilter.DataSource_InlineString{
									InlineString: test.JwtPubKey1,
								},
							},
						},
						Forward:              true,
						ForwardPayloadHeader: "istio-sec-da39a3ee5e6b4b0d3255bfef95601890afd80709"},
				},
				AllowMissingOrFailed: true,
			},
		},
	}

	for _, c := range cases {
		if got := ConvertPolicyToJwtConfig(c.in); !reflect.DeepEqual(c.expected, got) {
			t.Errorf("ConvertPolicyToJwtConfig(%#v), got:\n%#v\nwanted:\n%#v\n", c.in, got, c.expected)
		}
	}
}

func TestBuildJwtFilter(t *testing.T) {
	ms, err := test.StartNewServer()
	if err != nil {
		t.Fatal("failed to start a mock server")
	}

	jwksURI := ms.URL + "/oauth2/v3/certs"

	cases := []struct {
		in       *authn.Policy
		expected *http_conn.HttpFilter
	}{
		{
			in:       nil,
			expected: nil,
		},
		{
			in:       &authn.Policy{},
			expected: nil,
		},
		{
			in: &authn.Policy{
				Peers: []*authn.PeerAuthenticationMethod{
					{
						Params: &authn.PeerAuthenticationMethod_Jwt{
							Jwt: &authn.Jwt{
								JwksUri: jwksURI,
							},
						},
					},
				},
			},
			expected: &http_conn.HttpFilter{
				Name: "jwt-auth",
				Config: &types.Struct{
					Fields: map[string]*types.Value{
						"allow_missing_or_failed": {Kind: &types.Value_BoolValue{BoolValue: true}},
						"rules": {
							Kind: &types.Value_ListValue{
								ListValue: &types.ListValue{
									Values: []*types.Value{
										{
											Kind: &types.Value_StructValue{
												StructValue: &types.Struct{
													Fields: map[string]*types.Value{
														"forward": {Kind: &types.Value_BoolValue{BoolValue: true}},
														"forward_payload_header": {
															Kind: &types.Value_StringValue{
																StringValue: "istio-sec-da39a3ee5e6b4b0d3255bfef95601890afd80709",
															},
														},
														"local_jwks": {
															Kind: &types.Value_StructValue{
																StructValue: &types.Struct{
																	Fields: map[string]*types.Value{
																		"inline_string": {
																			Kind: &types.Value_StringValue{StringValue: test.JwtPubKey1},
																		},
																	},
																},
															},
														},
													},
												},
											},
										},
									},
								},
							},
						},
					},
				},
			},
		},
	}

	for _, c := range cases {
		if got := BuildJwtFilter(c.in); !reflect.DeepEqual(c.expected, got) {
			t.Errorf("buildJwtFilter(%#v), got:\n%#v\nwanted:\n%#v\n", c.in, got, c.expected)
		}
	}
}

func TestConvertPolicyToAuthNFilterConfig(t *testing.T) {
	cases := []struct {
		name     string
		in       *authn.Policy
		expected *authn_filter.FilterConfig
	}{
		{
			name:     "nil policy",
			in:       nil,
			expected: nil,
		},
		{
			name:     "empty policy",
			in:       &authn.Policy{},
			expected: nil,
		},
		{
			name: "no jwt policy",
			in: &authn.Policy{
				Peers: []*authn.PeerAuthenticationMethod{{
					Params: &authn.PeerAuthenticationMethod_Mtls{},
				}},
			},
			expected: &authn_filter.FilterConfig{
				Policy: &authn.Policy{
					Peers: []*authn.PeerAuthenticationMethod{{
						Params: &authn.PeerAuthenticationMethod_Mtls{
							&authn.MutualTls{},
						},
					}},
				},
			},
		},
		{
			name: "jwt policy",
			in: &authn.Policy{
				Peers: []*authn.PeerAuthenticationMethod{
					{
						Params: &authn.PeerAuthenticationMethod_Jwt{
							Jwt: &authn.Jwt{
								Issuer: "foo",
							},
						},
					},
				},
			},
			expected: &authn_filter.FilterConfig{
				Policy: &authn.Policy{
					Peers: []*authn.PeerAuthenticationMethod{
						{
							Params: &authn.PeerAuthenticationMethod_Jwt{
								Jwt: &authn.Jwt{
									Issuer: "foo",
								},
							},
						},
					},
				},
				JwtOutputPayloadLocations: map[string]string{
					"foo": "istio-sec-0beec7b5ea3f0fdbc95d0dd47f3c5bc275da8a33",
				},
			},
		},
		{
			name: "complex",
			in: &authn.Policy{
				Targets: []*authn.TargetSelector{
					{
						Name: "svc1",
					},
				},
				Peers: []*authn.PeerAuthenticationMethod{
					{
						Params: &authn.PeerAuthenticationMethod_Jwt{
							Jwt: &authn.Jwt{
								Issuer: "foo",
							},
						},
					},
					{
						Params: &authn.PeerAuthenticationMethod_Mtls{},
					},
				},
				Origins: []*authn.OriginAuthenticationMethod{
					{
						Jwt: &authn.Jwt{
							Issuer: "bar",
						},
					},
				},
			},
			expected: &authn_filter.FilterConfig{
				Policy: &authn.Policy{
					Peers: []*authn.PeerAuthenticationMethod{
						{
							Params: &authn.PeerAuthenticationMethod_Jwt{
								Jwt: &authn.Jwt{
									Issuer: "foo",
								},
							},
						},
						{
							Params: &authn.PeerAuthenticationMethod_Mtls{
								&authn.MutualTls{},
							},
						},
					},
					Origins: []*authn.OriginAuthenticationMethod{
						{
							Jwt: &authn.Jwt{
								Issuer: "bar",
							},
						},
					},
				},
				JwtOutputPayloadLocations: map[string]string{
					"foo": "istio-sec-0beec7b5ea3f0fdbc95d0dd47f3c5bc275da8a33",
					"bar": "istio-sec-62cdb7020ff920e5aa642c3d4066950dd1f01f4d",
				},
			},
		},
	}
	for _, c := range cases {
		if got := ConvertPolicyToAuthNFilterConfig(c.in, model.Sidecar); !reflect.DeepEqual(c.expected, got) {
			t.Errorf("Test case %s: expected\n%#v\n, got\n%#v", c.name, c.expected.String(), got.String())
		}
	}
}

func TestBuildAuthNFilter(t *testing.T) {
	cases := []struct {
		in                   *authn.Policy
		expectedFilterConfig *authn_filter.FilterConfig
	}{

		{
			in:                   nil,
			expectedFilterConfig: nil,
		},
		{
			in:                   &authn.Policy{},
			expectedFilterConfig: nil,
		},
		{
			in: &authn.Policy{
				Peers: []*authn.PeerAuthenticationMethod{
					{
						Params: &authn.PeerAuthenticationMethod_Jwt{
							Jwt: &authn.Jwt{
								JwksUri: "http://abc.com",
							},
						},
					},
				},
			},
			expectedFilterConfig: &authn_filter.FilterConfig{
				Policy: &authn.Policy{
					Peers: []*authn.PeerAuthenticationMethod{
						{
							Params: &authn.PeerAuthenticationMethod_Jwt{
								Jwt: &authn.Jwt{
									JwksUri: "http://abc.com",
								},
							},
						},
					},
				},
				JwtOutputPayloadLocations: map[string]string{
					"": "istio-sec-da39a3ee5e6b4b0d3255bfef95601890afd80709",
				},
			},
		},
	}

	for _, c := range cases {
		got := BuildAuthNFilter(c.in, model.Sidecar)
		if got == nil {
			if c.expectedFilterConfig != nil {
				t.Errorf("BuildAuthNFilter(%#v), got: nil, wanted filter with config %s", c.in, c.expectedFilterConfig.String())
			}
		} else {
			if c.expectedFilterConfig == nil {
				t.Errorf("BuildAuthNFilter(%#v), got: \n%#v\n, wanted none", c.in, got)
			} else {
				if got.GetName() != AuthnFilterName {
					t.Errorf("BuildAuthNFilter(%#v), filter name is %s, wanted %s", c.in, got.GetName(), AuthnFilterName)
				}
				filterConfig := &authn_filter.FilterConfig{}
				if err := util.StructToMessage(got.GetConfig(), filterConfig); err != nil {
					t.Errorf("BuildAuthNFilter(%#v), bad filter config: %v", c.in, err)
				} else if !reflect.DeepEqual(c.expectedFilterConfig, filterConfig) {
					t.Errorf("BuildAuthNFilter(%#v), got filter config:\n%s\nwanted:\n%s\n", c.in, filterConfig.String(), c.expectedFilterConfig.String())
				}
			}
		}
	}
}

<<<<<<< HEAD
func TestBuildListenerTLSContex(t *testing.T) {
	refreshDelay := 15 * time.Second

	cases := []struct {
		name           string
		in             *authn.Policy
		serviceAccount string
		meshConfig     *meshconfig.MeshConfig
		expected       *auth.DownstreamTlsContext
	}{
		{
			name:       "nil policy",
			in:         nil,
			meshConfig: &meshconfig.MeshConfig{},
			expected:   nil,
		},
		{
			name:       "empty policy",
			in:         &authn.Policy{},
			meshConfig: &meshconfig.MeshConfig{},
			expected:   nil,
		},
		{
			name: "non-mTLS policy",
=======
func TestOnInboundFilterChains(t *testing.T) {
	tlsContext := &auth.DownstreamTlsContext{
		CommonTlsContext: &auth.CommonTlsContext{
			TlsCertificates: []*auth.TlsCertificate{
				{
					CertificateChain: &core.DataSource{
						Specifier: &core.DataSource_Filename{
							Filename: "/etc/certs/cert-chain.pem",
						},
					},
					PrivateKey: &core.DataSource{
						Specifier: &core.DataSource_Filename{
							Filename: "/etc/certs/key.pem",
						},
					},
				},
			},
			ValidationContextType: &auth.CommonTlsContext_ValidationContext{
				ValidationContext: &auth.CertificateValidationContext{
					TrustedCa: &core.DataSource{
						Specifier: &core.DataSource_Filename{
							Filename: "/etc/certs/root-cert.pem",
						},
					},
				},
			},
			AlpnProtocols: []string{"h2", "http/1.1"},
		},
		RequireClientCertificate: &types.BoolValue{Value: true},
	}
	cases := []struct {
		name     string
		in       *authn.Policy
		expected []plugin.FilterChain
	}{
		{
			name: "NoAuthnPolicy",
			in:   nil,
			// No need to set up filter chain, default one is okay.
			expected: nil,
		},
		{
			name: "NonMTLSPolicy",
>>>>>>> b5e4e7d9
			in: &authn.Policy{
				Peers: []*authn.PeerAuthenticationMethod{
					{
						Params: &authn.PeerAuthenticationMethod_Jwt{
							Jwt: &authn.Jwt{
								Issuer: "foo",
							},
						},
					},
				},
			},
			meshConfig: &meshconfig.MeshConfig{},
			expected:   nil,
		},
		{
			name: "mTLSWithNilParamMode",
			in: &authn.Policy{
				Peers: []*authn.PeerAuthenticationMethod{
					{
						Params: &authn.PeerAuthenticationMethod_Mtls{},
					},
				},
			},
<<<<<<< HEAD
			meshConfig: &meshconfig.MeshConfig{},
			expected: &auth.DownstreamTlsContext{
				CommonTlsContext: &auth.CommonTlsContext{
					TlsCertificates: []*auth.TlsCertificate{
						{
							CertificateChain: &core.DataSource{
								Specifier: &core.DataSource_Filename{
									Filename: "/etc/certs/cert-chain.pem",
								},
							},
							PrivateKey: &core.DataSource{
								Specifier: &core.DataSource_Filename{
									Filename: "/etc/certs/key.pem",
								},
							},
						},
					},
					ValidationContextType: &auth.CommonTlsContext_ValidationContext{
						ValidationContext: &auth.CertificateValidationContext{
							TrustedCa: &core.DataSource{
								Specifier: &core.DataSource_Filename{
									Filename: "/etc/certs/root-cert.pem",
								},
=======
			expected: []plugin.FilterChain{
				{
					TLSContext: tlsContext,
				},
			},
		},
		{
			name: "StrictMTLS",
			in: &authn.Policy{
				Peers: []*authn.PeerAuthenticationMethod{
					{
						Params: &authn.PeerAuthenticationMethod_Mtls{
							Mtls: &authn.MutualTls{
								Mode: authn.MutualTls_STRICT,
>>>>>>> b5e4e7d9
							},
						},
					},
				},
			},
			// Only one filter chain with mTLS settings should be generated.
			expected: []plugin.FilterChain{
				{
					TLSContext: tlsContext,
				},
			},
		},
		{
			name: "PermissiveMTLS",
			in: &authn.Policy{
				Peers: []*authn.PeerAuthenticationMethod{
					{
						Params: &authn.PeerAuthenticationMethod_Mtls{
							Mtls: &authn.MutualTls{
								Mode: authn.MutualTls_PERMISSIVE,
							},
						},
					},
				},
			},
<<<<<<< HEAD
			meshConfig: &meshconfig.MeshConfig{},
			expected: &auth.DownstreamTlsContext{
				CommonTlsContext: &auth.CommonTlsContext{
					TlsCertificates: []*auth.TlsCertificate{
=======
			// Two filter chains, one for mtls traffic within the mesh, one for plain text traffic.
			expected: []plugin.FilterChain{
				{
					TLSContext: tlsContext,
					FilterChainMatch: &listener.FilterChainMatch{
						ApplicationProtocols: []string{"istio"},
					},
					RequiredListenerFilters: []listener.ListenerFilter{
>>>>>>> b5e4e7d9
						{
							Name:   "envoy.listener.tls_inspector",
							Config: &types.Struct{},
						},
					},
				},
				{
					FilterChainMatch: &listener.FilterChainMatch{},
				},
			},
		},
		{
			name: "mTLS policy using SDS",
			in: &authn.Policy{
				Peers: []*authn.PeerAuthenticationMethod{
					{
						Params: &authn.PeerAuthenticationMethod_Mtls{},
					},
				},
			},
			meshConfig: &meshconfig.MeshConfig{
				SdsUdsPath:      "/tmp/sdsuds.sock",
				SdsRefreshDelay: ptypes.DurationProto(refreshDelay),
			},
			serviceAccount: "spiffe://cluster.local/ns/bar/sa/foo",
			expected: &auth.DownstreamTlsContext{
				CommonTlsContext: &auth.CommonTlsContext{
					TlsCertificateSdsSecretConfigs: []*auth.SdsSecretConfig{
						{
							Name: "spiffe://cluster.local/ns/bar/sa/foo",
							SdsConfig: &core.ConfigSource{
								ConfigSourceSpecifier: &core.ConfigSource_ApiConfigSource{
									ApiConfigSource: &core.ApiConfigSource{
										ApiType: core.ApiConfigSource_GRPC,
										GrpcServices: []*core.GrpcService{
											{
												TargetSpecifier: &core.GrpcService_GoogleGrpc_{
													GoogleGrpc: &core.GrpcService_GoogleGrpc{
														TargetUri:  "/tmp/sdsuds.sock",
														StatPrefix: model.SDSStatPrefix,
														CallCredentials: []*core.GrpcService_GoogleGrpc_CallCredentials{
															&core.GrpcService_GoogleGrpc_CallCredentials{
																CredentialSpecifier: &core.GrpcService_GoogleGrpc_CallCredentials_GoogleComputeEngine{
																	GoogleComputeEngine: &types.Empty{},
																},
															},
														},
													},
												},
											},
										},
										RefreshDelay: &refreshDelay,
									},
								},
							},
						},
					},
					ValidationContextType: &auth.CommonTlsContext_ValidationContext{
						ValidationContext: &auth.CertificateValidationContext{
							TrustedCa: &core.DataSource{
								Specifier: &core.DataSource_Filename{
									Filename: model.CARootCertPath,
								},
							},
						},
					},
					AlpnProtocols: []string{"h2", "http/1.1"},
				},
				RequireClientCertificate: &types.BoolValue{true},
			},
		},
	}
	for _, c := range cases {
<<<<<<< HEAD
		if got := buildListenerTLSContext(c.in, nil, model.Sidecar, c.serviceAccount, c.meshConfig); !reflect.DeepEqual(c.expected, got) {
			t.Errorf("Test case %s: expected\n%#v\n, got\n%#v", c.name, c.expected.String(), got.String())
=======
		if got := setupFilterChains(c.in); !reflect.DeepEqual(got, c.expected) {
			t.Errorf("[%v] unexpected filter chains, got %v, want %v", c.name, got, c.expected)
>>>>>>> b5e4e7d9
		}
	}
}<|MERGE_RESOLUTION|>--- conflicted
+++ resolved
@@ -25,7 +25,6 @@
 	http_conn "github.com/envoyproxy/go-control-plane/envoy/config/filter/network/http_connection_manager/v2"
 	"github.com/envoyproxy/go-control-plane/pkg/util"
 	"github.com/gogo/protobuf/types"
-	"github.com/golang/protobuf/ptypes"
 
 	authn "istio.io/api/authentication/v1alpha1"
 	authn_filter "istio.io/api/envoy/config/filter/http/authn/v2alpha1"
@@ -520,33 +519,9 @@
 	}
 }
 
-<<<<<<< HEAD
-func TestBuildListenerTLSContex(t *testing.T) {
+func TestOnInboundFilterChains(t *testing.T) {
 	refreshDelay := 15 * time.Second
 
-	cases := []struct {
-		name           string
-		in             *authn.Policy
-		serviceAccount string
-		meshConfig     *meshconfig.MeshConfig
-		expected       *auth.DownstreamTlsContext
-	}{
-		{
-			name:       "nil policy",
-			in:         nil,
-			meshConfig: &meshconfig.MeshConfig{},
-			expected:   nil,
-		},
-		{
-			name:       "empty policy",
-			in:         &authn.Policy{},
-			meshConfig: &meshconfig.MeshConfig{},
-			expected:   nil,
-		},
-		{
-			name: "non-mTLS policy",
-=======
-func TestOnInboundFilterChains(t *testing.T) {
 	tlsContext := &auth.DownstreamTlsContext{
 		CommonTlsContext: &auth.CommonTlsContext{
 			TlsCertificates: []*auth.TlsCertificate{
@@ -577,19 +552,21 @@
 		RequireClientCertificate: &types.BoolValue{Value: true},
 	}
 	cases := []struct {
-		name     string
-		in       *authn.Policy
-		expected []plugin.FilterChain
+		name           string
+		in             *authn.Policy
+		serviceAccount string
+		meshConfig     *meshconfig.MeshConfig
+		expected       []plugin.FilterChain
 	}{
 		{
-			name: "NoAuthnPolicy",
-			in:   nil,
+			name:       "NoAuthnPolicy",
+			in:         nil,
+			meshConfig: &meshconfig.MeshConfig{},
 			// No need to set up filter chain, default one is okay.
 			expected: nil,
 		},
 		{
 			name: "NonMTLSPolicy",
->>>>>>> b5e4e7d9
 			in: &authn.Policy{
 				Peers: []*authn.PeerAuthenticationMethod{
 					{
@@ -613,31 +590,7 @@
 					},
 				},
 			},
-<<<<<<< HEAD
 			meshConfig: &meshconfig.MeshConfig{},
-			expected: &auth.DownstreamTlsContext{
-				CommonTlsContext: &auth.CommonTlsContext{
-					TlsCertificates: []*auth.TlsCertificate{
-						{
-							CertificateChain: &core.DataSource{
-								Specifier: &core.DataSource_Filename{
-									Filename: "/etc/certs/cert-chain.pem",
-								},
-							},
-							PrivateKey: &core.DataSource{
-								Specifier: &core.DataSource_Filename{
-									Filename: "/etc/certs/key.pem",
-								},
-							},
-						},
-					},
-					ValidationContextType: &auth.CommonTlsContext_ValidationContext{
-						ValidationContext: &auth.CertificateValidationContext{
-							TrustedCa: &core.DataSource{
-								Specifier: &core.DataSource_Filename{
-									Filename: "/etc/certs/root-cert.pem",
-								},
-=======
 			expected: []plugin.FilterChain{
 				{
 					TLSContext: tlsContext,
@@ -652,12 +605,12 @@
 						Params: &authn.PeerAuthenticationMethod_Mtls{
 							Mtls: &authn.MutualTls{
 								Mode: authn.MutualTls_STRICT,
->>>>>>> b5e4e7d9
-							},
-						},
-					},
-				},
-			},
+							},
+						},
+					},
+				},
+			},
+			meshConfig: &meshconfig.MeshConfig{},
 			// Only one filter chain with mTLS settings should be generated.
 			expected: []plugin.FilterChain{
 				{
@@ -678,12 +631,7 @@
 					},
 				},
 			},
-<<<<<<< HEAD
 			meshConfig: &meshconfig.MeshConfig{},
-			expected: &auth.DownstreamTlsContext{
-				CommonTlsContext: &auth.CommonTlsContext{
-					TlsCertificates: []*auth.TlsCertificate{
-=======
 			// Two filter chains, one for mtls traffic within the mesh, one for plain text traffic.
 			expected: []plugin.FilterChain{
 				{
@@ -692,7 +640,6 @@
 						ApplicationProtocols: []string{"istio"},
 					},
 					RequiredListenerFilters: []listener.ListenerFilter{
->>>>>>> b5e4e7d9
 						{
 							Name:   "envoy.listener.tls_inspector",
 							Config: &types.Struct{},
@@ -714,65 +661,65 @@
 				},
 			},
 			meshConfig: &meshconfig.MeshConfig{
-				SdsUdsPath:      "/tmp/sdsuds.sock",
-				SdsRefreshDelay: ptypes.DurationProto(refreshDelay),
+				SdsUdsPath: "/tmp/sdsuds.sock",
+				//SdsRefreshDelay: ptypes.DurationProto(refreshDelay),
+				SdsRefreshDelay: types.DurationProto(refreshDelay),
 			},
 			serviceAccount: "spiffe://cluster.local/ns/bar/sa/foo",
-			expected: &auth.DownstreamTlsContext{
-				CommonTlsContext: &auth.CommonTlsContext{
-					TlsCertificateSdsSecretConfigs: []*auth.SdsSecretConfig{
-						{
-							Name: "spiffe://cluster.local/ns/bar/sa/foo",
-							SdsConfig: &core.ConfigSource{
-								ConfigSourceSpecifier: &core.ConfigSource_ApiConfigSource{
-									ApiConfigSource: &core.ApiConfigSource{
-										ApiType: core.ApiConfigSource_GRPC,
-										GrpcServices: []*core.GrpcService{
-											{
-												TargetSpecifier: &core.GrpcService_GoogleGrpc_{
-													GoogleGrpc: &core.GrpcService_GoogleGrpc{
-														TargetUri:  "/tmp/sdsuds.sock",
-														StatPrefix: model.SDSStatPrefix,
-														CallCredentials: []*core.GrpcService_GoogleGrpc_CallCredentials{
-															&core.GrpcService_GoogleGrpc_CallCredentials{
-																CredentialSpecifier: &core.GrpcService_GoogleGrpc_CallCredentials_GoogleComputeEngine{
-																	GoogleComputeEngine: &types.Empty{},
+			expected: []plugin.FilterChain{
+				{
+					TLSContext: &auth.DownstreamTlsContext{
+						CommonTlsContext: &auth.CommonTlsContext{
+							TlsCertificateSdsSecretConfigs: []*auth.SdsSecretConfig{
+								{
+									Name: "spiffe://cluster.local/ns/bar/sa/foo",
+									SdsConfig: &core.ConfigSource{
+										ConfigSourceSpecifier: &core.ConfigSource_ApiConfigSource{
+											ApiConfigSource: &core.ApiConfigSource{
+												ApiType: core.ApiConfigSource_GRPC,
+												GrpcServices: []*core.GrpcService{
+													{
+														TargetSpecifier: &core.GrpcService_GoogleGrpc_{
+															GoogleGrpc: &core.GrpcService_GoogleGrpc{
+																TargetUri:  "/tmp/sdsuds.sock",
+																StatPrefix: model.SDSStatPrefix,
+																CallCredentials: []*core.GrpcService_GoogleGrpc_CallCredentials{
+																	&core.GrpcService_GoogleGrpc_CallCredentials{
+																		CredentialSpecifier: &core.GrpcService_GoogleGrpc_CallCredentials_GoogleComputeEngine{
+																			GoogleComputeEngine: &types.Empty{},
+																		},
+																	},
 																},
 															},
 														},
 													},
 												},
+												RefreshDelay: &refreshDelay,
 											},
 										},
-										RefreshDelay: &refreshDelay,
 									},
 								},
 							},
-						},
-					},
-					ValidationContextType: &auth.CommonTlsContext_ValidationContext{
-						ValidationContext: &auth.CertificateValidationContext{
-							TrustedCa: &core.DataSource{
-								Specifier: &core.DataSource_Filename{
-									Filename: model.CARootCertPath,
+							ValidationContextType: &auth.CommonTlsContext_ValidationContext{
+								ValidationContext: &auth.CertificateValidationContext{
+									TrustedCa: &core.DataSource{
+										Specifier: &core.DataSource_Filename{
+											Filename: model.CARootCertPath,
+										},
+									},
 								},
 							},
-						},
-					},
-					AlpnProtocols: []string{"h2", "http/1.1"},
-				},
-				RequireClientCertificate: &types.BoolValue{true},
+							AlpnProtocols: []string{"h2", "http/1.1"},
+						},
+						RequireClientCertificate: &types.BoolValue{true},
+					},
+				},
 			},
 		},
 	}
 	for _, c := range cases {
-<<<<<<< HEAD
-		if got := buildListenerTLSContext(c.in, nil, model.Sidecar, c.serviceAccount, c.meshConfig); !reflect.DeepEqual(c.expected, got) {
-			t.Errorf("Test case %s: expected\n%#v\n, got\n%#v", c.name, c.expected.String(), got.String())
-=======
-		if got := setupFilterChains(c.in); !reflect.DeepEqual(got, c.expected) {
+		if got := setupFilterChains(c.in, c.serviceAccount, c.meshConfig); !reflect.DeepEqual(got, c.expected) {
 			t.Errorf("[%v] unexpected filter chains, got %v, want %v", c.name, got, c.expected)
->>>>>>> b5e4e7d9
 		}
 	}
 }