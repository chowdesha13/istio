--- conflicted
+++ resolved
@@ -140,16 +140,6 @@
 	OnInboundListener(in *InputParams, mutable *MutableObjects) error
 
 	// OnOutboundCluster is called whenever a new cluster is added to the CDS output.
-<<<<<<< HEAD
-	// This is called once per push cycle, and not for every sidecar/gateway
-	OnOutboundCluster(env *model.Environment, push *model.PushContext, service *model.Service, servicePort *model.Port,
-		cluster *xdsapi.Cluster)
-
-	// OnInboundCluster is called whenever a new cluster is added to the CDS output.
-	// Called for each sidecar
-	OnInboundCluster(env *model.Environment, node *model.Proxy, push *model.PushContext, service *model.Service, servicePort *model.Port,
-		cluster *xdsapi.Cluster)
-=======
 	// This is called once per push cycle, and not for every sidecar/gateway, except for gateways with non-standard
 	// operating modes.
 	OnOutboundCluster(in *InputParams, cluster *xdsapi.Cluster)
@@ -157,7 +147,6 @@
 	// OnInboundCluster is called whenever a new cluster is added to the CDS output.
 	// Called for each sidecar
 	OnInboundCluster(in *InputParams, cluster *xdsapi.Cluster)
->>>>>>> 82797c0c
 
 	// OnOutboundRouteConfiguration is called whenever a new set of virtual hosts (a set of virtual hosts with routes) is
 	// added to RDS in the outbound path.
