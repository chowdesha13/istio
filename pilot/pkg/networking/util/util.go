// Copyright 2017 Istio Authors
//
// Licensed under the Apache License, Version 2.0 (the "License");
// you may not use this file except in compliance with the License.
// You may obtain a copy of the License at
//
//     http://www.apache.org/licenses/LICENSE-2.0
//
// Unless required by applicable law or agreed to in writing, software
// distributed under the License is distributed on an "AS IS" BASIS,
// WITHOUT WARRANTIES OR CONDITIONS OF ANY KIND, either express or implied.
// See the License for the specific language governing permissions and
// limitations under the License.

package util

import (
	"fmt"
	"math"
	"net"
	"sort"
	"strconv"
	"strings"
	"time"

	xdsapi "github.com/envoyproxy/go-control-plane/envoy/api/v2"
	"github.com/envoyproxy/go-control-plane/envoy/api/v2/core"
	"github.com/envoyproxy/go-control-plane/envoy/api/v2/endpoint"
	"github.com/envoyproxy/go-control-plane/envoy/api/v2/listener"
	"github.com/envoyproxy/go-control-plane/envoy/api/v2/route"
	"github.com/envoyproxy/go-control-plane/pkg/util"
	xdsutil "github.com/envoyproxy/go-control-plane/pkg/util"
	"github.com/gogo/protobuf/proto"
	"github.com/gogo/protobuf/types"

	meshconfig "istio.io/api/mesh/v1alpha1"
	"istio.io/pkg/log"

	"istio.io/istio/pilot/pkg/features"
	"istio.io/istio/pilot/pkg/model"
)

const (
	// BlackHoleCluster to catch traffic from routes with unresolved clusters. Traffic arriving here goes nowhere.
	BlackHoleCluster = "BlackHoleCluster"
	// BlackHoleRouteName is the name of the route that blocks all traffic.
	BlackHoleRouteName = "block_all"
	// PassthroughCluster to forward traffic to the original destination requested. This cluster is used when
	// traffic does not match any listener in envoy.
	PassthroughCluster = "PassthroughCluster"
	// PassthroughRouteName is the name of the route that forwards traffic to the
	// PassthroughCluster
	PassthroughRouteName = "allow_any"

	// Inbound pass through cluster need to the bind the loopback ip address for the security and loop avoidance.
	InboundPassthroughClusterIpv4 = "InboundPassthroughClusterIpv4"
	InboundPassthroughClusterIpv6 = "InboundPassthroughClusterIpv6"
	// 6 is the magical number for inbound: 15006, 127.0.0.6, ::6
	InboundPassthroughBindIpv4 = "127.0.0.6"
	InboundPassthroughBindIpv6 = "::6"

	// SniClusterFilter is the name of the sni_cluster envoy filter
	SniClusterFilter = "envoy.filters.network.sni_cluster"
	// IstioMetadataKey is the key under which metadata is added to a route or cluster
	// regarding the virtual service or destination rule used for each
	IstioMetadataKey = "istio"
	// The range of LoadBalancingWeight is [1, 128]
	maxLoadBalancingWeight = 128
)

// ALPNH2Only advertises that Proxy is going to use HTTP/2 when talking to the cluster.
var ALPNH2Only = []string{"h2"}

// ALPNInMeshH2 advertises that Proxy is going to use HTTP/2 when talking to the in-mesh cluster.
// The custom "istio" value indicates in-mesh traffic and it's going to be used for routing decisions.
// Once Envoy supports client-side ALPN negotiation, this should be {"istio", "h2", "http/1.1"}.
var ALPNInMeshH2 = []string{"istio", "h2"}

// ALPNInMesh advertises that Proxy is going to talk to the in-mesh cluster.
// The custom "istio" value indicates in-mesh traffic and it's going to be used for routing decisions.
var ALPNInMesh = []string{"istio"}

// ALPNHttp advertises that Proxy is going to talking either http2 or http 1.1.
var ALPNHttp = []string{"h2", "http/1.1"}

func getMaxCidrPrefix(addr string) uint32 {
	ip := net.ParseIP(addr)
	if ip.To4() == nil {
		// ipv6 address
		return 128
	}
	// ipv4 address
	return 32
}

// ConvertAddressToCidr converts from string to CIDR proto
func ConvertAddressToCidr(addr string) *core.CidrRange {
	if len(addr) == 0 {
		return nil
	}

	cidr := &core.CidrRange{
		AddressPrefix: addr,
		PrefixLen: &types.UInt32Value{
			Value: getMaxCidrPrefix(addr),
		},
	}

	if strings.Contains(addr, "/") {
		parts := strings.Split(addr, "/")
		cidr.AddressPrefix = parts[0]
		prefix, _ := strconv.Atoi(parts[1])
		cidr.PrefixLen.Value = uint32(prefix)
	}
	return cidr
}

// BuildAddress returns a SocketAddress with the given ip and port or uds.
func BuildAddress(bind string, port uint32) *core.Address {
	if len(bind) > 0 && strings.HasPrefix(bind, model.UnixAddressPrefix) {
		return &core.Address{
			Address: &core.Address_Pipe{
				Pipe: &core.Pipe{
					Path: bind,
				},
			},
		}
	}

	return &core.Address{
		Address: &core.Address_SocketAddress{
			SocketAddress: &core.SocketAddress{
				Address: bind,
				PortSpecifier: &core.SocketAddress_PortValue{
					PortValue: port,
				},
			},
		},
	}
}

// GetNetworkEndpointAddress returns an Envoy v2 API `Address` that represents this NetworkEndpoint
func GetNetworkEndpointAddress(n *model.NetworkEndpoint) *core.Address {
	switch n.Family {
	case model.AddressFamilyTCP:
		return BuildAddress(n.Address, uint32(n.Port))
	case model.AddressFamilyUnix:
		return &core.Address{Address: &core.Address_Pipe{Pipe: &core.Pipe{Path: n.Address}}}
	default:
		panic(fmt.Sprintf("unhandled Family %v", n.Family))
	}
}

// lbWeightNormalize set LbEndpoints within a locality with a valid LoadBalancingWeight.
func lbWeightNormalize(endpoints []*endpoint.LbEndpoint) []*endpoint.LbEndpoint {
	var totalLbEndpointsNum uint32
	var needNormalize bool

	for _, ep := range endpoints {
		if ep.GetLoadBalancingWeight().GetValue() > maxLoadBalancingWeight {
			needNormalize = true
		}
		totalLbEndpointsNum += ep.GetLoadBalancingWeight().GetValue()
	}
	if !needNormalize {
		return endpoints
	}

	out := make([]*endpoint.LbEndpoint, len(endpoints))
	for i, ep := range endpoints {
		weight := float64(ep.GetLoadBalancingWeight().GetValue()*maxLoadBalancingWeight) / float64(totalLbEndpointsNum)
		ep.LoadBalancingWeight = &types.UInt32Value{
			Value: uint32(math.Ceil(weight)),
		}
		out[i] = ep
	}

	return out
}

// LocalityLbWeightNormalize set LocalityLbEndpoints within a cluster with a valid LoadBalancingWeight.
func LocalityLbWeightNormalize(endpoints []*endpoint.LocalityLbEndpoints) []*endpoint.LocalityLbEndpoints {
	var totalLbEndpointsNum uint32
	var needNormalize bool

	for i, localityLbEndpoint := range endpoints {
		if localityLbEndpoint.GetLoadBalancingWeight().GetValue() > maxLoadBalancingWeight {
			needNormalize = true
		}
		totalLbEndpointsNum += localityLbEndpoint.GetLoadBalancingWeight().GetValue()
		endpoints[i].LbEndpoints = lbWeightNormalize(localityLbEndpoint.LbEndpoints)
	}
	if !needNormalize {
		return endpoints
	}

	out := make([]*endpoint.LocalityLbEndpoints, len(endpoints))
	for i, localityLbEndpoint := range endpoints {
		weight := float64(localityLbEndpoint.GetLoadBalancingWeight().GetValue()*maxLoadBalancingWeight) / float64(totalLbEndpointsNum)
		localityLbEndpoint.LoadBalancingWeight = &types.UInt32Value{
			Value: uint32(math.Ceil(weight)),
		}
		out[i] = localityLbEndpoint
	}

	return out
}

// GetByAddress returns a listener by its address
// TODO(mostrowski): consider passing map around to save iteration.
func GetByAddress(listeners []*xdsapi.Listener, addr core.Address) *xdsapi.Listener {
	for _, listener := range listeners {
		if listener != nil && listener.Address.Equal(addr) {
			return listener
		}
	}
	return nil
}

// MessageToAny converts from proto message to proto Any
func MessageToAny(msg proto.Message) *types.Any {
	s, err := types.MarshalAny(msg)
	if err != nil {
		log.Error(err.Error())
		return nil
	}
	return s
}

// MessageToStruct converts from proto message to proto Struct
func MessageToStruct(msg proto.Message) *types.Struct {
	s, err := util.MessageToStruct(msg)
	if err != nil {
		log.Error(err.Error())
		return &types.Struct{}
	}
	return s
}

// GogoDurationToDuration converts from gogo proto duration to time.duration
func GogoDurationToDuration(d *types.Duration) *time.Duration {
	if d == nil {
		return nil
	}
	dur, err := types.DurationFromProto(d)
	if err != nil {
		// TODO(mostrowski): add error handling instead.
		log.Warnf("error converting duration %#v, using 0: %v", d, err)
		return nil
	}
	return &dur
}

// SortVirtualHosts sorts a slice of virtual hosts by name.
//
// Envoy computes a hash of RDS to see if things have changed - hash is affected by order of elements in the filter. Therefore
// we sort virtual hosts by name before handing them back so the ordering is stable across HTTP Route Configs.
func SortVirtualHosts(hosts []*route.VirtualHost) {
	sort.SliceStable(hosts, func(i, j int) bool {
		return hosts[i].Name < hosts[j].Name
	})
}

<<<<<<< HEAD
// IsProxyVersionGE13 checks whether the given Proxy version is greater than or equals 1.3.
func IsProxyVersionGE13(node *model.Proxy) bool {
	ver, _ := node.GetProxyVersion()
	return ver >= "1.3"
}

// IsProxyVersionGE11 checks whether the given Proxy version is greater than or equals 1.1.
func IsProxyVersionGE11(node *model.Proxy) bool {
	ver, _ := node.GetProxyVersion()
	return ver >= "1.1"
=======
// IsIstioVersionGE12 checks whether the given Istio version is greater than or equals 1.2.
func IsIstioVersionGE12(node *model.Proxy) bool {
	return node.IstioVersion.Compare(&model.IstioVersion{Major: 1, Minor: 2, Patch: -1}) >= 0
}

// IsIstioVersionGE13 checks whether the given Istio version is greater than or equals 1.3.
func IsIstioVersionGE13(node *model.Proxy) bool {
	return node.IstioVersion.Compare(&model.IstioVersion{Major: 1, Minor: 3, Patch: -1}) >= 0
>>>>>>> 1bc2241d
}

// IsXDSMarshalingToAnyEnabled controls whether "marshaling to Any" feature is enabled.
func IsXDSMarshalingToAnyEnabled(node *model.Proxy) bool {
	return !features.DisableXDSMarshalingToAny
}

// ResolveHostsInNetworksConfig will go through the Gateways addresses for all
// networks in the config and if it's not an IP address it will try to lookup
// that hostname and replace it with the IP address in the config
func ResolveHostsInNetworksConfig(config *meshconfig.MeshNetworks) {
	if config == nil {
		return
	}
	for _, n := range config.Networks {
		for _, gw := range n.Gateways {
			gwIP := net.ParseIP(gw.GetAddress())
			if gwIP == nil {
				addrs, err := net.LookupHost(gw.GetAddress())
				if err != nil {
					log.Warnf("error resolving host %#v: %v", gw.GetAddress(), err)
				}
				if err == nil && len(addrs) > 0 {
					gw.Gw = &meshconfig.Network_IstioNetworkGateway_Address{
						Address: addrs[0],
					}
				}
			}
		}
	}
}

// ConvertLocality converts '/' separated locality string to Locality struct.
func ConvertLocality(locality string) *core.Locality {
	if locality == "" {
		return nil
	}

	region, zone, subzone := SplitLocality(locality)
	return &core.Locality{
		Region:  region,
		Zone:    zone,
		SubZone: subzone,
	}
}

// IsLocalityEmpty checks if a locality is empty (checking region is good enough, based on how its initialized)
func IsLocalityEmpty(locality *core.Locality) bool {
	if locality == nil || (len(locality.GetRegion()) == 0) {
		return true
	}
	return false
}

func LocalityMatch(proxyLocality *core.Locality, ruleLocality string) bool {
	ruleRegion, ruleZone, ruleSubzone := SplitLocality(ruleLocality)
	regionMatch := ruleRegion == "*" || proxyLocality.GetRegion() == ruleRegion
	zoneMatch := ruleZone == "*" || ruleZone == "" || proxyLocality.GetZone() == ruleZone
	subzoneMatch := ruleSubzone == "*" || ruleSubzone == "" || proxyLocality.GetSubZone() == ruleSubzone

	if regionMatch && zoneMatch && subzoneMatch {
		return true
	}
	return false
}

func SplitLocality(locality string) (region, zone, subzone string) {
	items := strings.Split(locality, "/")
	switch len(items) {
	case 1:
		return items[0], "", ""
	case 2:
		return items[0], items[1], ""
	default:
		return items[0], items[1], items[2]
	}
}

func LbPriority(proxyLocality, endpointsLocality *core.Locality) int {
	if proxyLocality.GetRegion() == endpointsLocality.GetRegion() {
		if proxyLocality.GetZone() == endpointsLocality.GetZone() {
			if proxyLocality.GetSubZone() == endpointsLocality.GetSubZone() {
				return 0
			}
			return 1
		}
		return 2
	}
	return 3
}

// return a shallow copy cluster
func CloneCluster(cluster *xdsapi.Cluster) xdsapi.Cluster {
	out := xdsapi.Cluster{}
	if cluster == nil {
		return out
	}

	out = *cluster
	loadAssignment := CloneClusterLoadAssignment(cluster.LoadAssignment)
	out.LoadAssignment = &loadAssignment

	return out
}

// return a shallow copy ClusterLoadAssignment
func CloneClusterLoadAssignment(original *xdsapi.ClusterLoadAssignment) xdsapi.ClusterLoadAssignment {
	out := xdsapi.ClusterLoadAssignment{}
	if original == nil {
		return out
	}

	out = *original
	out.Endpoints = cloneLocalityLbEndpoints(out.Endpoints)

	return out
}

// return a shallow copy LocalityLbEndpoints
func cloneLocalityLbEndpoints(endpoints []*endpoint.LocalityLbEndpoints) []*endpoint.LocalityLbEndpoints {
	out := make([]*endpoint.LocalityLbEndpoints, 0, len(endpoints))
	for _, ep := range endpoints {
		clone := *ep
		if ep.LoadBalancingWeight != nil {
			clone.LoadBalancingWeight = &types.UInt32Value{
				Value: ep.GetLoadBalancingWeight().GetValue(),
			}
		}
		out = append(out, &clone)
	}
	return out
}

// BuildConfigInfoMetadata builds core.Metadata struct containing the
// name.namespace of the config, the type, etc. Used by Mixer client
// to generate attributes for policy and telemetry.
func BuildConfigInfoMetadata(config model.ConfigMeta) *core.Metadata {
	return &core.Metadata{
		FilterMetadata: map[string]*types.Struct{
			IstioMetadataKey: {
				Fields: map[string]*types.Value{
					"config": {
						Kind: &types.Value_StringValue{
							StringValue: fmt.Sprintf("/apis/%s/%s/namespaces/%s/%s/%s", config.Group, config.Version, config.Namespace, config.Type, config.Name),
						},
					},
				},
			},
		},
	}
}

// IsHTTPFilterChain returns true if the filter chain contains a HTTP connection manager filter
func IsHTTPFilterChain(filterChain *listener.FilterChain) bool {
	for _, f := range filterChain.Filters {
		if f.Name == xdsutil.HTTPConnectionManager {
			return true
		}
	}
	return false
}

// MergeAnyWithStruct merges a given struct into the given Any typed message by dynamically inferring the
// type of Any, converting the struct into the inferred type, merging the two messages, and then
// marshaling the merged message back into Any.
func MergeAnyWithStruct(any *types.Any, pbStruct *types.Struct) (*types.Any, error) {
	// Assuming that Pilot is compiled with this type [which should always be the case]
	var err error
	var x types.DynamicAny

	// First get an object of type used by this message
	if err = types.UnmarshalAny(any, &x); err != nil {
		return nil, err
	}

	// Create a typed copy. We will convert the user's struct to this type
	temp := proto.Clone(x.Message)
	temp.Reset()
	if err = xdsutil.StructToMessage(pbStruct, temp); err != nil {
		return nil, err
	}

	// Merge the two typed protos
	proto.Merge(x.Message, temp)
	var retVal *types.Any
	// Convert the merged proto back to any
	if retVal, err = types.MarshalAny(x.Message); err != nil {
		return nil, err
	}

	return retVal, nil
}<|MERGE_RESOLUTION|>--- conflicted
+++ resolved
@@ -261,18 +261,6 @@
 	})
 }
 
-<<<<<<< HEAD
-// IsProxyVersionGE13 checks whether the given Proxy version is greater than or equals 1.3.
-func IsProxyVersionGE13(node *model.Proxy) bool {
-	ver, _ := node.GetProxyVersion()
-	return ver >= "1.3"
-}
-
-// IsProxyVersionGE11 checks whether the given Proxy version is greater than or equals 1.1.
-func IsProxyVersionGE11(node *model.Proxy) bool {
-	ver, _ := node.GetProxyVersion()
-	return ver >= "1.1"
-=======
 // IsIstioVersionGE12 checks whether the given Istio version is greater than or equals 1.2.
 func IsIstioVersionGE12(node *model.Proxy) bool {
 	return node.IstioVersion.Compare(&model.IstioVersion{Major: 1, Minor: 2, Patch: -1}) >= 0
@@ -281,7 +269,6 @@
 // IsIstioVersionGE13 checks whether the given Istio version is greater than or equals 1.3.
 func IsIstioVersionGE13(node *model.Proxy) bool {
 	return node.IstioVersion.Compare(&model.IstioVersion{Major: 1, Minor: 3, Patch: -1}) >= 0
->>>>>>> 1bc2241d
 }
 
 // IsXDSMarshalingToAnyEnabled controls whether "marshaling to Any" feature is enabled.
