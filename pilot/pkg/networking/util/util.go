// Copyright Istio Authors
//
// Licensed under the Apache License, Version 2.0 (the "License");
// you may not use this file except in compliance with the License.
// You may obtain a copy of the License at
//
//     http://www.apache.org/licenses/LICENSE-2.0
//
// Unless required by applicable law or agreed to in writing, software
// distributed under the License is distributed on an "AS IS" BASIS,
// WITHOUT WARRANTIES OR CONDITIONS OF ANY KIND, either express or implied.
// See the License for the specific language governing permissions and
// limitations under the License.

package util

import (
	"bytes"
	"fmt"
	"net"
	"net/netip"
	"sort"
	"strconv"
	"strings"

	typev3 "github.com/cncf/xds/go/xds/type/v3"
	core "github.com/envoyproxy/go-control-plane/envoy/config/core/v3"
	endpoint "github.com/envoyproxy/go-control-plane/envoy/config/endpoint/v3"
	listener "github.com/envoyproxy/go-control-plane/envoy/config/listener/v3"
	route "github.com/envoyproxy/go-control-plane/envoy/config/route/v3"
	statefulsession "github.com/envoyproxy/go-control-plane/envoy/extensions/filters/http/stateful_session/v3"
	hcm "github.com/envoyproxy/go-control-plane/envoy/extensions/filters/network/http_connection_manager/v3"
	cookiev3 "github.com/envoyproxy/go-control-plane/envoy/extensions/http/stateful_session/cookie/v3"
	headerv3 "github.com/envoyproxy/go-control-plane/envoy/extensions/http/stateful_session/header/v3"
	httpv3 "github.com/envoyproxy/go-control-plane/envoy/type/http/v3"
	matcher "github.com/envoyproxy/go-control-plane/envoy/type/matcher/v3"
	"github.com/envoyproxy/go-control-plane/pkg/wellknown"
	"google.golang.org/protobuf/proto"
	"google.golang.org/protobuf/types/known/anypb"
	"google.golang.org/protobuf/types/known/durationpb"
	"google.golang.org/protobuf/types/known/structpb"
	"google.golang.org/protobuf/types/known/wrapperspb"

	meshconfig "istio.io/api/mesh/v1alpha1"
	networking "istio.io/api/networking/v1alpha3"
	"istio.io/istio/pilot/pkg/features"
	"istio.io/istio/pilot/pkg/model"
	istionetworking "istio.io/istio/pilot/pkg/networking"
	"istio.io/istio/pilot/pkg/serviceregistry/util/label"
	"istio.io/istio/pilot/pkg/util/protoconv"
	"istio.io/istio/pkg/cluster"
	"istio.io/istio/pkg/config"
	"istio.io/istio/pkg/config/labels"
	kubelabels "istio.io/istio/pkg/kube/labels"
	"istio.io/istio/pkg/network"
	"istio.io/istio/pkg/proto/merge"
	"istio.io/istio/pkg/util/strcase"
	"istio.io/pkg/log"
)

const (
	// BlackHoleCluster to catch traffic from routes with unresolved clusters. Traffic arriving here goes nowhere.
	BlackHoleCluster = "BlackHoleCluster"
	// BlackHole is the name of the virtual host and route name used to block all traffic
	BlackHole = "block_all"
	// PassthroughCluster to forward traffic to the original destination requested. This cluster is used when
	// traffic does not match any listener in envoy.
	PassthroughCluster = "PassthroughCluster"
	// Passthrough is the name of the virtual host used to forward traffic to the
	// PassthroughCluster
	Passthrough = "allow_any"
	// OutboundTunnel is HBONE's outbound cluster.
	OutboundTunnel = "outbound-tunnel"

	// PassthroughFilterChain to catch traffic that doesn't match other filter chains.
	PassthroughFilterChain = "PassthroughFilterChain"

	// Inbound pass through cluster need to the bind the loopback ip address for the security and loop avoidance.
	InboundPassthroughClusterIpv4 = "InboundPassthroughClusterIpv4"
	InboundPassthroughClusterIpv6 = "InboundPassthroughClusterIpv6"

	// SniClusterFilter is the name of the sni_cluster envoy filter
	SniClusterFilter = "envoy.filters.network.sni_cluster"

	// IstioMetadataKey is the key under which metadata is added to a route or cluster
	// regarding the virtual service or destination rule used for each
	IstioMetadataKey = "istio"

	// EnvoyTransportSocketMetadataKey is the key under which metadata is added to an endpoint
	// which determines the endpoint level transport socket configuration.
	EnvoyTransportSocketMetadataKey = "envoy.transport_socket_match"

	// Well-known header names
	AltSvcHeader = "alt-svc"

	// Envoy Stateful Session Filter
	// TODO: Move to well known.
	StatefulSessionFilter = "envoy.filters.http.stateful_session"
)

// ALPNH2Only advertises that Proxy is going to use HTTP/2 when talking to the cluster.
var ALPNH2Only = []string{"h2"}

// ALPNInMeshH2 advertises that Proxy is going to use HTTP/2 when talking to the in-mesh cluster.
// The custom "istio" value indicates in-mesh traffic and it's going to be used for routing decisions.
// Once Envoy supports client-side ALPN negotiation, this should be {"istio", "h2", "http/1.1"}.
var ALPNInMeshH2 = []string{"istio", "h2"}

// ALPNInMeshH2WithMxc advertises that Proxy is going to use HTTP/2 when talking to the in-mesh cluster.
// The custom "istio" value indicates in-mesh traffic and it's going to be used for routing decisions.
// The custom "istio-peer-exchange" value indicates, metadata exchange is enabled for TCP.
var ALPNInMeshH2WithMxc = []string{"istio-peer-exchange", "istio", "h2"}

// ALPNInMesh advertises that Proxy is going to talk to the in-mesh cluster.
// The custom "istio" value indicates in-mesh traffic and it's going to be used for routing decisions.
var ALPNInMesh = []string{"istio"}

// ALPNInMeshWithMxc advertises that Proxy is going to talk to the in-mesh cluster and has metadata exchange enabled for
// TCP. The custom "istio-peer-exchange" value indicates, metadata exchange is enabled for TCP. The custom "istio" value
// indicates in-mesh traffic and it's going to be used for routing decisions.
var ALPNInMeshWithMxc = []string{"istio-peer-exchange", "istio"}

// ALPNHttp advertises that Proxy is going to talking either http2 or http 1.1.
var ALPNHttp = []string{"h2", "http/1.1"}

// ALPNHttp3OverQUIC advertises that Proxy is going to talk HTTP/3 over QUIC
var ALPNHttp3OverQUIC = []string{"h3"}

// ALPNDownstreamWithMxc advertises that Proxy is going to talk either tcp(for metadata exchange), http2 or http 1.1.
var ALPNDownstreamWithMxc = []string{"istio-peer-exchange", "h2", "http/1.1"}

func ListContains(haystack []string, needle string) bool {
	for _, n := range haystack {
		if needle == n {
			return true
		}
	}
	return false
}

// ConvertAddressToCidr converts from string to CIDR proto
func ConvertAddressToCidr(addr string) *core.CidrRange {
	cidr, err := AddrStrToCidrRange(addr)
	if err != nil {
		log.Errorf("failed to convert address %s to CidrRange: %v", addr, err)
		return nil
	}

	return cidr
}

// AddrStrToCidrRange converts from string to CIDR proto
func AddrStrToCidrRange(addr string) (*core.CidrRange, error) {
	if len(addr) == 0 {
		return nil, fmt.Errorf("empty address")
	}

	var (
		ipAddr        netip.Addr
		maxCidrPrefix int
	)

	if strings.Contains(addr, "/") {
		ipp, err := netip.ParsePrefix(addr)
		if err != nil {
			return nil, err
		}
		ipAddr = ipp.Addr()
		maxCidrPrefix = ipp.Bits()
	} else {
		ipa, err := netip.ParseAddr(addr)
		if err != nil {
			return nil, err
		}

		ipAddr = ipa
		maxCidrPrefix = ipAddr.BitLen()
	}

	return &core.CidrRange{
		AddressPrefix: ipAddr.String(),
		PrefixLen: &wrapperspb.UInt32Value{
			Value: uint32(maxCidrPrefix),
		},
	}, nil
}

// BuildAddress returns a SocketAddress with the given ip and port or uds.
func BuildAddress(bind string, port uint32) *core.Address {
	address := BuildNetworkAddress(bind, port, istionetworking.TransportProtocolTCP)
	if address != nil {
		return address
	}

	return &core.Address{
		Address: &core.Address_Pipe{
			Pipe: &core.Pipe{
				Path: strings.TrimPrefix(bind, model.UnixAddressPrefix),
			},
		},
	}
}

// BuildAdditionalAddresses can add extra addresses to additional addresses for a listener
func BuildAdditionalAddresses(extrAddresses []string, listenPort uint32, node *model.Proxy) []*listener.AdditionalAddress {
	var additionalAddresses []*listener.AdditionalAddress
	if len(extrAddresses) > 0 && IsIstioVersionGE116(node.IstioVersion) {
		for _, exbd := range extrAddresses {
			if exbd == "" {
				continue
			}
			extraAddress := &listener.AdditionalAddress{
				Address: BuildAddress(exbd, listenPort),
			}
			additionalAddresses = append(additionalAddresses, extraAddress)
		}
	}
	return additionalAddresses
}

// BuildAddress returns a SocketAddress with the given ip and port or uds.
func BuildInternalAddress(name string) *core.Address {
	return BuildInternalAddressWithIdentifier(name, "")
}

func BuildNetworkAddress(bind string, port uint32, transport istionetworking.TransportProtocol) *core.Address {
	if port == 0 {
		return nil
	}
	return &core.Address{
		Address: &core.Address_SocketAddress{
			SocketAddress: &core.SocketAddress{
				Address:  bind,
				Protocol: transport.ToEnvoySocketProtocol(),
				PortSpecifier: &core.SocketAddress_PortValue{
					PortValue: port,
				},
			},
		},
	}
}

// SortVirtualHosts sorts a slice of virtual hosts by name.
//
// Envoy computes a hash of RDS to see if things have changed - hash is affected by order of elements in the filter. Therefore
// we sort virtual hosts by name before handing them back so the ordering is stable across HTTP Route Configs.
func SortVirtualHosts(hosts []*route.VirtualHost) {
	if len(hosts) < 2 {
		return
	}
	sort.SliceStable(hosts, func(i, j int) bool {
		return hosts[i].Name < hosts[j].Name
	})
}

<<<<<<< HEAD
// IsIstioVersionGE115 checks whether the given Istio version is greater than or equals 1.15.
func IsIstioVersionGE115(version *model.IstioVersion) bool {
	return version == nil ||
		version.Compare(&model.IstioVersion{Major: 1, Minor: 15, Patch: -1}) >= 0
=======
// IsIstioVersionGE114 checks whether the given Istio version is greater than or equals 1.14.
func IsIstioVersionGE114(version *model.IstioVersion) bool {
	return version == nil ||
		version.Compare(&model.IstioVersion{Major: 1, Minor: 14, Patch: -1}) >= 0
>>>>>>> a49edde8
}

// IsIstioVersionGE116 checks whether the given Istio version is greater than or equals 1.16.
func IsIstioVersionGE116(version *model.IstioVersion) bool {
	return version == nil ||
		version.Compare(&model.IstioVersion{Major: 1, Minor: 16, Patch: -1}) >= 0
}

// IsIstioVersionGE117 checks whether the given Istio version is greater than or equals 1.17.
func IsIstioVersionGE117(version *model.IstioVersion) bool {
	return version == nil ||
		version.Compare(&model.IstioVersion{Major: 1, Minor: 17, Patch: -1}) >= 0
}

// IsIstioVersionGE118 checks whether the given Istio version is greater than or equals 1.18.
func IsIstioVersionGE118(version *model.IstioVersion) bool {
	return version == nil ||
		version.Compare(&model.IstioVersion{Major: 1, Minor: 18, Patch: -1}) >= 0
}

func IsProtocolSniffingEnabledForPort(port *model.Port) bool {
	return features.EnableProtocolSniffingForOutbound && port.Protocol.IsUnsupported()
}

func IsProtocolSniffingEnabledForInboundPort(port *model.Port) bool {
	return features.EnableProtocolSniffingForInbound && port.Protocol.IsUnsupported()
}

func IsProtocolSniffingEnabledForOutboundPort(port *model.Port) bool {
	return features.EnableProtocolSniffingForOutbound && port.Protocol.IsUnsupported()
}

// ConvertLocality converts '/' separated locality string to Locality struct.
func ConvertLocality(locality string) *core.Locality {
	if locality == "" {
		return &core.Locality{}
	}

	region, zone, subzone := label.SplitLocalityLabel(locality)
	return &core.Locality{
		Region:  region,
		Zone:    zone,
		SubZone: subzone,
	}
}

// LocalityToString converts Locality struct to '/' separated locality string.
func LocalityToString(l *core.Locality) string {
	if l == nil {
		return ""
	}
	resp := l.Region
	if l.Zone == "" {
		return resp
	}
	resp += "/" + l.Zone
	if l.SubZone == "" {
		return resp
	}
	resp += "/" + l.SubZone
	return resp
}

// GetFailoverPriorityLabels returns a byte array which contains failover priorities of the proxy.
func GetFailoverPriorityLabels(proxyLabels map[string]string, priorities []string) []byte {
	var b bytes.Buffer
	for _, key := range priorities {
		b.WriteString(key)
		b.WriteRune(':')
		b.WriteString(proxyLabels[key])
		b.WriteRune(' ')
	}
	return b.Bytes()
}

// IsLocalityEmpty checks if a locality is empty (checking region is good enough, based on how its initialized)
func IsLocalityEmpty(locality *core.Locality) bool {
	if locality == nil || (len(locality.GetRegion()) == 0) {
		return true
	}
	return false
}

func LocalityMatch(proxyLocality *core.Locality, ruleLocality string) bool {
	ruleRegion, ruleZone, ruleSubzone := label.SplitLocalityLabel(ruleLocality)
	regionMatch := ruleRegion == "*" || proxyLocality.GetRegion() == ruleRegion
	zoneMatch := ruleZone == "*" || ruleZone == "" || proxyLocality.GetZone() == ruleZone
	subzoneMatch := ruleSubzone == "*" || ruleSubzone == "" || proxyLocality.GetSubZone() == ruleSubzone

	if regionMatch && zoneMatch && subzoneMatch {
		return true
	}
	return false
}

func LbPriority(proxyLocality, endpointsLocality *core.Locality) int {
	if proxyLocality.GetRegion() == endpointsLocality.GetRegion() {
		if proxyLocality.GetZone() == endpointsLocality.GetZone() {
			if proxyLocality.GetSubZone() == endpointsLocality.GetSubZone() {
				return 0
			}
			return 1
		}
		return 2
	}
	return 3
}

// return a shallow copy ClusterLoadAssignment
func CloneClusterLoadAssignment(original *endpoint.ClusterLoadAssignment) *endpoint.ClusterLoadAssignment {
	if original == nil {
		return nil
	}
	out := &endpoint.ClusterLoadAssignment{}

	out.ClusterName = original.ClusterName
	out.Endpoints = cloneLocalityLbEndpoints(original.Endpoints)
	out.Policy = original.Policy

	return out
}

// return a shallow copy LocalityLbEndpoints
func cloneLocalityLbEndpoints(endpoints []*endpoint.LocalityLbEndpoints) []*endpoint.LocalityLbEndpoints {
	out := make([]*endpoint.LocalityLbEndpoints, 0, len(endpoints))
	for _, ep := range endpoints {
		clone := CloneLocalityLbEndpoint(ep)
		out = append(out, clone)
	}
	return out
}

// return a shallow copy of LocalityLbEndpoints
func CloneLocalityLbEndpoint(ep *endpoint.LocalityLbEndpoints) *endpoint.LocalityLbEndpoints {
	clone := &endpoint.LocalityLbEndpoints{}
	clone.Locality = ep.Locality
	clone.LbEndpoints = ep.LbEndpoints
	clone.Proximity = ep.Proximity
	clone.Priority = ep.Priority
	if ep.LoadBalancingWeight != nil {
		clone.LoadBalancingWeight = &wrapperspb.UInt32Value{
			Value: ep.GetLoadBalancingWeight().GetValue(),
		}
	}
	return clone
}

// BuildConfigInfoMetadata builds core.Metadata struct containing the
// name.namespace of the config, the type, etc.
func BuildConfigInfoMetadata(config config.Meta) *core.Metadata {
	return AddConfigInfoMetadata(nil, config)
}

// AddConfigInfoMetadata adds name.namespace of the config, the type, etc
// to the given core.Metadata struct, if metadata is not initialized, build a new metadata.
func AddConfigInfoMetadata(metadata *core.Metadata, config config.Meta) *core.Metadata {
	if metadata == nil {
		metadata = &core.Metadata{
			FilterMetadata: map[string]*structpb.Struct{},
		}
	}
	s := "/apis/" + config.GroupVersionKind.Group + "/" + config.GroupVersionKind.Version + "/namespaces/" + config.Namespace + "/" +
		strcase.CamelCaseToKebabCase(config.GroupVersionKind.Kind) + "/" + config.Name
	if _, ok := metadata.FilterMetadata[IstioMetadataKey]; !ok {
		metadata.FilterMetadata[IstioMetadataKey] = &structpb.Struct{
			Fields: map[string]*structpb.Value{},
		}
	}
	metadata.FilterMetadata[IstioMetadataKey].Fields["config"] = &structpb.Value{
		Kind: &structpb.Value_StringValue{
			StringValue: s,
		},
	}
	return metadata
}

// AddSubsetToMetadata will insert the subset name supplied. This should be called after the initial
// "istio" metadata has been created for the cluster. If the "istio" metadata field is not already
// defined, the subset information will not be added (to prevent adding this information where not
// needed). This is used for telemetry reporting.
func AddSubsetToMetadata(md *core.Metadata, subset string) {
	if istioMeta, ok := md.FilterMetadata[IstioMetadataKey]; ok {
		istioMeta.Fields["subset"] = &structpb.Value{
			Kind: &structpb.Value_StringValue{
				StringValue: subset,
			},
		}
	}
}

// IsHTTPFilterChain returns true if the filter chain contains a HTTP connection manager filter
func IsHTTPFilterChain(filterChain *listener.FilterChain) bool {
	for _, f := range filterChain.Filters {
		if f.Name == wellknown.HTTPConnectionManager {
			return true
		}
	}
	return false
}

// MergeAnyWithAny merges a given any typed message into the given Any typed message by dynamically inferring the
// type of Any
func MergeAnyWithAny(dst *anypb.Any, src *anypb.Any) (*anypb.Any, error) {
	// Assuming that Pilot is compiled with this type [which should always be the case]
	var err error

	// get an object of type used by this message
	dstX, err := dst.UnmarshalNew()
	if err != nil {
		return nil, err
	}

	// get an object of type used by this message
	srcX, err := src.UnmarshalNew()
	if err != nil {
		return nil, err
	}

	// Merge the two typed protos
	merge.Merge(dstX, srcX)

	// Convert the merged proto back to dst
	retVal := protoconv.MessageToAny(dstX)

	return retVal, nil
}

// BuildNewLbEndpointMetadata adds creates metadata values for a lb endpoint
func BuildNewLbEndpointMetadata(networkID network.ID, tlsMode, workloadname, namespace string,
	clusterID cluster.ID, lbls labels.Instance,
) *core.Metadata {
	out := &core.Metadata{}
	BuildLbEndpointMetadata(networkID, tlsMode, workloadname, namespace, clusterID, lbls, out)
	return out
}

// BuildLbEndpointMetadata adds metadata values to a lb endpoint
func BuildLbEndpointMetadata(networkID network.ID, tlsMode, workloadname, namespace string,
	clusterID cluster.ID, lbls labels.Instance, metadata *core.Metadata,
) {
	if networkID == "" && (tlsMode == "" || tlsMode == model.DisabledTLSModeLabel) &&
		(!features.EndpointTelemetryLabel || !features.EnableTelemetryLabel) {
		return
	}

	if metadata.FilterMetadata == nil {
		metadata.FilterMetadata = map[string]*structpb.Struct{}
	}

	if tlsMode != "" && tlsMode != model.DisabledTLSModeLabel {
		metadata.FilterMetadata[EnvoyTransportSocketMetadataKey] = &structpb.Struct{
			Fields: map[string]*structpb.Value{
				model.TLSModeLabelShortname: {Kind: &structpb.Value_StringValue{StringValue: tlsMode}},
			},
		}
	}

	// Add compressed telemetry metadata. Note this is a short term solution to make server workload metadata
	// available at client sidecar, so that telemetry filter could use for metric labels. This is useful for two cases:
	// server does not have sidecar injected, and request fails to reach server and thus metadata exchange does not happen.
	// Due to performance concern, telemetry metadata is compressed into a semicolon separted string:
	// workload-name;namespace;canonical-service-name;canonical-service-revision;cluster-id.
	if features.EndpointTelemetryLabel {
		// allow defaulting for non-injected cases
		canonicalName, canonicalRevision := kubelabels.CanonicalService(lbls, workloadname)

		// don't bother sending the default value in config
		if canonicalRevision == "latest" {
			canonicalRevision = ""
		}

		var sb strings.Builder
		sb.WriteString(workloadname)
		sb.WriteString(";")
		sb.WriteString(namespace)
		sb.WriteString(";")
		sb.WriteString(canonicalName)
		sb.WriteString(";")
		sb.WriteString(canonicalRevision)
		sb.WriteString(";")
		sb.WriteString(clusterID.String())
		addIstioEndpointLabel(metadata, "workload", &structpb.Value{Kind: &structpb.Value_StringValue{StringValue: sb.String()}})
	}
}

// MaybeApplyTLSModeLabel may or may not update the metadata for the Envoy transport socket matches for auto mTLS.
func MaybeApplyTLSModeLabel(ep *endpoint.LbEndpoint, tlsMode string) (*endpoint.LbEndpoint, bool) {
	if ep == nil || ep.Metadata == nil {
		return nil, false
	}
	epTLSMode := ""
	if ep.Metadata.FilterMetadata != nil {
		if _, f := ep.Metadata.FilterMetadata[EnvoyTransportSocketMetadataKey].GetFields()[model.TunnelLabelShortName]; f {
			// Tunnel > MTLS
			return nil, false
		}
		if v, ok := ep.Metadata.FilterMetadata[EnvoyTransportSocketMetadataKey]; ok {
			epTLSMode = v.Fields[model.TLSModeLabelShortname].GetStringValue()
		}
	}
	// Normalize the tls label name before comparison. This ensure we won't falsely cloning
	// the endpoint when they are "" and model.DisabledTLSModeLabel.
	if epTLSMode == model.DisabledTLSModeLabel {
		epTLSMode = ""
	}
	if tlsMode == model.DisabledTLSModeLabel {
		tlsMode = ""
	}
	if epTLSMode == tlsMode {
		return nil, false
	}
	// We make a copy instead of modifying on existing endpoint pointer directly to avoid data race.
	// See https://github.com/istio/istio/issues/34227 for details.
	newEndpoint := proto.Clone(ep).(*endpoint.LbEndpoint)
	if tlsMode != "" && tlsMode != model.DisabledTLSModeLabel {
		newEndpoint.Metadata.FilterMetadata[EnvoyTransportSocketMetadataKey] = &structpb.Struct{
			Fields: map[string]*structpb.Value{
				model.TLSModeLabelShortname: {Kind: &structpb.Value_StringValue{StringValue: tlsMode}},
			},
		}
	} else {
		delete(newEndpoint.Metadata.FilterMetadata, EnvoyTransportSocketMetadataKey)
	}
	return newEndpoint, true
}

func addIstioEndpointLabel(metadata *core.Metadata, key string, val *structpb.Value) {
	if _, ok := metadata.FilterMetadata[IstioMetadataKey]; !ok {
		metadata.FilterMetadata[IstioMetadataKey] = &structpb.Struct{
			Fields: map[string]*structpb.Value{},
		}
	}

	metadata.FilterMetadata[IstioMetadataKey].Fields[key] = val
}

// IsAllowAnyOutbound checks if allow_any is enabled for outbound traffic
func IsAllowAnyOutbound(node *model.Proxy) bool {
	return node.SidecarScope != nil &&
		node.SidecarScope.OutboundTrafficPolicy != nil &&
		node.SidecarScope.OutboundTrafficPolicy.Mode == networking.OutboundTrafficPolicy_ALLOW_ANY
}

func StringToExactMatch(in []string) []*matcher.StringMatcher {
	if len(in) == 0 {
		return nil
	}
	res := make([]*matcher.StringMatcher, 0, len(in))
	for _, s := range in {
		res = append(res, &matcher.StringMatcher{
			MatchPattern: &matcher.StringMatcher_Exact{Exact: s},
		})
	}
	return res
}

func StringToPrefixMatch(in []string) []*matcher.StringMatcher {
	if len(in) == 0 {
		return nil
	}
	res := make([]*matcher.StringMatcher, 0, len(in))
	for _, s := range in {
		res = append(res, &matcher.StringMatcher{
			MatchPattern: &matcher.StringMatcher_Prefix{Prefix: s},
		})
	}
	return res
}

func ConvertToEnvoyMatches(in []*networking.StringMatch) []*matcher.StringMatcher {
	res := make([]*matcher.StringMatcher, 0, len(in))

	for _, im := range in {
		if em := ConvertToEnvoyMatch(im); em != nil {
			res = append(res, em)
		}
	}

	return res
}

func ConvertToEnvoyMatch(in *networking.StringMatch) *matcher.StringMatcher {
	switch m := in.MatchType.(type) {
	case *networking.StringMatch_Exact:
		return &matcher.StringMatcher{MatchPattern: &matcher.StringMatcher_Exact{Exact: m.Exact}}
	case *networking.StringMatch_Prefix:
		return &matcher.StringMatcher{MatchPattern: &matcher.StringMatcher_Prefix{Prefix: m.Prefix}}
	case *networking.StringMatch_Regex:
		return &matcher.StringMatcher{
			MatchPattern: &matcher.StringMatcher_SafeRegex{
				SafeRegex: &matcher.RegexMatcher{
					Regex: m.Regex,
				},
			},
		}
	}
	return nil
}

func StringSliceEqual(a, b []string) bool {
	if len(a) != len(b) {
		return false
	}

	for i := range a {
		if a[i] != b[i] {
			return false
		}
	}

	return true
}

func UInt32SliceEqual(a, b []uint32) bool {
	if len(a) != len(b) {
		return false
	}

	for i := range a {
		if a[i] != b[i] {
			return false
		}
	}

	return true
}

func CidrRangeSliceEqual(a, b []*core.CidrRange) bool {
	if len(a) != len(b) {
		return false
	}

	for i := range a {
		netA, err := toMaskedPrefix(a[i])
		if err != nil {
			return false
		}
		netB, err := toMaskedPrefix(b[i])
		if err != nil {
			return false
		}
		if netA.Addr().String() != netB.Addr().String() {
			return false
		}
	}

	return true
}

func toMaskedPrefix(c *core.CidrRange) (netip.Prefix, error) {
	ipp, err := netip.ParsePrefix(c.AddressPrefix + "/" + strconv.Itoa(int(c.PrefixLen.GetValue())))
	if err != nil {
		log.Errorf("failed to parse CidrRange %v as IPNet: %v", c, err)
	}

	return ipp.Masked(), err
}

// meshconfig ForwardClientCertDetails and the Envoy config enum are off by 1
// due to the UNDEFINED in the meshconfig ForwardClientCertDetails
func MeshConfigToEnvoyForwardClientCertDetails(c meshconfig.Topology_ForwardClientCertDetails) hcm.HttpConnectionManager_ForwardClientCertDetails {
	return hcm.HttpConnectionManager_ForwardClientCertDetails(c - 1)
}

// ByteCount returns a human readable byte format
// Inspired by https://yourbasic.org/golang/formatting-byte-size-to-human-readable-format/
func ByteCount(b int) string {
	const unit = 1000
	if b < unit {
		return fmt.Sprintf("%dB", b)
	}
	div, exp := int64(unit), 0
	for n := b / unit; n >= unit; n /= unit {
		div *= unit
		exp++
	}
	return fmt.Sprintf("%.1f%cB",
		float64(b)/float64(div), "kMGTPE"[exp])
}

// IPv6Compliant encloses ipv6 addresses in square brackets followed by port number in Host header/URIs
func IPv6Compliant(host string) string {
	if strings.Contains(host, ":") {
		return "[" + host + "]"
	}
	return host
}

// DomainName builds the domain name for a given host and port
func DomainName(host string, port int) string {
	return net.JoinHostPort(host, strconv.Itoa(port))
}

// BuildInternalEndpoint builds an lb endpoint pointing to the internal listener named dest.
// If the metadata contains "tunnel.destination" that will become the "endpointId" to prevent deduplication.
func BuildInternalEndpoint(dest string, meta *core.Metadata) []*endpoint.LocalityLbEndpoints {
	llb := []*endpoint.LocalityLbEndpoints{{
		LbEndpoints: []*endpoint.LbEndpoint{BuildInternalLbEndpoint(dest, meta)},
	}}
	return llb
}

// BuildInternalLbEndpoint builds an lb endpoint pointing to the internal listener named dest.
// If the metadata contains "tunnel.destination" that will become the "endpointId" to prevent deduplication.
func BuildInternalLbEndpoint(dest string, meta *core.Metadata) *endpoint.LbEndpoint {
	var endpointID string
	if tunnel, ok := meta.GetFilterMetadata()["tunnel"]; ok {
		if dest, ok := tunnel.GetFields()["destination"]; ok {
			endpointID = dest.GetStringValue()
		}
	}
	address := BuildInternalAddressWithIdentifier(dest, endpointID)

	return &endpoint.LbEndpoint{
		HostIdentifier: &endpoint.LbEndpoint_Endpoint{
			Endpoint: &endpoint.Endpoint{
				Address: address,
			},
		},
		Metadata: meta,
	}
}

func BuildInternalAddressWithIdentifier(name, identifier string) *core.Address {
	return &core.Address{
		Address: &core.Address_EnvoyInternalAddress{
			EnvoyInternalAddress: &core.EnvoyInternalAddress{
				AddressNameSpecifier: &core.EnvoyInternalAddress_ServerListenerName{
					ServerListenerName: name,
				},
				EndpointId: identifier,
			},
		},
	}
}

func BuildTunnelMetadata(address string, port, tunnelPort int) *core.Metadata {
	return &core.Metadata{
		FilterMetadata: map[string]*structpb.Struct{
			"tunnel": BuildTunnelMetadataStruct(address, address, port, tunnelPort),
		},
	}
}

func BuildTunnelMetadataStruct(tunnelAddress, address string, port, tunnelPort int) *structpb.Struct {
	st, _ := structpb.NewStruct(map[string]interface{}{
		// ORIGINAL_DST destination address to tunnel on (usually only differs from "destination" by port)
		"address": net.JoinHostPort(tunnelAddress, strconv.Itoa(tunnelPort)),
		// logical destination behind the tunnel, on which policy and telemetry will be applied
		"destination": net.JoinHostPort(address, strconv.Itoa(port)),
	})
	return st
}

func BuildStatefulSessionFilter(svc *model.Service) *hcm.HttpFilter {
	filterConfig := MaybeBuildStatefulSessionFilterConfig(svc)
	if filterConfig == nil {
		return nil
	}

	return &hcm.HttpFilter{
		Name: StatefulSessionFilter,
		ConfigType: &hcm.HttpFilter_TypedConfig{
			TypedConfig: protoconv.MessageToAny(filterConfig),
		},
	}
}

func MaybeBuildStatefulSessionFilterConfig(svc *model.Service) *statefulsession.StatefulSession {
	if svc == nil {
		return nil
	}
	sessionCookie := svc.Attributes.Labels[features.PersistentSessionLabel]
	sessionHeader := svc.Attributes.Labels[features.PersistentSessionHeaderLabel]

	switch {
	case sessionCookie != "":
		cookieName, cookiePath, found := strings.Cut(sessionCookie, ":")
		if !found {
			cookiePath = "/"
		}
		return &statefulsession.StatefulSession{
			SessionState: &core.TypedExtensionConfig{
				Name: "envoy.http.stateful_session.cookie",
				TypedConfig: protoconv.MessageToAny(&cookiev3.CookieBasedSessionState{
					Cookie: &httpv3.Cookie{
						Path: cookiePath,
						Ttl:  &durationpb.Duration{Seconds: 120},
						Name: cookieName,
					},
				}),
			},
		}
	case sessionHeader != "":
		return &statefulsession.StatefulSession{
			SessionState: &core.TypedExtensionConfig{
				Name: "envoy.http.stateful_session.header",
				TypedConfig: protoconv.MessageToAny(&headerv3.HeaderBasedSessionState{
					Name: sessionHeader,
				}),
			},
		}
	}
	return nil
}

// InternalListenerSetAddressFilter is a filter for internal listeners that overrides the address based on the metadata
// from BuildTunnelMetadata
func InternalListenerSetAddressFilter() *listener.ListenerFilter {
	v, _ := structpb.NewStruct(map[string]interface{}{})
	return &listener.ListenerFilter{
		Name: "set_dst_address",
		ConfigType: &listener.ListenerFilter_TypedConfig{
			TypedConfig: protoconv.MessageToAny(&typev3.TypedStruct{
				TypeUrl: "type.googleapis.com/istio.set_internal_dst_address.v1.Config",
				Value:   v,
			}),
		},
	}
}<|MERGE_RESOLUTION|>--- conflicted
+++ resolved
@@ -253,19 +253,6 @@
 	})
 }
 
-<<<<<<< HEAD
-// IsIstioVersionGE115 checks whether the given Istio version is greater than or equals 1.15.
-func IsIstioVersionGE115(version *model.IstioVersion) bool {
-	return version == nil ||
-		version.Compare(&model.IstioVersion{Major: 1, Minor: 15, Patch: -1}) >= 0
-=======
-// IsIstioVersionGE114 checks whether the given Istio version is greater than or equals 1.14.
-func IsIstioVersionGE114(version *model.IstioVersion) bool {
-	return version == nil ||
-		version.Compare(&model.IstioVersion{Major: 1, Minor: 14, Patch: -1}) >= 0
->>>>>>> a49edde8
-}
-
 // IsIstioVersionGE116 checks whether the given Istio version is greater than or equals 1.16.
 func IsIstioVersionGE116(version *model.IstioVersion) bool {
 	return version == nil ||
