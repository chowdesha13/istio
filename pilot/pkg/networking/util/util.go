// Copyright 2017 Istio Authors
//
// Licensed under the Apache License, Version 2.0 (the "License");
// you may not use this file except in compliance with the License.
// You may obtain a copy of the License at
//
//     http://www.apache.org/licenses/LICENSE-2.0
//
// Unless required by applicable law or agreed to in writing, software
// distributed under the License is distributed on an "AS IS" BASIS,
// WITHOUT WARRANTIES OR CONDITIONS OF ANY KIND, either express or implied.
// See the License for the specific language governing permissions and
// limitations under the License.

package util

import (
	"fmt"
	"net"
	"sort"
	"strconv"
	"strings"

	xdsapi "github.com/envoyproxy/go-control-plane/envoy/api/v2"
	core "github.com/envoyproxy/go-control-plane/envoy/api/v2/core"
	endpoint "github.com/envoyproxy/go-control-plane/envoy/api/v2/endpoint"
	listener "github.com/envoyproxy/go-control-plane/envoy/api/v2/listener"
	route "github.com/envoyproxy/go-control-plane/envoy/api/v2/route"
	matcher "github.com/envoyproxy/go-control-plane/envoy/type/matcher"
	"github.com/envoyproxy/go-control-plane/pkg/conversion"
	xdsutil "github.com/envoyproxy/go-control-plane/pkg/wellknown"
	"github.com/gogo/protobuf/types"
	"github.com/golang/protobuf/proto"
	"github.com/golang/protobuf/ptypes"
	"github.com/golang/protobuf/ptypes/any"
	"github.com/golang/protobuf/ptypes/duration"
	pstruct "github.com/golang/protobuf/ptypes/struct"
	"github.com/golang/protobuf/ptypes/wrappers"

	networking "istio.io/api/networking/v1alpha3"
	"istio.io/pkg/log"

	"istio.io/istio/pilot/pkg/features"
	"istio.io/istio/pilot/pkg/model"
	"istio.io/istio/pilot/pkg/serviceregistry"
	"istio.io/istio/pkg/config/host"
	"istio.io/istio/pkg/util/strcase"
)

const (
	// BlackHoleCluster to catch traffic from routes with unresolved clusters. Traffic arriving here goes nowhere.
	BlackHoleCluster = "BlackHoleCluster"
	// BlackHole is the name of the virtual host and route name used to block all traffic
	BlackHole = "block_all"
	// PassthroughCluster to forward traffic to the original destination requested. This cluster is used when
	// traffic does not match any listener in envoy.
	PassthroughCluster = "PassthroughCluster"
	// Passthrough is the name of the virtual host used to forward traffic to the
	// PassthroughCluster
	Passthrough = "allow_any"
	// PassthroughFilterChain to catch traffic that doesn't match other filter chains.
	PassthroughFilterChain = "PassthroughFilterChain"

	// Inbound pass through cluster need to the bind the loopback ip address for the security and loop avoidance.
	InboundPassthroughClusterIpv4 = "InboundPassthroughClusterIpv4"
	InboundPassthroughClusterIpv6 = "InboundPassthroughClusterIpv6"
	// 6 is the magical number for inbound: 15006, 127.0.0.6, ::6
	InboundPassthroughBindIpv4 = "127.0.0.6"
	InboundPassthroughBindIpv6 = "::6"

	// SniClusterFilter is the name of the sni_cluster envoy filter
	SniClusterFilter = "envoy.filters.network.sni_cluster"
	// ForwardDownstreamSniFilter forwards the sni from downstream connections to upstream
	// Used only in the fallthrough filter stack for TLS connections
	ForwardDownstreamSniFilter = "forward_downstream_sni"
	// IstioMetadataKey is the key under which metadata is added to a route or cluster
	// regarding the virtual service or destination rule used for each
	IstioMetadataKey = "istio"

	// EnvoyTransportSocketMetadataKey is the key under which metadata is added to an endpoint
	// which determines the endpoint level transport socket configuration.
	EnvoyTransportSocketMetadataKey = "envoy.transport_socket_match"

	// EnvoyRawBufferSocketName matched with hardcoded built-in Envoy transport name which determines
	// endpoint level plantext transport socket configuration
	EnvoyRawBufferSocketName = "envoy.transport_sockets.raw_buffer"

	// EnvoyTLSSocketName matched with hardcoded built-in Envoy transport name which determines endpoint
	// level tls transport socket configuration
	EnvoyTLSSocketName = "envoy.transport_sockets.tls"

	// StatName patterns
	serviceStatPattern         = "%SERVICE%"
	serviceFQDNStatPattern     = "%SERVICE_FQDN%"
	servicePortStatPattern     = "%SERVICE_PORT%"
	servicePortNameStatPattern = "%SERVICE_PORT_NAME%"
	subsetNameStatPattern      = "%SUBSET_NAME%"
)

// ALPNH2Only advertises that Proxy is going to use HTTP/2 when talking to the cluster.
var ALPNH2Only = []string{"h2"}

// ALPNInMeshH2 advertises that Proxy is going to use HTTP/2 when talking to the in-mesh cluster.
// The custom "istio" value indicates in-mesh traffic and it's going to be used for routing decisions.
// Once Envoy supports client-side ALPN negotiation, this should be {"istio", "h2", "http/1.1"}.
var ALPNInMeshH2 = []string{"istio", "h2"}

// ALPNInMesh advertises that Proxy is going to talk to the in-mesh cluster.
// The custom "istio" value indicates in-mesh traffic and it's going to be used for routing decisions.
var ALPNInMesh = []string{"istio"}

// ALPNInMeshWithMxc advertises that Proxy is going to talk to the in-mesh cluster and has metadata exchange enabled for
// TCP. The custom "istio-peer-exchange" value indicates, metadata exchange is enabled for TCP. The custom "istio" value
// indicates in-mesh traffic and it's going to be used for routing decisions.
var ALPNInMeshWithMxc = []string{"istio-peer-exchange", "istio"}

// ALPNHttp advertises that Proxy is going to talking either http2 or http 1.1.
var ALPNHttp = []string{"h2", "http/1.1"}

// ALPNDownstream advertises that Proxy is going to talking either tcp(for metadata exchange), http2 or http 1.1.
var ALPNDownstream = []string{"istio-peer-exchange", "h2", "http/1.1"}

// FallThroughFilterChainBlackHoleService is the blackhole service used for fall though
// filter chain
var FallThroughFilterChainBlackHoleService = &model.Service{
	Hostname: host.Name(BlackHoleCluster),
	Attributes: model.ServiceAttributes{
		Name: BlackHoleCluster,
	},
}

// FallThroughFilterChainPassthroughService is the passthrough service used for fall though
var FallThroughFilterChainPassthroughService = &model.Service{
	Hostname: host.Name(PassthroughCluster),
	Attributes: model.ServiceAttributes{
		Name: PassthroughCluster,
	},
}

func getMaxCidrPrefix(addr string) uint32 {
	ip := net.ParseIP(addr)
	if ip.To4() == nil {
		// ipv6 address
		return 128
	}
	// ipv4 address
	return 32
}

// ConvertAddressToCidr converts from string to CIDR proto
func ConvertAddressToCidr(addr string) *core.CidrRange {
	if len(addr) == 0 {
		return nil
	}

	cidr := &core.CidrRange{
		AddressPrefix: addr,
		PrefixLen: &wrappers.UInt32Value{
			Value: getMaxCidrPrefix(addr),
		},
	}

	if strings.Contains(addr, "/") {
		parts := strings.Split(addr, "/")
		cidr.AddressPrefix = parts[0]
		prefix, _ := strconv.Atoi(parts[1])
		cidr.PrefixLen.Value = uint32(prefix)
	}
	return cidr
}

// BuildAddress returns a SocketAddress with the given ip and port or uds.
func BuildAddress(bind string, port uint32) *core.Address {
	if port != 0 {
		return &core.Address{
			Address: &core.Address_SocketAddress{
				SocketAddress: &core.SocketAddress{
					Address: bind,
					PortSpecifier: &core.SocketAddress_PortValue{
						PortValue: port,
					},
				},
			},
		}
	}

	return &core.Address{
		Address: &core.Address_Pipe{
			Pipe: &core.Pipe{
				Path: strings.TrimPrefix(bind, model.UnixAddressPrefix),
			},
		},
	}
}

// MessageToAnyWithError converts from proto message to proto Any
func MessageToAnyWithError(msg proto.Message) (*any.Any, error) {
	b := proto.NewBuffer(nil)
	b.SetDeterministic(true)
	err := b.Marshal(msg)
	if err != nil {
		return nil, err
	}
	return &any.Any{
		TypeUrl: "type.googleapis.com/" + proto.MessageName(msg),
		Value:   b.Bytes(),
	}, nil
}

// MessageToAny converts from proto message to proto Any
func MessageToAny(msg proto.Message) *any.Any {
	out, err := MessageToAnyWithError(msg)
	if err != nil {
		log.Error(fmt.Sprintf("error marshaling Any %s: %v", msg.String(), err))
		return nil
	}
	return out
}

// MessageToStruct converts from proto message to proto Struct
func MessageToStruct(msg proto.Message) *pstruct.Struct {
	s, err := conversion.MessageToStruct(msg)
	if err != nil {
		log.Error(err.Error())
		return &pstruct.Struct{}
	}
	return s
}

// GogoDurationToDuration converts from gogo proto duration to time.duration
func GogoDurationToDuration(d *types.Duration) *duration.Duration {
	if d == nil {
		return nil
	}
	dur, err := types.DurationFromProto(d)
	if err != nil {
		// TODO(mostrowski): add error handling instead.
		log.Warnf("error converting duration %#v, using 0: %v", d, err)
		return nil
	}
	return ptypes.DurationProto(dur)
}

// SortVirtualHosts sorts a slice of virtual hosts by name.
//
// Envoy computes a hash of RDS to see if things have changed - hash is affected by order of elements in the filter. Therefore
// we sort virtual hosts by name before handing them back so the ordering is stable across HTTP Route Configs.
func SortVirtualHosts(hosts []*route.VirtualHost) {
	sort.SliceStable(hosts, func(i, j int) bool {
		return hosts[i].Name < hosts[j].Name
	})
}

// IsIstioVersionGE15 checks whether the given Istio version is greater than or equals 1.5.
func IsIstioVersionGE15(node *model.Proxy) bool {
	return node.IstioVersion == nil ||
		node.IstioVersion.Compare(&model.IstioVersion{Major: 1, Minor: 5, Patch: -1}) >= 0
}

func IsProtocolSniffingEnabledForPort(port *model.Port) bool {
	return features.EnableProtocolSniffingForOutbound && port.Protocol.IsUnsupported()
}

func IsProtocolSniffingEnabledForInboundPort(port *model.Port) bool {
	return features.EnableProtocolSniffingForInbound && port.Protocol.IsUnsupported()
}

func IsProtocolSniffingEnabledForOutboundPort(port *model.Port) bool {
	return features.EnableProtocolSniffingForOutbound && port.Protocol.IsUnsupported()
}

// IsTCPMetadataExchangeEnabled checks whether Metadata Exchanged enabled for TCP using ALPN.
func IsTCPMetadataExchangeEnabled(node *model.Proxy) bool {
	return features.EnableTCPMetadataExchange && IsIstioVersionGE15(node)
}

// ConvertLocality converts '/' separated locality string to Locality struct.
func ConvertLocality(locality string) *core.Locality {
	if locality == "" {
		return &core.Locality{}
	}

	region, zone, subzone := SplitLocality(locality)
	return &core.Locality{
		Region:  region,
		Zone:    zone,
		SubZone: subzone,
	}
}

// ConvertLocality converts '/' separated locality string to Locality struct.
func LocalityToString(l *core.Locality) string {
	if l == nil {
		return ""
	}
	resp := l.Region
	if l.Zone == "" {
		return resp
	}
	resp += "/" + l.Zone
	if l.SubZone == "" {
		return resp
	}
	resp += "/" + l.SubZone
	return resp
}

// IsLocalityEmpty checks if a locality is empty (checking region is good enough, based on how its initialized)
func IsLocalityEmpty(locality *core.Locality) bool {
	if locality == nil || (len(locality.GetRegion()) == 0) {
		return true
	}
	return false
}

func LocalityMatch(proxyLocality *core.Locality, ruleLocality string) bool {
	ruleRegion, ruleZone, ruleSubzone := SplitLocality(ruleLocality)
	regionMatch := ruleRegion == "*" || proxyLocality.GetRegion() == ruleRegion
	zoneMatch := ruleZone == "*" || ruleZone == "" || proxyLocality.GetZone() == ruleZone
	subzoneMatch := ruleSubzone == "*" || ruleSubzone == "" || proxyLocality.GetSubZone() == ruleSubzone

	if regionMatch && zoneMatch && subzoneMatch {
		return true
	}
	return false
}

func SplitLocality(locality string) (region, zone, subzone string) {
	items := strings.Split(locality, "/")
	switch len(items) {
	case 1:
		return items[0], "", ""
	case 2:
		return items[0], items[1], ""
	default:
		return items[0], items[1], items[2]
	}
}

func LbPriority(proxyLocality, endpointsLocality *core.Locality) int {
	if proxyLocality.GetRegion() == endpointsLocality.GetRegion() {
		if proxyLocality.GetZone() == endpointsLocality.GetZone() {
			if proxyLocality.GetSubZone() == endpointsLocality.GetSubZone() {
				return 0
			}
			return 1
		}
		return 2
	}
	return 3
}

// return a shallow copy cluster
func CloneCluster(cluster *xdsapi.Cluster) xdsapi.Cluster {
	out := xdsapi.Cluster{}
	if cluster == nil {
		return out
	}

	out = *cluster
	loadAssignment := CloneClusterLoadAssignment(cluster.LoadAssignment)
	out.LoadAssignment = &loadAssignment

	return out
}

// return a shallow copy ClusterLoadAssignment
func CloneClusterLoadAssignment(original *xdsapi.ClusterLoadAssignment) xdsapi.ClusterLoadAssignment {
	out := xdsapi.ClusterLoadAssignment{}
	if original == nil {
		return out
	}

	out = *original
	out.Endpoints = cloneLocalityLbEndpoints(out.Endpoints)

	return out
}

// return a shallow copy LocalityLbEndpoints
func cloneLocalityLbEndpoints(endpoints []*endpoint.LocalityLbEndpoints) []*endpoint.LocalityLbEndpoints {
	out := make([]*endpoint.LocalityLbEndpoints, 0, len(endpoints))
	for _, ep := range endpoints {
		clone := *ep
		if ep.LoadBalancingWeight != nil {
			clone.LoadBalancingWeight = &wrappers.UInt32Value{
				Value: ep.GetLoadBalancingWeight().GetValue(),
			}
		}
		out = append(out, &clone)
	}
	return out
}

// return a shallow copy LbEndpoint
func CloneLbEndpoint(endpoint *endpoint.LbEndpoint) *endpoint.LbEndpoint {
	if endpoint == nil {
		return nil
	}

	clone := *endpoint
	if endpoint.LoadBalancingWeight != nil {
		clone.LoadBalancingWeight = &wrappers.UInt32Value{
			Value: endpoint.GetLoadBalancingWeight().GetValue(),
		}
	}
	return &clone
}

// BuildConfigInfoMetadata builds core.Metadata struct containing the
// name.namespace of the config, the type, etc. Used by Mixer client
// to generate attributes for policy and telemetry.
func BuildConfigInfoMetadata(config model.ConfigMeta) *core.Metadata {
	s := "/apis/" + config.Group + "/" + config.Version + "/namespaces/" + config.Namespace + "/" +
		strcase.CamelCaseToKebabCase(config.Type) + "/" + config.Name
	return &core.Metadata{
		FilterMetadata: map[string]*pstruct.Struct{
			IstioMetadataKey: {
				Fields: map[string]*pstruct.Value{
					"config": {
						Kind: &pstruct.Value_StringValue{
							StringValue: s,
						},
					},
				},
			},
		},
	}
}

// AddSubsetToMetadata will build a new core.Metadata struct containing the
// subset name supplied. This is used for telemetry reporting. A new core.Metadata
// is created to prevent modification to shared base Metadata across subsets, etc.
// This should be called after the initial "istio" metadata has been created for the
// cluster. If the "istio" metadata field is not already defined, the subset information will
// not be added (to prevent adding this information where not needed).
func AddSubsetToMetadata(md *core.Metadata, subset string) *core.Metadata {
	updatedMeta := &core.Metadata{}
	proto.Merge(updatedMeta, md)
	if istioMeta, ok := updatedMeta.FilterMetadata[IstioMetadataKey]; ok {
		istioMeta.Fields["subset"] = &pstruct.Value{
			Kind: &pstruct.Value_StringValue{
				StringValue: subset,
			},
		}
	}
	return updatedMeta
}

// IsHTTPFilterChain returns true if the filter chain contains a HTTP connection manager filter
func IsHTTPFilterChain(filterChain *listener.FilterChain) bool {
	for _, f := range filterChain.Filters {
		if f.Name == xdsutil.HTTPConnectionManager {
			return true
		}
	}
	return false
}

// MergeAnyWithStruct merges a given struct into the given Any typed message by dynamically inferring the
// type of Any, converting the struct into the inferred type, merging the two messages, and then
// marshaling the merged message back into Any.
func MergeAnyWithStruct(a *any.Any, pbStruct *pstruct.Struct) (*any.Any, error) {
	// Assuming that Pilot is compiled with this type [which should always be the case]
	var err error
	var x ptypes.DynamicAny

	// First get an object of type used by this message
	if err = ptypes.UnmarshalAny(a, &x); err != nil {
		return nil, err
	}

	// Create a typed copy. We will convert the user's struct to this type
	temp := proto.Clone(x.Message)
	temp.Reset()
	if err = conversion.StructToMessage(pbStruct, temp); err != nil {
		return nil, err
	}

	// Merge the two typed protos
	proto.Merge(x.Message, temp)
	var retVal *any.Any
	// Convert the merged proto back to any
	if retVal, err = ptypes.MarshalAny(x.Message); err != nil {
		return nil, err
	}

	return retVal, nil
}

// MergeAnyWithAny merges a given any typed message into the given Any typed message by dynamically inferring the
// type of Any
func MergeAnyWithAny(dst *any.Any, src *any.Any) (*any.Any, error) {
	// Assuming that Pilot is compiled with this type [which should always be the case]
	var err error
	var dstX, srcX ptypes.DynamicAny

	// get an object of type used by this message
	if err = ptypes.UnmarshalAny(dst, &dstX); err != nil {
		return nil, err
	}

	// get an object of type used by this message
	if err = ptypes.UnmarshalAny(src, &srcX); err != nil {
		return nil, err
	}

	// Merge the two typed protos
	proto.Merge(dstX.Message, srcX.Message)
	var retVal *any.Any
	// Convert the merged proto back to dst
	if retVal, err = ptypes.MarshalAny(dstX.Message); err != nil {
		return nil, err
	}

	return retVal, nil
}

// BuildLbEndpointMetadata adds metadata values to a lb endpoint
func BuildLbEndpointMetadata(uid string, network string, tlsMode string, push *model.PushContext) *core.Metadata {
	if !push.IsMixerEnabled() {
		// Only use UIDs when Mixer is enabled.
		uid = ""
	}

	if uid == "" && network == "" && tlsMode == model.DisabledTLSModeLabel {
		return nil
	}

	metadata := &core.Metadata{
		FilterMetadata: map[string]*pstruct.Struct{},
	}

	if uid != "" || network != "" {
		metadata.FilterMetadata[IstioMetadataKey] = &pstruct.Struct{
			Fields: map[string]*pstruct.Value{},
		}

		if uid != "" {
			metadata.FilterMetadata[IstioMetadataKey].Fields["uid"] = &pstruct.Value{Kind: &pstruct.Value_StringValue{StringValue: uid}}
		}

		if network != "" {
			metadata.FilterMetadata[IstioMetadataKey].Fields["network"] = &pstruct.Value{Kind: &pstruct.Value_StringValue{StringValue: network}}
		}
	}

	if tlsMode != "" {
		metadata.FilterMetadata[EnvoyTransportSocketMetadataKey] = &pstruct.Struct{
			Fields: map[string]*pstruct.Value{
				model.TLSModeLabelShortname: {Kind: &pstruct.Value_StringValue{StringValue: tlsMode}},
			},
		}
	}

	return metadata
}

// IsAllowAnyOutbound checks if allow_any is enabled for outbound traffic
func IsAllowAnyOutbound(node *model.Proxy) bool {
	return node.SidecarScope != nil &&
		node.SidecarScope.OutboundTrafficPolicy != nil &&
		node.SidecarScope.OutboundTrafficPolicy.Mode == networking.OutboundTrafficPolicy_ALLOW_ANY
}

// BuildStatPrefix builds a stat prefix based on the stat pattern.
func BuildStatPrefix(statPattern string, host string, subset string, port *model.Port, attributes model.ServiceAttributes) string {
	prefix := strings.ReplaceAll(statPattern, serviceStatPattern, shortHostName(host, attributes))
	prefix = strings.ReplaceAll(prefix, serviceFQDNStatPattern, host)
	prefix = strings.ReplaceAll(prefix, subsetNameStatPattern, subset)
	prefix = strings.ReplaceAll(prefix, servicePortStatPattern, strconv.Itoa(port.Port))
	prefix = strings.ReplaceAll(prefix, servicePortNameStatPattern, port.Name)
	return prefix
}

// shotHostName constructs the name from kubernetes hosts based on attributes (name and namespace).
// For other hosts like VMs, this method does not do any thing - just returns the passed in host as is.
func shortHostName(host string, attributes model.ServiceAttributes) string {
	if attributes.ServiceRegistry == string(serviceregistry.Kubernetes) {
		return fmt.Sprintf("%s.%s", attributes.Name, attributes.Namespace)
	}
	return host
}

func StringToExactMatch(in []string) []*matcher.StringMatcher {
	if len(in) == 0 {
		return nil
	}
	res := make([]*matcher.StringMatcher, 0, len(in))
	for _, s := range in {
		res = append(res, &matcher.StringMatcher{
			MatchPattern: &matcher.StringMatcher_Exact{Exact: s},
		})
	}
<<<<<<< HEAD
}

func StringSliceEqual(a, b []string) bool {
	if len(a) != len(b) {
		return false
	}

	for i := range a {
		if a[i] != b[i] {
			return false
		}
	}

	return true
}

func UInt32SliceEqual(a, b []uint32) bool {
	if len(a) != len(b) {
		return false
	}

	for i := range a {
		if a[i] != b[i] {
			return false
		}
	}

	return true
}

func CidrRangeSliceEqual(a, b []*core.CidrRange) bool {
	if len(a) != len(b) {
		return false
	}

	for i := range a {
		if a[i].GetAddressPrefix() != b[i].GetAddressPrefix() || a[i].GetPrefixLen().GetValue() != b[i].GetPrefixLen().GetValue() {
			return false
		}
	}

	return true
=======
	return res
>>>>>>> 8bbee5ee
}<|MERGE_RESOLUTION|>--- conflicted
+++ resolved
@@ -592,7 +592,7 @@
 			MatchPattern: &matcher.StringMatcher_Exact{Exact: s},
 		})
 	}
-<<<<<<< HEAD
+	return res
 }
 
 func StringSliceEqual(a, b []string) bool {
@@ -635,7 +635,4 @@
 	}
 
 	return true
-=======
-	return res
->>>>>>> 8bbee5ee
 }