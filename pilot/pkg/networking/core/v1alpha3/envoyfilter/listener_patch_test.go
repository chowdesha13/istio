--- conflicted
+++ resolved
@@ -16,8 +16,6 @@
 
 import (
 	"fmt"
-	"io/ioutil"
-	"path/filepath"
 	"strings"
 	"testing"
 
@@ -596,8 +594,7 @@
 			},
 		},
 		{
-<<<<<<< HEAD
-			ApplyTo: networking.EnvoyFilter_FILTER_CHAIN,
+/*			ApplyTo: networking.EnvoyFilter_FILTER_CHAIN,
 			Match: &networking.EnvoyFilter_EnvoyConfigObjectMatch{
 				Context: networking.EnvoyFilter_SIDECAR_OUTBOUND,
 				ObjectTypes: &networking.EnvoyFilter_EnvoyConfigObjectMatch_Listener{
@@ -605,7 +602,7 @@
 						FilterChain: &networking.EnvoyFilter_ListenerMatch_FilterChainMatch{
 							Filter: &networking.EnvoyFilter_ListenerMatch_FilterMatch{
 								Name: "envoy.transport_sockets.tls"},
-=======
+*/
 			ApplyTo: networking.EnvoyFilter_NETWORK_FILTER,
 			Match: &networking.EnvoyFilter_EnvoyConfigObjectMatch{
 				ObjectTypes: &networking.EnvoyFilter_EnvoyConfigObjectMatch_Listener{
@@ -616,13 +613,12 @@
 							Filter: &networking.EnvoyFilter_ListenerMatch_FilterMatch{
 								Name: "network-filter-to-be-replaced",
 							},
->>>>>>> cb16a58d
-						},
-					},
-				},
-			},
-			Patch: &networking.EnvoyFilter_Patch{
-<<<<<<< HEAD
+						},
+					},
+				},
+			},
+			Patch: &networking.EnvoyFilter_Patch{
+/*
 				Operation: networking.EnvoyFilter_Patch_MERGE,
 				Value:     buildPatchStruct(`
 				{"transport_socket":{
@@ -633,7 +629,7 @@
 							"tls_params":{
 								"tls_maximum_protocol_version":"TLSv1_3",
 								"tls_minimum_protocol_version":"TLSv1_2"}}}}}`),
-=======
+*/
 				Operation: networking.EnvoyFilter_Patch_REPLACE,
 				Value: buildPatchStruct(`
 {"name": "envoy.redis_proxy",
@@ -647,7 +643,6 @@
          }
  }
 }`),
->>>>>>> cb16a58d
 			},
 		},
 	}
