// Copyright Istio Authors
//
// Licensed under the Apache License, Version 2.0 (the "License");
// you may not use this file except in compliance with the License.
// You may obtain a copy of the License at
//
//     http://www.apache.org/licenses/LICENSE-2.0
//
// Unless required by applicable law or agreed to in writing, software
// distributed under the License is distributed on an "AS IS" BASIS,
// WITHOUT WARRANTIES OR CONDITIONS OF ANY KIND, either express or implied.
// See the License for the specific language governing permissions and
// limitations under the License.

package v1alpha3

import (
	"time"

	mysql "github.com/envoyproxy/go-control-plane/contrib/envoy/extensions/filters/network/mysql_proxy/v3"
	listener "github.com/envoyproxy/go-control-plane/envoy/config/listener/v3"
	mongo "github.com/envoyproxy/go-control-plane/envoy/extensions/filters/network/mongo_proxy/v3"
	redis "github.com/envoyproxy/go-control-plane/envoy/extensions/filters/network/redis_proxy/v3"
	tcp "github.com/envoyproxy/go-control-plane/envoy/extensions/filters/network/tcp_proxy/v3"
	hashpolicy "github.com/envoyproxy/go-control-plane/envoy/type/v3"
	"github.com/envoyproxy/go-control-plane/pkg/wellknown"
	"google.golang.org/protobuf/types/known/durationpb"

	networking "istio.io/api/networking/v1alpha3"
	"istio.io/istio/pilot/pkg/features"
	"istio.io/istio/pilot/pkg/model"
	istionetworking "istio.io/istio/pilot/pkg/networking"
	istioroute "istio.io/istio/pilot/pkg/networking/core/v1alpha3/route"
	"istio.io/istio/pilot/pkg/networking/util"
	xdsfilters "istio.io/istio/pilot/pkg/xds/filters"
	"istio.io/istio/pkg/config"
	"istio.io/istio/pkg/config/host"
	"istio.io/istio/pkg/config/protocol"
)

// redisOpTimeout is the default operation timeout for the Redis proxy filter.
var redisOpTimeout = 5 * time.Second

func buildMetadataExchangeNetworkFilters(push *model.PushContext, class istionetworking.ListenerClass, version *model.IstioVersion) []*listener.Filter {
	filterstack := make([]*listener.Filter, 0)
<<<<<<< HEAD
=======
	if !util.CheckProxyVerionForMX(push, version) {
		return filterstack
	}
>>>>>>> 800652ef
	// We add metadata exchange on inbound only; outbound is handled in cluster filter
	if class == istionetworking.ListenerClassSidecarInbound && features.MetadataExchange {
		filterstack = append(filterstack, xdsfilters.TCPListenerMx)
	}

	return filterstack
}

func buildMetricsNetworkFilters(push *model.PushContext, proxy *model.Proxy, class istionetworking.ListenerClass) []*listener.Filter {
	return push.Telemetry.TCPFilters(proxy, class)
}

// buildInboundNetworkFilters generates a TCP proxy network filter on the inbound path
func buildInboundNetworkFilters(push *model.PushContext, proxy *model.Proxy, instance *model.ServiceInstance, clusterName string) []*listener.Filter {
	statPrefix := clusterName
	// If stat name is configured, build the stat prefix from configured pattern.
	if len(push.Mesh.InboundClusterStatName) != 0 {
		statPrefix = util.BuildStatPrefix(push.Mesh.InboundClusterStatName,
			string(instance.Service.Hostname), "", instance.ServicePort, &instance.Service.Attributes)
	}
	tcpProxy := &tcp.TcpProxy{
		StatPrefix:       statPrefix,
		ClusterSpecifier: &tcp.TcpProxy_Cluster{Cluster: clusterName},
	}
	tcpFilter := setAccessLogAndBuildTCPFilter(push, proxy, tcpProxy)

	var filters []*listener.Filter
	filters = append(filters, buildMetadataExchangeNetworkFilters(push, istionetworking.ListenerClassSidecarInbound, proxy.IstioVersion)...)
	filters = append(filters, buildMetricsNetworkFilters(push, proxy, istionetworking.ListenerClassSidecarInbound)...)
	filters = append(filters, buildNetworkFiltersStack(instance.ServicePort, tcpFilter, statPrefix, clusterName)...)
	return filters
}

// setAccessLogAndBuildTCPFilter sets the AccessLog configuration in the given
// TcpProxy instance and builds a TCP filter out of it.
func setAccessLogAndBuildTCPFilter(push *model.PushContext, node *model.Proxy, config *tcp.TcpProxy) *listener.Filter {
	accessLogBuilder.setTCPAccessLog(push, node, config)

	tcpFilter := &listener.Filter{
		Name:       wellknown.TCPProxy,
		ConfigType: &listener.Filter_TypedConfig{TypedConfig: util.MessageToAny(config)},
	}
	return tcpFilter
}

// buildOutboundNetworkFiltersWithSingleDestination takes a single cluster name
// and builds a stack of network filters.
func buildOutboundNetworkFiltersWithSingleDestination(push *model.PushContext, node *model.Proxy,
	statPrefix, clusterName, subsetName string, port *model.Port, destinationRule *networking.DestinationRule) []*listener.Filter {
	tcpProxy := &tcp.TcpProxy{
		StatPrefix:       statPrefix,
		ClusterSpecifier: &tcp.TcpProxy_Cluster{Cluster: clusterName},
	}

	idleTimeout, err := time.ParseDuration(node.Metadata.IdleTimeout)
	if err == nil {
		tcpProxy.IdleTimeout = durationpb.New(idleTimeout)
	}
	maybeSetHashPolicy(destinationRule, tcpProxy, subsetName)
	tcpFilter := setAccessLogAndBuildTCPFilter(push, node, tcpProxy)

	var filters []*listener.Filter
	filters = append(filters, buildMetadataExchangeNetworkFilters(push, model.OutboundListenerClass(node.Type), node.IstioVersion)...)
	filters = append(filters, buildMetricsNetworkFilters(push, node, model.OutboundListenerClass(node.Type))...)
	filters = append(filters, buildNetworkFiltersStack(port, tcpFilter, statPrefix, clusterName)...)
	return filters
}

// buildOutboundNetworkFiltersWithWeightedClusters takes a set of weighted
// destination routes and builds a stack of network filters.
func buildOutboundNetworkFiltersWithWeightedClusters(node *model.Proxy, routes []*networking.RouteDestination,
	push *model.PushContext, port *model.Port, configMeta config.Meta, destinationRule *networking.DestinationRule) []*listener.Filter {
	statPrefix := configMeta.Name + "." + configMeta.Namespace
	clusterSpecifier := &tcp.TcpProxy_WeightedClusters{
		WeightedClusters: &tcp.TcpProxy_WeightedCluster{},
	}

	tcpProxy := &tcp.TcpProxy{
		StatPrefix:       statPrefix,
		ClusterSpecifier: clusterSpecifier,
	}

	idleTimeout, err := time.ParseDuration(node.Metadata.IdleTimeout)
	if err == nil {
		tcpProxy.IdleTimeout = durationpb.New(idleTimeout)
	}

	for _, route := range routes {
		service := push.ServiceForHostname(node, host.Name(route.Destination.Host))
		if route.Weight > 0 {
			clusterName := istioroute.GetDestinationCluster(route.Destination, service, port.Port)
			clusterSpecifier.WeightedClusters.Clusters = append(clusterSpecifier.WeightedClusters.Clusters, &tcp.TcpProxy_WeightedCluster_ClusterWeight{
				Name:   clusterName,
				Weight: uint32(route.Weight),
			})
		}
	}

	// For weighted clusters set hash policy if any of the upstream destinations have sourceIP.
	maybeSetHashPolicy(destinationRule, tcpProxy, "")

	// TODO: Need to handle multiple cluster names for Redis
	clusterName := clusterSpecifier.WeightedClusters.Clusters[0].Name
	tcpFilter := setAccessLogAndBuildTCPFilter(push, node, tcpProxy)

	var filters []*listener.Filter
	filters = append(filters, buildMetadataExchangeNetworkFilters(push, model.OutboundListenerClass(node.Type), node.IstioVersion)...)
	filters = append(filters, buildMetricsNetworkFilters(push, node, model.OutboundListenerClass(node.Type))...)
	filters = append(filters, buildNetworkFiltersStack(port, tcpFilter, statPrefix, clusterName)...)
	return filters
}

func maybeSetHashPolicy(destinationRule *networking.DestinationRule, tcpProxy *tcp.TcpProxy, subsetName string) {
	if destinationRule != nil {
		useSourceIP := destinationRule.GetTrafficPolicy().GetLoadBalancer().GetConsistentHash().GetUseSourceIp()
		for _, subset := range destinationRule.Subsets {
			if subset.Name != subsetName {
				continue
			}
			// If subset has load balancer - see if it is also consistent hash source IP
			if subset.TrafficPolicy != nil && subset.TrafficPolicy.LoadBalancer != nil {
				if subset.TrafficPolicy.LoadBalancer.GetConsistentHash() != nil {
					useSourceIP = subset.TrafficPolicy.LoadBalancer.GetConsistentHash().GetUseSourceIp()
				} else {
					// This means that subset has defined non sourceIP consistent hash load balancer.
					useSourceIP = false
				}
			}
			break
		}
		// If destinationrule has consistent hash source ip set, use it for tcp proxy.
		if useSourceIP {
			tcpProxy.HashPolicy = []*hashpolicy.HashPolicy{{PolicySpecifier: &hashpolicy.HashPolicy_SourceIp_{
				SourceIp: &hashpolicy.HashPolicy_SourceIp{},
			}}}
		}
	}
}

// buildNetworkFiltersStack builds a slice of network filters based on
// the protocol in use and the given TCP filter instance.
func buildNetworkFiltersStack(port *model.Port, tcpFilter *listener.Filter, statPrefix string, clusterName string) []*listener.Filter {
	filterstack := make([]*listener.Filter, 0)
	switch port.Protocol {
	case protocol.Mongo:
		if features.EnableMongoFilter {
			filterstack = append(filterstack, buildMongoFilter(statPrefix), tcpFilter)
		} else {
			filterstack = append(filterstack, tcpFilter)
		}
	case protocol.Redis:
		if features.EnableRedisFilter {
			// redis filter has route config, it is a terminating filter, no need append tcp filter.
			filterstack = append(filterstack, buildRedisFilter(statPrefix, clusterName))
		} else {
			filterstack = append(filterstack, tcpFilter)
		}
	case protocol.MySQL:
		if features.EnableMysqlFilter {
			filterstack = append(filterstack, buildMySQLFilter(statPrefix))
		}
		filterstack = append(filterstack, tcpFilter)
	default:
		filterstack = append(filterstack, tcpFilter)
	}

	return filterstack
}

// buildOutboundNetworkFilters generates a TCP proxy network filter for outbound
// connections. In addition, it generates protocol specific filters (e.g., Mongo
// filter).
func buildOutboundNetworkFilters(node *model.Proxy,
	routes []*networking.RouteDestination, push *model.PushContext,
	port *model.Port, configMeta config.Meta) []*listener.Filter {
	service := push.ServiceForHostname(node, host.Name(routes[0].Destination.Host))
	destRule := push.DestinationRule(node, service)
	destinationRule := CastDestinationRule(destRule)
	if len(routes) == 1 {
		clusterName := istioroute.GetDestinationCluster(routes[0].Destination, service, port.Port)
		statPrefix := clusterName
		// If stat name is configured, build the stat prefix from configured pattern.
		if len(push.Mesh.OutboundClusterStatName) != 0 && service != nil {
			statPrefix = util.BuildStatPrefix(push.Mesh.OutboundClusterStatName, routes[0].Destination.Host,
				routes[0].Destination.Subset, port, &service.Attributes)
		}

		return buildOutboundNetworkFiltersWithSingleDestination(push, node, statPrefix, clusterName, routes[0].Destination.Subset, port, destinationRule)
	}
	return buildOutboundNetworkFiltersWithWeightedClusters(node, routes, push, port, configMeta, destinationRule)
}

// buildMongoFilter builds an outbound Envoy MongoProxy filter.
func buildMongoFilter(statPrefix string) *listener.Filter {
	// TODO: add a watcher for /var/lib/istio/mongo/certs
	// if certs are found use, TLS or mTLS clusters for talking to MongoDB.
	// User is responsible for mounting those certs in the pod.
	mongoProxy := &mongo.MongoProxy{
		StatPrefix: statPrefix, // mongo stats are prefixed with mongo.<statPrefix> by Envoy
		// TODO enable faults in mongo
	}

	out := &listener.Filter{
		Name:       wellknown.MongoProxy,
		ConfigType: &listener.Filter_TypedConfig{TypedConfig: util.MessageToAny(mongoProxy)},
	}

	return out
}

// buildOutboundAutoPassthroughFilterStack builds a filter stack with sni_cluster and tcp
// used by auto_passthrough gateway servers
func buildOutboundAutoPassthroughFilterStack(push *model.PushContext, node *model.Proxy, port *model.Port) []*listener.Filter {
	// First build tcp with access logs
	// then add sni_cluster to the front
	tcpProxy := buildOutboundNetworkFiltersWithSingleDestination(push, node, util.BlackHoleCluster, util.BlackHoleCluster, "", port, nil)
	filterstack := make([]*listener.Filter, 0)
	filterstack = append(filterstack, &listener.Filter{
		Name: util.SniClusterFilter,
	})
	filterstack = append(filterstack, tcpProxy...)

	return filterstack
}

// buildRedisFilter builds an outbound Envoy RedisProxy filter.
// Currently, if multiple clusters are defined, one of them will be picked for
// configuring the Redis proxy.
func buildRedisFilter(statPrefix, clusterName string) *listener.Filter {
	redisProxy := &redis.RedisProxy{
		LatencyInMicros: true,       // redis latency stats are captured in micro seconds which is typically the case.
		StatPrefix:      statPrefix, // redis stats are prefixed with redis.<statPrefix> by Envoy
		Settings: &redis.RedisProxy_ConnPoolSettings{
			OpTimeout: durationpb.New(redisOpTimeout), // TODO: Make this user configurable
		},
		PrefixRoutes: &redis.RedisProxy_PrefixRoutes{
			CatchAllRoute: &redis.RedisProxy_PrefixRoutes_Route{
				Cluster: clusterName,
			},
		},
	}

	out := &listener.Filter{
		Name:       wellknown.RedisProxy,
		ConfigType: &listener.Filter_TypedConfig{TypedConfig: util.MessageToAny(redisProxy)},
	}

	return out
}

// buildMySQLFilter builds an outbound Envoy MySQLProxy filter.
func buildMySQLFilter(statPrefix string) *listener.Filter {
	mySQLProxy := &mysql.MySQLProxy{
		StatPrefix: statPrefix, // MySQL stats are prefixed with mysql.<statPrefix> by Envoy.
	}

	out := &listener.Filter{
		Name:       wellknown.MySQLProxy,
		ConfigType: &listener.Filter_TypedConfig{TypedConfig: util.MessageToAny(mySQLProxy)},
	}

	return out
}<|MERGE_RESOLUTION|>--- conflicted
+++ resolved
@@ -43,12 +43,9 @@
 
 func buildMetadataExchangeNetworkFilters(push *model.PushContext, class istionetworking.ListenerClass, version *model.IstioVersion) []*listener.Filter {
 	filterstack := make([]*listener.Filter, 0)
-<<<<<<< HEAD
-=======
 	if !util.CheckProxyVerionForMX(push, version) {
 		return filterstack
 	}
->>>>>>> 800652ef
 	// We add metadata exchange on inbound only; outbound is handled in cluster filter
 	if class == istionetworking.ListenerClassSidecarInbound && features.MetadataExchange {
 		filterstack = append(filterstack, xdsfilters.TCPListenerMx)
