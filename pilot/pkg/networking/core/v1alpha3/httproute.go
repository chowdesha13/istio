// Copyright 2018 Istio Authors
//
// Licensed under the Apache License, Version 2.0 (the "License");
// you may not use this file except in compliance with the License.
// You may obtain a copy of the License at
//
//     http://www.apache.org/licenses/LICENSE-2.0
//
// Unless required by applicable law or agreed to in writing, software
// distributed under the License is distributed on an "AS IS" BASIS,
// WITHOUT WARRANTIES OR CONDITIONS OF ANY KIND, either express or implied.
// See the License for the specific language governing permissions and
// limitations under the License.

package v1alpha3

import (
	"fmt"
	"strconv"
	"strings"

	xdsapi "github.com/envoyproxy/go-control-plane/envoy/api/v2"
	"github.com/envoyproxy/go-control-plane/envoy/api/v2/route"
	"github.com/gogo/protobuf/types"

	"istio.io/istio/pilot/pkg/model"
	istio_route "istio.io/istio/pilot/pkg/networking/core/v1alpha3/route"
	"istio.io/istio/pilot/pkg/networking/plugin"
	"istio.io/istio/pilot/pkg/networking/util"
	"istio.io/api/networking/v1alpha3"
)

// BuildHTTPRoutes produces a list of routes for the proxy
func (configgen *ConfigGeneratorImpl) BuildHTTPRoutes(env model.Environment, node model.Proxy, routeName string) (*xdsapi.RouteConfiguration, error) {
	// TODO: Move all this out
	proxyInstances, err := env.GetProxyServiceInstances(&node)
	if err != nil {
		return nil, err
	}

	services, err := env.Services()
	if err != nil {
		return nil, err
	}

	switch node.Type {
	case model.Sidecar:
		return configgen.buildSidecarOutboundHTTPRouteConfig(env, node, proxyInstances, services, routeName), nil
	case model.Router, model.Ingress:
		return configgen.buildGatewayHTTPRouteConfig(env, node, proxyInstances, services, routeName)
	}
	return nil, nil
}

// buildSidecarInboundHTTPRouteConfig builds the route config with a single wildcard virtual host on the inbound path
// TODO: trace decorators, inbound timeouts
func (configgen *ConfigGeneratorImpl) buildSidecarInboundHTTPRouteConfig(env model.Environment,
	node model.Proxy, instance *model.ServiceInstance) *xdsapi.RouteConfiguration {

	clusterName := model.BuildSubsetKey(model.TrafficDirectionInbound, "",
		instance.Service.Hostname, instance.Endpoint.ServicePort.Port)
	traceOperation := fmt.Sprintf("%s:%d/*", instance.Service.Hostname, instance.Endpoint.ServicePort.Port)
	defaultRoute := istio_route.BuildDefaultHTTPRoute(clusterName, traceOperation)

	// Enable websocket on default route
	actionRoute, ok := defaultRoute.Action.(*route.Route_Route)
	if ok {
		actionRoute.Route.UseWebsocket = &types.BoolValue{Value: true}
	}

	inboundVHost := route.VirtualHost{
		Name:    fmt.Sprintf("%s|http|%d", model.TrafficDirectionInbound, instance.Endpoint.ServicePort.Port),
		Domains: []string{"*"},
		Routes:  []route.Route{*defaultRoute},
	}

	r := &xdsapi.RouteConfiguration{
		Name:             clusterName,
		VirtualHosts:     []route.VirtualHost{inboundVHost},
		ValidateClusters: &types.BoolValue{Value: false},
	}

	for _, p := range configgen.Plugins {
		in := &plugin.InputParams{
			ListenerProtocol: plugin.ListenerProtocolHTTP,
			Env:              &env,
			Node:             &node,
			ServiceInstance:  instance,
			Service:          instance.Service,
		}
		p.OnInboundRouteConfiguration(in, r)
	}

	return r
}

<<<<<<< HEAD
// buildSidecarOutboundHTTPRouteConfig builds an outbound HTTP Route for sidecar.
=======
// buildSidecarInboundBOLTRouteConfig builds the route bolt service
func (configgen *ConfigGeneratorImpl) buildSidecarInboundBOLTRouteConfig(env model.Environment,
	node model.Proxy, instance *model.ServiceInstance) *xdsapi.RouteConfiguration {

	clusterName := model.BuildSubsetKey(model.TrafficDirectionInbound, "",
		instance.Service.Hostname, instance.Endpoint.ServicePort.Port)

	serviceRoute := &route.Route{
		Match: route.RouteMatch{
			Headers: []*route.HeaderMatcher{&route.HeaderMatcher{
				Name: "service",
				Value: instance.Service.Hostname.String(),
			}},
		},
		Decorator: &route.Decorator{
			Operation: "service-route",
		},
		Action: &route.Route_Route{
			Route: &route.RouteAction{
				ClusterSpecifier: &route.RouteAction_Cluster{Cluster: clusterName},
			},
		},
	}

	inboundVHost := route.VirtualHost{
		Name:    fmt.Sprintf("%s|bolt|%d", model.TrafficDirectionInbound, instance.Endpoint.ServicePort.Port),
		Domains: []string{"*"},
		Routes:  []route.Route{*serviceRoute},
	}

	r := &xdsapi.RouteConfiguration{
		Name:             clusterName,
		VirtualHosts:     []route.VirtualHost{inboundVHost},
		ValidateClusters: &types.BoolValue{Value: false},
	}

	for _, p := range configgen.Plugins {
		in := &plugin.InputParams{
			ListenerType:    plugin.ListenerTypeHTTP,
			Env:             &env,
			Node:            &node,
			ServiceInstance: instance,
			Service:         instance.Service,
		}
		p.OnInboundRouteConfiguration(in, r)
	}

	return r
}


// BuildSidecarOutboundHTTPRouteConfig builds an outbound HTTP Route for sidecar.
>>>>>>> 77cbbf70
// Based on port, will determine all virtual hosts that listen on the port.
func (configgen *ConfigGeneratorImpl) buildSidecarOutboundHTTPRouteConfig(env model.Environment, node model.Proxy,
	proxyInstances []*model.ServiceInstance, services []*model.Service, routeName string) *xdsapi.RouteConfiguration {

	listenerPort := 0
	if routeName != RDSHttpProxy {
		var err error
		listenerPort, err = strconv.Atoi(routeName)
		if err != nil {
			return nil
		}
	}

<<<<<<< HEAD
	nameToServiceMap := make(map[model.Hostname]*model.Service)
	for _, svc := range services {
		if listenerPort == 0 {
			nameToServiceMap[svc.Hostname] = svc
		} else {
			if svcPort, exists := svc.Ports.GetByPort(listenerPort); exists {
				nameToServiceMap[svc.Hostname] = &model.Service{
					Hostname:     svc.Hostname,
					Address:      svc.Address,
					ClusterVIPs:  svc.ClusterVIPs,
					MeshExternal: svc.MeshExternal,
					Ports:        []*model.Port{svcPort},
				}
			}
		}
	}
=======
	nameToServiceMap := makeServiceIndex(services, port)
>>>>>>> 77cbbf70

	// Collect all proxy labels for source match
	var proxyLabels model.LabelsCollection
	for _, w := range proxyInstances {
		proxyLabels = append(proxyLabels, w.Labels)
	}

	// Get list of virtual services bound to the mesh gateway
	configStore := env.IstioConfigStore
	virtualHostWrappers := istio_route.BuildVirtualHostsFromConfigAndRegistry(configStore, nameToServiceMap, proxyLabels)
	vHostPortMap := make(map[int][]route.VirtualHost)

	for _, virtualHostWrapper := range virtualHostWrappers {
		// If none of the routes matched by source, skip this virtual host
		if len(virtualHostWrapper.Routes) == 0 {
			continue
		}

		virtualHosts := make([]route.VirtualHost, 0, len(virtualHostWrapper.VirtualServiceHosts)+len(virtualHostWrapper.Services))
		for _, host := range virtualHostWrapper.VirtualServiceHosts {
			virtualHosts = append(virtualHosts, route.VirtualHost{
				Name:    fmt.Sprintf("%s:%d", host, virtualHostWrapper.Port),
				Domains: []string{host},
				Routes:  virtualHostWrapper.Routes,
			})
		}

		for _, svc := range virtualHostWrapper.Services {
			virtualHosts = append(virtualHosts, route.VirtualHost{
				Name:    fmt.Sprintf("%s:%d", svc.Hostname, virtualHostWrapper.Port),
				Domains: generateVirtualHostDomains(svc, virtualHostWrapper.Port, node),
				Routes:  virtualHostWrapper.Routes,
			})
		}

		vHostPortMap[virtualHostWrapper.Port] = append(vHostPortMap[virtualHostWrapper.Port], virtualHosts...)
	}

	var virtualHosts []route.VirtualHost
	if routeName == RDSHttpProxy {
		virtualHosts = mergeAllVirtualHosts(vHostPortMap)
	} else {
		virtualHosts = vHostPortMap[listenerPort]
	}

	util.SortVirtualHosts(virtualHosts)
	out := &xdsapi.RouteConfiguration{
		Name:             routeName,
		VirtualHosts:     virtualHosts,
		ValidateClusters: &types.BoolValue{Value: false},
	}

	// call plugins
	for _, p := range configgen.Plugins {
		in := &plugin.InputParams{
			ListenerProtocol: plugin.ListenerProtocolHTTP,
			Env:              &env,
			Node:             &node,
		}
		p.OnOutboundRouteConfiguration(in, out)
	}

	return out
}

<<<<<<< HEAD
// generateVirtualHostDomains generates the set of domain matches for a service being accessed from
=======
// buildSidecarOutboundBOLTRouteConfig builds the route bolt service
func (configgen *ConfigGeneratorImpl) buildSidecarOutboundBOLTRouteConfig(env model.Environment, node model.Proxy,
	proxyInstances []*model.ServiceInstance, services []*model.Service, routeName string) *xdsapi.RouteConfiguration {

	port, err := strconv.Atoi(routeName)
	if err != nil {
		return nil
	}

	nameToServiceMap := makeServiceIndex(services, port)

	// Collect all proxy labels for source match
	var proxyLabels model.LabelsCollection
	for _, w := range proxyInstances {
		proxyLabels = append(proxyLabels, w.Labels)
	}

	// Get list of virtual services bound to the mesh gateway
	meshGateway := map[string]bool{model.IstioMeshGateway: true}
	virtualServices := env.VirtualServices(meshGateway)
	guardedHosts := istio_route.TranslateVirtualHosts(virtualServices, nameToServiceMap, proxyLabels, meshGateway)

	virtualHosts := make([]route.VirtualHost, 0)
	defaultVirtualHost := route.VirtualHost{
		Name:    fmt.Sprintf("rpc_proxy"),
		Domains: []string{"*"},
		Routes:  make([]route.Route, 0, len(guardedHosts)),
	}
	for _, guardedHost := range guardedHosts {
		// if port not match, skip this guarded host
		if guardedHost.Port != port {
			continue
		}
		// If none of the routes matched by source, skip this guarded host
		if len(guardedHost.Routes) == 0 {
			continue
		}

		for _, host := range guardedHost.Hosts {
			virtualHosts = append(virtualHosts, route.VirtualHost{
				Name:    fmt.Sprintf("%s:%d", host, guardedHost.Port),
				Domains: []string{host},
				Routes:  guardedHost.Routes,
			})
		}

		defaultVirtualHost.Routes = append(defaultVirtualHost.Routes, guardedHost.Routes...)
	}
	virtualHosts = append(virtualHosts, defaultVirtualHost)

	util.SortVirtualHosts(virtualHosts)
	out := &xdsapi.RouteConfiguration{
		Name:             fmt.Sprintf("%d", port),
		VirtualHosts:     virtualHosts,
		ValidateClusters: &types.BoolValue{Value: false},
	}

	// call plugins
	for _, p := range configgen.Plugins {
		in := &plugin.InputParams{
			ListenerType: plugin.ListenerTypeHTTP,
			Env:          &env,
			Node:         &node,
		}
		p.OnOutboundRouteConfiguration(in, out)
	}

	return out
}

func makeServiceIndex(services []*model.Service, port int) map[model.Hostname]*model.Service {
	nameToServiceMap := make(map[model.Hostname]*model.Service)
	for _, svc := range services {
		if port == 0 {
			nameToServiceMap[svc.Hostname] = svc
		} else {
			if svcPort, exists := svc.Ports.GetByPort(port); exists {
				nameToServiceMap[svc.Hostname] = &model.Service{
					Hostname:     svc.Hostname,
					Address:      svc.Address,
					ClusterVIPs:  svc.ClusterVIPs,
					MeshExternal: svc.MeshExternal,
					Ports:        []*model.Port{svcPort},
				}
			}
		}
	}
	return nameToServiceMap
}

func buildDefaultVirtualService(serviceIndex map[model.Hostname]*model.Service, port int) []model.Config {
	virtualServices := make([]model.Config, 0)
	for hostname := range serviceIndex {
		destination := &v1alpha3.DestinationWeight{
			Destination: &v1alpha3.Destination{
				Host: string(hostname),
			},
		}
		match := &v1alpha3.HTTPMatchRequest{
			Port: uint32(port),
		}
		route := &v1alpha3.HTTPRoute{
			Match: []*v1alpha3.HTTPMatchRequest{match},
			Route: []*v1alpha3.DestinationWeight{destination},
		}
		spec := &v1alpha3.VirtualService{
			Hosts: []string{"*"},
			Http: []*v1alpha3.HTTPRoute{route},
		}
		virtualService := model.Config{
			Spec: spec,
		}
		virtualServices = append(virtualServices, virtualService)
	}
	return virtualServices
}

// buildVirtualHostDomains generates the set of domain matches for a service being accessed from
>>>>>>> 77cbbf70
// a proxy node
func generateVirtualHostDomains(service *model.Service, port int, node model.Proxy) []string {
	domains := []string{service.Hostname.String(), fmt.Sprintf("%s:%d", service.Hostname, port)}
	domains = append(domains, generateAltVirtualHosts(service.Hostname.String(), port, node.Domain)...)

	if len(service.Address) > 0 && service.Address != model.UnspecifiedIP {
		svcAddr := service.GetServiceAddressForProxy(&node)
		// add a vhost match for the IP (if its non CIDR)
		cidr := util.ConvertAddressToCidr(svcAddr)
		if cidr.PrefixLen.Value == 32 {
			domains = append(domains, svcAddr)
			domains = append(domains, fmt.Sprintf("%s:%d", svcAddr, port))
		}
	}
	return domains
}

// Given a service, and a port, this function generates all possible HTTP Host headers.
// For example, a service of the form foo.local.campus.net on port 80, with local domain "local.campus.net"
// could be accessed as http://foo:80 within the .local network, as http://foo.local:80 (by other clients
// in the campus.net domain), as http://foo.local.campus:80, etc.
// NOTE: When a sidecar in remote.campus.net domain is talking to foo.local.campus.net,
// we should only generate foo.local, foo.local.campus, etc (and never just "foo").
//
// - Given foo.local.campus.net on proxy domain local.campus.net, this function generates
// foo:80, foo.local:80, foo.local.campus:80, with and without ports. It will not generate
// foo.local.campus.net (full hostname) since its already added elsewhere.
//
// - Given foo.local.campus.net on proxy domain remote.campus.net, this function generates
// foo.local:80, foo.local.campus:80
//
// - Given foo.local.campus.net on proxy domain "" or proxy domain example.com, this
// function returns nil
func generateAltVirtualHosts(hostname string, port int, proxyDomain string) []string {
	var vhosts []string
	uniqHostname, sharedDNSDomain := getUniqueAndSharedDNSDomain(hostname, proxyDomain)

	// If there is no shared DNS name (e.g., foobar.com service on local.net proxy domain)
	// do not generate any alternate virtual host representations
	if len(sharedDNSDomain) == 0 {
		return nil
	}

	// adds the uniq piece foo, foo:80
	vhosts = append(vhosts, uniqHostname)
	vhosts = append(vhosts, fmt.Sprintf("%s:%d", uniqHostname, port))

	// adds all the other variants (foo.local, foo.local:80)
	for i := len(sharedDNSDomain) - 1; i > 0; i-- {
		if sharedDNSDomain[i] == '.' {
			variant := fmt.Sprintf("%s.%s", uniqHostname, sharedDNSDomain[:i])
			variantWithPort := fmt.Sprintf("%s:%d", variant, port)
			vhosts = append(vhosts, variant)
			vhosts = append(vhosts, variantWithPort)
		}
	}
	return vhosts
}

// mergeAllVirtualHosts across all ports. On routes for ports other than port 80,
// virtual hosts without an explicit port suffix (IP:PORT) should not be added
func mergeAllVirtualHosts(vHostPortMap map[int][]route.VirtualHost) []route.VirtualHost {
	var virtualHosts []route.VirtualHost
	for p, vhosts := range vHostPortMap {
		if p == 80 {
			virtualHosts = append(virtualHosts, vhosts...)
		} else {
			for _, vhost := range vhosts {
				var newDomains []string
				for _, domain := range vhost.Domains {
					if strings.Contains(domain, ":") {
						newDomains = append(newDomains, domain)
					}
				}
				if len(newDomains) > 0 {
					vhost.Domains = newDomains
					virtualHosts = append(virtualHosts, vhost)
				}
			}
		}
	}
	return virtualHosts
}

// reverseArray returns its argument string array reversed
func reverseArray(r []string) []string {
	for i, j := 0, len(r)-1; i < len(r)/2; i, j = i+1, j-1 {
		r[i], r[j] = r[j], r[i]
	}
	return r
}
func min(a, b int) int {
	if a < b {
		return a
	}
	return b
}

// getUniqueAndSharedDNSDomain computes the unique and shared DNS suffix from a FQDN service name and
// the proxy's local domain with namespace. This is especially useful in Kubernetes environments, where
// a two services can have same name in different namespaces (e.g., foo.ns1.svc.cluster.local,
// foo.ns2.svc.cluster.local). In this case, if the proxy is in ns2.svc.cluster.local, then while
// generating alt virtual hosts for service foo.ns1 for the sidecars in ns2 namespace, we should generate
// foo.ns1, foo.ns1.svc, foo.ns1.svc.cluster.local and should not generate a virtual host called "foo" for
// foo.ns1 service.
// So given foo.ns1.svc.cluster.local and ns2.svc.cluster.local, this function will return
// foo.ns1, and svc.cluster.local.
// When given foo.ns2.svc.cluster.local and ns2.svc.cluster.local, this function will return
// foo, ns2.svc.cluster.local.
func getUniqueAndSharedDNSDomain(fqdnHostname, proxyDomain string) (string, string) {
	// split them by the dot and reverse the arrays, so that we can
	// start collecting the shared bits of DNS suffix.
	// E.g., foo.ns1.svc.cluster.local -> local,cluster,svc,ns1,foo
	//       ns2.svc.cluster.local -> local,cluster,svc,ns2
	partsFQDN := reverseArray(strings.Split(fqdnHostname, "."))
	partsProxyDomain := reverseArray(strings.Split(proxyDomain, "."))
	var sharedSuffixesInReverse []string // pieces shared between proxy and svc. e.g., local,cluster,svc

	for i := 0; i < min(len(partsFQDN), len(partsProxyDomain)); i++ {
		if partsFQDN[i] == partsProxyDomain[i] {
			sharedSuffixesInReverse = append(sharedSuffixesInReverse, partsFQDN[i])
		} else {
			break
		}
	}

	if len(sharedSuffixesInReverse) == 0 {
		return fqdnHostname, ""
	}

	// get the non shared pieces (ns1, foo) and reverse Array
	uniqHostame := strings.Join(reverseArray(partsFQDN[len(sharedSuffixesInReverse):]), ".")
	sharedSuffixes := strings.Join(reverseArray(sharedSuffixesInReverse), ".")
	return uniqHostame, sharedSuffixes
}<|MERGE_RESOLUTION|>--- conflicted
+++ resolved
@@ -94,9 +94,6 @@
 	return r
 }
 
-<<<<<<< HEAD
-// buildSidecarOutboundHTTPRouteConfig builds an outbound HTTP Route for sidecar.
-=======
 // buildSidecarInboundBOLTRouteConfig builds the route bolt service
 func (configgen *ConfigGeneratorImpl) buildSidecarInboundBOLTRouteConfig(env model.Environment,
 	node model.Proxy, instance *model.ServiceInstance) *xdsapi.RouteConfiguration {
@@ -135,7 +132,7 @@
 
 	for _, p := range configgen.Plugins {
 		in := &plugin.InputParams{
-			ListenerType:    plugin.ListenerTypeHTTP,
+			ListenerProtocol:    plugin.ListenerProtocolHTTP,
 			Env:             &env,
 			Node:            &node,
 			ServiceInstance: instance,
@@ -149,7 +146,6 @@
 
 
 // BuildSidecarOutboundHTTPRouteConfig builds an outbound HTTP Route for sidecar.
->>>>>>> 77cbbf70
 // Based on port, will determine all virtual hosts that listen on the port.
 func (configgen *ConfigGeneratorImpl) buildSidecarOutboundHTTPRouteConfig(env model.Environment, node model.Proxy,
 	proxyInstances []*model.ServiceInstance, services []*model.Service, routeName string) *xdsapi.RouteConfiguration {
@@ -163,26 +159,7 @@
 		}
 	}
 
-<<<<<<< HEAD
-	nameToServiceMap := make(map[model.Hostname]*model.Service)
-	for _, svc := range services {
-		if listenerPort == 0 {
-			nameToServiceMap[svc.Hostname] = svc
-		} else {
-			if svcPort, exists := svc.Ports.GetByPort(listenerPort); exists {
-				nameToServiceMap[svc.Hostname] = &model.Service{
-					Hostname:     svc.Hostname,
-					Address:      svc.Address,
-					ClusterVIPs:  svc.ClusterVIPs,
-					MeshExternal: svc.MeshExternal,
-					Ports:        []*model.Port{svcPort},
-				}
-			}
-		}
-	}
-=======
-	nameToServiceMap := makeServiceIndex(services, port)
->>>>>>> 77cbbf70
+	nameToServiceMap := makeServiceIndex(services, listenerPort)
 
 	// Collect all proxy labels for source match
 	var proxyLabels model.LabelsCollection
@@ -248,9 +225,6 @@
 	return out
 }
 
-<<<<<<< HEAD
-// generateVirtualHostDomains generates the set of domain matches for a service being accessed from
-=======
 // buildSidecarOutboundBOLTRouteConfig builds the route bolt service
 func (configgen *ConfigGeneratorImpl) buildSidecarOutboundBOLTRouteConfig(env model.Environment, node model.Proxy,
 	proxyInstances []*model.ServiceInstance, services []*model.Service, routeName string) *xdsapi.RouteConfiguration {
@@ -269,17 +243,16 @@
 	}
 
 	// Get list of virtual services bound to the mesh gateway
-	meshGateway := map[string]bool{model.IstioMeshGateway: true}
-	virtualServices := env.VirtualServices(meshGateway)
-	guardedHosts := istio_route.TranslateVirtualHosts(virtualServices, nameToServiceMap, proxyLabels, meshGateway)
+	configStore := env.IstioConfigStore
+	virtualHostWrappers := istio_route.BuildVirtualHostsFromConfigAndRegistry(configStore, nameToServiceMap, proxyLabels)
 
 	virtualHosts := make([]route.VirtualHost, 0)
 	defaultVirtualHost := route.VirtualHost{
 		Name:    fmt.Sprintf("rpc_proxy"),
 		Domains: []string{"*"},
-		Routes:  make([]route.Route, 0, len(guardedHosts)),
-	}
-	for _, guardedHost := range guardedHosts {
+		Routes:  make([]route.Route, 0, len(virtualHostWrappers)),
+	}
+	for _, guardedHost := range virtualHostWrappers {
 		// if port not match, skip this guarded host
 		if guardedHost.Port != port {
 			continue
@@ -289,7 +262,7 @@
 			continue
 		}
 
-		for _, host := range guardedHost.Hosts {
+		for _, host := range guardedHost.VirtualServiceHosts {
 			virtualHosts = append(virtualHosts, route.VirtualHost{
 				Name:    fmt.Sprintf("%s:%d", host, guardedHost.Port),
 				Domains: []string{host},
@@ -311,9 +284,9 @@
 	// call plugins
 	for _, p := range configgen.Plugins {
 		in := &plugin.InputParams{
-			ListenerType: plugin.ListenerTypeHTTP,
-			Env:          &env,
-			Node:         &node,
+			ListenerProtocol: 	plugin.ListenerProtocolHTTP,
+			Env:          		&env,
+			Node:         		&node,
 		}
 		p.OnOutboundRouteConfiguration(in, out)
 	}
@@ -369,7 +342,6 @@
 }
 
 // buildVirtualHostDomains generates the set of domain matches for a service being accessed from
->>>>>>> 77cbbf70
 // a proxy node
 func generateVirtualHostDomains(service *model.Service, port int, node model.Proxy) []string {
 	domains := []string{service.Hostname.String(), fmt.Sprintf("%s:%d", service.Hostname, port)}
