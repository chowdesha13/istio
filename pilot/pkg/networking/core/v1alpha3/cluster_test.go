--- conflicted
+++ resolved
@@ -57,11 +57,7 @@
 	g.Expect(cluster.ConnectTimeout).To(gomega.Equal(time.Duration(10000000001)))
 }
 
-<<<<<<< HEAD
-func buildEnv() *model.Environment {
-=======
 func buildEnvForClustersWithRingHashLb() *model.Environment {
->>>>>>> 283b8582
 	serviceDiscovery := &fakes.ServiceDiscovery{}
 
 	serviceDiscovery.ServicesReturns([]*model.Service{
@@ -117,8 +113,6 @@
 	)
 
 	env := &model.Environment{
-<<<<<<< HEAD
-=======
 		ServiceDiscovery: serviceDiscovery,
 		ServiceAccounts:  &fakes.ServiceAccounts{},
 		IstioConfigStore: configStore,
@@ -224,7 +218,6 @@
 	)
 
 	env := &model.Environment{
->>>>>>> 283b8582
 		ServiceDiscovery: serviceDiscovery,
 		ServiceAccounts:  &fakes.ServiceAccounts{},
 		IstioConfigStore: configStore,
