// Copyright Istio Authors
//
// Licensed under the Apache License, Version 2.0 (the "License");
// you may not use this file except in compliance with the License.
// You may obtain a copy of the License at
//
//     http://www.apache.org/licenses/LICENSE-2.0
//
// Unless required by applicable law or agreed to in writing, software
// distributed under the License is distributed on an "AS IS" BASIS,
// WITHOUT WARRANTIES OR CONDITIONS OF ANY KIND, either express or implied.
// See the License for the specific language governing permissions and
// limitations under the License.

package v1alpha3

import (
	"net"
	"strings"

	"istio.io/istio/pilot/pkg/model"
	nds "istio.io/istio/pilot/pkg/proto"
	"istio.io/istio/pilot/pkg/serviceregistry"
	"istio.io/istio/pkg/config/constants"
)

// BuildNameTable produces a table of hostnames and their associated IPs that can then
// be used by the agent to resolve DNS. This logic is always active. However, local DNS resolution
// will only be effective if DNS capture is enabled in the proxy
func (configgen *ConfigGeneratorImpl) BuildNameTable(node *model.Proxy, push *model.PushContext) *nds.NameTable {
	if node.Type != model.SidecarProxy {
		// DNS resolution is only for sidecars
		return nil
	}

	out := &nds.NameTable{
		Table: map[string]*nds.NameTable_NameInfo{},
	}

	for _, svc := range push.Services(node) {
		// we cannot take services with wildcards in the address field. The reason
		// is that even if we provide some dummy IP (subject to enabling this
		// feature in Envoy), after capturing the traffic from the app, the
		// sidecar would need to forward to the real IP. But to determine the real
		// IP, the sidecar would have to know the non-wildcard FQDN that the
		// application was trying to resolve. This information is not available
		// for TCP services. The wildcard hostname is not a problem for HTTP
		// services though, as we usually setup a listener on 0.0.0.0, process
		// based on http virtual host and forward to the orig destination IP.
		//
		// Long story short, if the user has a TCP service of the form
		//
		// host: *.mysql.aws.com, port 3306,
		//
		// our only recourse is to allocate a 0.0.0.0:3306 passthrough listener and forward to
		// original dest IP. It is now the user's responsibility to not allocate
		// another wildcard service on the same port. i.e.
		//
		// 1. host: *.mysql.aws.com, port 3306
		// 2. host: *.mongo.aws.com, port 3306 will result in conflict.
		//
		// Traffic will still flow but metrics wont be correct
		// as two different TCP services are consuming the
		// same wildcard passthrough TCP listener 0.0.0.0:3306.
		//
		if svc.Hostname.IsWildCarded() {
			continue
		}

		svcAddress := svc.GetServiceAddressForProxy(node)
		var addressList []string

		// The IP will be unspecified here if its headless service or if the auto
		// IP allocation logic for service entry was unable to allocate an IP.
		if svcAddress == constants.UnspecifiedIP {
			// For all k8s headless services, populate the dns table with the endpoint IPs as k8s does.
			// And for each individual pod, populate the dns table with the endpoint IP with a manufactured host name.
			if svc.Attributes.ServiceRegistry == string(serviceregistry.Kubernetes) &&
				svc.Resolution == model.Passthrough && len(svc.Ports) > 0 {
				for _, instance := range push.ServiceInstancesByPort(svc, svc.Ports[0].Port, nil) {
<<<<<<< HEAD
					if instance.Endpoint.Network != node.Metadata.Network {
=======
					if len(instance.Endpoint.Network) > 0 && instance.Endpoint.Network != node.Metadata.Network {
>>>>>>> f7bc6556
						// We take only network-local endpoints. While this seems contradictory to
						// our logic other parts of the code, where cross-cluster is the default.
						// However, this only impacts the DNS response. If we were to send all
						// endpoints, cross network routing would break, as we do passthrough LB and
						// don't go through the network gateway.
<<<<<<< HEAD
=======
						// This can be relaxed once cross network routing for headless service is implemented.
>>>>>>> f7bc6556
						continue
					}
					if instance.Endpoint.SubDomain != "" {
						// Follow k8s pods dns naming convention of "<hostname>.<subdomain>.<pod namespace>.svc.<cluster domain>"
						// i.e. "mysql-0.mysql.default.svc.cluster.local".
						parts := strings.SplitN(string(svc.Hostname), ".", 2)
						if len(parts) != 2 {
							continue
						}
						address := []string{instance.Endpoint.Address}
						shortName := instance.Endpoint.HostName + "." + instance.Endpoint.SubDomain
						host := shortName + "." + parts[1] // Add cluster domain.
						nameInfo := &nds.NameTable_NameInfo{
							Ips:       address,
							Registry:  svc.Attributes.ServiceRegistry,
							Namespace: svc.Attributes.Namespace,
							Shortname: shortName,
						}
						out.Table[host] = nameInfo
					}
					// TODO: should we skip the node's own IP like we do in listener?
					addressList = append(addressList, instance.Endpoint.Address)
				}
			}

			if len(addressList) == 0 {
				// could not reliably determine the addresses of endpoints of headless service
				// or this is not a k8s service
				continue
			}
		} else {
			// Filter out things we cannot parse as IP. Generally this means CIDRs, as anything else
			// should be caught in validation.
			if addr := net.ParseIP(svcAddress); addr == nil {
				continue
			}
			addressList = append(addressList, svcAddress)
		}

		nameInfo := &nds.NameTable_NameInfo{
			Ips:      addressList,
			Registry: svc.Attributes.ServiceRegistry,
		}
		if svc.Attributes.ServiceRegistry == string(serviceregistry.Kubernetes) {
			// The agent will take care of resolving a, a.ns, a.ns.svc, etc.
			// No need to provide a DNS entry for each variant.
			nameInfo.Namespace = svc.Attributes.Namespace
			nameInfo.Shortname = svc.Attributes.Name
		}
		out.Table[string(svc.Hostname)] = nameInfo
	}
	return out
}<|MERGE_RESOLUTION|>--- conflicted
+++ resolved
@@ -78,20 +78,13 @@
 			if svc.Attributes.ServiceRegistry == string(serviceregistry.Kubernetes) &&
 				svc.Resolution == model.Passthrough && len(svc.Ports) > 0 {
 				for _, instance := range push.ServiceInstancesByPort(svc, svc.Ports[0].Port, nil) {
-<<<<<<< HEAD
-					if instance.Endpoint.Network != node.Metadata.Network {
-=======
 					if len(instance.Endpoint.Network) > 0 && instance.Endpoint.Network != node.Metadata.Network {
->>>>>>> f7bc6556
 						// We take only network-local endpoints. While this seems contradictory to
 						// our logic other parts of the code, where cross-cluster is the default.
 						// However, this only impacts the DNS response. If we were to send all
 						// endpoints, cross network routing would break, as we do passthrough LB and
 						// don't go through the network gateway.
-<<<<<<< HEAD
-=======
 						// This can be relaxed once cross network routing for headless service is implemented.
->>>>>>> f7bc6556
 						continue
 					}
 					if instance.Endpoint.SubDomain != "" {
