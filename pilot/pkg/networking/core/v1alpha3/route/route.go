// Copyright 2018 Istio Authors
//
// Licensed under the Apache License, Version 2.0 (the "License");
// you may not use this file except in compliance with the License.
// You may obtain a copy of the License at
//
//     http://www.apache.org/licenses/LICENSE-2.0
//
// Unless required by applicable law or agreed to in writing, software
// distributed under the License is distributed on an "AS IS" BASIS,
// WITHOUT WARRANTIES OR CONDITIONS OF ANY KIND, either express or implied.
// See the License for the specific language governing permissions and
// limitations under the License.

package route

import (
	"fmt"
	"regexp"
	"sort"
	"strings"
	"time"

	"github.com/envoyproxy/go-control-plane/envoy/api/v2/core"
	"github.com/envoyproxy/go-control-plane/envoy/api/v2/route"
	xdsfault "github.com/envoyproxy/go-control-plane/envoy/config/filter/fault/v2"
	xdshttpfault "github.com/envoyproxy/go-control-plane/envoy/config/filter/http/fault/v2"
	xdsutil "github.com/envoyproxy/go-control-plane/pkg/util"
	"github.com/gogo/protobuf/types"
	"github.com/prometheus/client_golang/prometheus"

	networking "istio.io/api/networking/v1alpha3"
	"istio.io/istio/pilot/pkg/model"
	"istio.io/istio/pilot/pkg/networking/util"
	"istio.io/istio/pkg/log"
)

// Headers with special meaning in Envoy
const (
	HeaderMethod    = ":method"
	HeaderAuthority = ":authority"
	HeaderScheme    = ":scheme"
)

var (
	// experiment on getting some monitoring on config errors.
	noClusterMissingPort = prometheus.NewGaugeVec(prometheus.GaugeOpts{
		Name: "pilot_route_cluster_no_port",
		Help: "Routes with no clusters due to missing port.",
	}, []string{"service", "rule"})

	noClusterMissingService = prometheus.NewGaugeVec(prometheus.GaugeOpts{
		Name: "pilot_route_nocluster_no_service",
		Help: "Routes with no clusters due to missing service",
	}, []string{"service", "rule"})
)

func init() {
	prometheus.MustRegister(noClusterMissingPort)
	prometheus.MustRegister(noClusterMissingService)
}

// VirtualHostWrapper is a context-dependent virtual host entry with guarded routes.
// Note: Currently we are not fully utilizing this structure. We could invoke this logic
// once for all sidecars in the cluster to compute all RDS for inside the mesh and arrange
// it by listener port. However to properly use such an optimization, we need to have an
// eventing subsystem to invalidate the computed routes if any service changes/virtual services change.
type VirtualHostWrapper struct {
	// Port is the listener port for outbound sidecar (e.g. service port)
	Port int

	// Services are the services from the registry. Each service
	// in this list should have a virtual host entry
	Services []*model.Service

	// VirtualServiceHosts is a list of hosts defined in the virtual service
	// if virtual service hostname is same as a the service registry host, then
	// the host would appear in Services as we need to generate all variants of the
	// service's hostname within a platform (e.g., foo, foo.default, foo.default.svc, etc.)
	VirtualServiceHosts []string

	// Routes in the virtual host
	Routes []route.Route
}

// BuildVirtualHostsFromConfigAndRegistry creates virtual hosts from the given set of virtual services and a list of
// services from the service registry. Services are indexed by FQDN hostnames.
func BuildVirtualHostsFromConfigAndRegistry(
	configStore model.IstioConfigStore,
	serviceRegistry map[model.Hostname]*model.Service,
	proxyLabels model.LabelsCollection) []VirtualHostWrapper {

	out := make([]VirtualHostWrapper, 0)

	meshGateway := map[string]bool{model.IstioMeshGateway: true}
	virtualServices := configStore.VirtualServices(meshGateway)
	// translate all virtual service configs into virtual hosts
	for _, virtualService := range virtualServices {
		wrappers := buildVirtualHostsForVirtualService(configStore, virtualService, serviceRegistry, proxyLabels, meshGateway)
		if len(wrappers) == 0 {
			// If none of the routes matched by source (i.e. proxyLabels), then discard this entire virtual service
			continue
		}
		out = append(out, wrappers...)
	}

	// compute services missing virtual service configs
	missing := make(map[model.Hostname]bool)
	for fqdn := range serviceRegistry {
		missing[fqdn] = true
	}
	for _, host := range out {
		for _, service := range host.Services {
			delete(missing, service.Hostname)
		}
	}

	// append default hosts for the service missing virtual services
	for fqdn := range missing {
		svc := serviceRegistry[fqdn]
		for _, port := range svc.Ports {
			if port.Protocol.IsHTTP() {
				cluster := model.BuildSubsetKey(model.TrafficDirectionOutbound, "", svc.Hostname, port.Port)
				traceOperation := fmt.Sprintf("%s:%d/*", svc.Hostname, port.Port)
				out = append(out, VirtualHostWrapper{
					Port:     port.Port,
					Services: []*model.Service{svc},
					Routes:   []route.Route{*BuildDefaultHTTPRoute(cluster, traceOperation)},
				})
			} else if port.Protocol.IsRPC() {
				cluster := model.BuildSubsetKey(model.TrafficDirectionOutbound, "", svc.Hostname, port.Port)
				out = append(out, GuardedHost{
					Port:     port.Port,
					Services: []*model.Service{svc},
					Routes:   []route.Route{*buildDefaultRPCRoute(svc, cluster)},
				})
			}
		}
	}

	return out
}

<<<<<<< HEAD
// separateVSHostsAndServices splits the virtual service hosts into services (if they are found in the registry) and
// plain non-registry hostnames
func separateVSHostsAndServices(virtualService model.Config,
	serviceRegistry map[model.Hostname]*model.Service) ([]string, []*model.Service) {
	rule := virtualService.Spec.(*networking.VirtualService)
=======
func buildDefaultRPCRoute(service *model.Service, clusterName string) *route.Route {
	return &route.Route{
		Match: route.RouteMatch{
			Headers: []*route.HeaderMatcher{&route.HeaderMatcher{
				Name: "service",
				Value: service.Hostname.String(),
			}},
		},
		Decorator: &route.Decorator{
			Operation: "service-route",
		},
		Action: &route.Route_Route{
			Route: &route.RouteAction{
				ClusterSpecifier: &route.RouteAction_Cluster{Cluster: clusterName},
			},
		},
	}
}

// matchServiceHosts splits the virtual service hosts into services and literal hosts
func matchServiceHosts(in model.Config, serviceIndex map[model.Hostname]*model.Service) ([]string, []*model.Service) {
	rule := in.Spec.(*networking.VirtualService)
>>>>>>> 77cbbf70
	hosts := make([]string, 0)
	servicesInVirtualService := make([]*model.Service, 0)
	for _, host := range rule.Hosts {
		// Say host is *.global
		vsHostname := model.Hostname(host)
		foundSvcMatch := false
		// TODO: Optimize me. This is O(n2) or worse. Need to prune at top level in config
		// Say we have services *.foo.global, *.bar.global
		for svcHost, svc := range serviceRegistry {
			// *.foo.global matches *.global
			if svcHost.Matches(vsHostname) {
				servicesInVirtualService = append(servicesInVirtualService, svc)
				foundSvcMatch = true
			}
		}
		if !foundSvcMatch {
			hosts = append(hosts, host)
		}
	}
	return hosts, servicesInVirtualService
}

// buildVirtualHostsForVirtualService creates virtual hosts corresponding to a virtual service.
// Called for each port to determine the list of vhosts on the given port.
// It may return an empty list if no VirtualService rule has a matching service.
func buildVirtualHostsForVirtualService(
	configStore model.IstioConfigStore,
	virtualService model.Config,
	serviceRegistry map[model.Hostname]*model.Service,
	proxyLabels model.LabelsCollection,
	gatewayName map[string]bool) []VirtualHostWrapper {
	hosts, servicesInVirtualService := separateVSHostsAndServices(virtualService, serviceRegistry)
	// Now group these services by port so that we can infer the destination.port if the user
	// doesn't specify any port for a multiport service. We need to know the destination port in
	// order to build the cluster name (outbound|<port>|<subset>|<serviceFQDN>)
	// If the destination service is being accessed on port X, we set that as the default
	// destination port
	serviceByPort := make(map[int][]*model.Service)
	for _, svc := range servicesInVirtualService {
		for _, port := range svc.Ports {
			if port.Protocol.IsHTTP() || port.Protocol.IsRPC() {
				serviceByPort[port.Port] = append(serviceByPort[port.Port], svc)
			}
		}
	}

	// We need to group the virtual hosts by port, because each http connection manager is
	// going to send a separate RDS request
	// Note that we need to build non-default HTTP routes only for the virtual services.
	// The services in the serviceRegistry will always have a default route (/)
	if len(serviceByPort) == 0 {
		// This is a gross HACK. Fix me. Its a much bigger surgery though, due to the way
		// the current code is written.
		serviceByPort[80] = nil
	}
	out := make([]VirtualHostWrapper, 0, len(serviceByPort))
	for port, portServices := range serviceByPort {
		routes, err := BuildHTTPRoutesForVirtualService(virtualService, serviceRegistry, port, proxyLabels, gatewayName, configStore)
		if err != nil || len(routes) == 0 {
			continue
		}
		out = append(out, VirtualHostWrapper{
			Port:                port,
			Services:            portServices,
			VirtualServiceHosts: hosts,
			Routes:              routes,
		})
	}

	return out
}

// GetDestinationCluster generates a cluster name for the route, or error if no cluster
// can be found. Called by translateRule to determine if
func GetDestinationCluster(destination *networking.Destination, service *model.Service, listenerPort int) string {
	port := listenerPort
	if destination.Port != nil {
		switch selector := destination.Port.Port.(type) {
		// TODO: remove port name from route.Destination in the API
		case *networking.PortSelector_Name:
			log.Debuga("name based destination ports are not allowed => blackhole cluster")
			return util.BlackHoleCluster
		case *networking.PortSelector_Number:
			port = int(selector.Number)
		}
	} else {
		// if service only has one port defined, use that as the port, otherwise use default listenerPort
		if service != nil && len(service.Ports) == 1 {
			port = service.Ports[0].Port
		}
	}

	return model.BuildSubsetKey(model.TrafficDirectionOutbound, destination.Subset, model.Hostname(destination.Host), port)
}

// BuildHTTPRoutesForVirtualService creates data plane HTTP routes from the virtual service spec.
// The rule should be adapted to destination names (outbound clusters).
// Each rule is guarded by source labels.
//
// This is called for each port to compute virtual hosts.
// Each VirtualService is tried, with a list of services that listen on the port.
// Error indicates the given virtualService can't be used on the port.
func BuildHTTPRoutesForVirtualService(
	virtualService model.Config,
	serviceRegistry map[model.Hostname]*model.Service,
	port int,
	proxyLabels model.LabelsCollection,
	gatewayNames map[string]bool,
	configStore model.IstioConfigStore) ([]route.Route, error) {

	vs, ok := virtualService.Spec.(*networking.VirtualService)
	if !ok { // should never happen
		return nil, fmt.Errorf("in not a virtual service: %#v", virtualService)
	}

	vsName := virtualService.ConfigMeta.Name

	out := make([]route.Route, 0, len(vs.Http))
	for _, http := range vs.Http {
		if len(http.Match) == 0 {
			if r := translateRoute(http, nil, port, vsName, serviceRegistry, proxyLabels, gatewayNames, configStore); r != nil {
				out = append(out, *r)
			}
			break // we have a rule with catch all match prefix: /. Other rules are of no use
		} else {
			// TODO: https://github.com/istio/istio/issues/4239
			for _, match := range http.Match {
				if r := translateRoute(http, match, port, vsName, serviceRegistry, proxyLabels, gatewayNames, configStore); r != nil {
					out = append(out, *r)
				}
			}
		}
	}

	if len(out) == 0 {
		return nil, fmt.Errorf("no routes matched")
	}
	return out, nil
}

// sourceMatchHttp checks if the sourceLabels or the gateways in a match condition match with the
// labels for the proxy or the gateway name for which we are generating a route
func sourceMatchHTTP(match *networking.HTTPMatchRequest, proxyLabels model.LabelsCollection, gatewayNames map[string]bool) bool {
	if match == nil {
		return true
	}

	// Trim by source labels or mesh gateway
	if len(match.Gateways) > 0 {
		for _, g := range match.Gateways {
			if gatewayNames[g] {
				return true
			}
		}
	} else if proxyLabels.IsSupersetOf(match.GetSourceLabels()) {
		return true
	}

	return false
}

// translateRoute translates HTTP routes
func translateRoute(in *networking.HTTPRoute,
	match *networking.HTTPMatchRequest, port int,
	vsName string,
	serviceRegistry map[model.Hostname]*model.Service,
	proxyLabels model.LabelsCollection,
	gatewayNames map[string]bool,
	configStore model.IstioConfigStore) *route.Route {

	// When building routes, its okay if the target cluster cannot be
	// resolved Traffic to such clusters will blackhole.

	// Match by source labels/gateway names inside the match condition
	if !sourceMatchHTTP(match, proxyLabels, gatewayNames) {
		return nil
	}

	// Match by the destination port specified in the match condition
	if match != nil && match.Port != 0 && match.Port != uint32(port) {
		return nil
	}

	out := &route.Route{
		Match:           translateRouteMatch(match),
		PerFilterConfig: make(map[string]*types.Struct),
	}

	if redirect := in.Redirect; redirect != nil {
		out.Action = &route.Route_Redirect{
			Redirect: &route.RedirectAction{
				HostRedirect: redirect.Authority,
				PathRewriteSpecifier: &route.RedirectAction_PathRedirect{
					PathRedirect: redirect.Uri,
				},
			}}
	} else {
		action := &route.RouteAction{
			Cors:         translateCORSPolicy(in.CorsPolicy),
			RetryPolicy:  translateRetryPolicy(in.Retries),
			UseWebsocket: &types.BoolValue{Value: in.WebsocketUpgrade},
		}
		if in.Timeout != nil {
			d := util.GogoDurationToDuration(in.Timeout)
			// timeout
			action.Timeout = &d
		} else {
			// if no timeout is specified, disable timeouts. This is easier
			// to reason about than assuming some defaults.
			d := 0 * time.Second
			action.Timeout = &d
		}

		out.Action = &route.Route_Route{Route: action}

		if rewrite := in.Rewrite; rewrite != nil {
			action.PrefixRewrite = rewrite.Uri
			action.HostRewriteSpecifier = &route.RouteAction_HostRewrite{
				HostRewrite: rewrite.Authority,
			}
		}

		if len(in.AppendHeaders) > 0 {
			action.RequestHeadersToAdd = make([]*core.HeaderValueOption, 0)
			for key, value := range in.AppendHeaders {
				action.RequestHeadersToAdd = append(action.RequestHeadersToAdd, &core.HeaderValueOption{
					Header: &core.HeaderValue{
						Key:   key,
						Value: value,
					},
				})
			}
		}

		if in.Mirror != nil {
			n := GetDestinationCluster(in.Mirror, serviceRegistry[model.Hostname(in.Mirror.Host)], port)
			action.RequestMirrorPolicy = &route.RouteAction_RequestMirrorPolicy{Cluster: n}
		}

		// TODO: eliminate this logic and use the total_weight option in envoy route
		weighted := make([]*route.WeightedCluster_ClusterWeight, 0)
		for _, dst := range in.Route {
			weight := &types.UInt32Value{Value: uint32(dst.Weight)}
			if dst.Weight == 0 {
				// Ignore 0 weighted clusters if there are other clusters in the route.
				// But if this is the only cluster in the route, then add it as a cluster with weight 100
				if len(in.Route) == 1 {
					weight.Value = uint32(100)
				} else {
					continue
				}
			}

			hostname := model.Hostname(dst.GetDestination().GetHost())
			n := GetDestinationCluster(dst.Destination, serviceRegistry[hostname], port)
			weighted = append(weighted, &route.WeightedCluster_ClusterWeight{
				Name:   n,
				Weight: weight,
			})

			hashPolicy := getHashPolicy(configStore, hostname)
			if hashPolicy != nil {
				action.HashPolicy = append(action.HashPolicy, hashPolicy)
			}
		}

		// rewrite to a single cluster if there is only weighted cluster
		if len(weighted) == 1 {
			action.ClusterSpecifier = &route.RouteAction_Cluster{Cluster: weighted[0].Name}
		} else {
			action.ClusterSpecifier = &route.RouteAction_WeightedClusters{
				WeightedClusters: &route.WeightedCluster{
					Clusters: weighted,
				},
			}
		}
	}

	out.Decorator = &route.Decorator{
		Operation: getRouteOperation(out, vsName, port),
	}
	if fault := in.Fault; fault != nil {
		out.PerFilterConfig[xdsutil.Fault] = util.MessageToStruct(translateFault(in.Fault))
	}

	return out
}

// translateRouteMatch translates match condition
func translateRouteMatch(in *networking.HTTPMatchRequest) route.RouteMatch {
	out := route.RouteMatch{PathSpecifier: &route.RouteMatch_Prefix{Prefix: "/"}}
	if in == nil {
		return out
	}

	for name, stringMatch := range in.Headers {
		matcher := translateHeaderMatch(name, stringMatch)
		out.Headers = append(out.Headers, &matcher)
	}

	// guarantee ordering of headers
	sort.Slice(out.Headers, func(i, j int) bool {
		if out.Headers[i].Name == out.Headers[j].Name {
			return out.Headers[i].Value < out.Headers[j].Value
		}
		return out.Headers[i].Name < out.Headers[j].Name
	})

	if in.Uri != nil {
		switch m := in.Uri.MatchType.(type) {
		case *networking.StringMatch_Exact:
			out.PathSpecifier = &route.RouteMatch_Path{Path: m.Exact}
		case *networking.StringMatch_Prefix:
			out.PathSpecifier = &route.RouteMatch_Prefix{Prefix: m.Prefix}
		case *networking.StringMatch_Regex:
			out.PathSpecifier = &route.RouteMatch_Regex{Regex: m.Regex}
		}
	}

	if in.Method != nil {
		matcher := translateHeaderMatch(HeaderMethod, in.Method)
		out.Headers = append(out.Headers, &matcher)
	}

	if in.Authority != nil {
		matcher := translateHeaderMatch(HeaderAuthority, in.Authority)
		out.Headers = append(out.Headers, &matcher)
	}

	if in.Scheme != nil {
		matcher := translateHeaderMatch(HeaderScheme, in.Scheme)
		out.Headers = append(out.Headers, &matcher)
	}

	return out
}

// translateHeaderMatch translates to HeaderMatcher
func translateHeaderMatch(name string, in *networking.StringMatch) route.HeaderMatcher {
	out := route.HeaderMatcher{
		Name: name,
	}

	switch m := in.MatchType.(type) {
	case *networking.StringMatch_Exact:
		out.Value = m.Exact
	case *networking.StringMatch_Prefix:
		// Envoy regex grammar is ECMA-262 (http://en.cppreference.com/w/cpp/regex/ecmascript)
		// Golang has a slightly different regex grammar
		out.Value = fmt.Sprintf("^%s.*", regexp.QuoteMeta(m.Prefix))
		out.Regex = &types.BoolValue{Value: true}
	case *networking.StringMatch_Regex:
		out.Value = m.Regex
		out.Regex = &types.BoolValue{Value: true}
	}

	return out
}

// translateRetryPolicy translates retry policy
func translateRetryPolicy(in *networking.HTTPRetry) *route.RouteAction_RetryPolicy {
	if in != nil && in.Attempts > 0 {
		d := util.GogoDurationToDuration(in.PerTryTimeout)
		return &route.RouteAction_RetryPolicy{
			NumRetries:    &types.UInt32Value{Value: uint32(in.GetAttempts())},
			RetryOn:       "5xx,connect-failure,refused-stream",
			PerTryTimeout: &d,
		}
	}
	return nil
}

// translateCORSPolicy translates CORS policy
func translateCORSPolicy(in *networking.CorsPolicy) *route.CorsPolicy {
	if in == nil {
		return nil
	}

	out := route.CorsPolicy{
		AllowOrigin: in.AllowOrigin,
		Enabled:     &types.BoolValue{Value: true},
	}
	out.AllowCredentials = in.AllowCredentials
	out.AllowHeaders = strings.Join(in.AllowHeaders, ",")
	out.AllowMethods = strings.Join(in.AllowMethods, ",")
	out.ExposeHeaders = strings.Join(in.ExposeHeaders, ",")
	if in.MaxAge != nil {
		out.MaxAge = in.MaxAge.String()
	}
	return &out
}

// getRouteOperation returns readable route description for trace.
func getRouteOperation(in *route.Route, vsName string, port int) string {
	path := "/*"
	m := in.GetMatch()
	ps := m.GetPathSpecifier()
	if ps != nil {
		switch ps.(type) {
		case *route.RouteMatch_Prefix:
			path = fmt.Sprintf("%s*", m.GetPrefix())
		case *route.RouteMatch_Path:
			path = m.GetPath()
		case *route.RouteMatch_Regex:
			path = m.GetRegex()
		}
	}

	// If there is only one destination cluster in route, return host:port/uri as description of route.
	// Otherwise there are multiple destination clusters and destination host is not clear. For that case
	// return virtual serivce name:port/uri as substitute.
	if c := in.GetRoute().GetCluster(); model.IsValidSubsetKey(c) {
		log.Infof("cluster name %s", c)
		// Parse host and port from cluster name.
		_, _, h, p := model.ParseSubsetKey(c)
		return fmt.Sprintf("%s:%d%s", h, p, path)
	}
	return fmt.Sprintf("%s:%d%s", vsName, port, path)
}

// BuildDefaultHTTPRoute builds a default route.
func BuildDefaultHTTPRoute(clusterName string, operation string) *route.Route {
	notimeout := 0 * time.Second
	return &route.Route{
		Match: translateRouteMatch(nil),
		Decorator: &route.Decorator{
			Operation: operation,
		},
		Action: &route.Route_Route{
			Route: &route.RouteAction{
				ClusterSpecifier: &route.RouteAction_Cluster{Cluster: clusterName},
				Timeout:          &notimeout,
			},
		},
	}
}

// translateFault translates networking.HTTPFaultInjection into Envoy's HTTPFault
func translateFault(in *networking.HTTPFaultInjection) *xdshttpfault.HTTPFault {
	if in == nil {
		return nil
	}

	out := xdshttpfault.HTTPFault{}
	if in.Delay != nil {
		out.Delay = &xdsfault.FaultDelay{
			Type:    xdsfault.FaultDelay_FIXED,
			Percent: uint32(in.Delay.Percent),
		}
		switch d := in.Delay.HttpDelayType.(type) {
		case *networking.HTTPFaultInjection_Delay_FixedDelay:
			delayDuration := util.GogoDurationToDuration(d.FixedDelay)
			out.Delay.FaultDelaySecifier = &xdsfault.FaultDelay_FixedDelay{
				FixedDelay: &delayDuration,
			}
		default:
			log.Warnf("Exponential faults are not yet supported")
			out.Delay = nil
		}
	}

	if in.Abort != nil {
		out.Abort = &xdshttpfault.FaultAbort{
			Percent: uint32(in.Abort.Percent),
		}
		switch a := in.Abort.ErrorType.(type) {
		case *networking.HTTPFaultInjection_Abort_HttpStatus:
			out.Abort.ErrorType = &xdshttpfault.FaultAbort_HttpStatus{
				HttpStatus: uint32(a.HttpStatus),
			}
		default:
			log.Warnf("Non-HTTP type abort faults are not yet supported")
			out.Abort = nil
		}
	}

	if out.Delay == nil && out.Abort == nil {
		return nil
	}

	return &out
}

func getHashPolicy(configStore model.IstioConfigStore, hostname model.Hostname) *route.RouteAction_HashPolicy {
	if configStore == nil {
		return nil
	}

	destinationRule := configStore.DestinationRule(hostname)
	if destinationRule == nil {
		return nil
	}

	rule := destinationRule.Spec.(*networking.DestinationRule)
	consistentHash := rule.GetTrafficPolicy().GetLoadBalancer().GetConsistentHash()
	if consistentHash == nil {
		return nil
	}

	cookie := consistentHash.GetHttpCookie()
	return &route.RouteAction_HashPolicy{
		PolicySpecifier: &route.RouteAction_HashPolicy_Cookie_{
			Cookie: &route.RouteAction_HashPolicy_Cookie{
				Name: cookie.GetName(),
				Ttl:  cookie.GetTtl(),
				Path: cookie.GetPath(),
			},
		},
	}
}<|MERGE_RESOLUTION|>--- conflicted
+++ resolved
@@ -129,7 +129,7 @@
 				})
 			} else if port.Protocol.IsRPC() {
 				cluster := model.BuildSubsetKey(model.TrafficDirectionOutbound, "", svc.Hostname, port.Port)
-				out = append(out, GuardedHost{
+				out = append(out, VirtualHostWrapper{
 					Port:     port.Port,
 					Services: []*model.Service{svc},
 					Routes:   []route.Route{*buildDefaultRPCRoute(svc, cluster)},
@@ -141,13 +141,6 @@
 	return out
 }
 
-<<<<<<< HEAD
-// separateVSHostsAndServices splits the virtual service hosts into services (if they are found in the registry) and
-// plain non-registry hostnames
-func separateVSHostsAndServices(virtualService model.Config,
-	serviceRegistry map[model.Hostname]*model.Service) ([]string, []*model.Service) {
-	rule := virtualService.Spec.(*networking.VirtualService)
-=======
 func buildDefaultRPCRoute(service *model.Service, clusterName string) *route.Route {
 	return &route.Route{
 		Match: route.RouteMatch{
@@ -167,10 +160,11 @@
 	}
 }
 
-// matchServiceHosts splits the virtual service hosts into services and literal hosts
-func matchServiceHosts(in model.Config, serviceIndex map[model.Hostname]*model.Service) ([]string, []*model.Service) {
-	rule := in.Spec.(*networking.VirtualService)
->>>>>>> 77cbbf70
+// separateVSHostsAndServices splits the virtual service hosts into services (if they are found in the registry) and
+// plain non-registry hostnames
+func separateVSHostsAndServices(virtualService model.Config,
+	serviceRegistry map[model.Hostname]*model.Service) ([]string, []*model.Service) {
+	rule := virtualService.Spec.(*networking.VirtualService)
 	hosts := make([]string, 0)
 	servicesInVirtualService := make([]*model.Service, 0)
 	for _, host := range rule.Hosts {
