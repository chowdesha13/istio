--- conflicted
+++ resolved
@@ -2516,7 +2516,6 @@
 	}
 }
 
-<<<<<<< HEAD
 func TestBuildGatewayListenersFilters(t *testing.T) {
 	cases := []struct {
 		name                   string
@@ -2679,7 +2678,33 @@
 			},
 			expectedHTTPFilters:    []string{},
 			expectedNetworkFilters: []string{xdsfilters.TCPListenerMx.GetName(), wellknown.TCPProxy},
-=======
+		},
+	}
+	for _, tt := range cases {
+		t.Run(tt.name, func(t *testing.T) {
+			Configs := make([]config.Config, 0)
+			Configs = append(Configs, tt.gateways...)
+			Configs = append(Configs, tt.virtualServices...)
+			cg := NewConfigGenTest(t, TestOptions{
+				Configs: Configs,
+			})
+			proxy := cg.SetupProxy(&proxyGateway)
+			proxy.Metadata = &proxyGatewayMetadata
+
+			builder := cg.ConfigGen.buildGatewayListeners(&ListenerBuilder{node: proxy, push: cg.PushContext()})
+			listenertest.VerifyListeners(t, builder.gatewayListeners, listenertest.ListenersTest{
+				Listener: listenertest.ListenerTest{FilterChains: []listenertest.FilterChainTest{
+					{
+						NetworkFilters: tt.expectedNetworkFilters,
+						HTTPFilters:    tt.expectedHTTPFilters,
+					},
+				}},
+			})
+
+		})
+	}
+}
+
 func TestGatewayHCMInternalAddressConfig(t *testing.T) {
 	cg := NewConfigGenTest(t, TestOptions{})
 	proxy := &pilot_model.Proxy{
@@ -2735,37 +2760,15 @@
 					},
 				},
 			},
->>>>>>> b0509f84
 		},
 	}
 	for _, tt := range cases {
 		t.Run(tt.name, func(t *testing.T) {
-<<<<<<< HEAD
-			Configs := make([]config.Config, 0)
-			Configs = append(Configs, tt.gateways...)
-			Configs = append(Configs, tt.virtualServices...)
-			cg := NewConfigGenTest(t, TestOptions{
-				Configs: Configs,
-			})
-			proxy := cg.SetupProxy(&proxyGateway)
-			proxy.Metadata = &proxyGatewayMetadata
-
-			builder := cg.ConfigGen.buildGatewayListeners(&ListenerBuilder{node: proxy, push: cg.PushContext()})
-			listenertest.VerifyListeners(t, builder.gatewayListeners, listenertest.ListenersTest{
-				Listener: listenertest.ListenerTest{FilterChains: []listenertest.FilterChainTest{
-					{
-						NetworkFilters: tt.expectedNetworkFilters,
-						HTTPFilters:    tt.expectedHTTPFilters,
-					},
-				}},
-			})
-=======
 			push.Networks = tt.networks
 			httpConnManager := buildGatewayConnectionManager(&meshconfig.ProxyConfig{}, proxy, false, push)
 			if !reflect.DeepEqual(tt.expectedconfig, httpConnManager.InternalAddressConfig) {
 				t.Errorf("unexpected internal address config, expected: %v, got :%v", tt.expectedconfig, httpConnManager.InternalAddressConfig)
 			}
->>>>>>> b0509f84
 		})
 	}
 }