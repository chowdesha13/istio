--- conflicted
+++ resolved
@@ -33,10 +33,7 @@
 	config := env.IstioConfigStore
 
 	var gateways []model.Config
-<<<<<<< HEAD
-=======
 
->>>>>>> 67be0412
 	// collect workload labels
 	workloadInstances, err := env.GetProxyServiceInstances(node)
 	if err != nil {
