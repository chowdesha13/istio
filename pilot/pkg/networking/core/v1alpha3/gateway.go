// Copyright 2018 Istio Authors
//
// Licensed under the Apache License, Version 2.0 (the "License");
// you may not use this file except in compliance with the License.
// You may obtain a copy of the License at
//
//     http://www.apache.org/licenses/LICENSE-2.0
//
// Unless required by applicable law or agreed to in writing, software
// distributed under the License is distributed on an "AS IS" BASIS,
// WITHOUT WARRANTIES OR CONDITIONS OF ANY KIND, either express or implied.
// See the License for the specific language governing permissions and
// limitations under the License.

package v1alpha3

import (
	"fmt"
	"strconv"
	"strings"

	xdsapi "github.com/envoyproxy/go-control-plane/envoy/api/v2"
	"github.com/envoyproxy/go-control-plane/envoy/api/v2/auth"
	"github.com/envoyproxy/go-control-plane/envoy/api/v2/core"
	"github.com/envoyproxy/go-control-plane/envoy/api/v2/listener"
	"github.com/envoyproxy/go-control-plane/envoy/api/v2/route"
	http_conn "github.com/envoyproxy/go-control-plane/envoy/config/filter/network/http_connection_manager/v2"
	multierror "github.com/hashicorp/go-multierror"

	networking "istio.io/api/networking/v1alpha3"
	"istio.io/istio/pilot/pkg/model"
	istio_route "istio.io/istio/pilot/pkg/networking/core/v1alpha3/route"
	"istio.io/istio/pilot/pkg/networking/plugin"
	"istio.io/istio/pilot/pkg/networking/util"
	"istio.io/istio/pkg/log"
	"istio.io/istio/pkg/proto"
)

func (configgen *ConfigGeneratorImpl) buildGatewayListeners(env *model.Environment, node *model.Proxy, push *model.PushContext) ([]*xdsapi.Listener, error) {
	// collect workload labels
	workloadInstances, err := env.GetProxyServiceInstances(node)
	if err != nil {
		log.Errora("Failed to get gateway instances for router ", node.ID, err)
		return nil, err
	}

	var workloadLabels model.LabelsCollection
	for _, w := range workloadInstances {
		workloadLabels = append(workloadLabels, w.Labels)
	}

	gatewaysForWorkload := env.Gateways(workloadLabels)
	if len(gatewaysForWorkload) == 0 {
		log.Debuga("buildGatewayListeners: no gateways for router", node.ID)
		return []*xdsapi.Listener{}, nil
	}

	mergedGateway := model.MergeGateways(gatewaysForWorkload...)
	log.Debugf("buildGatewayListeners: gateways after merging: %v", mergedGateway)

	errs := &multierror.Error{}
	listeners := make([]*xdsapi.Listener, 0, len(mergedGateway.Servers))
	for portNumber, servers := range mergedGateway.Servers {
		protocol := model.ParseProtocol(servers[0].Port.Protocol)
		if protocol == model.ProtocolHTTPS {
			// Gateway terminates TLS connection if TLS mode is not Passthrough So, its effectively a H2 listener.
			// This is complicated. We have multiple servers. One of these servers could have passthrough HTTPS while
			// others could be a simple/mutual TLS.
			// The code as it is, is not capable of handling this mixed listener type and set up the proper SNI chains
			// such that the passthrough ones go through a TCP proxy while others get terminated and go through http connection
			// manager. Ideally, the merge gateway function should take care of this and intelligently create multiple
			// groups of servers based on their TLS types as well. For now, we simply assume that if HTTPS,
			// and the first server in the group is not a passthrough, then this is a HTTP connection manager.
			if servers[0].Tls != nil && !model.IsPassThroughServer(servers[0]) {
				protocol = model.ProtocolHTTP2
			}
		}

		opts := buildListenerOpts{
			env:        env,
			proxy:      node,
			bind:       WildcardAddress,
			port:       int(portNumber),
			bindToPort: true,
		}
		listenerType := plugin.ModelProtocolToListenerProtocol(protocol)
		switch listenerType {
		case plugin.ListenerProtocolHTTP:
			// virtualService.HTTP applies here for both plain text HTTP and HTTPS termination
			opts.filterChainOpts = configgen.createGatewayHTTPFilterChainOpts(node, env, push, servers, mergedGateway.Names)
		case plugin.ListenerProtocolTCP:
			// virtualService.TLS/virtualService.TCP applies here
			opts.filterChainOpts = configgen.createGatewayTCPFilterChainOpts(node, env, push, servers, mergedGateway.Names)
		default:
			log.Warnf("buildGatewayListeners: unknown listener type %v", listenerType)
			continue
		}

		l := buildListener(opts)
		mutable := &plugin.MutableObjects{
			Listener: l,
			// Note: buildListener creates filter chains but does not populate the filters in the chain; that's what
			// this is for.
			FilterChains: make([]plugin.FilterChain, len(l.FilterChains)),
		}

		var si *model.ServiceInstance
		for _, w := range workloadInstances {
			if w.Endpoint.Port == int(portNumber) {
				si = w
				break
			}
		}

		pluginParams := &plugin.InputParams{
			ListenerProtocol: listenerType,
			ListenerCategory: networking.EnvoyFilter_ListenerMatch_GATEWAY,
			Env:              env,
			Node:             node,
			ProxyInstances:   workloadInstances,
			Push:             push,
			ServiceInstance:  si,
			Port: &model.Port{
				Name:     servers[0].Port.Name,
				Port:     int(portNumber),
				Protocol: protocol,
			},
		}
		for _, p := range configgen.Plugins {
			if err = p.OnOutboundListener(pluginParams, mutable); err != nil {
				log.Warna("buildGatewayListeners: failed to build listener for gateway: ", err.Error())
			}
		}

		// Filters are serialized one time into an opaque struct once we have the complete list.
		if err = buildCompleteFilterChain(pluginParams, mutable, opts); err != nil {
			errs = multierror.Append(errs, fmt.Errorf("gateway omitting listener %q due to: %v", mutable.Listener.Name, err.Error()))
			continue
		}

		if err = mutable.Listener.Validate(); err != nil {
			errs = multierror.Append(errs, fmt.Errorf("gateway listener %s validation failed: %v", mutable.Listener.Name, err.Error()))
			continue
		}

		if log.DebugEnabled() {
			log.Debugf("buildGatewayListeners: constructed listener with %d filter chains:\n%v",
				len(mutable.Listener.FilterChains), mutable.Listener)
		}
		listeners = append(listeners, mutable.Listener)
	}
	// We'll try to return any listeners we successfully marshaled; if we have none, we'll emit the error we built up
	err = errs.ErrorOrNil()
	if err != nil {
		// we have some listeners to return, but we also have some errors; log them
		log.Info(err.Error())
	}

	if len(listeners) == 0 {
		log.Error("buildGatewayListeners: Have zero listeners")
		return []*xdsapi.Listener{}, nil
	}

	validatedListeners := make([]*xdsapi.Listener, 0, len(mergedGateway.Servers))
	for _, l := range listeners {
		if err := l.Validate(); err != nil {
			log.Warnf("buildGatewayListeners: error validating listener %s: %v.. Skipping.", l.Name, err)
			continue
		}
		validatedListeners = append(validatedListeners, l)
	}

	return validatedListeners, nil
}

func (configgen *ConfigGeneratorImpl) buildGatewayHTTPRouteConfig(env *model.Environment, node *model.Proxy, push *model.PushContext,
	proxyInstances []*model.ServiceInstance, routeName string) (*xdsapi.RouteConfiguration, error) {

	services := push.Services(node)

	// collect workload labels
	var workloadLabels model.LabelsCollection
	for _, w := range proxyInstances {
		workloadLabels = append(workloadLabels, w.Labels)
	}

	gateways := env.Gateways(workloadLabels)
	if len(gateways) == 0 {
		log.Debuga("buildGatewayRoutes: no gateways for router", node.ID)
		return nil, nil
	}

	merged := model.MergeGateways(gateways...)
	log.Debugf("buildGatewayRoutes: gateways after merging: %v", merged)

	// make sure that there is some server listening on this port
	if _, ok := merged.RDSRouteConfigNames[routeName]; !ok {
		log.Errorf("buildGatewayRoutes: could not find server for routeName %s, have %v", routeName, merged.RDSRouteConfigNames)
		return nil, fmt.Errorf("buildGatewayRoutes: could not find server for routeName %s, have %v", routeName, merged.RDSRouteConfigNames)
	}

	servers := merged.RDSRouteConfigNames[routeName]

	nameToServiceMap := make(map[model.Hostname]*model.Service, len(services))
	for _, svc := range services {
		nameToServiceMap[svc.Hostname] = svc
	}

	gatewayHosts := make(map[model.Hostname]bool)
	tlsRedirect := make(map[model.Hostname]bool)

	for _, server := range servers {
		for _, host := range server.Hosts {
			gatewayHosts[model.Hostname(host)] = true
			if server.Tls != nil && server.Tls.HttpsRedirect {
				tlsRedirect[model.Hostname(host)] = true
			}
		}
	}

	port := int(servers[0].Port.Number)
	// NOTE: WE DO NOT SUPPORT two gateways on same workload binding to same virtual service
	virtualServices := push.VirtualServices(node, merged.Names)
	vHostDedupMap := make(map[string]*route.VirtualHost)

	for _, v := range virtualServices {
		matchingHosts := pickMatchingGatewayHosts(gatewayHosts, v)
		if len(matchingHosts) == 0 {
			log.Debugf("%s omitting virtual service %q because its hosts  don't match gateways %v server %d", node.ID, v.Name, gateways, port)
			continue
		}
		routes, err := istio_route.BuildHTTPRoutesForVirtualService(node, push, v, nameToServiceMap, port, nil, merged.Names)
		if err != nil {
			log.Debugf("%s omitting routes for service %v due to error: %v", node.ID, v, err)
			continue
		}

		for vsvcHost, gatewayHost := range matchingHosts {
			if currentVhost, exists := vHostDedupMap[vsvcHost]; exists {
				currentVhost.Routes = istio_route.CombineVHostRoutes(currentVhost.Routes, routes)
			} else {
				newVhost := &route.VirtualHost{
					Name:    fmt.Sprintf("%s:%d", vsvcHost, port),
					Domains: []string{vsvcHost, fmt.Sprintf("%s:%d", vsvcHost, port)},
					Routes:  routes,
				}
				if tlsRedirect[gatewayHost] {
					newVhost.RequireTls = route.VirtualHost_ALL
				}
				vHostDedupMap[vsvcHost] = newVhost
			}
		}
	}

	virtualHosts := make([]route.VirtualHost, 0, len(virtualServices))
	if len(vHostDedupMap) == 0 {
		log.Warnf("constructed http route config for port %d with no vhosts; Setting up a default 404 vhost", port)
		virtualHosts = append(virtualHosts, route.VirtualHost{
			Name:    fmt.Sprintf("blackhole:%d", port),
			Domains: []string{"*"},
			Routes: []route.Route{
				{
					Match: route.RouteMatch{
						PathSpecifier: &route.RouteMatch_Prefix{Prefix: "/"},
					},
					Action: &route.Route_DirectResponse{
						DirectResponse: &route.DirectResponseAction{
							Status: 404,
						},
					},
				},
			},
		})
	} else {
		for _, v := range vHostDedupMap {
			virtualHosts = append(virtualHosts, *v)
		}
	}

	util.SortVirtualHosts(virtualHosts)

	routeCfg := &xdsapi.RouteConfiguration{
		Name:             routeName,
		VirtualHosts:     virtualHosts,
		ValidateClusters: proto.BoolFalse,
	}
	// call plugins
	for _, p := range configgen.Plugins {
		in := &plugin.InputParams{
			ListenerProtocol: plugin.ListenerProtocolHTTP,
			Env:              env,
			Node:             node,
			Push:             push,
		}
		p.OnOutboundRouteConfiguration(in, routeCfg)
	}

	return routeCfg, nil
}

// to process HTTP and HTTPS servers along with virtualService.HTTP rules
func (configgen *ConfigGeneratorImpl) createGatewayHTTPFilterChainOpts(
	node *model.Proxy, _ *model.Environment, _ *model.PushContext, servers []*networking.Server, _ map[string]bool) []*filterChainOpts {

	httpListeners := make([]*filterChainOpts, 0, len(servers))
	// Are we processing plaintext servers or HTTPS servers?
	// If plain text, we have to combine all servers into a single listener
	if model.ParseProtocol(servers[0].Port.Protocol).IsHTTP() {
		rdsName := model.GatewayRDSRouteName(servers[0])
		o := &filterChainOpts{
			// This works because we validate that only HTTPS servers can have same port but still different port names
			// and that no two non-HTTPS servers can be on same port or share port names.
			// Validation is done per gateway and also during merging
			sniHosts:   nil,
			tlsContext: nil,
			httpOpts: &httpListenerOpts{
				rds:              rdsName,
				useRemoteAddress: true,
				direction:        http_conn.EGRESS, // viewed as from gateway to internal
				connectionManager: &http_conn.HttpConnectionManager{
					// Forward client cert if connection is mTLS
					ForwardClientCertDetails: http_conn.SANITIZE_SET,
					SetCurrentClientCertDetails: &http_conn.HttpConnectionManager_SetCurrentClientCertDetails{
						Subject: proto.BoolTrue,
						Uri:     true,
						Dns:     true,
					},
					ServerName: EnvoyServerName,
				},
			},
		}
		httpListeners = append(httpListeners, o)
	} else {
		// Build a filter chain for each HTTPS server
		// We know that this is a HTTPS server because this function is called only for ports of type HTTP/HTTPS
		// where HTTPS server's TLS mode is not passthrough and not nil
		enableIngressSdsAgent := false
		if enableSds, found := node.Metadata["USER_SDS"]; found {
			enableIngressSdsAgent, _ = strconv.ParseBool(enableSds)
		}
		for _, server := range servers {
			o := &filterChainOpts{
				// This works because we validate that only HTTPS servers can have same port but still different port names
				// and that no two non-HTTPS servers can be on same port or share port names.
				// Validation is done per gateway and also during merging
				sniHosts:   getSNIHostsForServer(server),
				tlsContext: buildGatewayListenerTLSContext(server, enableIngressSdsAgent),
				httpOpts: &httpListenerOpts{
					rds:              model.GatewayRDSRouteName(server),
					useRemoteAddress: true,
					direction:        http_conn.EGRESS, // viewed as from gateway to internal
					connectionManager: &http_conn.HttpConnectionManager{
						// Forward client cert if connection is mTLS
						ForwardClientCertDetails: http_conn.SANITIZE_SET,
						SetCurrentClientCertDetails: &http_conn.HttpConnectionManager_SetCurrentClientCertDetails{
							Subject: proto.BoolTrue,
							Uri:     true,
							Dns:     true,
						},
						ServerName: EnvoyServerName,
					},
				},
			}
			httpListeners = append(httpListeners, o)
		}
	}

	return httpListeners
}

func buildGatewayListenerTLSContext(server *networking.Server, enableSds bool) *auth.DownstreamTlsContext {
	// Server.TLS cannot be nil or passthrough. But as a safety guard, return nil
	if server.Tls == nil || model.IsPassThroughServer(server) {
		return nil // We don't need to setup TLS context for passthrough mode
	}

	tls := &auth.DownstreamTlsContext{
		CommonTlsContext: &auth.CommonTlsContext{
			AlpnProtocols: ListenersALPNProtocols,
		},
	}

<<<<<<< HEAD
	// TODO: This code is potentially broken as server.Hosts could be a format like
	// ns/*, ns/hostname, etc. Or could be *. Two different servers in different
	// namespaces could have *. How does the SDS server differentiate the right secret to retrieve ?
	if enableSds {
=======
	// If gateway controller has enabled SDS and TLSmode is SIMPLE, generate SDS config for gateway controller.
	if enableSds && server.Tls.GetMode() == networking.Server_TLSOptions_SIMPLE {
		sdsName := server.Hosts[0]
		if server.Tls.SdsName != "" {
			sdsName = server.Tls.SdsName
		}
>>>>>>> 4b7b13ae
		tls.CommonTlsContext.TlsCertificateSdsSecretConfigs = []*auth.SdsSecretConfig{
			model.ConstructSdsSecretConfigForGatewayListener(sdsName, model.IngressGatewaySdsUdsPath),
		}
	} else {
		tls.CommonTlsContext.TlsCertificates = []*auth.TlsCertificate{
			{
				CertificateChain: &core.DataSource{
					Specifier: &core.DataSource_Filename{
						Filename: server.Tls.ServerCertificate,
					},
				},
				PrivateKey: &core.DataSource{
					Specifier: &core.DataSource_Filename{
						Filename: server.Tls.PrivateKey,
					},
				},
			},
		}
	}

	var trustedCa *core.DataSource
	if len(server.Tls.CaCertificates) != 0 {
		trustedCa = &core.DataSource{
			Specifier: &core.DataSource_Filename{
				Filename: server.Tls.CaCertificates,
			},
		}
	}
	if trustedCa != nil || len(server.Tls.SubjectAltNames) > 0 {
		tls.CommonTlsContext.ValidationContextType = &auth.CommonTlsContext_ValidationContext{
			ValidationContext: &auth.CertificateValidationContext{
				TrustedCa:            trustedCa,
				VerifySubjectAltName: server.Tls.SubjectAltNames,
			},
		}
	}
	tls.RequireClientCertificate = proto.BoolFalse
	if server.Tls.Mode == networking.Server_TLSOptions_MUTUAL {
		tls.RequireClientCertificate = proto.BoolTrue
	}

	// Set TLS parameters if they are non-default
	if len(server.Tls.CipherSuites) > 0 ||
		server.Tls.MinProtocolVersion != networking.Server_TLSOptions_TLS_AUTO ||
		server.Tls.MaxProtocolVersion != networking.Server_TLSOptions_TLS_AUTO {

		tls.CommonTlsContext.TlsParams = &auth.TlsParameters{
			TlsMinimumProtocolVersion: convertTLSProtocol(server.Tls.MinProtocolVersion),
			TlsMaximumProtocolVersion: convertTLSProtocol(server.Tls.MaxProtocolVersion),
			CipherSuites:              server.Tls.CipherSuites,
		}
	}

	return tls
}

func convertTLSProtocol(in networking.Server_TLSOptions_TLSProtocol) auth.TlsParameters_TlsProtocol {
	out := auth.TlsParameters_TlsProtocol(in) // There should be a one-to-one enum mapping
	if out < auth.TlsParameters_TLS_AUTO || out > auth.TlsParameters_TLSv1_3 {
		log.Warnf("was not able to map TLS protocol to Envoy TLS protocol")
		return auth.TlsParameters_TLS_AUTO
	}
	return out
}

func (configgen *ConfigGeneratorImpl) createGatewayTCPFilterChainOpts(
	node *model.Proxy, env *model.Environment, push *model.PushContext, servers []*networking.Server,
	gatewaysForWorkload map[string]bool) []*filterChainOpts {

	opts := make([]*filterChainOpts, 0, len(servers))
	for _, server := range servers {
		// We have a TCP/TLS server. This could be TLS termination (user specifies server.TLS with simple/mutual)
		// or opaque TCP (server.TLS is nil). or it could be a TLS passthrough with SNI based routing.
		// Handle the TLS termination or opaque TCP first.

		// This is opaque TCP server. Find matching virtual services with TCP blocks and forward
		if server.Tls == nil {
			if filters := buildGatewayNetworkFiltersFromTCPRoutes(node, env,
				push, server, gatewaysForWorkload); len(filters) > 0 {
				opts = append(opts, &filterChainOpts{
					sniHosts:       nil,
					tlsContext:     nil,
					networkFilters: filters,
				})
			}
		} else if !model.IsPassThroughServer(server) {
			// TCP with TLS termination and forwarding. Setup TLS context to terminate, find matching services with TCP blocks
			// and forward to backend
			// Validation ensures that non-passthrough servers will have certs
			if filters := buildGatewayNetworkFiltersFromTCPRoutes(node, env,
				push, server, gatewaysForWorkload); len(filters) > 0 {
				opts = append(opts, &filterChainOpts{
					sniHosts:       getSNIHostsForServer(server),
					tlsContext:     buildGatewayListenerTLSContext(server, false),
					networkFilters: filters,
				})
			}
		} else {
			// Passthrough server.
			opts = append(opts, buildGatewayNetworkFiltersFromTLSRoutes(node, env, push, server, gatewaysForWorkload)...)
		}
	}
	return opts
}

// buildGatewayNetworkFiltersFromTCPRoutes builds tcp proxy routes for all VirtualServices with TCP blocks.
// It first obtains all virtual services bound to the set of Gateways for this workload, filters them by this
// server's port and hostnames, and produces network filters for each destination from the filtered services.
func buildGatewayNetworkFiltersFromTCPRoutes(node *model.Proxy, env *model.Environment, push *model.PushContext, server *networking.Server,
	gatewaysForWorkload map[string]bool) []listener.Filter {
	port := &model.Port{
		Name:     server.Port.Name,
		Port:     int(server.Port.Number),
		Protocol: model.ParseProtocol(server.Port.Protocol),
	}

	gatewayServerHosts := make(map[model.Hostname]bool, len(server.Hosts))
	for _, host := range server.Hosts {
		gatewayServerHosts[model.Hostname(host)] = true
	}

	virtualServices := push.VirtualServices(node, gatewaysForWorkload)
	for _, v := range virtualServices {
		vsvc := v.Spec.(*networking.VirtualService)
		matchingHosts := pickMatchingGatewayHosts(gatewayServerHosts, v)
		if len(matchingHosts) == 0 {
			// the VirtualService's hosts don't include hosts advertised by server
			continue
		}

		// ensure we satisfy the rule's l4 match conditions, if any exist
		// For the moment, there can be only one match that succeeds
		// based on the match port/server port and the gateway name
		for _, tcp := range vsvc.Tcp {
			if l4MultiMatch(tcp.Match, server, gatewaysForWorkload) {
				return buildOutboundNetworkFilters(env, node, tcp.Route, push, port, v.ConfigMeta)
			}
		}
	}

	return nil
}

// buildGatewayNetworkFiltersFromTLSRoutes builds tcp proxy routes for all VirtualServices with TLS blocks.
// It first obtains all virtual services bound to the set of Gateways for this workload, filters them by this
// server's port and hostnames, and produces network filters for each destination from the filtered services
func buildGatewayNetworkFiltersFromTLSRoutes(node *model.Proxy, env *model.Environment, push *model.PushContext, server *networking.Server,
	gatewaysForWorkload map[string]bool) []*filterChainOpts {
	port := &model.Port{
		Name:     server.Port.Name,
		Port:     int(server.Port.Number),
		Protocol: model.ParseProtocol(server.Port.Protocol),
	}

	gatewayServerHosts := make(map[model.Hostname]bool, len(server.Hosts))
	for _, host := range server.Hosts {
		gatewayServerHosts[model.Hostname(host)] = true
	}

	filterChains := make([]*filterChainOpts, 0)

	if server.Tls.Mode == networking.Server_TLSOptions_AUTO_PASSTHROUGH {
		// auto passthrough does not require virtual services. It sets up envoy.filters.network.sni_cluster filter
		filterChains = append(filterChains, &filterChainOpts{
			sniHosts:       getSNIHostsForServer(server),
			tlsContext:     nil, // NO TLS context because this is passthrough
			networkFilters: buildOutboundAutoPassthroughFilterStack(env, node, port),
		})
	} else {
		virtualServices := push.VirtualServices(node, gatewaysForWorkload)
		for _, v := range virtualServices {
			vsvc := v.Spec.(*networking.VirtualService)
			matchingHosts := pickMatchingGatewayHosts(gatewayServerHosts, v)
			if len(matchingHosts) == 0 {
				// the VirtualService's hosts don't include hosts advertised by server
				continue
			}

			// For every matching TLS block, generate a filter chain with sni match
			for _, tls := range vsvc.Tls {
				for _, match := range tls.Match {
					if l4SingleMatch(convertTLSMatchToL4Match(match), server, gatewaysForWorkload) {
						// the sni hosts in the match will become part of a filter chain match
						filterChains = append(filterChains, &filterChainOpts{
							sniHosts:       match.SniHosts,
							tlsContext:     nil, // NO TLS context because this is passthrough
							networkFilters: buildOutboundNetworkFilters(env, node, tls.Route, push, port, v.ConfigMeta),
						})
					}
				}
			}
		}
	}

	return filterChains
}

// Select the virtualService's hosts that match the ones specified in the gateway server's hosts
// based on the wildcard hostname match and the namespace match
func pickMatchingGatewayHosts(gatewayServerHosts map[model.Hostname]bool, virtualService model.Config) map[string]model.Hostname {
	matchingHosts := make(map[string]model.Hostname, 0)
	virtualServiceHosts := virtualService.Spec.(*networking.VirtualService).Hosts
	for _, vsvcHost := range virtualServiceHosts {
		for gatewayHost := range gatewayServerHosts {
			gwHostnameForMatching := gatewayHost
			if strings.Contains(string(gwHostnameForMatching), "/") {
				// match the namespace first
				// gateway merging code ensures that we only have ns/host
				// and no ./* or */host
				parts := strings.Split(string(gwHostnameForMatching), "/")
				if parts[0] != virtualService.Namespace {
					continue
				}
				//strip the namespace
				gwHostnameForMatching = model.Hostname(parts[1])
			}
			if gwHostnameForMatching.Matches(model.Hostname(vsvcHost)) {
				// assign the actual gateway host because calling code uses it as a key
				// to locate TLS redirect servers
				matchingHosts[vsvcHost] = gatewayHost
			}
		}
	}
	return matchingHosts
}

func convertTLSMatchToL4Match(tlsMatch *networking.TLSMatchAttributes) *networking.L4MatchAttributes {
	return &networking.L4MatchAttributes{
		DestinationSubnets: tlsMatch.DestinationSubnets,
		Port:               tlsMatch.Port,
		SourceSubnet:       tlsMatch.SourceSubnet,
		SourceLabels:       tlsMatch.SourceLabels,
		Gateways:           tlsMatch.Gateways,
	}
}

func l4MultiMatch(predicates []*networking.L4MatchAttributes, server *networking.Server, gatewaysForWorkload map[string]bool) bool {
	// NB from proto definitions: each set of predicates is OR'd together; inside of a predicate all conditions are AND'd.
	// This means we can return as soon as we get any match of an entire predicate.
	for _, match := range predicates {
		if l4SingleMatch(match, server, gatewaysForWorkload) {
			return true
		}
	}
	// If we had no predicates we match; otherwise we don't match since we'd have exited at the first match.
	return len(predicates) == 0
}

func l4SingleMatch(match *networking.L4MatchAttributes, server *networking.Server, gatewaysForWorkload map[string]bool) bool {
	// if there's no gateway predicate, gatewayMatch is true; otherwise we match against the gateways for this workload
	return isPortMatch(match.Port, server) && isGatewayMatch(gatewaysForWorkload, match.Gateways)
}

func isPortMatch(port uint32, server *networking.Server) bool {
	// if there's no port predicate, portMatch is true; otherwise we evaluate the port predicate against the server's port
	portMatch := port == 0
	if port != 0 {
		portMatch = server.Port.Number == port
	}
	return portMatch
}

func isGatewayMatch(gatewaysForWorkload map[string]bool, gateways []string) bool {
	// if there's no gateway predicate, gatewayMatch is true; otherwise we match against the gateways for this workload
	gatewayMatch := len(gateways) == 0
	if len(gateways) > 0 {
		for _, gateway := range gateways {
			gatewayMatch = gatewayMatch || gatewaysForWorkload[gateway]
		}
	}
	return gatewayMatch
}

func getSNIHostsForServer(server *networking.Server) []string {
	if server.Tls == nil {
		return nil
	}
	// sanitize the server hosts as it could contain hosts of form ns/host
	sniHosts := make([]string, 0)
	for _, h := range server.Hosts {
		if strings.Contains(h, "/") {
			parts := strings.Split(h, "/")
			sniHosts = append(sniHosts, parts[1])
		} else {
			sniHosts = append(sniHosts, h)
		}
	}

	return sniHosts
}<|MERGE_RESOLUTION|>--- conflicted
+++ resolved
@@ -380,19 +380,16 @@
 		},
 	}
 
-<<<<<<< HEAD
-	// TODO: This code is potentially broken as server.Hosts could be a format like
-	// ns/*, ns/hostname, etc. Or could be *. Two different servers in different
-	// namespaces could have *. How does the SDS server differentiate the right secret to retrieve ?
-	if enableSds {
-=======
-	// If gateway controller has enabled SDS and TLSmode is SIMPLE, generate SDS config for gateway controller.
+	// TODO: BUG. Server.Hosts could be a format like ns/*, ns/hostname, *,
+	// etc. Two different servers on different ports could have the same
+	// host.  How does the SDS server differentiate the right secret to
+	// retrieve ?  If gateway controller has enabled SDS and TLSmode is
+	// SIMPLE, generate SDS config for gateway controller.
 	if enableSds && server.Tls.GetMode() == networking.Server_TLSOptions_SIMPLE {
 		sdsName := server.Hosts[0]
 		if server.Tls.SdsName != "" {
 			sdsName = server.Tls.SdsName
 		}
->>>>>>> 4b7b13ae
 		tls.CommonTlsContext.TlsCertificateSdsSecretConfigs = []*auth.SdsSecretConfig{
 			model.ConstructSdsSecretConfigForGatewayListener(sdsName, model.IngressGatewaySdsUdsPath),
 		}
