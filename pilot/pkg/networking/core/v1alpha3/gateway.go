--- conflicted
+++ resolved
@@ -425,62 +425,21 @@
 		},
 	}
 
-<<<<<<< HEAD
 	switch {
 	// If SDS is enabled at gateway, and credential name is specified at gateway config, create
 	// SDS config for gateway to fetch key/cert at gateway agent.
 	case server.Tls.CredentialName != "":
-		authn_model.ApplyCustomSDSToServerCommonTLSContext(ctx.CommonTlsContext, server.Tls, authn_model.GatewaySdsUdsPath, requestedType)
+		authn_model.ApplyCredentialSDSToServerCommonTLSContext(ctx.CommonTlsContext, server.Tls)
 	case server.Tls.Mode == networking.ServerTLSSettings_ISTIO_MUTUAL:
-		authn_model.ApplyToCommonTLSContext(ctx.CommonTlsContext, metadata, sdsPath, server.Tls.SubjectAltNames, requestedType)
+		authn_model.ApplyToCommonTLSContext(ctx.CommonTlsContext, metadata, sdsPath, server.Tls.SubjectAltNames, []string{})
 	default:
 		// If certificate files are specified in gateway configuration, use file based SDS.
 		certmetadata := &model.NodeMetadata{
 			TLSServerCertChain: server.Tls.ServerCertificate,
 			TLSServerKey:       server.Tls.PrivateKey,
 			TLSServerRootCert:  server.Tls.CaCertificates,
-			SdsEnabled:         true,
-=======
-	if server.Tls.CredentialName != "" {
-		// If SDS is enabled at gateway, and credential name is specified at gateway config, create
-		// SDS config for gateway to fetch key/cert at gateway agent.
-		authn_model.ApplyCredentialSDSToServerCommonTLSContext(ctx.CommonTlsContext, server.Tls)
-	} else if server.Tls.Mode == networking.ServerTLSSettings_ISTIO_MUTUAL {
-		authn_model.ApplyToCommonTLSContext(ctx.CommonTlsContext, metadata, sdsPath, server.Tls.SubjectAltNames, []string{})
-	} else {
-		// Fall back to the read-from-file approach when SDS is not enabled or Tls.CredentialName is not specified.
-		ctx.CommonTlsContext.TlsCertificates = []*tls.TlsCertificate{
-			{
-				CertificateChain: &core.DataSource{
-					Specifier: &core.DataSource_Filename{
-						Filename: server.Tls.ServerCertificate,
-					},
-				},
-				PrivateKey: &core.DataSource{
-					Specifier: &core.DataSource_Filename{
-						Filename: server.Tls.PrivateKey,
-					},
-				},
-			},
-		}
-		var trustedCa *core.DataSource
-		if len(server.Tls.CaCertificates) != 0 {
-			trustedCa = &core.DataSource{
-				Specifier: &core.DataSource_Filename{
-					Filename: server.Tls.CaCertificates,
-				},
-			}
-		}
-		if trustedCa != nil || len(server.Tls.SubjectAltNames) > 0 {
-			ctx.CommonTlsContext.ValidationContextType = &tls.CommonTlsContext_ValidationContext{
-				ValidationContext: &tls.CertificateValidationContext{
-					TrustedCa:            trustedCa,
-					MatchSubjectAltNames: util.StringToExactMatch(server.Tls.SubjectAltNames),
-				},
-			}
->>>>>>> 4461a6b2
-		}
-		authn_model.ApplyToCommonTLSContext(ctx.CommonTlsContext, certmetadata, sdsPath, server.Tls.SubjectAltNames, requestedType)
+		}
+		authn_model.ApplyToCommonTLSContext(ctx.CommonTlsContext, certmetadata, sdsPath, server.Tls.SubjectAltNames, []string{})
 	}
 
 	ctx.RequireClientCertificate = proto.BoolFalse
