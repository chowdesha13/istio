// Copyright 2018 Istio Authors
//
// Licensed under the Apache License, Version 2.0 (the "License");
// you may not use this file except in compliance with the License.
// You may obtain a copy of the License at
//
//     http://www.apache.org/licenses/LICENSE-2.0
//
// Unless required by applicable law or agreed to in writing, software
// distributed under the License is distributed on an "AS IS" BASIS,
// WITHOUT WARRANTIES OR CONDITIONS OF ANY KIND, either express or implied.
// See the License for the specific language governing permissions and
// limitations under the License.

package v1alpha3

import (
	"fmt"

	xdsapi "github.com/envoyproxy/go-control-plane/envoy/api/v2"
	"github.com/envoyproxy/go-control-plane/envoy/api/v2/auth"
	"github.com/envoyproxy/go-control-plane/envoy/api/v2/core"
	"github.com/envoyproxy/go-control-plane/envoy/api/v2/listener"
	"github.com/envoyproxy/go-control-plane/envoy/api/v2/route"
	http_conn "github.com/envoyproxy/go-control-plane/envoy/config/filter/network/http_connection_manager/v2"
	"github.com/gogo/protobuf/types"
	multierror "github.com/hashicorp/go-multierror"

	networking "istio.io/api/networking/v1alpha3"
	"istio.io/istio/pilot/pkg/model"
	istio_route "istio.io/istio/pilot/pkg/networking/core/v1alpha3/route"
	"istio.io/istio/pilot/pkg/networking/plugin"
	"istio.io/istio/pilot/pkg/networking/util"
	"istio.io/istio/pkg/log"
)

var (
	// TODO: extract this into istio.io/pkg/proto/{bool.go or types.go or values.go}
	boolFalse = &types.BoolValue{
		Value: false,
	}
)

func (configgen *ConfigGeneratorImpl) buildGatewayListeners(env *model.Environment, node *model.Proxy, push *model.PushStatus) ([]*xdsapi.Listener, error) {
	// collect workload labels
	workloadInstances, err := env.GetProxyServiceInstances(node)
	if err != nil {
		log.Errora("Failed to get gateway instances for router ", node.ID, err)
		return nil, err
	}

	var workloadLabels model.LabelsCollection
	for _, w := range workloadInstances {
		workloadLabels = append(workloadLabels, w.Labels)
	}

	gatewaysForWorkload := env.Gateways(workloadLabels)
	if len(gatewaysForWorkload) == 0 {
		log.Debuga("buildGatewayListeners: no gateways for router", node.ID)
		return []*xdsapi.Listener{}, nil
	}

	mergedGateway := model.MergeGateways(gatewaysForWorkload...)
	log.Debugf("buildGatewayListeners: gateways after merging: %v", mergedGateway)

	errs := &multierror.Error{}
	listeners := make([]*xdsapi.Listener, 0, len(mergedGateway.Servers))
	for portNumber, servers := range mergedGateway.Servers {
		protocol := model.ParseProtocol(servers[0].Port.Protocol)
		if protocol == model.ProtocolHTTPS {
			// Gateway terminates TLS connection if TLS mode is not Passthrough So, its effectively a H2 listener.
			// This is complicated. We have multiple servers. One of these servers could have passthrough HTTPS while
			// others could be a simple/mutual TLS.
			// The code as it is, is not capable of handling this mixed listener type and set up the proper SNI chains
			// such that the passthrough ones go through a TCP proxy while others get terminated and go through http connection
			// manager. Ideally, the merge gateway function should take care of this and intelligently create multiple
			// groups of servers based on their TLS types as well. For now, we simply assume that if HTTPS,
			// and the first server in the group is not a passthrough, then this is a HTTP connection manager.
			if servers[0].Tls != nil && servers[0].Tls.Mode != networking.Server_TLSOptions_PASSTHROUGH {
				protocol = model.ProtocolHTTP2
			}
		}

		opts := buildListenerOpts{
			env:        env,
			proxy:      node,
			ip:         WildcardAddress,
			port:       int(portNumber),
			bindToPort: true,
			protocol:   protocol,
		}
		listenerType := plugin.ModelProtocolToListenerProtocol(protocol)
		switch listenerType {
		case plugin.ListenerProtocolHTTP:
			// virtualService.HTTP applies here for both plain text HTTP and HTTPS termination
			opts.filterChainOpts = configgen.createGatewayHTTPFilterChainOpts(node, env, push, servers, mergedGateway.Names)
		case plugin.ListenerProtocolTCP:
			// virtualService.TLS/virtualService.TCP applies here
			opts.filterChainOpts = configgen.createGatewayTCPFilterChainOpts(node, env, push, servers, mergedGateway.Names)
		default:
			log.Warnf("buildGatewayListeners: unknown listener type %v", listenerType)
			continue
		}

		l := buildListener(opts)
		mutable := &plugin.MutableObjects{
			Listener: l,
			// Note: buildListener creates filter chains but does not populate the filters in the chain; that's what
			// this is for.
			FilterChains: make([]plugin.FilterChain, len(l.FilterChains)),
		}

		var si *model.ServiceInstance
		for _, w := range workloadInstances {
			if w.Endpoint.Port == int(portNumber) {
				si = w
				break
			}
		}

		for _, p := range configgen.Plugins {
			params := &plugin.InputParams{
				ListenerProtocol: listenerType,
				Env:              env,
				Node:             node,
				ProxyInstances:   workloadInstances,
				ServiceInstance:  si,
				Port: &model.Port{
					Name:     servers[0].Port.Name,
					Port:     int(portNumber),
					Protocol: protocol,
				},
			}
			if err = p.OnOutboundListener(params, mutable); err != nil {
				log.Warna("buildGatewayListeners: failed to build listener for gateway: ", err.Error())
			}
		}

		// Filters are serialized one time into an opaque struct once we have the complete list.
		if err = marshalFilters(mutable.Listener, opts, mutable.FilterChains); err != nil {
			errs = multierror.Append(errs, fmt.Errorf("gateway omitting listener %q due to: %v", mutable.Listener.Name, err.Error()))
			continue
		}

		if err = mutable.Listener.Validate(); err != nil {
			errs = multierror.Append(errs, fmt.Errorf("gateway listener %s validation failed: %v", mutable.Listener.Name, err.Error()))
			continue
		}

		if log.DebugEnabled() {
			log.Debugf("buildGatewayListeners: constructed listener with %d filter chains:\n%v",
				len(mutable.Listener.FilterChains), mutable.Listener)
		}
		listeners = append(listeners, mutable.Listener)
	}
	// We'll try to return any listeners we successfully marshaled; if we have none, we'll emit the error we built up
	err = errs.ErrorOrNil()
	if len(listeners) == 0 {
		log.Errorf("buildGatewayListeners: Have zero listeners: %v", err.Error())
		return []*xdsapi.Listener{}, nil
	}

	if err != nil {
		// we have some listeners to return, but we also have some errors; log them
		log.Info(err.Error())
	}

	validatedListeners := make([]*xdsapi.Listener, 0, len(mergedGateway.Servers))
	for _, l := range listeners {
		if err := l.Validate(); err != nil {
			log.Warnf("buildGatewayListeners: error validating listener %s: %v.. Skipping.", l.Name, err)
			continue
		}
		validatedListeners = append(validatedListeners, l)
	}

	return validatedListeners, nil
}

func (configgen *ConfigGeneratorImpl) buildGatewayHTTPRouteConfig(env *model.Environment, node *model.Proxy, push *model.PushStatus,
	proxyInstances []*model.ServiceInstance, services []*model.Service, routeName string) (*xdsapi.RouteConfiguration, error) {

	// collect workload labels
	var workloadLabels model.LabelsCollection
	for _, w := range proxyInstances {
		workloadLabels = append(workloadLabels, w.Labels)
	}

	gateways := env.Gateways(workloadLabels)
	if len(gateways) == 0 {
		log.Debuga("buildGatewayRoutes: no gateways for router", node.ID)
		return nil, nil
	}

	merged := model.MergeGateways(gateways...)
	log.Debugf("buildGatewayRoutes: gateways after merging: %v", merged)

	// make sure that there is some server listening on this port
	if _, ok := merged.RDSRouteConfigNames[routeName]; !ok {
		log.Errorf("buildGatewayRoutes: could not find server for routeName %s, have %v", routeName, merged.RDSRouteConfigNames)
		return nil, fmt.Errorf("buildGatewayRoutes: could not find server for routeName %s, have %v", routeName, merged.RDSRouteConfigNames)
	}

	servers := merged.RDSRouteConfigNames[routeName]

	nameToServiceMap := make(map[model.Hostname]*model.Service, len(services))
	for _, svc := range services {
		nameToServiceMap[svc.Hostname] = svc
	}

	gatewayHosts := make(map[model.Hostname]bool)
	tlsRedirect := make(map[model.Hostname]bool)

	for _, server := range servers {
		for _, host := range server.Hosts {
			gatewayHosts[model.Hostname(host)] = true
			if server.Tls != nil && server.Tls.HttpsRedirect {
				tlsRedirect[model.Hostname(host)] = true
			}
		}
	}

	port := int(servers[0].Port.Number)
	// NOTE: WE DO NOT SUPPORT two gateways on same workload binding to same virtual service
	virtualServices := env.VirtualServices(merged.Names)
	virtualHosts := make([]route.VirtualHost, 0, len(virtualServices))
	vhostDomains := map[string]bool{}

	for _, v := range virtualServices {
		vs := v.Spec.(*networking.VirtualService)
		matchingHosts := pickMatchingGatewayHosts(gatewayHosts, vs.Hosts)
		if len(matchingHosts) == 0 {
<<<<<<< HEAD
			log.Infof("%s omitting virtual service %q because its hosts  don't match gateways %v server %d", node.ID, v.Name, gateways, port)
=======
			log.Debugf("%s omitting virtual service %q because its hosts  don't match gateways %v server %d", node.ID, v.Name, gateways, port)
>>>>>>> 283b8582
			continue
		}
		routes, err := istio_route.BuildHTTPRoutesForVirtualService(node, v, nameToServiceMap, port, nil, merged.Names, env.IstioConfigStore)
		if err != nil {
<<<<<<< HEAD
			log.Warnf("%s omitting routes for service %v due to error: %v", node.ID, v, err)
=======
			log.Debugf("%s omitting routes for service %v due to error: %v", node.ID, v, err)
>>>>>>> 283b8582
			continue
		}

		for vsvcHost, gatewayHost := range matchingHosts {
			_, f := vhostDomains[vsvcHost]
			if f {
				// RDS would reject this, resulting in all vhosts rejection.
				push.Add(model.DuplicatedDomains, vsvcHost, node,
					fmt.Sprintf("%s duplicate domain %s for %s", node.ID, vsvcHost, v.Name))
				continue
			}
			vhostDomains[vsvcHost] = true
			host := route.VirtualHost{
				Name:    fmt.Sprintf("%s:%d", v.Name, port),
				Domains: []string{vsvcHost},
				Routes:  routes,
			}

			if tlsRedirect[gatewayHost] {
				host.RequireTls = route.VirtualHost_ALL
			}
			virtualHosts = append(virtualHosts, host)
		}
	}

	if len(virtualHosts) == 0 {
		log.Warnf("constructed http route config for port %d with no vhosts; Setting up a default 404 vhost", port)
		virtualHosts = append(virtualHosts, route.VirtualHost{
			Name:    fmt.Sprintf("blackhole:%d", port),
			Domains: []string{"*"},
			Routes: []route.Route{
				{
					Match: route.RouteMatch{
						PathSpecifier: &route.RouteMatch_Prefix{Prefix: "/"},
					},
					Action: &route.Route_DirectResponse{
						DirectResponse: &route.DirectResponseAction{
							Status: 404,
						},
					},
				},
			},
		})
	}
	util.SortVirtualHosts(virtualHosts)

	routeCfg := &xdsapi.RouteConfiguration{
		Name:             routeName,
		VirtualHosts:     virtualHosts,
		ValidateClusters: boolFalse,
	}
	// call plugins
	for _, p := range configgen.Plugins {
		in := &plugin.InputParams{
			ListenerProtocol: plugin.ListenerProtocolHTTP,
			Env:              env,
			Node:             node,
		}
		p.OnOutboundRouteConfiguration(in, routeCfg)
	}

	return routeCfg, nil
}

// to process HTTP and HTTPS servers along with virtualService.HTTP rules
func (configgen *ConfigGeneratorImpl) createGatewayHTTPFilterChainOpts(
	node *model.Proxy, env *model.Environment, push *model.PushStatus, servers []*networking.Server, gatewaysForWorkload map[string]bool) []*filterChainOpts {

	httpListeners := make([]*filterChainOpts, 0, len(servers))
	// Are we processing plaintext servers or HTTPS servers?
	// If plain text, we have to combine all servers into a single listener
	if model.ParseProtocol(servers[0].Port.Protocol).IsHTTP() {
		rdsName := model.GatewayRDSRouteName(servers[0])
		o := &filterChainOpts{
			// This works because we validate that only HTTPS servers can have same port but still different port names
			// and that no two non-HTTPS servers can be on same port or share port names.
			// Validation is done per gateway and also during merging
			sniHosts:   nil,
			tlsContext: nil,
			httpOpts: &httpListenerOpts{
				rds:              rdsName,
				useRemoteAddress: true,
				direction:        http_conn.EGRESS, // viewed as from gateway to internal
			},
		}
		httpListeners = append(httpListeners, o)
	} else {
		// Build a filter chain for each HTTPS server
		// We know that this is a HTTPS server because this function is called only for ports of type HTTP/HTTPS
		// where HTTPS server's TLS mode is not passthrough and not nil
		for _, server := range servers {
			o := &filterChainOpts{
				// This works because we validate that only HTTPS servers can have same port but still different port names
				// and that no two non-HTTPS servers can be on same port or share port names.
				// Validation is done per gateway and also during merging
				sniHosts:   getSNIHostsForServer(server),
				tlsContext: buildGatewayListenerTLSContext(server),
				httpOpts: &httpListenerOpts{
					rds:              model.GatewayRDSRouteName(server),
					useRemoteAddress: true,
					direction:        http_conn.EGRESS, // viewed as from gateway to internal
				},
			}
			httpListeners = append(httpListeners, o)
		}
	}

	return httpListeners
}

func buildGatewayListenerTLSContext(server *networking.Server) *auth.DownstreamTlsContext {
	// Server.TLS cannot be nil or passthrough. But as a safety guard, return nil
	if server.Tls == nil || server.Tls.Mode == networking.Server_TLSOptions_PASSTHROUGH {
		return nil // We don't need to setup TLS context for passthrough mode
	}

	var certValidationContext *auth.CertificateValidationContext
	var trustedCa *core.DataSource
	if len(server.Tls.CaCertificates) != 0 {
		trustedCa = &core.DataSource{
			Specifier: &core.DataSource_Filename{
				Filename: server.Tls.CaCertificates,
			},
		}
	}
	if trustedCa != nil || len(server.Tls.SubjectAltNames) > 0 {
		certValidationContext = &auth.CertificateValidationContext{
			TrustedCa:            trustedCa,
			VerifySubjectAltName: server.Tls.SubjectAltNames,
		}
	}

	requireClientCert := server.Tls.Mode == networking.Server_TLSOptions_MUTUAL

	return &auth.DownstreamTlsContext{
		CommonTlsContext: &auth.CommonTlsContext{
			TlsCertificates: []*auth.TlsCertificate{
				{
					CertificateChain: &core.DataSource{
						Specifier: &core.DataSource_Filename{
							Filename: server.Tls.ServerCertificate,
						},
					},
					PrivateKey: &core.DataSource{
						Specifier: &core.DataSource_Filename{
							Filename: server.Tls.PrivateKey,
						},
					},
				},
			},
			ValidationContextType: &auth.CommonTlsContext_ValidationContext{
				ValidationContext: certValidationContext,
			},
			AlpnProtocols: ListenersALPNProtocols,
		},
		RequireClientCertificate: &types.BoolValue{
			Value: requireClientCert,
		},
	}
}

func (configgen *ConfigGeneratorImpl) createGatewayTCPFilterChainOpts(
	node *model.Proxy, env *model.Environment, push *model.PushStatus, servers []*networking.Server,
	gatewaysForWorkload map[string]bool) []*filterChainOpts {

	opts := make([]*filterChainOpts, 0, len(servers))
	for _, server := range servers {
		// We have a TCP/TLS server. This could be TLS termination (user specifies server.TLS with simple/mutual)
		// or opaque TCP (server.TLS is nil). or it could be a TLS passthrough with SNI based routing.
		// Handle the TLS termination or opaque TCP first.

		// This is opaque TCP server. Find matching virtual services with TCP blocks and forward
		if server.Tls == nil {
			if filters := buildGatewayNetworkFiltersFromTCPRoutes(node, env, server, gatewaysForWorkload); len(filters) > 0 {
				opts = append(opts, &filterChainOpts{
					sniHosts:       nil,
					tlsContext:     nil,
					networkFilters: filters,
				})
			}
		} else if server.Tls.Mode != networking.Server_TLSOptions_PASSTHROUGH {
			// TCP with TLS termination and forwarding. Setup TLS context to terminate, find matching services with TCP blocks
			// and forward to backend
			// Validation ensures that non-passthrough servers will have certs
			if filters := buildGatewayNetworkFiltersFromTCPRoutes(node, env, server, gatewaysForWorkload); len(filters) > 0 {
				opts = append(opts, &filterChainOpts{
					sniHosts:       getSNIHostsForServer(server),
					tlsContext:     buildGatewayListenerTLSContext(server),
					networkFilters: filters,
				})
			}
		} else {
			// Passthrough server.
			opts = append(opts, buildGatewayNetworkFiltersFromTLSRoutes(node, env, server, gatewaysForWorkload)...)
		}
	}
	return opts
}

// buildGatewayNetworkFiltersFromTLSRoutes builds tcp proxy routes for all VirtualServices with TCP blocks.
// It first obtains all virtual services bound to the set of Gateways for this workload, filters them by this
// server's port and hostnames, and produces network filters for each destination from the filtered services
func buildGatewayNetworkFiltersFromTCPRoutes(node *model.Proxy, env *model.Environment, server *networking.Server,
	gatewaysForWorkload map[string]bool) []listener.Filter {
	port := &model.Port{
		Name:     server.Port.Name,
		Port:     int(server.Port.Number),
		Protocol: model.ParseProtocol(server.Port.Protocol),
	}

	gatewayServerHosts := make(map[model.Hostname]bool, len(server.Hosts))
	for _, host := range server.Hosts {
		gatewayServerHosts[model.Hostname(host)] = true
	}

	virtualServices := env.VirtualServices(gatewaysForWorkload)
	var upstream *networking.Destination
	for _, spec := range virtualServices {
		vsvc := spec.Spec.(*networking.VirtualService)
		matchingHosts := pickMatchingGatewayHosts(gatewayServerHosts, vsvc.Hosts)
		if len(matchingHosts) == 0 {
			// the VirtualService's hosts don't include hosts advertised by server
			continue
		}

		// ensure we satisfy the rule's l4 match conditions, if any exist
		// For the moment, there can be only one match that succeeds
		// based on the match port/server port and the gateway name
		for _, tcp := range vsvc.Tcp {
			if l4MultiMatch(tcp.Match, server, gatewaysForWorkload) {
				upstream = tcp.Route[0].Destination // We pick first destination because TCP has no weighted cluster
				destSvc, err := env.GetService(model.Hostname(upstream.Host))
				if err != nil || destSvc == nil {
					log.Debugf("failed to retrieve service for destination %q: %v", destSvc, err)
					return nil
				}

				return buildOutboundNetworkFilters(node,
					istio_route.GetDestinationCluster(upstream, destSvc, int(server.Port.Number)),
					"", port)
			}
		}
	}

	return nil
}

// buildGatewayNetworkFiltersFromTLSRoutes builds tcp proxy routes for all VirtualServices with TLS blocks.
// It first obtains all virtual services bound to the set of Gateways for this workload, filters them by this
// server's port and hostnames, and produces network filters for each destination from the filtered services
func buildGatewayNetworkFiltersFromTLSRoutes(node *model.Proxy, env *model.Environment, server *networking.Server,
	gatewaysForWorkload map[string]bool) []*filterChainOpts {
	port := &model.Port{
		Name:     server.Port.Name,
		Port:     int(server.Port.Number),
		Protocol: model.ParseProtocol(server.Port.Protocol),
	}

	gatewayServerHosts := make(map[model.Hostname]bool, len(server.Hosts))
	for _, host := range server.Hosts {
		gatewayServerHosts[model.Hostname(host)] = true
	}

	virtualServices := env.VirtualServices(gatewaysForWorkload)
	filterChains := make([]*filterChainOpts, 0)
	for _, spec := range virtualServices {
		vsvc := spec.Spec.(*networking.VirtualService)
		matchingHosts := pickMatchingGatewayHosts(gatewayServerHosts, vsvc.Hosts)
		if len(matchingHosts) == 0 {
			// the VirtualService's hosts don't include hosts advertised by server
			continue
		}

		// For every matching TLS block, generate a filter chain with sni match
		for _, tls := range vsvc.Tls {
			for _, match := range tls.Match {
				if l4SingleMatch(convertTLSMatchToL4Match(match), server, gatewaysForWorkload) {
					// the sni hosts in the match will become part of a filter chain match
					// We ignore all the weighted destinations and pick the first one
					// since TCP has no weighted cluster
					upstream := tls.Route[0].Destination
					destSvc, err := env.GetService(model.Hostname(upstream.Host))
					if err != nil || destSvc == nil {
						log.Debugf("failed to retrieve service for destination %q: %v", destSvc, err)
						continue
					}

					filterChains = append(filterChains, &filterChainOpts{
						sniHosts:   match.SniHosts,
						tlsContext: nil, // NO TLS context because this is passthrough
						networkFilters: buildOutboundNetworkFilters(node,
							istio_route.GetDestinationCluster(upstream, destSvc, int(server.Port.Number)),
							"", port),
					})
				}
			}
		}
	}

	return filterChains
}

func pickMatchingGatewayHosts(gatewayServerHosts map[model.Hostname]bool, virtualServiceHosts []string) map[string]model.Hostname {
	matchingHosts := make(map[string]model.Hostname, 0)
	for _, vsvcHost := range virtualServiceHosts {
		for gatewayHost := range gatewayServerHosts {
			if gatewayHost.Matches(model.Hostname(vsvcHost)) {
				matchingHosts[vsvcHost] = gatewayHost
			}
		}
	}
	return matchingHosts
}

func convertTLSMatchToL4Match(tlsMatch *networking.TLSMatchAttributes) *networking.L4MatchAttributes {
	return &networking.L4MatchAttributes{
		DestinationSubnets: tlsMatch.DestinationSubnets,
		Port:               tlsMatch.Port,
		SourceSubnet:       tlsMatch.SourceSubnet,
		SourceLabels:       tlsMatch.SourceLabels,
		Gateways:           tlsMatch.Gateways,
	}
}

func l4MultiMatch(predicates []*networking.L4MatchAttributes, server *networking.Server, gatewaysForWorkload map[string]bool) bool {
	// NB from proto definitions: each set of predicates is OR'd together; inside of a predicate all conditions are AND'd.
	// This means we can return as soon as we get any match of an entire predicate.
	for _, match := range predicates {
		if l4SingleMatch(match, server, gatewaysForWorkload) {
			return true
		}
	}
	// If we had no predicates we match; otherwise we don't match since we'd have exited at the first match.
	return len(predicates) == 0
}

func l4SingleMatch(match *networking.L4MatchAttributes, server *networking.Server, gatewaysForWorkload map[string]bool) bool {
	// if there's no gateway predicate, gatewayMatch is true; otherwise we match against the gateways for this workload
	return isPortMatch(match.Port, server) && isGatewayMatch(gatewaysForWorkload, match.Gateways)
}

func isPortMatch(port uint32, server *networking.Server) bool {
	// if there's no port predicate, portMatch is true; otherwise we evaluate the port predicate against the server's port
	portMatch := port == 0
	if port != 0 {
		portMatch = server.Port.Number == port
	}
	return portMatch
}

func isGatewayMatch(gatewaysForWorkload map[string]bool, gateways []string) bool {
	// if there's no gateway predicate, gatewayMatch is true; otherwise we match against the gateways for this workload
	gatewayMatch := len(gateways) == 0
	if len(gateways) > 0 {
		for _, gateway := range gateways {
			gatewayMatch = gatewayMatch || gatewaysForWorkload[gateway]
		}
	}
	return gatewayMatch
}

func getSNIHostsForServer(server *networking.Server) []string {
	if server.Tls == nil {
		return nil
	}
	return server.Hosts
}<|MERGE_RESOLUTION|>--- conflicted
+++ resolved
@@ -230,20 +230,12 @@
 		vs := v.Spec.(*networking.VirtualService)
 		matchingHosts := pickMatchingGatewayHosts(gatewayHosts, vs.Hosts)
 		if len(matchingHosts) == 0 {
-<<<<<<< HEAD
-			log.Infof("%s omitting virtual service %q because its hosts  don't match gateways %v server %d", node.ID, v.Name, gateways, port)
-=======
 			log.Debugf("%s omitting virtual service %q because its hosts  don't match gateways %v server %d", node.ID, v.Name, gateways, port)
->>>>>>> 283b8582
 			continue
 		}
 		routes, err := istio_route.BuildHTTPRoutesForVirtualService(node, v, nameToServiceMap, port, nil, merged.Names, env.IstioConfigStore)
 		if err != nil {
-<<<<<<< HEAD
-			log.Warnf("%s omitting routes for service %v due to error: %v", node.ID, v, err)
-=======
 			log.Debugf("%s omitting routes for service %v due to error: %v", node.ID, v, err)
->>>>>>> 283b8582
 			continue
 		}
 
