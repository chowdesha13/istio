// Copyright 2018 Istio Authors
//
// Licensed under the Apache License, Version 2.0 (the "License");
// you may not use this file except in compliance with the License.
// You may obtain a copy of the License at
//
//     http://www.apache.org/licenses/LICENSE-2.0
//
// Unless required by applicable law or agreed to in writing, software
// distributed under the License is distributed on an "AS IS" BASIS,
// WITHOUT WARRANTIES OR CONDITIONS OF ANY KIND, either express or implied.
// See the License for the specific language governing permissions and
// limitations under the License.

package v1alpha3

import (
	"fmt"
	"strconv"
	"strings"

	xdsapi "github.com/envoyproxy/go-control-plane/envoy/api/v2"
	"github.com/envoyproxy/go-control-plane/envoy/api/v2/auth"
	"github.com/envoyproxy/go-control-plane/envoy/api/v2/core"
	"github.com/envoyproxy/go-control-plane/envoy/api/v2/listener"
	"github.com/envoyproxy/go-control-plane/envoy/api/v2/route"
	http_conn "github.com/envoyproxy/go-control-plane/envoy/config/filter/network/http_connection_manager/v2"
	multierror "github.com/hashicorp/go-multierror"

	networking "istio.io/api/networking/v1alpha3"
	"istio.io/istio/pilot/pkg/model"
	istio_route "istio.io/istio/pilot/pkg/networking/core/v1alpha3/route"
	"istio.io/istio/pilot/pkg/networking/plugin"
	"istio.io/istio/pilot/pkg/networking/util"
	"istio.io/istio/pkg/log"
	"istio.io/istio/pkg/proto"
)

func (configgen *ConfigGeneratorImpl) buildGatewayListeners(env *model.Environment, node *model.Proxy, push *model.PushContext) ([]*xdsapi.Listener, error) {
	// collect workload labels
	workloadInstances := node.ServiceInstances

	var workloadLabels model.LabelsCollection
	for _, w := range workloadInstances {
		workloadLabels = append(workloadLabels, w.Labels)
	}

	gatewaysForWorkload := env.Gateways(workloadLabels)
	if len(gatewaysForWorkload) == 0 {
		log.Debuga("buildGatewayListeners: no gateways for router", node.ID)
		return []*xdsapi.Listener{}, nil
	}

	mergedGateway := model.MergeGateways(gatewaysForWorkload...)
	log.Debugf("buildGatewayListeners: gateways after merging: %v", mergedGateway)

	errs := &multierror.Error{}
	listeners := make([]*xdsapi.Listener, 0, len(mergedGateway.Servers))
	for portNumber, servers := range mergedGateway.Servers {
		// on a given port, we can either have plain text HTTP servers or
		// HTTPS/TLS servers with SNI. We cannot have a mix of http and https server on same port.
		opts := buildListenerOpts{
			env:        env,
			proxy:      node,
			bind:       WildcardAddress,
			port:       int(portNumber),
			bindToPort: true,
		}

		protocol := model.ParseProtocol(servers[0].Port.Protocol)
		listenerProtocol := plugin.ModelProtocolToListenerProtocol(protocol)
		if protocol.IsHTTP() {
			// We have a list of HTTP servers on this port. Build a single listener for the server port.
			// We only need to look at the first server in the list as the merge logic
			// ensures that all servers are of same type.
			opts.filterChainOpts = []*filterChainOpts{configgen.createGatewayHTTPFilterChainOpts(node, env, push, servers[0], nil)}
		} else {
			// build http connection manager with TLS context, for HTTPS servers using simple/mutual TLS
			// build listener with tcp proxy, with or without TLS context, for TCP servers
			//   or TLS servers using simple/mutual/passthrough TLS
			//   or HTTPS servers using passthrough TLS
			// This process typically yields multiple filter chain matches (with SNI) [if TLS is used]
			filterChainOpts := make([]*filterChainOpts, 0)

			for _, server := range servers {
				if model.IsTLSServer(server) && model.IsHTTPServer(server) {
					// This is a HTTPS server, where we are doing TLS termination. Build a http connection manager with TLS context
					filterChainOpts = append(filterChainOpts, configgen.createGatewayHTTPFilterChainOpts(node, env, push, server, nil))
				} else {
					// passthrough or tcp, yields multiple filter chains
					filterChainOpts = append(filterChainOpts, configgen.createGatewayTCPFilterChainOpts(node, env, push, server, mergedGateway.Names)...)
				}
			}
			opts.filterChainOpts = filterChainOpts
		}

		l := buildListener(opts)
		mutable := &plugin.MutableObjects{
			Listener: l,
			// Note: buildListener creates filter chains but does not populate the filters in the chain; that's what
			// this is for.
			FilterChains: make([]plugin.FilterChain, len(l.FilterChains)),
		}

		// Begin shady logic
		// buildListener builds an empty array of filters in the listener struct
		// mutable object above has a FilterChains field that has same number of empty structs (matching number of
		// filter chains). All plugins iterate over this array, and fill up the HTTP or TCP part of the
		// plugin.FilterChain struct.
		// TODO: need a cleaner way of communicating this info
		for i := range mutable.FilterChains {
			if opts.filterChainOpts[i].httpOpts != nil {
				mutable.FilterChains[i].ListenerProtocol = plugin.ListenerProtocolHTTP
			} else {
				mutable.FilterChains[i].ListenerProtocol = plugin.ListenerProtocolTCP
			}
		}
		// end shady logic

		var si *model.ServiceInstance
		for _, w := range workloadInstances {
			if w.Endpoint.Port == int(portNumber) {
				si = w
				break
			}
		}

		pluginParams := &plugin.InputParams{
			ListenerProtocol: listenerProtocol,
			ListenerCategory: networking.EnvoyFilter_ListenerMatch_GATEWAY,
			Env:              env,
			Node:             node,
			ProxyInstances:   workloadInstances,
			Push:             push,
			ServiceInstance:  si,
			Port: &model.Port{
				Name:     servers[0].Port.Name,
				Port:     int(portNumber),
				Protocol: protocol,
			},
		}
		for _, p := range configgen.Plugins {
			if err := p.OnOutboundListener(pluginParams, mutable); err != nil {
				log.Warna("buildGatewayListeners: failed to build listener for gateway: ", err.Error())
			}
		}

		// Filters are serialized one time into an opaque struct once we have the complete list.
		if err := buildCompleteFilterChain(pluginParams, mutable, opts); err != nil {
			errs = multierror.Append(errs, fmt.Errorf("gateway omitting listener %q due to: %v", mutable.Listener.Name, err.Error()))
			continue
		}

		if err := mutable.Listener.Validate(); err != nil {
			errs = multierror.Append(errs, fmt.Errorf("gateway listener %s validation failed: %v", mutable.Listener.Name, err.Error()))
			continue
		}

		if log.DebugEnabled() {
			log.Debugf("buildGatewayListeners: constructed listener with %d filter chains:\n%v",
				len(mutable.Listener.FilterChains), mutable.Listener)
		}
		listeners = append(listeners, mutable.Listener)
	}
	// We'll try to return any listeners we successfully marshaled; if we have none, we'll emit the error we built up
	err := errs.ErrorOrNil()
	if err != nil {
		// we have some listeners to return, but we also have some errors; log them
		log.Info(err.Error())
	}

	if len(listeners) == 0 {
		log.Error("buildGatewayListeners: Have zero listeners")
		return []*xdsapi.Listener{}, nil
	}

	validatedListeners := make([]*xdsapi.Listener, 0, len(mergedGateway.Servers))
	for _, l := range listeners {
		if err := l.Validate(); err != nil {
			log.Warnf("buildGatewayListeners: error validating listener %s: %v.. Skipping.", l.Name, err)
			continue
		}
		validatedListeners = append(validatedListeners, l)
	}

	return validatedListeners, nil
}

func (configgen *ConfigGeneratorImpl) buildGatewayHTTPRouteConfig(env *model.Environment, node *model.Proxy, push *model.PushContext,
	proxyInstances []*model.ServiceInstance, routeName string) (*xdsapi.RouteConfiguration, error) {

	services := push.Services(node)

	// collect workload labels
	var workloadLabels model.LabelsCollection
	for _, w := range proxyInstances {
		workloadLabels = append(workloadLabels, w.Labels)
	}

	gateways := env.Gateways(workloadLabels)
	if len(gateways) == 0 {
		log.Debuga("buildGatewayRoutes: no gateways for router", node.ID)
		return nil, nil
	}

	merged := model.MergeGateways(gateways...)
	log.Debugf("buildGatewayRoutes: gateways after merging: %v", merged)

	// make sure that there is some server listening on this port
	if _, ok := merged.RDSRouteConfigNames[routeName]; !ok {
		log.Errorf("buildGatewayRoutes: could not find server for routeName %s, have %v", routeName, merged.RDSRouteConfigNames)
		return nil, fmt.Errorf("buildGatewayRoutes: could not find server for routeName %s, have %v", routeName, merged.RDSRouteConfigNames)
	}

	servers := merged.RDSRouteConfigNames[routeName]

	nameToServiceMap := make(map[model.Hostname]*model.Service, len(services))
	for _, svc := range services {
		nameToServiceMap[svc.Hostname] = svc
	}

	gatewayHosts := make(map[model.Hostname]bool)
	tlsRedirect := make(map[model.Hostname]bool)

	for _, server := range servers {
		for _, host := range server.Hosts {
			gatewayHosts[model.Hostname(host)] = true
			if server.Tls != nil && server.Tls.HttpsRedirect {
				tlsRedirect[model.Hostname(host)] = true
			}
		}
	}

	port := int(servers[0].Port.Number)
	// NOTE: WE DO NOT SUPPORT two gateways on same workload binding to same virtual service
<<<<<<< HEAD
	virtualServices := push.VirtualServices(merged.Names)
=======
	virtualServices := push.VirtualServices(node, merged.Names)
>>>>>>> 82797c0c
	vHostDedupMap := make(map[string]*route.VirtualHost)

	for _, v := range virtualServices {
		// We have two cases here:
		// 1. virtualService hosts are 1.foo.com, 2.foo.com, 3.foo.com and gateway's hosts are ns/*.foo.com
		// 2. virtualService hosts are *.foo.com, and gateway's hosts are ns/1.foo.com, ns/2.foo.com, ns/3.foo.com
		// The logic below only handles case 1.
		// TODO: handle case 2
		matchingHosts := pickMatchingGatewayHosts(gatewayHosts, v)
		if len(matchingHosts) == 0 {
			log.Debugf("%s omitting virtual service %q because its hosts don't match gateways %v server %d", node.ID, v.Name, gateways, port)
			continue
		}
		routes, err := istio_route.BuildHTTPRoutesForVirtualService(node, push, v, nameToServiceMap, port, nil, merged.Names)
		if err != nil {
			log.Debugf("%s omitting routes for service %v due to error: %v", node.ID, v, err)
			continue
		}

		for vsvcHost, gatewayHost := range matchingHosts {
			if currentVhost, exists := vHostDedupMap[vsvcHost]; exists {
				currentVhost.Routes = istio_route.CombineVHostRoutes(currentVhost.Routes, routes)
			} else {
				newVhost := &route.VirtualHost{
					Name:    fmt.Sprintf("%s:%d", vsvcHost, port),
					Domains: []string{vsvcHost, fmt.Sprintf("%s:%d", vsvcHost, port)},
					Routes:  routes,
				}
				if tlsRedirect[gatewayHost] {
					newVhost.RequireTls = route.VirtualHost_ALL
				}
				vHostDedupMap[vsvcHost] = newVhost
			}
		}
	}

	virtualHosts := make([]route.VirtualHost, 0, len(virtualServices))
	if len(vHostDedupMap) == 0 {
		log.Warnf("constructed http route config for port %d with no vhosts; Setting up a default 404 vhost", port)
		virtualHosts = append(virtualHosts, route.VirtualHost{
			Name:    fmt.Sprintf("blackhole:%d", port),
			Domains: []string{"*"},
			Routes: []route.Route{
				{
					Match: route.RouteMatch{
						PathSpecifier: &route.RouteMatch_Prefix{Prefix: "/"},
					},
					Action: &route.Route_DirectResponse{
						DirectResponse: &route.DirectResponseAction{
							Status: 404,
						},
					},
				},
			},
		})
	} else {
		for _, v := range vHostDedupMap {
			virtualHosts = append(virtualHosts, *v)
		}
	}

	util.SortVirtualHosts(virtualHosts)

	routeCfg := &xdsapi.RouteConfiguration{
		Name:             routeName,
		VirtualHosts:     virtualHosts,
		ValidateClusters: proto.BoolFalse,
	}
	// call plugins
	for _, p := range configgen.Plugins {
		in := &plugin.InputParams{
			ListenerProtocol: plugin.ListenerProtocolHTTP,
			Env:              env,
			Node:             node,
			Push:             push,
		}
		p.OnOutboundRouteConfiguration(in, routeCfg)
	}

	return routeCfg, nil
}

// builds a HTTP connection manager for servers of type HTTP or HTTPS (mode: simple/mutual)
func (configgen *ConfigGeneratorImpl) createGatewayHTTPFilterChainOpts(
	node *model.Proxy, _ *model.Environment, _ *model.PushContext, server *networking.Server, _ map[string]bool) *filterChainOpts {

	serverProto := model.ParseProtocol(server.Port.Protocol)
	// Are we processing plaintext servers or HTTPS servers?
	// If plain text, we have to combine all servers into a single listener
	if serverProto.IsHTTP() {
		rdsName := model.GatewayRDSRouteName(server)
		return &filterChainOpts{
			// This works because we validate that only HTTPS servers can have same port but still different port names
			// and that no two non-HTTPS servers can be on same port or share port names.
			// Validation is done per gateway and also during merging
			sniHosts:   nil,
			tlsContext: nil,
			httpOpts: &httpListenerOpts{
				rds:              rdsName,
				useRemoteAddress: true,
				direction:        http_conn.EGRESS, // viewed as from gateway to internal
				connectionManager: &http_conn.HttpConnectionManager{
					// Forward client cert if connection is mTLS
					ForwardClientCertDetails: http_conn.SANITIZE_SET,
					SetCurrentClientCertDetails: &http_conn.HttpConnectionManager_SetCurrentClientCertDetails{
						Subject: proto.BoolTrue,
						Uri:     true,
						Dns:     true,
					},
					ServerName: EnvoyServerName,
				},
			},
		}
	}

	// Build a filter chain for the HTTPS server
	// We know that this is a HTTPS server because this function is called only for ports of type HTTP/HTTPS
	// where HTTPS server's TLS mode is not passthrough and not nil
	enableIngressSdsAgent := false
	// If proxy version is over 1.1, and proxy sends metadata USER_SDS, then create SDS config for
	// gateway listener.
	if enableSds, found := node.Metadata["USER_SDS"]; found && util.IsProxyVersionGE11(node) {
		enableIngressSdsAgent, _ = strconv.ParseBool(enableSds)
	}
	return &filterChainOpts{
		// This works because we validate that only HTTPS servers can have same port but still different port names
		// and that no two non-HTTPS servers can be on same port or share port names.
		// Validation is done per gateway and also during merging
		sniHosts:   getSNIHostsForServer(server),
		tlsContext: buildGatewayListenerTLSContext(server, enableIngressSdsAgent),
		httpOpts: &httpListenerOpts{
			rds:              model.GatewayRDSRouteName(server),
			useRemoteAddress: true,
			direction:        http_conn.EGRESS, // viewed as from gateway to internal
			connectionManager: &http_conn.HttpConnectionManager{
				// Forward client cert if connection is mTLS
				ForwardClientCertDetails: http_conn.SANITIZE_SET,
				SetCurrentClientCertDetails: &http_conn.HttpConnectionManager_SetCurrentClientCertDetails{
					Subject: proto.BoolTrue,
					Uri:     true,
					Dns:     true,
				},
				ServerName: EnvoyServerName,
			},
		},
	}
}

func buildGatewayListenerTLSContext(server *networking.Server, enableSds bool) *auth.DownstreamTlsContext {
	// Server.TLS cannot be nil or passthrough. But as a safety guard, return nil
	if server.Tls == nil || model.IsPassThroughServer(server) {
		return nil // We don't need to setup TLS context for passthrough mode
	}

	tls := &auth.DownstreamTlsContext{
		CommonTlsContext: &auth.CommonTlsContext{
			AlpnProtocols: ListenersALPNProtocols,
		},
	}

	if enableSds && server.Tls.CredentialName != "" {
		// If SDS is enabled at gateway, and credential name is specified at gateway config, create
		// SDS config for gateway to fetch key/cert at gateway agent.
		tls.CommonTlsContext.TlsCertificateSdsSecretConfigs = []*auth.SdsSecretConfig{
			model.ConstructSdsSecretConfigForGatewayListener(server.Tls.CredentialName, model.IngressGatewaySdsUdsPath),
		}
		// If tls mode is MUTUAL, create SDS config for gateway to fetch certificate validation context
		// at gateway agent. Otherwise, use the static certificate validation context config.
		if server.Tls.Mode == networking.Server_TLSOptions_MUTUAL {
			tls.CommonTlsContext.ValidationContextType = &auth.CommonTlsContext_CombinedValidationContext{
				CombinedValidationContext: &auth.CommonTlsContext_CombinedCertificateValidationContext{
					DefaultValidationContext: &auth.CertificateValidationContext{VerifySubjectAltName: server.Tls.SubjectAltNames},
					ValidationContextSdsSecretConfig: model.ConstructSdsSecretConfigForGatewayListener(
						server.Tls.CredentialName+model.IngressGatewaySdsCaSuffix, model.IngressGatewaySdsUdsPath),
				},
			}
		} else if len(server.Tls.SubjectAltNames) > 0 {
			tls.CommonTlsContext.ValidationContextType = &auth.CommonTlsContext_ValidationContext{
				ValidationContext: &auth.CertificateValidationContext{
					VerifySubjectAltName: server.Tls.SubjectAltNames,
				},
			}
		}
	} else {
		// Fall back to the read-from-file approach when SDS is not enabled or Tls.CredentialName is not specified.
		tls.CommonTlsContext.TlsCertificates = []*auth.TlsCertificate{
			{
				CertificateChain: &core.DataSource{
					Specifier: &core.DataSource_Filename{
						Filename: server.Tls.ServerCertificate,
					},
				},
				PrivateKey: &core.DataSource{
					Specifier: &core.DataSource_Filename{
						Filename: server.Tls.PrivateKey,
					},
				},
			},
		}
		var trustedCa *core.DataSource
		if len(server.Tls.CaCertificates) != 0 {
			trustedCa = &core.DataSource{
				Specifier: &core.DataSource_Filename{
					Filename: server.Tls.CaCertificates,
				},
			}
		}
		if trustedCa != nil || len(server.Tls.SubjectAltNames) > 0 {
			tls.CommonTlsContext.ValidationContextType = &auth.CommonTlsContext_ValidationContext{
				ValidationContext: &auth.CertificateValidationContext{
					TrustedCa:            trustedCa,
					VerifySubjectAltName: server.Tls.SubjectAltNames,
				},
			}
		}
	}

	tls.RequireClientCertificate = proto.BoolFalse
	if server.Tls.Mode == networking.Server_TLSOptions_MUTUAL {
		tls.RequireClientCertificate = proto.BoolTrue
	}

	// Set TLS parameters if they are non-default
	if len(server.Tls.CipherSuites) > 0 ||
		server.Tls.MinProtocolVersion != networking.Server_TLSOptions_TLS_AUTO ||
		server.Tls.MaxProtocolVersion != networking.Server_TLSOptions_TLS_AUTO {

		tls.CommonTlsContext.TlsParams = &auth.TlsParameters{
			TlsMinimumProtocolVersion: convertTLSProtocol(server.Tls.MinProtocolVersion),
			TlsMaximumProtocolVersion: convertTLSProtocol(server.Tls.MaxProtocolVersion),
			CipherSuites:              server.Tls.CipherSuites,
		}
	}

	return tls
}

func convertTLSProtocol(in networking.Server_TLSOptions_TLSProtocol) auth.TlsParameters_TlsProtocol {
	out := auth.TlsParameters_TlsProtocol(in) // There should be a one-to-one enum mapping
	if out < auth.TlsParameters_TLS_AUTO || out > auth.TlsParameters_TLSv1_3 {
		log.Warnf("was not able to map TLS protocol to Envoy TLS protocol")
		return auth.TlsParameters_TLS_AUTO
	}
	return out
}

func (configgen *ConfigGeneratorImpl) createGatewayTCPFilterChainOpts(
	node *model.Proxy, env *model.Environment, push *model.PushContext, server *networking.Server,
	gatewaysForWorkload map[string]bool) []*filterChainOpts {

	// We have a TCP/TLS server. This could be TLS termination (user specifies server.TLS with simple/mutual)
	// or opaque TCP (server.TLS is nil). or it could be a TLS passthrough with SNI based routing.

	// This is opaque TCP server. Find matching virtual services with TCP blocks and forward
	if server.Tls == nil {
		if filters := buildGatewayNetworkFiltersFromTCPRoutes(node, env,
			push, server, gatewaysForWorkload); len(filters) > 0 {
			return []*filterChainOpts{
				{
					sniHosts:       nil,
					tlsContext:     nil,
					networkFilters: filters,
				},
			}
		}
	} else if !model.IsPassThroughServer(server) {
		// TCP with TLS termination and forwarding. Setup TLS context to terminate, find matching services with TCP blocks
		// and forward to backend
		// Validation ensures that non-passthrough servers will have certs
		if filters := buildGatewayNetworkFiltersFromTCPRoutes(node, env,
			push, server, gatewaysForWorkload); len(filters) > 0 {
			enableIngressSdsAgent := false
			// If proxy version is over 1.1, and proxy sends metadata USER_SDS, then create SDS config for
			// gateway listener.
			if enableSds, found := node.Metadata["USER_SDS"]; found && util.IsProxyVersionGE11(node) {
				enableIngressSdsAgent, _ = strconv.ParseBool(enableSds)
			}
			return []*filterChainOpts{
				{
					sniHosts:       getSNIHostsForServer(server),
					tlsContext:     buildGatewayListenerTLSContext(server, enableIngressSdsAgent),
					networkFilters: filters,
				},
			}
		}
	} else {
		// Passthrough server.
		return buildGatewayNetworkFiltersFromTLSRoutes(node, env, push, server, gatewaysForWorkload)
	}

	return []*filterChainOpts{}
}

// buildGatewayNetworkFiltersFromTCPRoutes builds tcp proxy routes for all VirtualServices with TCP blocks.
// It first obtains all virtual services bound to the set of Gateways for this workload, filters them by this
// server's port and hostnames, and produces network filters for each destination from the filtered services.
func buildGatewayNetworkFiltersFromTCPRoutes(node *model.Proxy, env *model.Environment, push *model.PushContext, server *networking.Server,
	gatewaysForWorkload map[string]bool) []listener.Filter {
	port := &model.Port{
		Name:     server.Port.Name,
		Port:     int(server.Port.Number),
		Protocol: model.ParseProtocol(server.Port.Protocol),
	}

	gatewayServerHosts := make(map[model.Hostname]bool, len(server.Hosts))
	for _, host := range server.Hosts {
		gatewayServerHosts[model.Hostname(host)] = true
	}

	virtualServices := push.VirtualServices(node, gatewaysForWorkload)
	for _, v := range virtualServices {
		vsvc := v.Spec.(*networking.VirtualService)
		// We have two cases here:
		// 1. virtualService hosts are 1.foo.com, 2.foo.com, 3.foo.com and gateway's hosts are ns/*.foo.com
		// 2. virtualService hosts are *.foo.com, and gateway's hosts are ns/1.foo.com, ns/2.foo.com, ns/3.foo.com
		// Since this is TCP, neither matters. We are simply looking for matching virtual service for this gateway
		matchingHosts := pickMatchingGatewayHosts(gatewayServerHosts, v)
		if len(matchingHosts) == 0 {
			// the VirtualService's hosts don't include hosts advertised by server
			continue
		}

		// ensure we satisfy the rule's l4 match conditions, if any exist
		// For the moment, there can be only one match that succeeds
		// based on the match port/server port and the gateway name
		for _, tcp := range vsvc.Tcp {
			if l4MultiMatch(tcp.Match, server, gatewaysForWorkload) {
<<<<<<< HEAD
				upstream = tcp.Route[0].Destination // We pick first destination because TCP has no weighted cluster
				clusterName := istio_route.GetDestinationCluster(upstream, push.ServiceByHostname[model.Hostname(upstream.Host)], int(server.Port.Number))
				return buildOutboundNetworkFilters(env, node, clusterName, "", port)
=======
				return buildOutboundNetworkFilters(env, node, tcp.Route, push, port, v.ConfigMeta)
>>>>>>> 82797c0c
			}
		}
	}

	return nil
}

// buildGatewayNetworkFiltersFromTLSRoutes builds tcp proxy routes for all VirtualServices with TLS blocks.
// It first obtains all virtual services bound to the set of Gateways for this workload, filters them by this
// server's port and hostnames, and produces network filters for each destination from the filtered services
func buildGatewayNetworkFiltersFromTLSRoutes(node *model.Proxy, env *model.Environment, push *model.PushContext, server *networking.Server,
	gatewaysForWorkload map[string]bool) []*filterChainOpts {
	port := &model.Port{
		Name:     server.Port.Name,
		Port:     int(server.Port.Number),
		Protocol: model.ParseProtocol(server.Port.Protocol),
	}

	gatewayServerHosts := make(map[model.Hostname]bool, len(server.Hosts))
	for _, host := range server.Hosts {
		gatewayServerHosts[model.Hostname(host)] = true
	}

	filterChains := make([]*filterChainOpts, 0)

<<<<<<< HEAD
		// For every matching TLS block, generate a filter chain with sni match
		for _, tls := range vsvc.Tls {
			for _, match := range tls.Match {
				if l4SingleMatch(convertTLSMatchToL4Match(match), server, gatewaysForWorkload) {
					// the sni hosts in the match will become part of a filter chain match
					// We ignore all the weighted destinations and pick the first one
					// since TCP has no weighted cluster
					upstream := tls.Route[0].Destination
					clusterName := istio_route.GetDestinationCluster(upstream, push.ServiceByHostname[model.Hostname(upstream.Host)], int(server.Port.Number))

					filterChains = append(filterChains, &filterChainOpts{
						sniHosts:       match.SniHosts,
						tlsContext:     nil, // NO TLS context because this is passthrough
						networkFilters: buildOutboundNetworkFilters(env, node, clusterName, "", port),
					})
=======
	if server.Tls.Mode == networking.Server_TLSOptions_AUTO_PASSTHROUGH {
		// auto passthrough does not require virtual services. It sets up envoy.filters.network.sni_cluster filter
		filterChains = append(filterChains, &filterChainOpts{
			sniHosts:       getSNIHostsForServer(server),
			tlsContext:     nil, // NO TLS context because this is passthrough
			networkFilters: buildOutboundAutoPassthroughFilterStack(env, node, port),
		})
	} else {
		virtualServices := push.VirtualServices(node, gatewaysForWorkload)
		for _, v := range virtualServices {
			vsvc := v.Spec.(*networking.VirtualService)
			// We have two cases here:
			// 1. virtualService hosts are 1.foo.com, 2.foo.com, 3.foo.com and gateway's hosts are ns/*.foo.com
			// 2. virtualService hosts are *.foo.com, and gateway's hosts are ns/1.foo.com, ns/2.foo.com, ns/3.foo.com
			// The code below only handles 1.
			// TODO: handle case 2
			matchingHosts := pickMatchingGatewayHosts(gatewayServerHosts, v)
			if len(matchingHosts) == 0 {
				// the VirtualService's hosts don't include hosts advertised by server
				continue
			}

			// For every matching TLS block, generate a filter chain with sni match
			// TODO: Bug..if there is a single virtual service with *.foo.com, and multiple TLS block
			// matches, one for 1.foo.com, another for 2.foo.com, this code will produce duplicate filter
			// chain matches
			for _, tls := range vsvc.Tls {
				for _, match := range tls.Match {
					if l4SingleMatch(convertTLSMatchToL4Match(match), server, gatewaysForWorkload) {
						// the sni hosts in the match will become part of a filter chain match
						filterChains = append(filterChains, &filterChainOpts{
							sniHosts:       match.SniHosts,
							tlsContext:     nil, // NO TLS context because this is passthrough
							networkFilters: buildOutboundNetworkFilters(env, node, tls.Route, push, port, v.ConfigMeta),
						})
					}
>>>>>>> 82797c0c
				}
			}
		}
	}

	return filterChains
}

// Select the virtualService's hosts that match the ones specified in the gateway server's hosts
// based on the wildcard hostname match and the namespace match
func pickMatchingGatewayHosts(gatewayServerHosts map[model.Hostname]bool, virtualService model.Config) map[string]model.Hostname {
	matchingHosts := make(map[string]model.Hostname, 0)
	virtualServiceHosts := virtualService.Spec.(*networking.VirtualService).Hosts
	for _, vsvcHost := range virtualServiceHosts {
		for gatewayHost := range gatewayServerHosts {
			gwHostnameForMatching := gatewayHost
			if strings.Contains(string(gwHostnameForMatching), "/") {
				// match the namespace first
				// gateway merging code ensures that we only have ns/host
				// and no ./* or */host
				parts := strings.Split(string(gwHostnameForMatching), "/")
				if parts[0] != virtualService.Namespace {
					continue
				}
				//strip the namespace
				gwHostnameForMatching = model.Hostname(parts[1])
			}
			if gwHostnameForMatching.Matches(model.Hostname(vsvcHost)) {
				// assign the actual gateway host because calling code uses it as a key
				// to locate TLS redirect servers
				matchingHosts[vsvcHost] = gatewayHost
			}
		}
	}
	return matchingHosts
}

func convertTLSMatchToL4Match(tlsMatch *networking.TLSMatchAttributes) *networking.L4MatchAttributes {
	return &networking.L4MatchAttributes{
		DestinationSubnets: tlsMatch.DestinationSubnets,
		Port:               tlsMatch.Port,
		SourceSubnet:       tlsMatch.SourceSubnet,
		SourceLabels:       tlsMatch.SourceLabels,
		Gateways:           tlsMatch.Gateways,
	}
}

func l4MultiMatch(predicates []*networking.L4MatchAttributes, server *networking.Server, gatewaysForWorkload map[string]bool) bool {
	// NB from proto definitions: each set of predicates is OR'd together; inside of a predicate all conditions are AND'd.
	// This means we can return as soon as we get any match of an entire predicate.
	for _, match := range predicates {
		if l4SingleMatch(match, server, gatewaysForWorkload) {
			return true
		}
	}
	// If we had no predicates we match; otherwise we don't match since we'd have exited at the first match.
	return len(predicates) == 0
}

func l4SingleMatch(match *networking.L4MatchAttributes, server *networking.Server, gatewaysForWorkload map[string]bool) bool {
	// if there's no gateway predicate, gatewayMatch is true; otherwise we match against the gateways for this workload
	return isPortMatch(match.Port, server) && isGatewayMatch(gatewaysForWorkload, match.Gateways)
}

func isPortMatch(port uint32, server *networking.Server) bool {
	// if there's no port predicate, portMatch is true; otherwise we evaluate the port predicate against the server's port
	portMatch := port == 0
	if port != 0 {
		portMatch = server.Port.Number == port
	}
	return portMatch
}

func isGatewayMatch(gatewaysForWorkload map[string]bool, gateways []string) bool {
	// if there's no gateway predicate, gatewayMatch is true; otherwise we match against the gateways for this workload
	gatewayMatch := len(gateways) == 0
	if len(gateways) > 0 {
		for _, gateway := range gateways {
			gatewayMatch = gatewayMatch || gatewaysForWorkload[gateway]
		}
	}
	return gatewayMatch
}

func getSNIHostsForServer(server *networking.Server) []string {
	if server.Tls == nil {
		return nil
	}
	// sanitize the server hosts as it could contain hosts of form ns/host
	sniHosts := make([]string, 0)
	for _, h := range server.Hosts {
		if strings.Contains(h, "/") {
			parts := strings.Split(h, "/")
			sniHosts = append(sniHosts, parts[1])
		} else {
			sniHosts = append(sniHosts, h)
		}
	}

	return sniHosts
}<|MERGE_RESOLUTION|>--- conflicted
+++ resolved
@@ -233,11 +233,7 @@
 
 	port := int(servers[0].Port.Number)
 	// NOTE: WE DO NOT SUPPORT two gateways on same workload binding to same virtual service
-<<<<<<< HEAD
-	virtualServices := push.VirtualServices(merged.Names)
-=======
 	virtualServices := push.VirtualServices(node, merged.Names)
->>>>>>> 82797c0c
 	vHostDedupMap := make(map[string]*route.VirtualHost)
 
 	for _, v := range virtualServices {
@@ -565,13 +561,7 @@
 		// based on the match port/server port and the gateway name
 		for _, tcp := range vsvc.Tcp {
 			if l4MultiMatch(tcp.Match, server, gatewaysForWorkload) {
-<<<<<<< HEAD
-				upstream = tcp.Route[0].Destination // We pick first destination because TCP has no weighted cluster
-				clusterName := istio_route.GetDestinationCluster(upstream, push.ServiceByHostname[model.Hostname(upstream.Host)], int(server.Port.Number))
-				return buildOutboundNetworkFilters(env, node, clusterName, "", port)
-=======
 				return buildOutboundNetworkFilters(env, node, tcp.Route, push, port, v.ConfigMeta)
->>>>>>> 82797c0c
 			}
 		}
 	}
@@ -597,23 +587,6 @@
 
 	filterChains := make([]*filterChainOpts, 0)
 
-<<<<<<< HEAD
-		// For every matching TLS block, generate a filter chain with sni match
-		for _, tls := range vsvc.Tls {
-			for _, match := range tls.Match {
-				if l4SingleMatch(convertTLSMatchToL4Match(match), server, gatewaysForWorkload) {
-					// the sni hosts in the match will become part of a filter chain match
-					// We ignore all the weighted destinations and pick the first one
-					// since TCP has no weighted cluster
-					upstream := tls.Route[0].Destination
-					clusterName := istio_route.GetDestinationCluster(upstream, push.ServiceByHostname[model.Hostname(upstream.Host)], int(server.Port.Number))
-
-					filterChains = append(filterChains, &filterChainOpts{
-						sniHosts:       match.SniHosts,
-						tlsContext:     nil, // NO TLS context because this is passthrough
-						networkFilters: buildOutboundNetworkFilters(env, node, clusterName, "", port),
-					})
-=======
 	if server.Tls.Mode == networking.Server_TLSOptions_AUTO_PASSTHROUGH {
 		// auto passthrough does not require virtual services. It sets up envoy.filters.network.sni_cluster filter
 		filterChains = append(filterChains, &filterChainOpts{
@@ -650,7 +623,6 @@
 							networkFilters: buildOutboundNetworkFilters(env, node, tls.Route, push, port, v.ConfigMeta),
 						})
 					}
->>>>>>> 82797c0c
 				}
 			}
 		}
