// Copyright Istio Authors. All Rights Reserved.
//
// Licensed under the Apache License, Version 2.0 (the "License");
// you may not use this file except in compliance with the License.
// You may obtain a copy of the License at
//
//     http://www.apache.org/licenses/LICENSE-2.0
//
// Unless required by applicable law or agreed to in writing, software
// distributed under the License is distributed on an "AS IS" BASIS,
// WITHOUT WARRANTIES OR CONDITIONS OF ANY KIND, either express or implied.
// See the License for the specific language governing permissions and
// limitations under the License.

package v1alpha3

import (
	"fmt"

	cluster "github.com/envoyproxy/go-control-plane/envoy/config/cluster/v3"
	core "github.com/envoyproxy/go-control-plane/envoy/config/core/v3"
	endpoint "github.com/envoyproxy/go-control-plane/envoy/config/endpoint/v3"
	auth "github.com/envoyproxy/go-control-plane/envoy/extensions/transport_sockets/tls/v3"
<<<<<<< HEAD
	http "github.com/envoyproxy/go-control-plane/envoy/extensions/upstreams/http/v3"
=======
>>>>>>> 5f924491
	"github.com/gogo/protobuf/types"
	"github.com/golang/protobuf/ptypes/any"
	"github.com/golang/protobuf/ptypes/duration"
	structpb "github.com/golang/protobuf/ptypes/struct"
	"github.com/golang/protobuf/ptypes/wrappers"

	meshconfig "istio.io/api/mesh/v1alpha1"
	networking "istio.io/api/networking/v1alpha3"
	"istio.io/istio/pilot/pkg/features"
	"istio.io/istio/pilot/pkg/model"
	"istio.io/istio/pilot/pkg/networking/util"
	authn_model "istio.io/istio/pilot/pkg/security/model"
<<<<<<< HEAD
	"istio.io/istio/pilot/pkg/util/sets"
	v3 "istio.io/istio/pilot/pkg/xds/v3"
=======
>>>>>>> 5f924491
	"istio.io/istio/pkg/config"
	"istio.io/istio/pkg/config/labels"
	"istio.io/istio/pkg/util/gogo"
	"istio.io/pkg/log"
)

var defaultDestinationRule = networking.DestinationRule{}

var istioMtlsTransportSocketMatch = &structpb.Struct{
	Fields: map[string]*structpb.Value{
		model.TLSModeLabelShortname: {Kind: &structpb.Value_StringValue{StringValue: model.IstioMutualTLSModeLabel}},
	},
}

// ClusterBuilder interface provides an abstraction for building Envoy Clusters.
type ClusterBuilder struct {
	proxy *model.Proxy
	push  *model.PushContext
	// httpProtocolOptions stores the HttpProtocolOptions per cluster.
	httpProtocolOptions map[string]*http.HttpProtocolOptions
}

// NewClusterBuilder builds an instance of ClusterBuilder.
func NewClusterBuilder(proxy *model.Proxy, push *model.PushContext) *ClusterBuilder {
	return &ClusterBuilder{
		proxy:               proxy,
		push:                push,
		httpProtocolOptions: map[string]*http.HttpProtocolOptions{},
	}
}

// applyDestinationRule applies the destination rule if it exists for the Service. It returns the subset clusters if any created as it
// applies the destination rule.
func (cb *ClusterBuilder) applyDestinationRule(c *cluster.Cluster, clusterMode ClusterMode, service *model.Service, port *model.Port,
	proxyNetworkView map[string]bool) []*cluster.Cluster {
	destRule := cb.push.DestinationRule(cb.proxy, service)
	destinationRule := castDestinationRuleOrDefault(destRule)

	opts := buildClusterOpts{
		mesh:        cb.push.Mesh,
		cluster:     c,
		policy:      destinationRule.TrafficPolicy,
		port:        port,
		clusterMode: clusterMode,
		direction:   model.TrafficDirectionOutbound,
		proxy:       cb.proxy,
	}

	if clusterMode == DefaultClusterMode {
		opts.serviceAccounts = cb.push.ServiceAccounts[service.Hostname][port.Port]
		opts.istioMtlsSni = model.BuildDNSSrvSubsetKey(model.TrafficDirectionOutbound, "", service.Hostname, port.Port)
		opts.simpleTLSSni = string(service.Hostname)
		opts.meshExternal = service.MeshExternal
		opts.serviceMTLSMode = cb.push.BestEffortInferServiceMTLSMode(service, port)
	}

	// merge with applicable port level traffic policy settings
	opts.policy = MergeTrafficPolicy(nil, opts.policy, opts.port)
	// Apply traffic policy for the main default cluster.
	cb.applyTrafficPolicy(opts)

	// Apply EdsConfig if needed. This should be called after traffic policy is applied because, traffic policy might change
	// discovery type.
	maybeApplyEdsConfig(c)

	var clusterMetadata *core.Metadata
	if destRule != nil {
		clusterMetadata = util.AddConfigInfoMetadata(c.Metadata, destRule.Meta)
		c.Metadata = clusterMetadata
	}
	subsetClusters := make([]*cluster.Cluster, 0)
	for _, subset := range destinationRule.Subsets {
		var subsetClusterName string
		var defaultSni string
		if clusterMode == DefaultClusterMode {
			subsetClusterName = model.BuildSubsetKey(model.TrafficDirectionOutbound, subset.Name, service.Hostname, port.Port)
			defaultSni = model.BuildDNSSrvSubsetKey(model.TrafficDirectionOutbound, subset.Name, service.Hostname, port.Port)
		} else {
			subsetClusterName = model.BuildDNSSrvSubsetKey(model.TrafficDirectionOutbound, subset.Name, service.Hostname, port.Port)
		}
		// clusters with discovery type STATIC, STRICT_DNS rely on cluster.LoadAssignment field.
		// ServiceEntry's need to filter hosts based on subset.labels in order to perform weighted routing
		var lbEndpoints []*endpoint.LocalityLbEndpoints

		isPassthrough := subset.GetTrafficPolicy().GetLoadBalancer().GetSimple() == networking.LoadBalancerSettings_PASSTHROUGH

		if !(isPassthrough || c.GetType() == cluster.Cluster_EDS) {
			if len(subset.Labels) != 0 {
				lbEndpoints = cb.buildLocalityLbEndpoints(proxyNetworkView, service, port.Port, []labels.Instance{subset.Labels})
			} else {
				lbEndpoints = cb.buildLocalityLbEndpoints(proxyNetworkView, service, port.Port, nil)
			}
		}
		clusterType := c.GetType()

		if isPassthrough {
			clusterType = cluster.Cluster_ORIGINAL_DST
		}

		subsetCluster := cb.buildDefaultCluster(subsetClusterName, clusterType, lbEndpoints, model.TrafficDirectionOutbound, port, service, nil)

		if subsetCluster == nil {
			continue
		}
		if len(cb.push.Mesh.OutboundClusterStatName) != 0 {
			subsetCluster.AltStatName = util.BuildStatPrefix(cb.push.Mesh.OutboundClusterStatName, string(service.Hostname), subset.Name, port, service.Attributes)
		}
		cb.setUpstreamProtocol(cb.proxy, subsetCluster, port, model.TrafficDirectionOutbound)

		// Apply traffic policy for subset cluster with the destination rule traffic policy.
		opts.cluster = subsetCluster
		opts.istioMtlsSni = defaultSni

		// If subset has a traffic policy, apply it so that it overrides the destination rule traffic policy.
		opts.policy = MergeTrafficPolicy(destinationRule.TrafficPolicy, subset.TrafficPolicy, opts.port)
		// Apply traffic policy for the subset cluster.
		cb.applyTrafficPolicy(opts)

		maybeApplyEdsConfig(subsetCluster)

		// Add the DestinationRule+subsets metadata. Metadata here is generated on a per-cluster
		// basis in buildDefaultCluster, so we can just insert without a copy.
		subsetCluster.Metadata = util.AddConfigInfoMetadata(subsetCluster.Metadata, destRule.Meta)
		util.AddSubsetToMetadata(subsetCluster.Metadata, subset.Name)
		subsetClusters = append(subsetClusters, subsetCluster)
	}
	return subsetClusters
}

func (cb *ClusterBuilder) applyTrafficPolicy(opts buildClusterOpts) {
	connectionPool, outlierDetection, loadBalancer, tls := selectTrafficPolicyComponents(opts.policy)
	if opts.direction == model.TrafficDirectionOutbound && connectionPool != nil && connectionPool.Http != nil && connectionPool.Http.UseClientProtocol {
		// Use downstream protocol. If the incoming traffic use HTTP 1.1, the
		// upstream cluster will use HTTP 1.1, if incoming traffic use HTTP2,
		// the upstream cluster will use HTTP2.
		cb.setUseDownstreamProtocol(opts.cluster)
	}
	// Connection pool settings are applicable for both inbound and outbound clusters.
	cb.applyConnectionPool(opts.mesh, opts.cluster, connectionPool)
	if opts.direction != model.TrafficDirectionInbound {
		cb.applyH2Upgrade(opts, connectionPool)
		applyOutlierDetection(opts.cluster, outlierDetection)
		applyLoadBalancer(opts.cluster, loadBalancer, opts.port, opts.proxy, opts.mesh)
	}
	if opts.cluster.GetType() == cluster.Cluster_ORIGINAL_DST {
		opts.cluster.LbPolicy = cluster.Cluster_CLUSTER_PROVIDED
	}

	if opts.clusterMode != SniDnatClusterMode && opts.direction != model.TrafficDirectionInbound {
		autoMTLSEnabled := opts.mesh.GetEnableAutoMtls().Value
		var mtlsCtxType mtlsContextType
		tls, mtlsCtxType = buildAutoMtlsSettings(tls, opts.serviceAccounts, opts.istioMtlsSni, opts.proxy,
			autoMTLSEnabled, opts.meshExternal, opts.serviceMTLSMode)
		cb.applyUpstreamTLSSettings(&opts, tls, mtlsCtxType)
	}
}

// applyH2Upgrade function will upgrade outbound cluster to http2 if specified by configuration.
func (cb *ClusterBuilder) applyH2Upgrade(opts buildClusterOpts, connectionPool *networking.ConnectionPoolSettings) {
	if cb.shouldH2Upgrade(opts.cluster.Name, opts.direction, opts.port, opts.mesh, connectionPool) {
		cb.setH2Options(opts.cluster)
	}
}

// shouldH2Upgrade function returns true if the cluster  should be upgraded to http2.
func (cb *ClusterBuilder) shouldH2Upgrade(clusterName string, direction model.TrafficDirection, port *model.Port, mesh *meshconfig.MeshConfig,
	connectionPool *networking.ConnectionPoolSettings) bool {
	if direction != model.TrafficDirectionOutbound {
		return false
	}

	// TODO (mjog)
	// Upgrade if tls.GetMode() == networking.TLSSettings_ISTIO_MUTUAL
	override := networking.ConnectionPoolSettings_HTTPSettings_DEFAULT
	if connectionPool != nil && connectionPool.Http != nil {
		override = connectionPool.Http.H2UpgradePolicy
	}
	// If user wants an upgrade at destination rule/port level that means he is sure that
	// it is a Http port - upgrade in such case. This is useful incase protocol sniffing is
	// enabled and user wants to upgrade/preserve http protocol from client.
	if override == networking.ConnectionPoolSettings_HTTPSettings_UPGRADE {
		log.Debugf("Upgrading cluster: %v (%v %v)", clusterName, mesh.H2UpgradePolicy, override)
		return true
	}

	// Do not upgrade non-http ports
	// This also ensures that we are only upgrading named ports so that
	// EnableProtocolSniffingForInbound does not interfere.
	// protocol sniffing uses Cluster_USE_DOWNSTREAM_PROTOCOL.
	// Therefore if the client upgrades connection to http2, the server will send h2 stream to the application,
	// even though the application only supports http 1.1.
	if port != nil && !port.Protocol.IsHTTP() {
		return false
	}

	if !h2UpgradeMap[upgradeTuple{mesh.H2UpgradePolicy, override}] {
		log.Debugf("Not upgrading cluster: %v (%v %v)", clusterName, mesh.H2UpgradePolicy, override)
		return false
	}

	log.Debugf("Upgrading cluster: %v (%v %v)", clusterName, mesh.H2UpgradePolicy, override)
	return true
}

// setH2Options make the cluster an h2 cluster by setting http2ProtocolOptions.
func (cb *ClusterBuilder) setH2Options(cluster *cluster.Cluster) {
	if cluster == nil {
		return
	}
	if cb.httpProtocolOptions[cluster.Name] == nil {
		cb.httpProtocolOptions[cluster.Name] = &http.HttpProtocolOptions{}
	}
	options := cb.httpProtocolOptions[cluster.Name]
	if options.UpstreamHttpProtocolOptions == nil {
		options.UpstreamProtocolOptions = &http.HttpProtocolOptions_ExplicitHttpConfig_{
			ExplicitHttpConfig: &http.HttpProtocolOptions_ExplicitHttpConfig{
				ProtocolConfig: &http.HttpProtocolOptions_ExplicitHttpConfig_Http2ProtocolOptions{
					Http2ProtocolOptions: http2ProtocolOptions(),
				},
			},
		}
	}
}

func (cb *ClusterBuilder) setUseDownstreamProtocol(cluster *cluster.Cluster) {
	if cb.httpProtocolOptions[cluster.Name] == nil {
		cb.httpProtocolOptions[cluster.Name] = &http.HttpProtocolOptions{}
	}
	options := cb.httpProtocolOptions[cluster.Name]
	options.UpstreamProtocolOptions = &http.HttpProtocolOptions_UseDownstreamProtocolConfig{
		UseDownstreamProtocolConfig: &http.HttpProtocolOptions_UseDownstreamHttpConfig{
			Http2ProtocolOptions: http2ProtocolOptions(),
		},
	}
}

func (cb *ClusterBuilder) applyUpstreamTLSSettings(opts *buildClusterOpts, tls *networking.ClientTLSSettings, mtlsCtxType mtlsContextType) {
	if tls == nil {
		return
	}

	c := opts.cluster

	tlsContext, err := cb.buildUpstreamClusterTLSContext(opts, tls)
	if err != nil {
		log.Errorf("failed to build Upstream TLSContext: %s", err.Error())
		return
	}

	if tlsContext != nil {
		c.TransportSocket = &core.TransportSocket{
			Name:       util.EnvoyTLSSocketName,
			ConfigType: &core.TransportSocket_TypedConfig{TypedConfig: util.MessageToAny(tlsContext)},
		}
	}

	// For headless service, discover type will be `Cluster_ORIGINAL_DST`
	// Apply auto mtls to clusters excluding these kind of headless service
	if c.GetType() != cluster.Cluster_ORIGINAL_DST {
		// convert to transport socket matcher if the mode was auto detected
		if tls.Mode == networking.ClientTLSSettings_ISTIO_MUTUAL && mtlsCtxType == autoDetected {
			transportSocket := c.TransportSocket
			c.TransportSocket = nil
			c.TransportSocketMatches = []*cluster.Cluster_TransportSocketMatch{
				{
					Name:            "tlsMode-" + model.IstioMutualTLSModeLabel,
					Match:           istioMtlsTransportSocketMatch,
					TransportSocket: transportSocket,
				},
				defaultTransportSocketMatch,
			}
		}
	}
}

func (cb *ClusterBuilder) buildUpstreamClusterTLSContext(opts *buildClusterOpts, tls *networking.ClientTLSSettings) (*auth.UpstreamTlsContext, error) {
	c := opts.cluster
	proxy := opts.proxy

	// Hack to avoid egress sds cluster config generation for sidecar when
	// CredentialName is set in DestinationRule
	if tls.CredentialName != "" && proxy.Type == model.SidecarProxy {
		if tls.Mode == networking.ClientTLSSettings_SIMPLE || tls.Mode == networking.ClientTLSSettings_MUTUAL {
			return nil, nil
		}
	}

	var tlsContext *auth.UpstreamTlsContext

	switch tls.Mode {
	case networking.ClientTLSSettings_DISABLE:
		tlsContext = nil
	case networking.ClientTLSSettings_ISTIO_MUTUAL:

		tlsContext = &auth.UpstreamTlsContext{
			CommonTlsContext: &auth.CommonTlsContext{},
			Sni:              tls.Sni,
		}

		// For ISTIO_MUTUAL_TLS we serve certificates from two well known locations.
		// - Proxy Metadata: These are certs being mounted from within the pod. Rather
		//   than reading directly in Envoy, which does not support rotation, we will
		//   serve them over SDS by reading the files.
		// - Default SDS Locations served with resource names "default" and "ROOTCA".

		// buildIstioMutualTLS would have populated the TLSSettings with proxy metadata.
		// Use it if it exists otherwise fallback to default SDS locations.
		metadataSDS := model.SdsCertificateConfig{
			CertificatePath:   tls.ClientCertificate,
			PrivateKeyPath:    tls.PrivateKey,
			CaCertificatePath: tls.CaCertificates,
		}
		metadataCerts := metadataSDS.IsRootCertificate() && metadataSDS.IsKeyCertificate()

		tlsContext.CommonTlsContext.TlsCertificateSdsSecretConfigs = append(tlsContext.CommonTlsContext.TlsCertificateSdsSecretConfigs,
			authn_model.ConstructSdsSecretConfig(model.GetOrDefault(metadataSDS.GetResourceName(), authn_model.SDSDefaultResourceName), proxy))

		tlsContext.CommonTlsContext.ValidationContextType = &auth.CommonTlsContext_CombinedValidationContext{
			CombinedValidationContext: &auth.CommonTlsContext_CombinedCertificateValidationContext{
				DefaultValidationContext: &auth.CertificateValidationContext{MatchSubjectAltNames: util.StringToExactMatch(tls.SubjectAltNames)},
				ValidationContextSdsSecretConfig: authn_model.ConstructSdsSecretConfig(model.GetOrDefault(metadataSDS.GetRootResourceName(),
					authn_model.SDSRootResourceName), proxy),
			},
		}
		// Set default SNI of cluster name for istio_mutual if sni is not set.
		if len(tls.Sni) == 0 {
			tlsContext.Sni = c.Name
		}

		// `istio-peer-exchange` alpn is only used when using mtls communication between peers.
		// We add `istio-peer-exchange` to the list of alpn strings.
		// The code has repeated snippets because We want to use predefined alpn strings for efficiency.
		switch {
		case metadataCerts:
			if cb.IsHttp2Cluster(c) {
				// This is HTTP/2 cluster, advertise it with ALPN.
				tlsContext.CommonTlsContext.AlpnProtocols = util.ALPNH2Only
			}
		default:
			if cb.IsHttp2Cluster(c) {
				// This is HTTP/2 in-mesh cluster, advertise it with ALPN.
				tlsContext.CommonTlsContext.AlpnProtocols = util.ALPNInMeshH2WithMxc
			} else {
				// This is in-mesh cluster, advertise it with ALPN.
				tlsContext.CommonTlsContext.AlpnProtocols = util.ALPNInMeshWithMxc
			}
		}
	case networking.ClientTLSSettings_SIMPLE:
		tlsContext = &auth.UpstreamTlsContext{
			CommonTlsContext: &auth.CommonTlsContext{},
			Sni:              tls.Sni,
		}

		if tls.CredentialName != "" {
			tlsContext = &auth.UpstreamTlsContext{
				CommonTlsContext: &auth.CommonTlsContext{},
				Sni:              tls.Sni,
			}
			// If  credential name is specified at Destination Rule config and originating node is egress gateway, create
			// SDS config for egress gateway to fetch key/cert at gateway agent.
			authn_model.ApplyCustomSDSToClientCommonTLSContext(tlsContext.CommonTlsContext, tls)
		} else {
			// If CredentialName is not set fallback to files specified in DR.
			res := model.SdsCertificateConfig{
				CaCertificatePath: model.GetOrDefault(proxy.Metadata.TLSClientRootCert, tls.CaCertificates),
			}

			// If tls.CaCertificate or CaCertificate in Metadata isn't configured don't set up SdsSecretConfig
			if !res.IsRootCertificate() {
				tlsContext.CommonTlsContext.ValidationContextType = &auth.CommonTlsContext_ValidationContext{}
			} else {
				tlsContext.CommonTlsContext.ValidationContextType = &auth.CommonTlsContext_CombinedValidationContext{
					CombinedValidationContext: &auth.CommonTlsContext_CombinedCertificateValidationContext{
						DefaultValidationContext:         &auth.CertificateValidationContext{MatchSubjectAltNames: util.StringToExactMatch(tls.SubjectAltNames)},
						ValidationContextSdsSecretConfig: authn_model.ConstructSdsSecretConfig(res.GetRootResourceName(), proxy),
					},
				}
			}
		}

		if cb.IsHttp2Cluster(c) {
			// This is HTTP/2 cluster, advertise it with ALPN.
			tlsContext.CommonTlsContext.AlpnProtocols = util.ALPNH2Only
		}

	case networking.ClientTLSSettings_MUTUAL:
		tlsContext = &auth.UpstreamTlsContext{
			CommonTlsContext: &auth.CommonTlsContext{},
			Sni:              tls.Sni,
		}
		if tls.CredentialName != "" {
			// If  credential name is specified at Destination Rule config and originating node is egress gateway, create
			// SDS config for egress gateway to fetch key/cert at gateway agent.
			authn_model.ApplyCustomSDSToClientCommonTLSContext(tlsContext.CommonTlsContext, tls)
		} else {
			// If CredentialName is not set fallback to file based approach
			if tls.ClientCertificate == "" || tls.PrivateKey == "" {
				err := fmt.Errorf("failed to apply tls setting for %s: client certificate and private key must not be empty",
					c.Name)
				return nil, err
			}

			var res model.SdsCertificateConfig
			if features.AllowMetadataCertsInMutualTLS {
				// These are certs being mounted from within the pod and specified in Metadata.
				// Rather than reading directly in Envoy, which does not support rotation, we will
				// serve them over SDS by reading the files. This is only enabled for temporary migration.
				res = model.SdsCertificateConfig{
					CertificatePath:   model.GetOrDefault(proxy.Metadata.TLSClientCertChain, tls.ClientCertificate),
					PrivateKeyPath:    model.GetOrDefault(proxy.Metadata.TLSClientKey, tls.PrivateKey),
					CaCertificatePath: model.GetOrDefault(proxy.Metadata.TLSClientRootCert, tls.CaCertificates),
				}
			} else {
				// These are certs being mounted from within the pod and specified in Destination Rules.
				// Rather than reading directly in Envoy, which does not support rotation, we will
				// serve them over SDS by reading the files.
				res = model.SdsCertificateConfig{
					CertificatePath:   tls.ClientCertificate,
					PrivateKeyPath:    tls.PrivateKey,
					CaCertificatePath: tls.CaCertificates,
				}
			}
			tlsContext.CommonTlsContext.TlsCertificateSdsSecretConfigs = append(tlsContext.CommonTlsContext.TlsCertificateSdsSecretConfigs,
				authn_model.ConstructSdsSecretConfig(res.GetResourceName(), proxy))

			// If tls.CaCertificate or CaCertificate in Metadata isn't configured don't set up RootSdsSecretConfig
			if !res.IsRootCertificate() {
				tlsContext.CommonTlsContext.ValidationContextType = &auth.CommonTlsContext_ValidationContext{}
			} else {
				tlsContext.CommonTlsContext.ValidationContextType = &auth.CommonTlsContext_CombinedValidationContext{
					CombinedValidationContext: &auth.CommonTlsContext_CombinedCertificateValidationContext{
						DefaultValidationContext:         &auth.CertificateValidationContext{MatchSubjectAltNames: util.StringToExactMatch(tls.SubjectAltNames)},
						ValidationContextSdsSecretConfig: authn_model.ConstructSdsSecretConfig(res.GetRootResourceName(), proxy),
					},
				}
			}
		}

		if cb.IsHttp2Cluster(c) {
			// This is HTTP/2 cluster, advertise it with ALPN.
			tlsContext.CommonTlsContext.AlpnProtocols = util.ALPNH2Only
		}
	}
	return tlsContext, nil
}

func http2ProtocolOptions() *core.Http2ProtocolOptions {
	return &core.Http2ProtocolOptions{
		// Envoy default value of 100 is too low for data path.
		MaxConcurrentStreams: &wrappers.UInt32Value{
			Value: 1073741824,
		},
	}
}

// nolint
func (cb *ClusterBuilder) IsHttp2Cluster(c *cluster.Cluster) bool {
	options := cb.httpProtocolOptions[c.Name]
	return options != nil && (options.GetExplicitHttpConfig().GetHttp2ProtocolOptions() != nil ||
		options.GetUseDownstreamProtocolConfig().Http2ProtocolOptions != nil)
}

// FIXME: there isn't a way to distinguish between unset values and zero values
func (cb *ClusterBuilder) applyConnectionPool(mesh *meshconfig.MeshConfig, c *cluster.Cluster, settings *networking.ConnectionPoolSettings) {
	if settings == nil {
		return
	}

	threshold := getDefaultCircuitBreakerThresholds()
	var idleTimeout *types.Duration

	if settings.Http != nil {
		if settings.Http.Http2MaxRequests > 0 {
			// Envoy only applies MaxRequests in HTTP/2 clusters
			threshold.MaxRequests = &wrappers.UInt32Value{Value: uint32(settings.Http.Http2MaxRequests)}
		}
		if settings.Http.Http1MaxPendingRequests > 0 {
			// Envoy only applies MaxPendingRequests in HTTP/1.1 clusters
			threshold.MaxPendingRequests = &wrappers.UInt32Value{Value: uint32(settings.Http.Http1MaxPendingRequests)}
		}

		if settings.Http.MaxRequestsPerConnection > 0 {
			c.MaxRequestsPerConnection = &wrappers.UInt32Value{Value: uint32(settings.Http.MaxRequestsPerConnection)}
		}

		// FIXME: zero is a valid value if explicitly set, otherwise we want to use the default
		if settings.Http.MaxRetries > 0 {
			threshold.MaxRetries = &wrappers.UInt32Value{Value: uint32(settings.Http.MaxRetries)}
		}

		idleTimeout = settings.Http.IdleTimeout
	}

	if settings.Tcp != nil {
		if settings.Tcp.ConnectTimeout != nil {
			c.ConnectTimeout = gogo.DurationToProtoDuration(settings.Tcp.ConnectTimeout)
		}

		if settings.Tcp.MaxConnections > 0 {
			threshold.MaxConnections = &wrappers.UInt32Value{Value: uint32(settings.Tcp.MaxConnections)}
		}

		applyTCPKeepalive(mesh, c, settings)
	}

	c.CircuitBreakers = &cluster.CircuitBreakers{
		Thresholds: []*cluster.CircuitBreakers_Thresholds{threshold},
	}

	if idleTimeout != nil {
		idleTimeoutDuration := gogo.DurationToProtoDuration(idleTimeout)
		if cb.httpProtocolOptions[c.Name] == nil {
			cb.httpProtocolOptions[c.Name] = &http.HttpProtocolOptions{}
		}
		commonOptions := cb.httpProtocolOptions[c.Name]
		commonOptions.CommonHttpProtocolOptions = &core.HttpProtocolOptions{
			IdleTimeout: idleTimeoutDuration,
		}
	}
}

// MergeTrafficPolicy returns the merged TrafficPolicy for a destination-level and subset-level policy on a given port.
func MergeTrafficPolicy(original, subsetPolicy *networking.TrafficPolicy, port *model.Port) *networking.TrafficPolicy {
	if subsetPolicy == nil {
		return original
	}

	// Sanity check that top-level port level settings have already been merged for the given port
	if original != nil && len(original.PortLevelSettings) != 0 {
		original = MergeTrafficPolicy(nil, original, port)
	}

	mergedPolicy := &networking.TrafficPolicy{}
	if original != nil {
		mergedPolicy.ConnectionPool = original.ConnectionPool
		mergedPolicy.LoadBalancer = original.LoadBalancer
		mergedPolicy.OutlierDetection = original.OutlierDetection
		mergedPolicy.Tls = original.Tls
	}

	// Override with subset values.
	if subsetPolicy.ConnectionPool != nil {
		mergedPolicy.ConnectionPool = subsetPolicy.ConnectionPool
	}
	if subsetPolicy.OutlierDetection != nil {
		mergedPolicy.OutlierDetection = subsetPolicy.OutlierDetection
	}
	if subsetPolicy.LoadBalancer != nil {
		mergedPolicy.LoadBalancer = subsetPolicy.LoadBalancer
	}
	if subsetPolicy.Tls != nil {
		mergedPolicy.Tls = subsetPolicy.Tls
	}

	// Check if port level overrides exist, if yes override with them.
	if port != nil && len(subsetPolicy.PortLevelSettings) > 0 {
		for _, p := range subsetPolicy.PortLevelSettings {
			if p.Port != nil && uint32(port.Port) == p.Port.Number {
				// per the docs, port level policies do not inherit and intead to defaults if not provided
				mergedPolicy.ConnectionPool = p.ConnectionPool
				mergedPolicy.OutlierDetection = p.OutlierDetection
				mergedPolicy.LoadBalancer = p.LoadBalancer
				mergedPolicy.Tls = p.Tls
				break
			}
		}
	}
	return mergedPolicy
}

// buildDefaultCluster builds the default cluster and also applies default traffic policy.
func (cb *ClusterBuilder) buildDefaultCluster(name string, discoveryType cluster.Cluster_DiscoveryType,
	localityLbEndpoints []*endpoint.LocalityLbEndpoints, direction model.TrafficDirection,
	port *model.Port, service *model.Service, allInstances []*model.ServiceInstance) *cluster.Cluster {
	if allInstances == nil {
		allInstances = cb.proxy.ServiceInstances
	}
	c := &cluster.Cluster{
		Name:                 name,
		ClusterDiscoveryType: &cluster.Cluster_Type{Type: discoveryType},
	}
	switch discoveryType {
	case cluster.Cluster_STRICT_DNS:
		c.DnsLookupFamily = cluster.Cluster_V4_ONLY
		dnsRate := gogo.DurationToProtoDuration(cb.push.Mesh.DnsRefreshRate)
		c.DnsRefreshRate = dnsRate
		c.RespectDnsTtl = true
		fallthrough
	case cluster.Cluster_STATIC:
		if len(localityLbEndpoints) == 0 {
			cb.push.AddMetric(model.DNSNoEndpointClusters, c.Name, cb.proxy.ID,
				fmt.Sprintf("%s cluster without endpoints %s found while pushing CDS", discoveryType.String(), c.Name))
			return nil
		}
		c.LoadAssignment = &endpoint.ClusterLoadAssignment{
			ClusterName: name,
			Endpoints:   localityLbEndpoints,
		}
	}

	// For inbound clusters, the default traffic policy is used. For outbound clusters, the default traffic policy
	// will be applied, which would be overridden by traffic policy specified in destination rule, if any.
	opts := buildClusterOpts{
		mesh:                cb.push.Mesh,
		cluster:             c,
		policy:              cb.defaultTrafficPolicy(discoveryType),
		port:                port,
		serviceAccounts:     nil,
		istioMtlsSni:        "",
		clusterMode:         DefaultClusterMode,
		direction:           direction,
		proxy:               cb.proxy,
		httpProtocolOptions: nil,
	}
	// decides whether the cluster corresponds to a service external to mesh or not.
	if direction == model.TrafficDirectionInbound {
		// Inbound cluster always corresponds to service in the mesh.
		opts.meshExternal = false
	} else if service != nil {
		// otherwise, read this information from service object.
		opts.meshExternal = service.MeshExternal
	}
	cb.applyTrafficPolicy(opts)
	addTelemetryMetadata(opts, service, direction, allInstances)
	addNetworkingMetadata(opts, service, direction)
	return c
}

// buildInboundClusterForPortOrUDS constructs a single inbound listener. The cluster will be bound to
// `inbound|clusterPort||`, and send traffic to <bind>:<instance.Endpoint.EndpointPort>. A workload
// will have a single inbound cluster per port. In general this works properly, with the exception of
// the Service-oriented DestinationRule, and upstream protocol selection. Our documentation currently
// requires a single protocol per port, and the DestinationRule issue is slated to move to Sidecar.
// Note: clusterPort and instance.Endpoint.EndpointPort are identical for standard Services; however,
// Sidecar.Ingress allows these to be different.
func (cb *ClusterBuilder) buildInboundClusterForPortOrUDS(clusterPort int, bind string,
	instance *model.ServiceInstance, allInstance []*model.ServiceInstance) *cluster.Cluster {
	clusterName := model.BuildInboundSubsetKey(clusterPort)
	localityLbEndpoints := buildInboundLocalityLbEndpoints(bind, instance.Endpoint.EndpointPort)
	clusterType := cluster.Cluster_ORIGINAL_DST
	if len(localityLbEndpoints) > 0 {
		clusterType = cluster.Cluster_STATIC
	}
	localCluster := cb.buildDefaultCluster(clusterName, clusterType, localityLbEndpoints,
		model.TrafficDirectionInbound, instance.ServicePort, instance.Service, allInstance)
	if clusterType == cluster.Cluster_ORIGINAL_DST {
		// Extend cleanupInterval beyond 5s default. This ensures that upstream connections will stay
		// open for up to 60s. With the default of 5s, we may tear things down too quickly for
		// infrequently accessed services.
		localCluster.CleanupInterval = &duration.Duration{Seconds: 60}
	}
	// If stat name is configured, build the alt statname.
	if len(cb.push.Mesh.InboundClusterStatName) != 0 {
		localCluster.AltStatName = util.BuildStatPrefix(cb.push.Mesh.InboundClusterStatName,
			string(instance.Service.Hostname), "", instance.ServicePort, instance.Service.Attributes)
	}
	cb.setUpstreamProtocol(cb.proxy, localCluster, instance.ServicePort, model.TrafficDirectionInbound)

	// When users specify circuit breakers, they need to be set on the receiver end
	// (server side) as well as client side, so that the server has enough capacity
	// (not the defaults) to handle the increased traffic volume
	// TODO: This is not foolproof - if instance is part of multiple services listening on same port,
	// choice of inbound cluster is arbitrary. So the connection pool settings may not apply cleanly.
	cfg := cb.push.DestinationRule(cb.proxy, instance.Service)
	if cfg != nil {
		destinationRule := cfg.Spec.(*networking.DestinationRule)
		if destinationRule.TrafficPolicy != nil {
			connectionPool, _, _, _ := selectTrafficPolicyComponents(MergeTrafficPolicy(nil, destinationRule.TrafficPolicy, instance.ServicePort))
			// only connection pool settings make sense on the inbound path.
			// upstream TLS settings/outlier detection/load balancer don't apply here.
			cb.applyConnectionPool(cb.push.Mesh, localCluster, connectionPool)
			util.AddConfigInfoMetadata(localCluster.Metadata, cfg.Meta)
		}
	}
	if bind != LocalhostAddress && bind != LocalhostIPv6Address {
		// iptables will redirect our own traffic to localhost back to us if we do not use the "magic" upstream bind
		// config which will be skipped.
		localCluster.UpstreamBindConfig = &core.BindConfig{
			SourceAddress: &core.SocketAddress{
				Address: getPassthroughBindIP(cb.proxy),
				PortSpecifier: &core.SocketAddress_PortValue{
					PortValue: uint32(0),
				},
			},
		}
	}
	return localCluster
}

func (cb *ClusterBuilder) setUpstreamProtocol(node *model.Proxy, c *cluster.Cluster, port *model.Port, direction model.TrafficDirection) {
	// Add use_downstream_protocol for sidecar proxy only if protocol sniffing is enabled.
	// Since protocol detection is disabled for gateway and use_downstream_protocol is used
	// under protocol detection for cluster to select upstream connection protocol when
	// the service port is unnamed. use_downstream_protocol should be disabled for gateway.
	if node.Type == model.SidecarProxy && ((util.IsProtocolSniffingEnabledForInboundPort(port) && direction == model.TrafficDirectionInbound) ||
		(util.IsProtocolSniffingEnabledForOutboundPort(port) && direction == model.TrafficDirectionOutbound)) {
		// Use downstream protocol. If the incoming traffic use HTTP 1.1, the
		// upstream cluster will use HTTP 1.1, if incoming traffic use HTTP2,
		// the upstream cluster will use HTTP2.
		cb.setUseDownstreamProtocol(c)
	} else if port.Protocol.IsHTTP2() {
		cb.setH2Options(c)
	}
}

// finalizeClusters does any final cluster field marshaling. This should be called
// at the end before adding the cluster to list of clusters.
func (cb *ClusterBuilder) finalizeClusters(clusters []*cluster.Cluster) []*cluster.Cluster {
	// resolve cluster name conflicts. there can be duplicate cluster names if there are conflicting service definitions.
	// for any clusters that share the same name the first cluster is kept and the others are discarded.
	have := sets.Set{}
	out := make([]*cluster.Cluster, 0, len(clusters))
	for _, cluster := range clusters {
		if !have.Contains(cluster.Name) {
			out = append(out, cb.finalize(cluster))
		} else {
			cb.push.AddMetric(model.DuplicatedClusters, cluster.Name, cb.proxy.ID,
				fmt.Sprintf("Duplicate cluster %s found while pushing CDS", cluster.Name))
		}
		have.Insert(cluster.Name)
	}
	return out
}

func (cb *ClusterBuilder) finalize(c *cluster.Cluster) *cluster.Cluster {
	// Marshall Http Protocol options if they exist.
	if httpOptions := cb.httpProtocolOptions[c.Name]; httpOptions != nil {
		c.TypedExtensionProtocolOptions = map[string]*any.Any{
			v3.HttpProtocolOptionsType: util.MessageToAny(httpOptions),
		}
	}
	return c
}

func (cb *ClusterBuilder) buildLocalityLbEndpoints(proxyNetworkView map[string]bool, service *model.Service,
	port int, labels labels.Collection) []*endpoint.LocalityLbEndpoints {
	if service.Resolution != model.DNSLB {
		return nil
	}

	instances := cb.push.ServiceInstancesByPort(service, port, labels)

	// Determine whether or not the target service is considered local to the cluster
	// and should, therefore, not be accessed from outside the cluster.
	isClusterLocal := cb.push.IsClusterLocal(service)

	lbEndpoints := make(map[string][]*endpoint.LbEndpoint)
	for _, instance := range instances {
		// Only send endpoints from the networks in the network view requested by the proxy.
		// The default network view assigned to the Proxy is nil, in that case match any network.
		if proxyNetworkView != nil && !proxyNetworkView[instance.Endpoint.Network] {
			// Endpoint's network doesn't match the set of networks that the proxy wants to see.
			continue
		}
		// If the downstream service is configured as cluster-local, only include endpoints that
		// reside in the same cluster.
		if isClusterLocal && (cb.proxy.Metadata.ClusterID != instance.Endpoint.Locality.ClusterID) {
			continue
		}
		addr := util.BuildAddress(instance.Endpoint.Address, instance.Endpoint.EndpointPort)
		ep := &endpoint.LbEndpoint{
			HostIdentifier: &endpoint.LbEndpoint_Endpoint{
				Endpoint: &endpoint.Endpoint{
					Address: addr,
				},
			},
			LoadBalancingWeight: &wrappers.UInt32Value{
				Value: 1,
			},
		}
		if instance.Endpoint.LbWeight > 0 {
			ep.LoadBalancingWeight.Value = instance.Endpoint.LbWeight
		}
		ep.Metadata = util.BuildLbEndpointMetadata(instance.Endpoint.Network, instance.Endpoint.TLSMode, instance.Endpoint.WorkloadName,
			instance.Endpoint.Namespace, instance.Endpoint.Locality.ClusterID, instance.Endpoint.Labels)
		locality := instance.Endpoint.Locality.Label
		lbEndpoints[locality] = append(lbEndpoints[locality], ep)
	}

	localityLbEndpoints := make([]*endpoint.LocalityLbEndpoints, 0, len(lbEndpoints))

	for locality, eps := range lbEndpoints {
		var weight uint32
		for _, ep := range eps {
			weight += ep.LoadBalancingWeight.GetValue()
		}
		localityLbEndpoints = append(localityLbEndpoints, &endpoint.LocalityLbEndpoints{
			Locality:    util.ConvertLocality(locality),
			LbEndpoints: eps,
			LoadBalancingWeight: &wrappers.UInt32Value{
				Value: weight,
			},
		})
	}

	return localityLbEndpoints
}

// buildInboundPassthroughClusters builds passthrough clusters for inbound.
func (cb *ClusterBuilder) buildInboundPassthroughClusters() []*cluster.Cluster {
	// ipv4 and ipv6 feature detection. Envoy cannot ignore a config where the ip version is not supported
	clusters := make([]*cluster.Cluster, 0, 2)
	if cb.proxy.SupportsIPv4() {
		inboundPassthroughClusterIpv4 := cb.buildDefaultPassthroughCluster()
		inboundPassthroughClusterIpv4.Name = util.InboundPassthroughClusterIpv4
		inboundPassthroughClusterIpv4.UpstreamBindConfig = &core.BindConfig{
			SourceAddress: &core.SocketAddress{
				Address: util.InboundPassthroughBindIpv4,
				PortSpecifier: &core.SocketAddress_PortValue{
					PortValue: uint32(0),
				},
			},
		}
		clusters = append(clusters, inboundPassthroughClusterIpv4)
	}
	if cb.proxy.SupportsIPv6() {
		inboundPassthroughClusterIpv6 := cb.buildDefaultPassthroughCluster()
		inboundPassthroughClusterIpv6.Name = util.InboundPassthroughClusterIpv6
		inboundPassthroughClusterIpv6.UpstreamBindConfig = &core.BindConfig{
			SourceAddress: &core.SocketAddress{
				Address: util.InboundPassthroughBindIpv6,
				PortSpecifier: &core.SocketAddress_PortValue{
					PortValue: uint32(0),
				},
			},
		}
		clusters = append(clusters, inboundPassthroughClusterIpv6)
	}
	return clusters
}

// generates a cluster that sends traffic to dummy localport 0
// This cluster is used to catch all traffic to unresolved destinations in virtual service
func (cb *ClusterBuilder) buildBlackHoleCluster() *cluster.Cluster {
	c := &cluster.Cluster{
		Name:                 util.BlackHoleCluster,
		ClusterDiscoveryType: &cluster.Cluster_Type{Type: cluster.Cluster_STATIC},
		ConnectTimeout:       gogo.DurationToProtoDuration(cb.push.Mesh.ConnectTimeout),
		LbPolicy:             cluster.Cluster_ROUND_ROBIN,
	}
	return c
}

// generates a cluster that sends traffic to the original destination.
// This cluster is used to catch all traffic to unknown listener ports
func (cb *ClusterBuilder) buildDefaultPassthroughCluster() *cluster.Cluster {
	cluster := &cluster.Cluster{
		Name:                 util.PassthroughCluster,
		ClusterDiscoveryType: &cluster.Cluster_Type{Type: cluster.Cluster_ORIGINAL_DST},
		ConnectTimeout:       gogo.DurationToProtoDuration(cb.push.Mesh.ConnectTimeout),
		LbPolicy:             cluster.Cluster_CLUSTER_PROVIDED,
		ProtocolSelection:    cluster.Cluster_USE_DOWNSTREAM_PROTOCOL,
	}
	passthroughSettings := &networking.ConnectionPoolSettings{}
	cb.applyConnectionPool(cb.push.Mesh, cluster, passthroughSettings)
	return cluster
}

// defaultTrafficPolicy builds a default traffic policy applying default connection timeouts.
func (cb *ClusterBuilder) defaultTrafficPolicy(discoveryType cluster.Cluster_DiscoveryType) *networking.TrafficPolicy {
	lbPolicy := DefaultLbType
	if discoveryType == cluster.Cluster_ORIGINAL_DST {
		lbPolicy = networking.LoadBalancerSettings_PASSTHROUGH
	}
	return &networking.TrafficPolicy{
		LoadBalancer: &networking.LoadBalancerSettings{
			LbPolicy: &networking.LoadBalancerSettings_Simple{
				Simple: lbPolicy,
			},
		},
		ConnectionPool: &networking.ConnectionPoolSettings{
			Tcp: &networking.ConnectionPoolSettings_TCPSettings{
				ConnectTimeout: &types.Duration{
					Seconds: cb.push.Mesh.ConnectTimeout.Seconds,
					Nanos:   cb.push.Mesh.ConnectTimeout.Nanos,
				},
			},
		},
	}
}

// h2UpgradeMap specifies the truth table when upgrade takes place.
var h2UpgradeMap = map[upgradeTuple]bool{
	{meshconfig.MeshConfig_DO_NOT_UPGRADE, networking.ConnectionPoolSettings_HTTPSettings_UPGRADE}:        true,
	{meshconfig.MeshConfig_DO_NOT_UPGRADE, networking.ConnectionPoolSettings_HTTPSettings_DO_NOT_UPGRADE}: false,
	{meshconfig.MeshConfig_DO_NOT_UPGRADE, networking.ConnectionPoolSettings_HTTPSettings_DEFAULT}:        false,
	{meshconfig.MeshConfig_UPGRADE, networking.ConnectionPoolSettings_HTTPSettings_UPGRADE}:               true,
	{meshconfig.MeshConfig_UPGRADE, networking.ConnectionPoolSettings_HTTPSettings_DO_NOT_UPGRADE}:        false,
	{meshconfig.MeshConfig_UPGRADE, networking.ConnectionPoolSettings_HTTPSettings_DEFAULT}:               true,
}

// applyH2Upgrade function will upgrade outbound cluster to http2 if specified by configuration.
func (cb *ClusterBuilder) applyH2Upgrade(opts buildClusterOpts, connectionPool *networking.ConnectionPoolSettings) {
	if cb.shouldH2Upgrade(opts.cluster.Name, opts.direction, opts.port, opts.mesh, connectionPool) {
		cb.setH2Options(opts.cluster)
	}
}

// shouldH2Upgrade function returns true if the cluster  should be upgraded to http2.
func (cb *ClusterBuilder) shouldH2Upgrade(clusterName string, direction model.TrafficDirection, port *model.Port, mesh *meshconfig.MeshConfig,
	connectionPool *networking.ConnectionPoolSettings) bool {
	if direction != model.TrafficDirectionOutbound {
		return false
	}

	// TODO (mjog)
	// Upgrade if tls.GetMode() == networking.TLSSettings_ISTIO_MUTUAL
	override := networking.ConnectionPoolSettings_HTTPSettings_DEFAULT
	if connectionPool != nil && connectionPool.Http != nil {
		override = connectionPool.Http.H2UpgradePolicy
	}
	// If user wants an upgrade at destination rule/port level that means he is sure that
	// it is a Http port - upgrade in such case. This is useful incase protocol sniffing is
	// enabled and user wants to upgrade/preserve http protocol from client.
	if override == networking.ConnectionPoolSettings_HTTPSettings_UPGRADE {
		log.Debugf("Upgrading cluster: %v (%v %v)", clusterName, mesh.H2UpgradePolicy, override)
		return true
	}

	// Do not upgrade non-http ports
	// This also ensures that we are only upgrading named ports so that
	// EnableProtocolSniffingForInbound does not interfere.
	// protocol sniffing uses Cluster_USE_DOWNSTREAM_PROTOCOL.
	// Therefore if the client upgrades connection to http2, the server will send h2 stream to the application,
	// even though the application only supports http 1.1.
	if port != nil && !port.Protocol.IsHTTP() {
		return false
	}

	if !h2UpgradeMap[upgradeTuple{mesh.H2UpgradePolicy, override}] {
		log.Debugf("Not upgrading cluster: %v (%v %v)", clusterName, mesh.H2UpgradePolicy, override)
		return false
	}

	log.Debugf("Upgrading cluster: %v (%v %v)", clusterName, mesh.H2UpgradePolicy, override)
	return true
}

// setH2Options make the cluster an h2 cluster by setting http2ProtocolOptions.
// TODO(https://github.com/istio/istio/issues/29735) remove nolint
// nolint: staticcheck
func (cb *ClusterBuilder) setH2Options(cluster *cluster.Cluster) {
	if cluster == nil || cluster.Http2ProtocolOptions != nil {
		return
	}
	cluster.Http2ProtocolOptions = &core.Http2ProtocolOptions{
		// Envoy default value of 100 is too low for data path.
		MaxConcurrentStreams: &wrappers.UInt32Value{
			Value: 1073741824,
		},
	}
}

func (cb *ClusterBuilder) applyTrafficPolicy(opts buildClusterOpts) {
	connectionPool, outlierDetection, loadBalancer, tls := selectTrafficPolicyComponents(opts.policy)
	if opts.direction == model.TrafficDirectionOutbound && connectionPool != nil && connectionPool.Http != nil && connectionPool.Http.UseClientProtocol {
		cb.setH2Options(opts.cluster)
		// Use downstream protocol. If the incoming traffic use HTTP 1.1, the
		// upstream cluster will use HTTP 1.1, if incoming traffic use HTTP2,
		// the upstream cluster will use HTTP2.
		// TODO(https://github.com/istio/istio/issues/29735) remove nolint
		// nolint: staticcheck
		opts.cluster.ProtocolSelection = cluster.Cluster_USE_DOWNSTREAM_PROTOCOL
	}
	// Connection pool settings are applicable for both inbound and outbound clusters.
	cb.applyConnectionPool(opts.mesh, opts.cluster, connectionPool)
	if opts.direction != model.TrafficDirectionInbound {
		cb.applyH2Upgrade(opts, connectionPool)
		applyOutlierDetection(opts.cluster, outlierDetection)
		applyLoadBalancer(opts.cluster, loadBalancer, opts.port, opts.proxy, opts.mesh)
	}
	if opts.cluster.GetType() == cluster.Cluster_ORIGINAL_DST {
		opts.cluster.LbPolicy = cluster.Cluster_CLUSTER_PROVIDED
	}

	if opts.clusterMode != SniDnatClusterMode && opts.direction != model.TrafficDirectionInbound {
		autoMTLSEnabled := opts.mesh.GetEnableAutoMtls().Value
		var mtlsCtxType mtlsContextType
		tls, mtlsCtxType = buildAutoMtlsSettings(tls, opts.serviceAccounts, opts.istioMtlsSni, opts.proxy,
			autoMTLSEnabled, opts.meshExternal, opts.serviceMTLSMode)
		cb.applyUpstreamTLSSettings(&opts, tls, mtlsCtxType)
	}
}

// FIXME: there isn't a way to distinguish between unset values and zero values
func (cb *ClusterBuilder) applyConnectionPool(mesh *meshconfig.MeshConfig, c *cluster.Cluster, settings *networking.ConnectionPoolSettings) {
	if settings == nil {
		return
	}

	threshold := getDefaultCircuitBreakerThresholds()
	var idleTimeout *types.Duration

	if settings.Http != nil {
		if settings.Http.Http2MaxRequests > 0 {
			// Envoy only applies MaxRequests in HTTP/2 clusters
			threshold.MaxRequests = &wrappers.UInt32Value{Value: uint32(settings.Http.Http2MaxRequests)}
		}
		if settings.Http.Http1MaxPendingRequests > 0 {
			// Envoy only applies MaxPendingRequests in HTTP/1.1 clusters
			threshold.MaxPendingRequests = &wrappers.UInt32Value{Value: uint32(settings.Http.Http1MaxPendingRequests)}
		}

		if settings.Http.MaxRequestsPerConnection > 0 {
			c.MaxRequestsPerConnection = &wrappers.UInt32Value{Value: uint32(settings.Http.MaxRequestsPerConnection)}
		}

		// FIXME: zero is a valid value if explicitly set, otherwise we want to use the default
		if settings.Http.MaxRetries > 0 {
			threshold.MaxRetries = &wrappers.UInt32Value{Value: uint32(settings.Http.MaxRetries)}
		}

		idleTimeout = settings.Http.IdleTimeout
	}

	if settings.Tcp != nil {
		if settings.Tcp.ConnectTimeout != nil {
			c.ConnectTimeout = gogo.DurationToProtoDuration(settings.Tcp.ConnectTimeout)
		}

		if settings.Tcp.MaxConnections > 0 {
			threshold.MaxConnections = &wrappers.UInt32Value{Value: uint32(settings.Tcp.MaxConnections)}
		}

		applyTCPKeepalive(mesh, c, settings)
	}

	c.CircuitBreakers = &cluster.CircuitBreakers{
		Thresholds: []*cluster.CircuitBreakers_Thresholds{threshold},
	}

	if idleTimeout != nil {
		idleTimeoutDuration := gogo.DurationToProtoDuration(idleTimeout)

		// TODO(https://github.com/istio/istio/issues/29735) remove nolint
		// nolint: staticcheck
		c.CommonHttpProtocolOptions = &core.HttpProtocolOptions{IdleTimeout: idleTimeoutDuration}
	}
}

func (cb *ClusterBuilder) applyUpstreamTLSSettings(opts *buildClusterOpts, tls *networking.ClientTLSSettings, mtlsCtxType mtlsContextType) {
	if tls == nil {
		return
	}

	c := opts.cluster

	tlsContext, err := cb.buildUpstreamClusterTLSContext(opts, tls)
	if err != nil {
		log.Errorf("failed to build Upstream TLSContext: %s", err.Error())
		return
	}

	if tlsContext != nil {
		c.TransportSocket = &core.TransportSocket{
			Name:       util.EnvoyTLSSocketName,
			ConfigType: &core.TransportSocket_TypedConfig{TypedConfig: util.MessageToAny(tlsContext)},
		}
	}

	// For headless service, discover type will be `Cluster_ORIGINAL_DST`
	// Apply auto mtls to clusters excluding these kind of headless service
	if c.GetType() != cluster.Cluster_ORIGINAL_DST {
		// convert to transport socket matcher if the mode was auto detected
		if tls.Mode == networking.ClientTLSSettings_ISTIO_MUTUAL && mtlsCtxType == autoDetected {
			transportSocket := c.TransportSocket
			c.TransportSocket = nil
			c.TransportSocketMatches = []*cluster.Cluster_TransportSocketMatch{
				{
					Name:            "tlsMode-" + model.IstioMutualTLSModeLabel,
					Match:           istioMtlsTransportSocketMatch,
					TransportSocket: transportSocket,
				},
				defaultTransportSocketMatch,
			}
		}
	}
}

var istioMtlsTransportSocketMatch = &structpb.Struct{
	Fields: map[string]*structpb.Value{
		model.TLSModeLabelShortname: {Kind: &structpb.Value_StringValue{StringValue: model.IstioMutualTLSModeLabel}},
	},
}

func (cb *ClusterBuilder) buildUpstreamClusterTLSContext(opts *buildClusterOpts, tls *networking.ClientTLSSettings) (*auth.UpstreamTlsContext, error) {
	c := opts.cluster
	proxy := opts.proxy

	// Hack to avoid egress sds cluster config generation for sidecar when
	// CredentialName is set in DestinationRule
	if tls.CredentialName != "" && proxy.Type == model.SidecarProxy {
		if tls.Mode == networking.ClientTLSSettings_SIMPLE || tls.Mode == networking.ClientTLSSettings_MUTUAL {
			return nil, nil
		}
	}

	var tlsContext *auth.UpstreamTlsContext

	switch tls.Mode {
	case networking.ClientTLSSettings_DISABLE:
		tlsContext = nil
	case networking.ClientTLSSettings_ISTIO_MUTUAL:

		tlsContext = &auth.UpstreamTlsContext{
			CommonTlsContext: &auth.CommonTlsContext{},
			Sni:              tls.Sni,
		}

		// For ISTIO_MUTUAL_TLS we serve certificates from two well known locations.
		// - Proxy Metadata: These are certs being mounted from within the pod. Rather
		//   than reading directly in Envoy, which does not support rotation, we will
		//   serve them over SDS by reading the files.
		// - Default SDS Locations served with resource names "default" and "ROOTCA".

		// buildIstioMutualTLS would have populated the TLSSettings with proxy metadata.
		// Use it if it exists otherwise fallback to default SDS locations.
		metadataSDS := model.SdsCertificateConfig{
			CertificatePath:   tls.ClientCertificate,
			PrivateKeyPath:    tls.PrivateKey,
			CaCertificatePath: tls.CaCertificates,
		}
		metadataCerts := metadataSDS.IsRootCertificate() && metadataSDS.IsKeyCertificate()

		tlsContext.CommonTlsContext.TlsCertificateSdsSecretConfigs = append(tlsContext.CommonTlsContext.TlsCertificateSdsSecretConfigs,
			authn_model.ConstructSdsSecretConfig(model.GetOrDefault(metadataSDS.GetResourceName(), authn_model.SDSDefaultResourceName), proxy))

		tlsContext.CommonTlsContext.ValidationContextType = &auth.CommonTlsContext_CombinedValidationContext{
			CombinedValidationContext: &auth.CommonTlsContext_CombinedCertificateValidationContext{
				DefaultValidationContext: &auth.CertificateValidationContext{MatchSubjectAltNames: util.StringToExactMatch(tls.SubjectAltNames)},
				ValidationContextSdsSecretConfig: authn_model.ConstructSdsSecretConfig(model.GetOrDefault(metadataSDS.GetRootResourceName(),
					authn_model.SDSRootResourceName), proxy),
			},
		}
		// Set default SNI of cluster name for istio_mutual if sni is not set.
		if len(tls.Sni) == 0 {
			tlsContext.Sni = c.Name
		}

		// `istio-peer-exchange` alpn is only used when using mtls communication between peers.
		// We add `istio-peer-exchange` to the list of alpn strings.
		// The code has repeated snippets because We want to use predefined alpn strings for efficiency.
		switch {
		case metadataCerts:

			// TODO(https://github.com/istio/istio/issues/29735) remove nolint
			// nolint: staticcheck
			if c.Http2ProtocolOptions != nil {
				// This is HTTP/2 cluster, advertise it with ALPN.
				tlsContext.CommonTlsContext.AlpnProtocols = util.ALPNH2Only
			}
		default:

			// TODO(https://github.com/istio/istio/issues/29735) remove nolint
			// nolint: staticcheck
			if c.Http2ProtocolOptions != nil {
				// This is HTTP/2 in-mesh cluster, advertise it with ALPN.
				tlsContext.CommonTlsContext.AlpnProtocols = util.ALPNInMeshH2WithMxc
			} else {
				// This is in-mesh cluster, advertise it with ALPN.
				tlsContext.CommonTlsContext.AlpnProtocols = util.ALPNInMeshWithMxc
			}
		}
	case networking.ClientTLSSettings_SIMPLE:
		tlsContext = &auth.UpstreamTlsContext{
			CommonTlsContext: &auth.CommonTlsContext{},
			Sni:              tls.Sni,
		}

		if tls.CredentialName != "" {
			tlsContext = &auth.UpstreamTlsContext{
				CommonTlsContext: &auth.CommonTlsContext{},
				Sni:              tls.Sni,
			}
			// If  credential name is specified at Destination Rule config and originating node is egress gateway, create
			// SDS config for egress gateway to fetch key/cert at gateway agent.
			authn_model.ApplyCustomSDSToClientCommonTLSContext(tlsContext.CommonTlsContext, tls)
		} else {
			// If CredentialName is not set fallback to files specified in DR.
			res := model.SdsCertificateConfig{
				CaCertificatePath: model.GetOrDefault(proxy.Metadata.TLSClientRootCert, tls.CaCertificates),
			}

			// If tls.CaCertificate or CaCertificate in Metadata isn't configured don't set up SdsSecretConfig
			if !res.IsRootCertificate() {
				tlsContext.CommonTlsContext.ValidationContextType = &auth.CommonTlsContext_ValidationContext{}
			} else {
				tlsContext.CommonTlsContext.ValidationContextType = &auth.CommonTlsContext_CombinedValidationContext{
					CombinedValidationContext: &auth.CommonTlsContext_CombinedCertificateValidationContext{
						DefaultValidationContext:         &auth.CertificateValidationContext{MatchSubjectAltNames: util.StringToExactMatch(tls.SubjectAltNames)},
						ValidationContextSdsSecretConfig: authn_model.ConstructSdsSecretConfig(res.GetRootResourceName(), proxy),
					},
				}
			}
		}

		// TODO(https://github.com/istio/istio/issues/29735) remove nolint
		// nolint: staticcheck
		if c.Http2ProtocolOptions != nil {
			// This is HTTP/2 cluster, advertise it with ALPN.
			tlsContext.CommonTlsContext.AlpnProtocols = util.ALPNH2Only
		}

	case networking.ClientTLSSettings_MUTUAL:
		tlsContext = &auth.UpstreamTlsContext{
			CommonTlsContext: &auth.CommonTlsContext{},
			Sni:              tls.Sni,
		}
		if tls.CredentialName != "" {
			// If  credential name is specified at Destination Rule config and originating node is egress gateway, create
			// SDS config for egress gateway to fetch key/cert at gateway agent.
			authn_model.ApplyCustomSDSToClientCommonTLSContext(tlsContext.CommonTlsContext, tls)
		} else {
			// If CredentialName is not set fallback to file based approach
			if tls.ClientCertificate == "" || tls.PrivateKey == "" {
				err := fmt.Errorf("failed to apply tls setting for %s: client certificate and private key must not be empty",
					c.Name)
				return nil, err
			}

			var res model.SdsCertificateConfig
			if features.AllowMetadataCertsInMutualTLS {
				// These are certs being mounted from within the pod and specified in Metadata.
				// Rather than reading directly in Envoy, which does not support rotation, we will
				// serve them over SDS by reading the files. This is only enabled for temporary migration.
				res = model.SdsCertificateConfig{
					CertificatePath:   model.GetOrDefault(proxy.Metadata.TLSClientCertChain, tls.ClientCertificate),
					PrivateKeyPath:    model.GetOrDefault(proxy.Metadata.TLSClientKey, tls.PrivateKey),
					CaCertificatePath: model.GetOrDefault(proxy.Metadata.TLSClientRootCert, tls.CaCertificates),
				}
			} else {
				// These are certs being mounted from within the pod and specified in Destination Rules.
				// Rather than reading directly in Envoy, which does not support rotation, we will
				// serve them over SDS by reading the files.
				res = model.SdsCertificateConfig{
					CertificatePath:   tls.ClientCertificate,
					PrivateKeyPath:    tls.PrivateKey,
					CaCertificatePath: tls.CaCertificates,
				}
			}
			tlsContext.CommonTlsContext.TlsCertificateSdsSecretConfigs = append(tlsContext.CommonTlsContext.TlsCertificateSdsSecretConfigs,
				authn_model.ConstructSdsSecretConfig(res.GetResourceName(), proxy))

			// If tls.CaCertificate or CaCertificate in Metadata isn't configured don't set up RootSdsSecretConfig
			if !res.IsRootCertificate() {
				tlsContext.CommonTlsContext.ValidationContextType = &auth.CommonTlsContext_ValidationContext{}
			} else {
				tlsContext.CommonTlsContext.ValidationContextType = &auth.CommonTlsContext_CombinedValidationContext{
					CombinedValidationContext: &auth.CommonTlsContext_CombinedCertificateValidationContext{
						DefaultValidationContext:         &auth.CertificateValidationContext{MatchSubjectAltNames: util.StringToExactMatch(tls.SubjectAltNames)},
						ValidationContextSdsSecretConfig: authn_model.ConstructSdsSecretConfig(res.GetRootResourceName(), proxy),
					},
				}
			}
		}

		// TODO(https://github.com/istio/istio/issues/29735) remove nolint
		// nolint: staticcheck
		if c.Http2ProtocolOptions != nil {
			// This is HTTP/2 cluster, advertise it with ALPN.
			tlsContext.CommonTlsContext.AlpnProtocols = util.ALPNH2Only
		}
	}
	return tlsContext, nil
}

func (cb *ClusterBuilder) setUpstreamProtocol(node *model.Proxy, c *cluster.Cluster, port *model.Port, direction model.TrafficDirection) {
	if port.Protocol.IsHTTP2() {
		cb.setH2Options(c)
	}

	// Add use_downstream_protocol for sidecar proxy only if protocol sniffing is enabled.
	// Since protocol detection is disabled for gateway and use_downstream_protocol is used
	// under protocol detection for cluster to select upstream connection protocol when
	// the service port is unnamed. use_downstream_protocol should be disabled for gateway.
	if node.Type == model.SidecarProxy && ((util.IsProtocolSniffingEnabledForInboundPort(port) && direction == model.TrafficDirectionInbound) ||
		(util.IsProtocolSniffingEnabledForOutboundPort(port) && direction == model.TrafficDirectionOutbound)) {
		// setup http2 protocol options for upstream connection.
		cb.setH2Options(c)

		// Use downstream protocol. If the incoming traffic use HTTP 1.1, the
		// upstream cluster will use HTTP 1.1, if incoming traffic use HTTP2,
		// the upstream cluster will use HTTP2.

		// TODO(https://github.com/istio/istio/issues/29735) remove nolint
		// nolint: staticcheck
		c.ProtocolSelection = cluster.Cluster_USE_DOWNSTREAM_PROTOCOL
	}
}

// castDestinationRuleOrDefault returns the destination rule enclosed by the config, if not null.
// Otherwise, return default (empty) DR.
func castDestinationRuleOrDefault(config *config.Config) *networking.DestinationRule {
	if config != nil {
		return config.Spec.(*networking.DestinationRule)
	}

	return &defaultDestinationRule
}

// maybeApplyEdsConfig applies EdsClusterConfig on the passed in cluster if it is an EDS type of cluster.
func maybeApplyEdsConfig(c *cluster.Cluster) {
	switch v := c.ClusterDiscoveryType.(type) {
	case *cluster.Cluster_Type:
		if v.Type != cluster.Cluster_EDS {
			return
		}
	}
	c.EdsClusterConfig = &cluster.Cluster_EdsClusterConfig{
		ServiceName: c.Name,
		EdsConfig: &core.ConfigSource{
			ConfigSourceSpecifier: &core.ConfigSource_Ads{
				Ads: &core.AggregatedConfigSource{},
			},
			ResourceApiVersion: core.ApiVersion_V3,
		},
	}
}<|MERGE_RESOLUTION|>--- conflicted
+++ resolved
@@ -21,10 +21,7 @@
 	core "github.com/envoyproxy/go-control-plane/envoy/config/core/v3"
 	endpoint "github.com/envoyproxy/go-control-plane/envoy/config/endpoint/v3"
 	auth "github.com/envoyproxy/go-control-plane/envoy/extensions/transport_sockets/tls/v3"
-<<<<<<< HEAD
 	http "github.com/envoyproxy/go-control-plane/envoy/extensions/upstreams/http/v3"
-=======
->>>>>>> 5f924491
 	"github.com/gogo/protobuf/types"
 	"github.com/golang/protobuf/ptypes/any"
 	"github.com/golang/protobuf/ptypes/duration"
@@ -37,11 +34,8 @@
 	"istio.io/istio/pilot/pkg/model"
 	"istio.io/istio/pilot/pkg/networking/util"
 	authn_model "istio.io/istio/pilot/pkg/security/model"
-<<<<<<< HEAD
 	"istio.io/istio/pilot/pkg/util/sets"
 	v3 "istio.io/istio/pilot/pkg/xds/v3"
-=======
->>>>>>> 5f924491
 	"istio.io/istio/pkg/config"
 	"istio.io/istio/pkg/config/labels"
 	"istio.io/istio/pkg/util/gogo"
@@ -933,405 +927,6 @@
 	{meshconfig.MeshConfig_UPGRADE, networking.ConnectionPoolSettings_HTTPSettings_DEFAULT}:               true,
 }
 
-// applyH2Upgrade function will upgrade outbound cluster to http2 if specified by configuration.
-func (cb *ClusterBuilder) applyH2Upgrade(opts buildClusterOpts, connectionPool *networking.ConnectionPoolSettings) {
-	if cb.shouldH2Upgrade(opts.cluster.Name, opts.direction, opts.port, opts.mesh, connectionPool) {
-		cb.setH2Options(opts.cluster)
-	}
-}
-
-// shouldH2Upgrade function returns true if the cluster  should be upgraded to http2.
-func (cb *ClusterBuilder) shouldH2Upgrade(clusterName string, direction model.TrafficDirection, port *model.Port, mesh *meshconfig.MeshConfig,
-	connectionPool *networking.ConnectionPoolSettings) bool {
-	if direction != model.TrafficDirectionOutbound {
-		return false
-	}
-
-	// TODO (mjog)
-	// Upgrade if tls.GetMode() == networking.TLSSettings_ISTIO_MUTUAL
-	override := networking.ConnectionPoolSettings_HTTPSettings_DEFAULT
-	if connectionPool != nil && connectionPool.Http != nil {
-		override = connectionPool.Http.H2UpgradePolicy
-	}
-	// If user wants an upgrade at destination rule/port level that means he is sure that
-	// it is a Http port - upgrade in such case. This is useful incase protocol sniffing is
-	// enabled and user wants to upgrade/preserve http protocol from client.
-	if override == networking.ConnectionPoolSettings_HTTPSettings_UPGRADE {
-		log.Debugf("Upgrading cluster: %v (%v %v)", clusterName, mesh.H2UpgradePolicy, override)
-		return true
-	}
-
-	// Do not upgrade non-http ports
-	// This also ensures that we are only upgrading named ports so that
-	// EnableProtocolSniffingForInbound does not interfere.
-	// protocol sniffing uses Cluster_USE_DOWNSTREAM_PROTOCOL.
-	// Therefore if the client upgrades connection to http2, the server will send h2 stream to the application,
-	// even though the application only supports http 1.1.
-	if port != nil && !port.Protocol.IsHTTP() {
-		return false
-	}
-
-	if !h2UpgradeMap[upgradeTuple{mesh.H2UpgradePolicy, override}] {
-		log.Debugf("Not upgrading cluster: %v (%v %v)", clusterName, mesh.H2UpgradePolicy, override)
-		return false
-	}
-
-	log.Debugf("Upgrading cluster: %v (%v %v)", clusterName, mesh.H2UpgradePolicy, override)
-	return true
-}
-
-// setH2Options make the cluster an h2 cluster by setting http2ProtocolOptions.
-// TODO(https://github.com/istio/istio/issues/29735) remove nolint
-// nolint: staticcheck
-func (cb *ClusterBuilder) setH2Options(cluster *cluster.Cluster) {
-	if cluster == nil || cluster.Http2ProtocolOptions != nil {
-		return
-	}
-	cluster.Http2ProtocolOptions = &core.Http2ProtocolOptions{
-		// Envoy default value of 100 is too low for data path.
-		MaxConcurrentStreams: &wrappers.UInt32Value{
-			Value: 1073741824,
-		},
-	}
-}
-
-func (cb *ClusterBuilder) applyTrafficPolicy(opts buildClusterOpts) {
-	connectionPool, outlierDetection, loadBalancer, tls := selectTrafficPolicyComponents(opts.policy)
-	if opts.direction == model.TrafficDirectionOutbound && connectionPool != nil && connectionPool.Http != nil && connectionPool.Http.UseClientProtocol {
-		cb.setH2Options(opts.cluster)
-		// Use downstream protocol. If the incoming traffic use HTTP 1.1, the
-		// upstream cluster will use HTTP 1.1, if incoming traffic use HTTP2,
-		// the upstream cluster will use HTTP2.
-		// TODO(https://github.com/istio/istio/issues/29735) remove nolint
-		// nolint: staticcheck
-		opts.cluster.ProtocolSelection = cluster.Cluster_USE_DOWNSTREAM_PROTOCOL
-	}
-	// Connection pool settings are applicable for both inbound and outbound clusters.
-	cb.applyConnectionPool(opts.mesh, opts.cluster, connectionPool)
-	if opts.direction != model.TrafficDirectionInbound {
-		cb.applyH2Upgrade(opts, connectionPool)
-		applyOutlierDetection(opts.cluster, outlierDetection)
-		applyLoadBalancer(opts.cluster, loadBalancer, opts.port, opts.proxy, opts.mesh)
-	}
-	if opts.cluster.GetType() == cluster.Cluster_ORIGINAL_DST {
-		opts.cluster.LbPolicy = cluster.Cluster_CLUSTER_PROVIDED
-	}
-
-	if opts.clusterMode != SniDnatClusterMode && opts.direction != model.TrafficDirectionInbound {
-		autoMTLSEnabled := opts.mesh.GetEnableAutoMtls().Value
-		var mtlsCtxType mtlsContextType
-		tls, mtlsCtxType = buildAutoMtlsSettings(tls, opts.serviceAccounts, opts.istioMtlsSni, opts.proxy,
-			autoMTLSEnabled, opts.meshExternal, opts.serviceMTLSMode)
-		cb.applyUpstreamTLSSettings(&opts, tls, mtlsCtxType)
-	}
-}
-
-// FIXME: there isn't a way to distinguish between unset values and zero values
-func (cb *ClusterBuilder) applyConnectionPool(mesh *meshconfig.MeshConfig, c *cluster.Cluster, settings *networking.ConnectionPoolSettings) {
-	if settings == nil {
-		return
-	}
-
-	threshold := getDefaultCircuitBreakerThresholds()
-	var idleTimeout *types.Duration
-
-	if settings.Http != nil {
-		if settings.Http.Http2MaxRequests > 0 {
-			// Envoy only applies MaxRequests in HTTP/2 clusters
-			threshold.MaxRequests = &wrappers.UInt32Value{Value: uint32(settings.Http.Http2MaxRequests)}
-		}
-		if settings.Http.Http1MaxPendingRequests > 0 {
-			// Envoy only applies MaxPendingRequests in HTTP/1.1 clusters
-			threshold.MaxPendingRequests = &wrappers.UInt32Value{Value: uint32(settings.Http.Http1MaxPendingRequests)}
-		}
-
-		if settings.Http.MaxRequestsPerConnection > 0 {
-			c.MaxRequestsPerConnection = &wrappers.UInt32Value{Value: uint32(settings.Http.MaxRequestsPerConnection)}
-		}
-
-		// FIXME: zero is a valid value if explicitly set, otherwise we want to use the default
-		if settings.Http.MaxRetries > 0 {
-			threshold.MaxRetries = &wrappers.UInt32Value{Value: uint32(settings.Http.MaxRetries)}
-		}
-
-		idleTimeout = settings.Http.IdleTimeout
-	}
-
-	if settings.Tcp != nil {
-		if settings.Tcp.ConnectTimeout != nil {
-			c.ConnectTimeout = gogo.DurationToProtoDuration(settings.Tcp.ConnectTimeout)
-		}
-
-		if settings.Tcp.MaxConnections > 0 {
-			threshold.MaxConnections = &wrappers.UInt32Value{Value: uint32(settings.Tcp.MaxConnections)}
-		}
-
-		applyTCPKeepalive(mesh, c, settings)
-	}
-
-	c.CircuitBreakers = &cluster.CircuitBreakers{
-		Thresholds: []*cluster.CircuitBreakers_Thresholds{threshold},
-	}
-
-	if idleTimeout != nil {
-		idleTimeoutDuration := gogo.DurationToProtoDuration(idleTimeout)
-
-		// TODO(https://github.com/istio/istio/issues/29735) remove nolint
-		// nolint: staticcheck
-		c.CommonHttpProtocolOptions = &core.HttpProtocolOptions{IdleTimeout: idleTimeoutDuration}
-	}
-}
-
-func (cb *ClusterBuilder) applyUpstreamTLSSettings(opts *buildClusterOpts, tls *networking.ClientTLSSettings, mtlsCtxType mtlsContextType) {
-	if tls == nil {
-		return
-	}
-
-	c := opts.cluster
-
-	tlsContext, err := cb.buildUpstreamClusterTLSContext(opts, tls)
-	if err != nil {
-		log.Errorf("failed to build Upstream TLSContext: %s", err.Error())
-		return
-	}
-
-	if tlsContext != nil {
-		c.TransportSocket = &core.TransportSocket{
-			Name:       util.EnvoyTLSSocketName,
-			ConfigType: &core.TransportSocket_TypedConfig{TypedConfig: util.MessageToAny(tlsContext)},
-		}
-	}
-
-	// For headless service, discover type will be `Cluster_ORIGINAL_DST`
-	// Apply auto mtls to clusters excluding these kind of headless service
-	if c.GetType() != cluster.Cluster_ORIGINAL_DST {
-		// convert to transport socket matcher if the mode was auto detected
-		if tls.Mode == networking.ClientTLSSettings_ISTIO_MUTUAL && mtlsCtxType == autoDetected {
-			transportSocket := c.TransportSocket
-			c.TransportSocket = nil
-			c.TransportSocketMatches = []*cluster.Cluster_TransportSocketMatch{
-				{
-					Name:            "tlsMode-" + model.IstioMutualTLSModeLabel,
-					Match:           istioMtlsTransportSocketMatch,
-					TransportSocket: transportSocket,
-				},
-				defaultTransportSocketMatch,
-			}
-		}
-	}
-}
-
-var istioMtlsTransportSocketMatch = &structpb.Struct{
-	Fields: map[string]*structpb.Value{
-		model.TLSModeLabelShortname: {Kind: &structpb.Value_StringValue{StringValue: model.IstioMutualTLSModeLabel}},
-	},
-}
-
-func (cb *ClusterBuilder) buildUpstreamClusterTLSContext(opts *buildClusterOpts, tls *networking.ClientTLSSettings) (*auth.UpstreamTlsContext, error) {
-	c := opts.cluster
-	proxy := opts.proxy
-
-	// Hack to avoid egress sds cluster config generation for sidecar when
-	// CredentialName is set in DestinationRule
-	if tls.CredentialName != "" && proxy.Type == model.SidecarProxy {
-		if tls.Mode == networking.ClientTLSSettings_SIMPLE || tls.Mode == networking.ClientTLSSettings_MUTUAL {
-			return nil, nil
-		}
-	}
-
-	var tlsContext *auth.UpstreamTlsContext
-
-	switch tls.Mode {
-	case networking.ClientTLSSettings_DISABLE:
-		tlsContext = nil
-	case networking.ClientTLSSettings_ISTIO_MUTUAL:
-
-		tlsContext = &auth.UpstreamTlsContext{
-			CommonTlsContext: &auth.CommonTlsContext{},
-			Sni:              tls.Sni,
-		}
-
-		// For ISTIO_MUTUAL_TLS we serve certificates from two well known locations.
-		// - Proxy Metadata: These are certs being mounted from within the pod. Rather
-		//   than reading directly in Envoy, which does not support rotation, we will
-		//   serve them over SDS by reading the files.
-		// - Default SDS Locations served with resource names "default" and "ROOTCA".
-
-		// buildIstioMutualTLS would have populated the TLSSettings with proxy metadata.
-		// Use it if it exists otherwise fallback to default SDS locations.
-		metadataSDS := model.SdsCertificateConfig{
-			CertificatePath:   tls.ClientCertificate,
-			PrivateKeyPath:    tls.PrivateKey,
-			CaCertificatePath: tls.CaCertificates,
-		}
-		metadataCerts := metadataSDS.IsRootCertificate() && metadataSDS.IsKeyCertificate()
-
-		tlsContext.CommonTlsContext.TlsCertificateSdsSecretConfigs = append(tlsContext.CommonTlsContext.TlsCertificateSdsSecretConfigs,
-			authn_model.ConstructSdsSecretConfig(model.GetOrDefault(metadataSDS.GetResourceName(), authn_model.SDSDefaultResourceName), proxy))
-
-		tlsContext.CommonTlsContext.ValidationContextType = &auth.CommonTlsContext_CombinedValidationContext{
-			CombinedValidationContext: &auth.CommonTlsContext_CombinedCertificateValidationContext{
-				DefaultValidationContext: &auth.CertificateValidationContext{MatchSubjectAltNames: util.StringToExactMatch(tls.SubjectAltNames)},
-				ValidationContextSdsSecretConfig: authn_model.ConstructSdsSecretConfig(model.GetOrDefault(metadataSDS.GetRootResourceName(),
-					authn_model.SDSRootResourceName), proxy),
-			},
-		}
-		// Set default SNI of cluster name for istio_mutual if sni is not set.
-		if len(tls.Sni) == 0 {
-			tlsContext.Sni = c.Name
-		}
-
-		// `istio-peer-exchange` alpn is only used when using mtls communication between peers.
-		// We add `istio-peer-exchange` to the list of alpn strings.
-		// The code has repeated snippets because We want to use predefined alpn strings for efficiency.
-		switch {
-		case metadataCerts:
-
-			// TODO(https://github.com/istio/istio/issues/29735) remove nolint
-			// nolint: staticcheck
-			if c.Http2ProtocolOptions != nil {
-				// This is HTTP/2 cluster, advertise it with ALPN.
-				tlsContext.CommonTlsContext.AlpnProtocols = util.ALPNH2Only
-			}
-		default:
-
-			// TODO(https://github.com/istio/istio/issues/29735) remove nolint
-			// nolint: staticcheck
-			if c.Http2ProtocolOptions != nil {
-				// This is HTTP/2 in-mesh cluster, advertise it with ALPN.
-				tlsContext.CommonTlsContext.AlpnProtocols = util.ALPNInMeshH2WithMxc
-			} else {
-				// This is in-mesh cluster, advertise it with ALPN.
-				tlsContext.CommonTlsContext.AlpnProtocols = util.ALPNInMeshWithMxc
-			}
-		}
-	case networking.ClientTLSSettings_SIMPLE:
-		tlsContext = &auth.UpstreamTlsContext{
-			CommonTlsContext: &auth.CommonTlsContext{},
-			Sni:              tls.Sni,
-		}
-
-		if tls.CredentialName != "" {
-			tlsContext = &auth.UpstreamTlsContext{
-				CommonTlsContext: &auth.CommonTlsContext{},
-				Sni:              tls.Sni,
-			}
-			// If  credential name is specified at Destination Rule config and originating node is egress gateway, create
-			// SDS config for egress gateway to fetch key/cert at gateway agent.
-			authn_model.ApplyCustomSDSToClientCommonTLSContext(tlsContext.CommonTlsContext, tls)
-		} else {
-			// If CredentialName is not set fallback to files specified in DR.
-			res := model.SdsCertificateConfig{
-				CaCertificatePath: model.GetOrDefault(proxy.Metadata.TLSClientRootCert, tls.CaCertificates),
-			}
-
-			// If tls.CaCertificate or CaCertificate in Metadata isn't configured don't set up SdsSecretConfig
-			if !res.IsRootCertificate() {
-				tlsContext.CommonTlsContext.ValidationContextType = &auth.CommonTlsContext_ValidationContext{}
-			} else {
-				tlsContext.CommonTlsContext.ValidationContextType = &auth.CommonTlsContext_CombinedValidationContext{
-					CombinedValidationContext: &auth.CommonTlsContext_CombinedCertificateValidationContext{
-						DefaultValidationContext:         &auth.CertificateValidationContext{MatchSubjectAltNames: util.StringToExactMatch(tls.SubjectAltNames)},
-						ValidationContextSdsSecretConfig: authn_model.ConstructSdsSecretConfig(res.GetRootResourceName(), proxy),
-					},
-				}
-			}
-		}
-
-		// TODO(https://github.com/istio/istio/issues/29735) remove nolint
-		// nolint: staticcheck
-		if c.Http2ProtocolOptions != nil {
-			// This is HTTP/2 cluster, advertise it with ALPN.
-			tlsContext.CommonTlsContext.AlpnProtocols = util.ALPNH2Only
-		}
-
-	case networking.ClientTLSSettings_MUTUAL:
-		tlsContext = &auth.UpstreamTlsContext{
-			CommonTlsContext: &auth.CommonTlsContext{},
-			Sni:              tls.Sni,
-		}
-		if tls.CredentialName != "" {
-			// If  credential name is specified at Destination Rule config and originating node is egress gateway, create
-			// SDS config for egress gateway to fetch key/cert at gateway agent.
-			authn_model.ApplyCustomSDSToClientCommonTLSContext(tlsContext.CommonTlsContext, tls)
-		} else {
-			// If CredentialName is not set fallback to file based approach
-			if tls.ClientCertificate == "" || tls.PrivateKey == "" {
-				err := fmt.Errorf("failed to apply tls setting for %s: client certificate and private key must not be empty",
-					c.Name)
-				return nil, err
-			}
-
-			var res model.SdsCertificateConfig
-			if features.AllowMetadataCertsInMutualTLS {
-				// These are certs being mounted from within the pod and specified in Metadata.
-				// Rather than reading directly in Envoy, which does not support rotation, we will
-				// serve them over SDS by reading the files. This is only enabled for temporary migration.
-				res = model.SdsCertificateConfig{
-					CertificatePath:   model.GetOrDefault(proxy.Metadata.TLSClientCertChain, tls.ClientCertificate),
-					PrivateKeyPath:    model.GetOrDefault(proxy.Metadata.TLSClientKey, tls.PrivateKey),
-					CaCertificatePath: model.GetOrDefault(proxy.Metadata.TLSClientRootCert, tls.CaCertificates),
-				}
-			} else {
-				// These are certs being mounted from within the pod and specified in Destination Rules.
-				// Rather than reading directly in Envoy, which does not support rotation, we will
-				// serve them over SDS by reading the files.
-				res = model.SdsCertificateConfig{
-					CertificatePath:   tls.ClientCertificate,
-					PrivateKeyPath:    tls.PrivateKey,
-					CaCertificatePath: tls.CaCertificates,
-				}
-			}
-			tlsContext.CommonTlsContext.TlsCertificateSdsSecretConfigs = append(tlsContext.CommonTlsContext.TlsCertificateSdsSecretConfigs,
-				authn_model.ConstructSdsSecretConfig(res.GetResourceName(), proxy))
-
-			// If tls.CaCertificate or CaCertificate in Metadata isn't configured don't set up RootSdsSecretConfig
-			if !res.IsRootCertificate() {
-				tlsContext.CommonTlsContext.ValidationContextType = &auth.CommonTlsContext_ValidationContext{}
-			} else {
-				tlsContext.CommonTlsContext.ValidationContextType = &auth.CommonTlsContext_CombinedValidationContext{
-					CombinedValidationContext: &auth.CommonTlsContext_CombinedCertificateValidationContext{
-						DefaultValidationContext:         &auth.CertificateValidationContext{MatchSubjectAltNames: util.StringToExactMatch(tls.SubjectAltNames)},
-						ValidationContextSdsSecretConfig: authn_model.ConstructSdsSecretConfig(res.GetRootResourceName(), proxy),
-					},
-				}
-			}
-		}
-
-		// TODO(https://github.com/istio/istio/issues/29735) remove nolint
-		// nolint: staticcheck
-		if c.Http2ProtocolOptions != nil {
-			// This is HTTP/2 cluster, advertise it with ALPN.
-			tlsContext.CommonTlsContext.AlpnProtocols = util.ALPNH2Only
-		}
-	}
-	return tlsContext, nil
-}
-
-func (cb *ClusterBuilder) setUpstreamProtocol(node *model.Proxy, c *cluster.Cluster, port *model.Port, direction model.TrafficDirection) {
-	if port.Protocol.IsHTTP2() {
-		cb.setH2Options(c)
-	}
-
-	// Add use_downstream_protocol for sidecar proxy only if protocol sniffing is enabled.
-	// Since protocol detection is disabled for gateway and use_downstream_protocol is used
-	// under protocol detection for cluster to select upstream connection protocol when
-	// the service port is unnamed. use_downstream_protocol should be disabled for gateway.
-	if node.Type == model.SidecarProxy && ((util.IsProtocolSniffingEnabledForInboundPort(port) && direction == model.TrafficDirectionInbound) ||
-		(util.IsProtocolSniffingEnabledForOutboundPort(port) && direction == model.TrafficDirectionOutbound)) {
-		// setup http2 protocol options for upstream connection.
-		cb.setH2Options(c)
-
-		// Use downstream protocol. If the incoming traffic use HTTP 1.1, the
-		// upstream cluster will use HTTP 1.1, if incoming traffic use HTTP2,
-		// the upstream cluster will use HTTP2.
-
-		// TODO(https://github.com/istio/istio/issues/29735) remove nolint
-		// nolint: staticcheck
-		c.ProtocolSelection = cluster.Cluster_USE_DOWNSTREAM_PROTOCOL
-	}
-}
-
 // castDestinationRuleOrDefault returns the destination rule enclosed by the config, if not null.
 // Otherwise, return default (empty) DR.
 func castDestinationRuleOrDefault(config *config.Config) *networking.DestinationRule {
