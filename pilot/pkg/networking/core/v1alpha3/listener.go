--- conflicted
+++ resolved
@@ -19,6 +19,7 @@
 	"fmt"
 	"os"
 	"sort"
+	"reflect"
 	"strings"
 
 	xdsapi "github.com/envoyproxy/go-control-plane/envoy/api/v2"
@@ -264,8 +265,8 @@
 			for _, p := range configgen.Plugins {
 				params := &plugin.InputParams{
 					ListenerProtocol: listenerType,
-					Env:              &env,
-					Node:             &node,
+					Env:              env,
+					Node:             node,
 					ProxyInstances:   proxyInstances,
 					ServiceInstance:  instance,
 					Port:             endpoint.ServicePort,
@@ -760,28 +761,19 @@
 
 // filterChainOpts describes a filter chain: a set of filters with the same TLS context
 type filterChainOpts struct {
-<<<<<<< HEAD
-	sniHosts       []string
-	tlsContext     *auth.DownstreamTlsContext
-	httpOpts       *httpListenerOpts
-	match          *listener.FilterChainMatch
-	networkFilters []listener.Filter
-=======
 	sniHosts          []string
 	destinationCIDRs  []string
-	transportProtocol string
 	tlsContext        *auth.DownstreamTlsContext
 	httpOpts          *httpListenerOpts
+	match             *listener.FilterChainMatch
 	networkFilters    []listener.Filter
->>>>>>> f3a6d521
 }
 
 // buildListenerOpts are the options required to build a Listener
 type buildListenerOpts struct {
 	// nolint: maligned
-<<<<<<< HEAD
-	env                 model.Environment
-	proxy               model.Proxy
+	env                 *model.Environment
+	proxy               *model.Proxy
 	proxyInstances      []*model.ServiceInstance
 	ip                  string
 	port                int
@@ -789,17 +781,6 @@
 	bindToPort          bool
 	filterChainOpts     []*filterChainOpts
 	requireTLSInspector bool
-=======
-	env             *model.Environment
-	proxy           *model.Proxy
-	proxyInstances  []*model.ServiceInstance
-	ip              string
-	port            int
-	protocol        model.Protocol
-	bindToPort      bool
-	filterChainOpts []*filterChainOpts
-	tlsMultiplexed  bool
->>>>>>> f3a6d521
 }
 
 func buildHTTPConnectionManager(env *model.Environment, node *model.Proxy, httpOpts *httpListenerOpts,
@@ -895,6 +876,7 @@
 	}
 
 	for _, chain := range opts.filterChainOpts {
+		match := &listener.FilterChainMatch{}
 		if len(chain.sniHosts) > 0 {
 			sort.Strings(chain.sniHosts)
 			fullWildcardFound := false
@@ -907,14 +889,6 @@
 				}
 			}
 			if !fullWildcardFound {
-<<<<<<< HEAD
-				if chain.match == nil {
-					chain.match = &listener.FilterChainMatch{}
-				}
-				chain.match.SniDomains = chain.sniHosts
-			}
-		}
-=======
 				match.ServerNames = chain.sniHosts
 			}
 		}
@@ -932,10 +906,11 @@
 			}
 		}
 
+		// TODO(incfly): might need to tweak logic here, since empty match is needed
+		// for multiplexing.
 		if reflect.DeepEqual(*match, listener.FilterChainMatch{}) {
 			match = nil
 		}
->>>>>>> f3a6d521
 		filterChains = append(filterChains, listener.FilterChain{
 			FilterChainMatch: chain.match,
 			TlsContext:       chain.tlsContext,
