--- conflicted
+++ resolved
@@ -1090,87 +1090,7 @@
 	}}
 }
 
-<<<<<<< HEAD
-func (configgen *ConfigGeneratorImpl) buildSidecarOutboundThriftListenerOptsForPortOrUDS(listenerMapKey *string,
-	currentListenerEntry **outboundListenerEntry, listenerOpts *buildListenerOpts,
-	pluginParams *plugin.InputParams, listenerMap map[string]*outboundListenerEntry, actualWildcard string) (bool, []*filterChainOpts) {
-	// first identify the bind if its not set. Then construct the key
-	// used to lookup the listener in the conflict map.
-	if len(listenerOpts.bind) == 0 { // no user specified bind. Use 0.0.0.0:Port
-		listenerOpts.bind = actualWildcard
-	}
-	*listenerMapKey = fmt.Sprintf("%s:%d", listenerOpts.bind, pluginParams.Port.Port)
-
-	var exists bool
-
-	// Have we already generated a listener for this Port based on user
-	// specified listener ports? if so, we should not add any more Thrift
-	// services to the port. The user could have specified a sidecar
-	// resource with one or more explicit ports and then added a catch
-	// all listener, implying add all other ports as usual. When we are
-	// iterating through the services for a catchAll egress listener,
-	// the caller would have set the locked bit for each listener Entry
-	// in the map.
-	//
-	// Check if this Thrift listener conflicts with an existing TCP or
-	// HTTP listener. We could have listener conflicts occur on unix
-	// domain sockets, or on IP binds. Specifically, its common to see
-	// conflicts on binds for wildcard address when a service has NONE
-	// resolution type, since we collapse all Thrift listeners into a
-	// single 0.0.0.0:port listener and use vhosts to distinguish
-	// individual http services in that port
-	if *currentListenerEntry, exists = listenerMap[*listenerMapKey]; exists {
-		// NOTE: This is not a conflict. This is simply filtering the
-		// services for a given listener explicitly.
-		if (*currentListenerEntry).locked {
-			return false, nil
-		}
-		if pluginParams.Service != nil {
-			if !(*currentListenerEntry).servicePort.Protocol.IsThrift() {
-				conflict := outboundListenerConflict{
-					node:            pluginParams.Node,
-					listenerName:    *listenerMapKey,
-					currentServices: (*currentListenerEntry).services,
-					currentProtocol: (*currentListenerEntry).servicePort.Protocol,
-					newHostname:     pluginParams.Service.Hostname,
-					newProtocol:     pluginParams.Port.Protocol,
-				}
-				if (*currentListenerEntry).servicePort.Protocol.IsThrift() {
-					conflict.metric = model.ProxyStatusConflictOutboundListenerTCPOverThrift
-				} else {
-					conflict.metric = model.ProxyStatusConflictOutboundListenerHTTPOverThrift
-
-				}
-				conflict.addMetric(pluginParams.Push)
-			}
-
-			// Skip building listener for the same thrift port
-			(*currentListenerEntry).services = append((*currentListenerEntry).services, pluginParams.Service)
-		}
-		return false, nil
-	}
-
-	// No conflicts. Add a thrift filter chain option to the listenerOpts
-	thriftOpts := &thriftListenerOpts{
-		// Set useRemoteAddress to true for side car outbound listeners so that it picks up the localhost address of the sender,
-		// which is an internal address, so that trusted headers are not sanitized. This helps to retain the timeout headers
-		// such as "x-envoy-upstream-rq-timeout-ms" set by the calling application.
-		useRemoteAddress: true,
-	}
-
-	listenerOpts.filterChainOpts = []*filterChainOpts{{
-		thriftOpts: thriftOpts,
-	}}
-
-	return true, []*filterChainOpts{{
-		thriftOpts: thriftOpts,
-	}}
-}
-
-func (configgen *ConfigGeneratorImpl) buildSidecarOutboundTCPListenerOptsForPortOrUDS(destinationCIDR *string, listenerMapKey *string,
-=======
 func (configgen *ConfigGeneratorImpl) buildSidecarOutboundTCPListenerOptsForPortOrUDS(node *model.Proxy, destinationCIDR *string, listenerMapKey *string,
->>>>>>> d51f81dd
 	currentListenerEntry **outboundListenerEntry, listenerOpts *buildListenerOpts,
 	pluginParams *plugin.InputParams, listenerMap map[string]*outboundListenerEntry,
 	virtualServices []model.Config, actualWildcard string) (bool, []*filterChainOpts) {
@@ -1316,17 +1236,7 @@
 		}
 
 		listenerOpts.filterChainOpts = opts
-<<<<<<< HEAD
-	case plugin.ListenerProtocolThrift:
-		if ret, opts = configgen.buildSidecarOutboundThriftListenerOptsForPortOrUDS(&listenerMapKey, &currentListenerEntry,
-			&listenerOpts, pluginParams, listenerMap, actualWildcard); !ret {
-			return
-		}
-
-		listenerOpts.filterChainOpts = opts
-=======
-
->>>>>>> d51f81dd
+
 	case plugin.ListenerProtocolTCP:
 		if ret, opts = configgen.buildSidecarOutboundTCPListenerOptsForPortOrUDS(node, &destinationCIDR, &listenerMapKey, &currentListenerEntry,
 			&listenerOpts, pluginParams, listenerMap, virtualServices, actualWildcard); !ret {
