--- conflicted
+++ resolved
@@ -1255,9 +1255,6 @@
 	return listeners
 }
 
-<<<<<<< HEAD
-// buildSidecarInboundMgmtListeners creates inbound TCP only listeners for the management ports on
-=======
 // onVirtualOutboundListener calls the plugin API for the outbound virtual listener
 func (configgen *ConfigGeneratorImpl) onVirtualOutboundListener(env *model.Environment,
 	node *model.Proxy,
@@ -1317,8 +1314,7 @@
 	return ipTablesListener
 }
 
-// Deprecated: buildSidecarInboundMgmtListeners creates inbound TCP only listeners for the management ports on
->>>>>>> 510058f6
+// buildSidecarInboundMgmtListeners creates inbound TCP only listeners for the management ports on
 // server (inbound). Management port listeners are slightly different from standard Inbound listeners
 // in that, they do not have mixer filters nor do they have inbound auth.
 // N.B. If a given management port is same as the service instance's endpoint port
