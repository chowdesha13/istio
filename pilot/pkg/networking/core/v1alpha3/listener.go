--- conflicted
+++ resolved
@@ -209,16 +209,8 @@
 	mesh := env.Mesh
 
 	proxyInstances := node.ServiceInstances
-	noneMode := node.GetInterceptionMode() == model.InterceptionNone
-<<<<<<< HEAD
-	listeners := make([]*xdsapi.Listener, 0)
-
-	actualWildcard, _ := getActualWildcardAndLocalHost(node)
-=======
-	_, actualLocalHostAddress := getActualWildcardAndLocalHost(node)
->>>>>>> a7e57b22
-
 	builder := NewListenerBuilder(node)
+
 	if mesh.ProxyListenPort > 0 {
 		// Any build order change need a careful code review
 		builder = NewListenerBuilder(node).
@@ -229,65 +221,6 @@
 			buildVirtualInboundListener(env, node)
 	}
 
-<<<<<<< HEAD
-=======
-	httpProxyPort := mesh.ProxyHttpPort
-	if httpProxyPort == 0 && noneMode { // make sure http proxy is enabled for 'none' interception.
-		httpProxyPort = int32(features.DefaultPortHTTPProxy)
-	}
-	// enable HTTP PROXY port if necessary; this will add an RDS route for this port
-	if httpProxyPort > 0 {
-		traceOperation := http_conn.EGRESS
-		listenAddress := actualLocalHostAddress
-
-		httpOpts := &core.Http1ProtocolOptions{
-			AllowAbsoluteUrl: proto.BoolTrue,
-		}
-		if features.HTTP10 || node.Metadata[model.NodeMetadataHTTP10] == "1" {
-			httpOpts.AcceptHttp_10 = true
-		}
-
-		opts := buildListenerOpts{
-			env:            env,
-			proxy:          node,
-			proxyInstances: proxyInstances,
-			bind:           listenAddress,
-			port:           int(httpProxyPort),
-			filterChainOpts: []*filterChainOpts{{
-				httpOpts: &httpListenerOpts{
-					rds:              RDSHttpProxy,
-					useRemoteAddress: false,
-					direction:        traceOperation,
-					connectionManager: &http_conn.HttpConnectionManager{
-						HttpProtocolOptions: httpOpts,
-					},
-				},
-			}},
-			bindToPort:      true,
-			skipUserFilters: true,
-		}
-		l := buildListener(opts)
-		// TODO: plugins for HTTP_PROXY mode, there is no mixer for http_proxy
-		mutable := &plugin.MutableObjects{
-			Listener:     l,
-			FilterChains: []plugin.FilterChain{{}},
-		}
-		pluginParams := &plugin.InputParams{
-			ListenerProtocol:           plugin.ListenerProtocolHTTP,
-			DeprecatedListenerCategory: networking.EnvoyFilter_DeprecatedListenerMatch_SIDECAR_OUTBOUND,
-			Env:                        env,
-			Node:                       node,
-			ProxyInstances:             proxyInstances,
-			Push:                       push,
-		}
-		if err := buildCompleteFilterChain(pluginParams, mutable, opts); err != nil {
-			log.Warna("buildSidecarListeners ", err.Error())
-		} else {
-			builder.outboundListeners = append(builder.outboundListeners, l)
-		}
-	}
-
->>>>>>> a7e57b22
 	return builder
 }
 
