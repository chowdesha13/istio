--- conflicted
+++ resolved
@@ -21,7 +21,6 @@
 	"reflect"
 	"sort"
 	"strings"
-	"time"
 
 	xdsapi "github.com/envoyproxy/go-control-plane/envoy/api/v2"
 	"github.com/envoyproxy/go-control-plane/envoy/api/v2/auth"
@@ -797,16 +796,10 @@
 		// Allow websocket upgrades
 		websocketUpgrade := &http_conn.HttpConnectionManager_UpgradeConfig{UpgradeType: "websocket"}
 		connectionManager.UpgradeConfigs = []*http_conn.HttpConnectionManager_UpgradeConfig{websocketUpgrade}
-<<<<<<< HEAD
-		// disable stream idle timeouts for now
-		notimeout := 0 * time.Second
-		connectionManager.IdleTimeout = &notimeout
-=======
 		// Setting IdleTimeout to 0 seems to break most tests, causing
 		// envoy to disconnect. See PR comments.
 		// notimeout := 0 * time.Second
 		// connectionManager.IdleTimeout = &notimeout
->>>>>>> e88dbdee
 	}
 
 	if httpOpts.rds != "" {
