--- conflicted
+++ resolved
@@ -225,29 +225,17 @@
 			}
 		}
 
-<<<<<<< HEAD
 		if mesh.OutboundTrafficPolicy.Mode == meshconfig.MeshConfig_OutboundTrafficPolicy_ALLOW_ANY {
 			// We need a passthrough filter to fill in the filter stack for orig_dst listener
 			passthroughTCPProxy := &tcp_proxy.TcpProxy{
 				StatPrefix:       util.PassthroughCluster,
 				ClusterSpecifier: &tcp_proxy.TcpProxy_Cluster{Cluster: util.PassthroughCluster},
 			}
+
 			var transparent *google_protobuf.BoolValue
-			if mode := node.Metadata["INTERCEPTION_MODE"]; mode == "TPROXY" {
+			if node.GetInterceptionMode() == model.InterceptionTproxy {
 				transparent = proto.BoolTrue
 			}
-=======
-		// We need a passthrough filter to fill in the filter stack for orig_dst listener
-		passthroughTCPProxy := &tcp_proxy.TcpProxy{
-			StatPrefix:       util.PassthroughCluster,
-			ClusterSpecifier: &tcp_proxy.TcpProxy_Cluster{Cluster: util.PassthroughCluster},
-		}
-
-		var transparent *google_protobuf.BoolValue
-		if node.GetInterceptionMode() == model.InterceptionTproxy {
-			transparent = proto.BoolTrue
-		}
->>>>>>> 7bcedaaa
 
 			// add an extra listener that binds to the port that is the recipient of the iptables redirect
 			listeners = append(listeners, &xdsapi.Listener{
