// Copyright 2017 Istio Authors
//
// Licensed under the Apache License, Version 2.0 (the "License");
// you may not use this file except in compliance with the License.
// You may obtain a copy of the License at
//
//     http://www.apache.org/licenses/LICENSE-2.0
//
// Unless required by applicable law or agreed to in writing, software
// distributed under the License is distributed on an "AS IS" BASIS,
// WITHOUT WARRANTIES OR CONDITIONS OF ANY KIND, either express or implied.
// See the License for the specific language governing permissions and
// limitations under the License.

package v1alpha3

import (
	"path"
	"time"

	"github.com/envoyproxy/go-control-plane/envoy/api/v2"
	"github.com/envoyproxy/go-control-plane/envoy/api/v2/auth"
	v2_cluster "github.com/envoyproxy/go-control-plane/envoy/api/v2/cluster"
	"github.com/envoyproxy/go-control-plane/envoy/api/v2/core"
	"github.com/gogo/protobuf/types"

	networking "istio.io/api/networking/v1alpha3"
	"istio.io/istio/pilot/pkg/model"
	"istio.io/istio/pilot/pkg/networking/util"
	"istio.io/istio/pkg/log"
)

const (
	// DefaultLbType set to round robin
	DefaultLbType = networking.LoadBalancerSettings_ROUND_ROBIN
	// ManagementClusterHostname indicates the hostname used for building inbound clusters for management ports
	ManagementClusterHostname = "mgmtCluster"

	// CDSv2 validation requires ConnectTimeout to be > 0s. This is applied if no explicit policy is set.
	defaultClusterConnectTimeout = 5 * time.Second
)

// TODO: Need to do inheritance of DestRules based on domain suffix match

// BuildClusters returns the list of clusters for the given proxy. This is the CDS output
// For outbound: Cluster for each service/subset hostname or cidr with SNI set to service hostname
// Cluster type based on resolution
// For inbound (sidecar only): Cluster for each inbound endpoint port and for each service port
func (configgen *ConfigGeneratorImpl) BuildClusters(env *model.Environment, proxy *model.Proxy, push *model.PushStatus) ([]*v2.Cluster, error) {
	clusters := make([]*v2.Cluster, 0)

	services, err := env.Services()
	if err != nil {
		log.Errorf("Failed for retrieve services: %v", err)
		return nil, err
	}

	clusters = append(clusters, configgen.buildOutboundClusters(env, proxy, push, services)...)
	for _, c := range clusters {
		// Envoy requires a non-zero connect timeout
		if c.ConnectTimeout == 0 {
			c.ConnectTimeout = defaultClusterConnectTimeout
		}
	}
	if proxy.Type == model.Sidecar {
		instances, err := env.GetProxyServiceInstances(proxy)
		if err != nil {
			log.Errorf("failed to get service proxy service instances: %v", err)
			return nil, err
		}

		managementPorts := env.ManagementPorts(proxy.IPAddress)
		clusters = append(clusters, configgen.buildInboundClusters(env, proxy, push, instances, managementPorts)...)
	}

	// Add a blackhole cluster for catching traffic to unresolved routes
	// DO NOT CALL PLUGINS for this cluster.
	clusters = append(clusters, buildBlackHoleCluster())

	return clusters, nil // TODO: normalize/dedup/order
}

func (configgen *ConfigGeneratorImpl) buildOutboundClusters(env *model.Environment, proxy *model.Proxy, push *model.PushStatus,
	services []*model.Service) []*v2.Cluster {
	clusters := make([]*v2.Cluster, 0)
	for _, service := range services {
		config := env.DestinationRule(service.Hostname)
		for _, port := range service.Ports {
			hosts := buildClusterHosts(env, service, port.Port)

			// create default cluster
			clusterName := model.BuildSubsetKey(model.TrafficDirectionOutbound, "", service.Hostname, port.Port)
			upstreamServiceAccounts := env.ServiceAccounts.GetIstioServiceAccounts(service.Hostname, []string{port.Name})
			defaultCluster := buildDefaultCluster(env, clusterName, convertResolution(service.Resolution), hosts)

			updateEds(env, defaultCluster, service.Hostname)
			setUpstreamProtocol(defaultCluster, port)
			clusters = append(clusters, defaultCluster)

			if config != nil {
				destinationRule := config.Spec.(*networking.DestinationRule)
<<<<<<< HEAD
				// NOTE : this thing is modifying destination rules in place. Not a good idea
				// when we start caching stuff.
				convertIstioMutual(destinationRule, service, upstreamServiceAccounts)
=======
				convertIstioMutual(destinationRule, upstreamServiceAccounts)
>>>>>>> e70e5075
				applyTrafficPolicy(defaultCluster, destinationRule.TrafficPolicy, port)

				for _, subset := range destinationRule.Subsets {
					subsetClusterName := model.BuildSubsetKey(model.TrafficDirectionOutbound, subset.Name, service.Hostname, port.Port)
					subsetCluster := buildDefaultCluster(env, subsetClusterName, convertResolution(service.Resolution), hosts)
					updateEds(env, subsetCluster, service.Hostname)
					setUpstreamProtocol(subsetCluster, port)
					applyTrafficPolicy(subsetCluster, destinationRule.TrafficPolicy, port)
					applyTrafficPolicy(subsetCluster, subset.TrafficPolicy, port)
					// call plugins
					for _, p := range configgen.Plugins {
						p.OnOutboundCluster(env, proxy, push, service, port, subsetCluster)
					}
					clusters = append(clusters, subsetCluster)
				}
			}

			// call plugins for the default cluster
			for _, p := range configgen.Plugins {
				p.OnOutboundCluster(env, proxy, push, service, port, defaultCluster)
			}
		}
	}

	return clusters
}

func updateEds(env *model.Environment, cluster *v2.Cluster, serviceName model.Hostname) {
	if cluster.Type != v2.Cluster_EDS {
		return
	}
	cluster.EdsClusterConfig = &v2.Cluster_EdsClusterConfig{
		ServiceName: cluster.Name,
		EdsConfig: &core.ConfigSource{
			ConfigSourceSpecifier: &core.ConfigSource_Ads{
				Ads: &core.AggregatedConfigSource{},
			},
		},
	}
}

func buildClusterHosts(env *model.Environment, service *model.Service, port int) []*core.Address {
	if service.Resolution != model.DNSLB {
		return nil
	}

	instances, err := env.InstancesByPort(service.Hostname, port, nil)
	if err != nil {
		log.Errorf("failed to retrieve instances for %s: %v", service.Hostname, err)
		return nil
	}

	hosts := make([]*core.Address, 0)
	for _, instance := range instances {
		host := util.BuildAddress(instance.Endpoint.Address, uint32(instance.Endpoint.Port))
		hosts = append(hosts, &host)
	}

	return hosts
}

func (configgen *ConfigGeneratorImpl) buildInboundClusters(env *model.Environment, proxy *model.Proxy, push *model.PushStatus,
	instances []*model.ServiceInstance,
	managementPorts []*model.Port) []*v2.Cluster {
	clusters := make([]*v2.Cluster, 0)
	for _, instance := range instances {
		// This cluster name is mainly for stats.
		clusterName := model.BuildSubsetKey(model.TrafficDirectionInbound, "", instance.Service.Hostname, instance.Endpoint.ServicePort.Port)
		address := util.BuildAddress("127.0.0.1", uint32(instance.Endpoint.Port))
		localCluster := buildDefaultCluster(env, clusterName, v2.Cluster_STATIC, []*core.Address{&address})
		setUpstreamProtocol(localCluster, instance.Endpoint.ServicePort)
		// call plugins
		for _, p := range configgen.Plugins {
			p.OnInboundCluster(env, proxy, push, instance.Service, instance.Endpoint.ServicePort, localCluster)
		}

		// When users specify circuit breakers, they need to be set on the receiver end
		// (server side) as well as client side, so that the server has enough capacity
		// (not the defaults) to handle the increased traffic volume
		// TODO: This is not foolproof - if instance is part of multiple services listening on same port,
		// choice of inbound cluster is arbitrary. So the connection pool settings may not apply cleanly.
		config := env.DestinationRule(instance.Service.Hostname)
		if config != nil {
			destinationRule := config.Spec.(*networking.DestinationRule)
			if destinationRule.TrafficPolicy != nil {
				// only connection pool settings make sense on the inbound path.
				// upstream TLS settings/outlier detection/load balancer don't apply here.
				applyConnectionPool(localCluster, destinationRule.TrafficPolicy.ConnectionPool)
			}
		}
		clusters = append(clusters, localCluster)
	}

	// Add a passthrough cluster for traffic to management ports (health check ports)
	for _, port := range managementPorts {
		clusterName := model.BuildSubsetKey(model.TrafficDirectionInbound, "", ManagementClusterHostname, port.Port)
		address := util.BuildAddress("127.0.0.1", uint32(port.Port))
		mgmtCluster := buildDefaultCluster(env, clusterName, v2.Cluster_STATIC, []*core.Address{&address})
		setUpstreamProtocol(mgmtCluster, port)
		clusters = append(clusters, mgmtCluster)
	}
	return clusters
}

func convertResolution(resolution model.Resolution) v2.Cluster_DiscoveryType {
	switch resolution {
	case model.ClientSideLB:
		return v2.Cluster_EDS
	case model.DNSLB:
		return v2.Cluster_STRICT_DNS
	case model.Passthrough:
		return v2.Cluster_ORIGINAL_DST
	default:
		return v2.Cluster_EDS
	}
}

// convertIstioMutual fills key cert fields for all TLSSettings when the mode is `ISTIO_MUTUAL`.
func convertIstioMutual(destinationRule *networking.DestinationRule, service *model.Service, upstreamServiceAccount []string) {
	converter := func(tls *networking.TLSSettings) {
		if tls == nil {
			return
		}
		if tls.Mode == networking.TLSSettings_ISTIO_MUTUAL {
			// Allow user specified SNIs in the istio mtls settings - which is useful
			// for routing via gateways. If there is no SNI, set the SNI as the service Hostname
			sni := tls.Sni
			if len(sni) == 0 {
				sni = string(service.Hostname)
			}
			*tls = *buildIstioMutualTLS(upstreamServiceAccount, sni)
		}
	}

	if destinationRule.TrafficPolicy != nil {
		converter(destinationRule.TrafficPolicy.Tls)
		for _, portTLS := range destinationRule.TrafficPolicy.PortLevelSettings {
			converter(portTLS.Tls)
		}
	}
	for _, subset := range destinationRule.Subsets {
		if subset.TrafficPolicy != nil {
			converter(subset.TrafficPolicy.Tls)
			for _, portTLS := range subset.TrafficPolicy.PortLevelSettings {
				converter(portTLS.Tls)
			}
		}
	}
}

// buildIstioMutualTLS returns a `TLSSettings` for ISTIO_MUTUAL mode.
func buildIstioMutualTLS(upstreamServiceAccount []string, sni string) *networking.TLSSettings {
	return &networking.TLSSettings{
		Mode:              networking.TLSSettings_ISTIO_MUTUAL,
		CaCertificates:    path.Join(model.AuthCertsPath, model.RootCertFilename),
		ClientCertificate: path.Join(model.AuthCertsPath, model.CertChainFilename),
		PrivateKey:        path.Join(model.AuthCertsPath, model.KeyFilename),
		SubjectAltNames:   upstreamServiceAccount,
		Sni:               sni,
	}
}

// SelectTrafficPolicyComponents returns the components of TrafficPolicy that should be used for given port.
func SelectTrafficPolicyComponents(policy *networking.TrafficPolicy, port *model.Port) (
	*networking.ConnectionPoolSettings, *networking.OutlierDetection, *networking.LoadBalancerSettings, *networking.TLSSettings) {
	connectionPool := policy.ConnectionPool
	outlierDetection := policy.OutlierDetection
	loadBalancer := policy.LoadBalancer
	tls := policy.Tls

	if port != nil && len(policy.PortLevelSettings) > 0 {
		foundPort := false
		for _, p := range policy.PortLevelSettings {
			if p.Port != nil {
				switch selector := p.Port.Port.(type) {
				case *networking.PortSelector_Name:
					if port.Name == selector.Name {
						foundPort = true
					}
				case *networking.PortSelector_Number:
					if uint32(port.Port) == selector.Number {
						foundPort = true
					}
				}
			}
			if foundPort {
				connectionPool = p.ConnectionPool
				outlierDetection = p.OutlierDetection
				loadBalancer = p.LoadBalancer
				tls = p.Tls
				break
			}
		}
	}
	return connectionPool, outlierDetection, loadBalancer, tls
}

func applyTrafficPolicy(cluster *v2.Cluster, policy *networking.TrafficPolicy, port *model.Port) {
	if policy == nil {
		return
	}
	connectionPool, outlierDetection, loadBalancer, tls := SelectTrafficPolicyComponents(policy, port)

	applyConnectionPool(cluster, connectionPool)
	applyOutlierDetection(cluster, outlierDetection)
	applyLoadBalancer(cluster, loadBalancer)
	applyUpstreamTLSSettings(cluster, tls)
}

// FIXME: there isn't a way to distinguish between unset values and zero values
func applyConnectionPool(cluster *v2.Cluster, settings *networking.ConnectionPoolSettings) {
	if settings == nil {
		return
	}

	threshold := &v2_cluster.CircuitBreakers_Thresholds{}

	if settings.Http != nil {
		if settings.Http.Http2MaxRequests > 0 {
			// Envoy only applies MaxRequests in HTTP/2 clusters
			threshold.MaxRequests = &types.UInt32Value{Value: uint32(settings.Http.Http2MaxRequests)}
		}
		if settings.Http.Http1MaxPendingRequests > 0 {
			// Envoy only applies MaxPendingRequests in HTTP/1.1 clusters
			threshold.MaxPendingRequests = &types.UInt32Value{Value: uint32(settings.Http.Http1MaxPendingRequests)}
		}

		if settings.Http.MaxRequestsPerConnection > 0 {
			cluster.MaxRequestsPerConnection = &types.UInt32Value{Value: uint32(settings.Http.MaxRequestsPerConnection)}
		}

		// FIXME: zero is a valid value if explicitly set, otherwise we want to use the default value of 3
		if settings.Http.MaxRetries > 0 {
			threshold.MaxRetries = &types.UInt32Value{Value: uint32(settings.Http.MaxRetries)}
		}
	}

	if settings.Tcp != nil {
		if settings.Tcp.ConnectTimeout != nil {
			cluster.ConnectTimeout = util.GogoDurationToDuration(settings.Tcp.ConnectTimeout)
		}

		if settings.Tcp.MaxConnections > 0 {
			threshold.MaxConnections = &types.UInt32Value{Value: uint32(settings.Tcp.MaxConnections)}
		}
	}

	cluster.CircuitBreakers = &v2_cluster.CircuitBreakers{
		Thresholds: []*v2_cluster.CircuitBreakers_Thresholds{threshold},
	}
}

// FIXME: there isn't a way to distinguish between unset values and zero values
func applyOutlierDetection(cluster *v2.Cluster, outlier *networking.OutlierDetection) {
	if outlier == nil {
		return
	}

	out := &v2_cluster.OutlierDetection{}
	if outlier.BaseEjectionTime != nil {
		out.BaseEjectionTime = outlier.BaseEjectionTime
	}
	if outlier.ConsecutiveErrors > 0 {
		out.Consecutive_5Xx = &types.UInt32Value{Value: uint32(outlier.ConsecutiveErrors)}
	}
	if outlier.Interval != nil {
		out.Interval = outlier.Interval
	}
	if outlier.MaxEjectionPercent > 0 {
		out.MaxEjectionPercent = &types.UInt32Value{Value: uint32(outlier.MaxEjectionPercent)}
	}

	cluster.OutlierDetection = out
}

func applyLoadBalancer(cluster *v2.Cluster, lb *networking.LoadBalancerSettings) {
	if lb == nil {
		return
	}
	// TODO: MAGLEV
	switch lb.GetSimple() {
	case networking.LoadBalancerSettings_LEAST_CONN:
		cluster.LbPolicy = v2.Cluster_LEAST_REQUEST
	case networking.LoadBalancerSettings_RANDOM:
		cluster.LbPolicy = v2.Cluster_RANDOM
	case networking.LoadBalancerSettings_ROUND_ROBIN:
		cluster.LbPolicy = v2.Cluster_ROUND_ROBIN
	case networking.LoadBalancerSettings_PASSTHROUGH:
		cluster.LbPolicy = v2.Cluster_ORIGINAL_DST_LB
		cluster.Type = v2.Cluster_ORIGINAL_DST
	}

	// DO not do if else here. since lb.GetSimple returns a enum value (not pointer).

	consistentHash := lb.GetConsistentHash()
	if consistentHash != nil {
		cluster.LbPolicy = v2.Cluster_RING_HASH
		cluster.LbConfig = &v2.Cluster_RingHashLbConfig_{
			RingHashLbConfig: &v2.Cluster_RingHashLbConfig{
				MinimumRingSize: &types.UInt64Value{Value: uint64(consistentHash.GetMinimumRingSize())},
			},
		}
	}
}

// ALPNH2Only advertises that Proxy is going to use HTTP/2 when talking to the cluster.
var ALPNH2Only = []string{"h2"}

// ALPNInMeshH2 advertises that Proxy is going to use HTTP/2 when talking to the in-mesh cluster.
// The custom "istio" value indicates in-mesh traffic and it's going to be used for routing decisions.
// Once Envoy supports client-side ALPN negotiation, this should be {"istio", "h2", "http/1.1"}.
var ALPNInMeshH2 = []string{"istio", "h2"}

// ALPNInMesh advertises that Proxy is going to talk to the in-mesh cluster.
// The custom "istio" value indicates in-mesh traffic and it's going to be used for routing decisions.
var ALPNInMesh = []string{"istio"}

func applyUpstreamTLSSettings(cluster *v2.Cluster, tls *networking.TLSSettings) {
	if tls == nil {
		return
	}

	var certValidationContext *auth.CertificateValidationContext
	var trustedCa *core.DataSource
	if len(tls.CaCertificates) != 0 {
		trustedCa = &core.DataSource{
			Specifier: &core.DataSource_Filename{
				Filename: tls.CaCertificates,
			},
		}
	}
	if trustedCa != nil || len(tls.SubjectAltNames) > 0 {
		certValidationContext = &auth.CertificateValidationContext{
			TrustedCa:            trustedCa,
			VerifySubjectAltName: tls.SubjectAltNames,
		}
	}

	switch tls.Mode {
	case networking.TLSSettings_DISABLE:
		// TODO: Need to make sure that authN does not override this setting
		// We remove the TlsContext because it can be written because of configmap.MTLS settings.
		cluster.TlsContext = nil
	case networking.TLSSettings_SIMPLE:
		cluster.TlsContext = &auth.UpstreamTlsContext{
			CommonTlsContext: &auth.CommonTlsContext{
				ValidationContextType: &auth.CommonTlsContext_ValidationContext{
					ValidationContext: certValidationContext,
				},
			},
			Sni: tls.Sni,
		}
		if cluster.Http2ProtocolOptions != nil {
			// This is HTTP/2 cluster, advertise it with ALPN.
			cluster.TlsContext.CommonTlsContext.AlpnProtocols = ALPNH2Only
		}
	case networking.TLSSettings_MUTUAL, networking.TLSSettings_ISTIO_MUTUAL:
		cluster.TlsContext = &auth.UpstreamTlsContext{
			CommonTlsContext: &auth.CommonTlsContext{
				TlsCertificates: []*auth.TlsCertificate{
					{
						CertificateChain: &core.DataSource{
							Specifier: &core.DataSource_Filename{
								Filename: tls.ClientCertificate,
							},
						},
						PrivateKey: &core.DataSource{
							Specifier: &core.DataSource_Filename{
								Filename: tls.PrivateKey,
							},
						},
					},
				},
				ValidationContextType: &auth.CommonTlsContext_ValidationContext{
					ValidationContext: certValidationContext,
				},
			},
			Sni: tls.Sni,
		}

		if cluster.Http2ProtocolOptions != nil {
			// This is HTTP/2 in-mesh cluster, advertise it with ALPN.
			if tls.Mode == networking.TLSSettings_ISTIO_MUTUAL {
				cluster.TlsContext.CommonTlsContext.AlpnProtocols = ALPNInMeshH2
			} else {
				cluster.TlsContext.CommonTlsContext.AlpnProtocols = ALPNH2Only
			}
		} else if tls.Mode == networking.TLSSettings_ISTIO_MUTUAL {
			// This is in-mesh cluster, advertise it with ALPN.
			cluster.TlsContext.CommonTlsContext.AlpnProtocols = ALPNInMesh
		}
	}
}

func setUpstreamProtocol(cluster *v2.Cluster, port *model.Port) {
	if port.Protocol.IsHTTP2() {
		cluster.Http2ProtocolOptions = &core.Http2ProtocolOptions{
			// Envoy default value of 100 is too low for data path.
			MaxConcurrentStreams: &types.UInt32Value{
				Value: 1073741824,
			},
		}
	}
}

// generates a cluster that sends traffic to dummy localport 0
// This cluster is used to catch all traffic to unresolved destinations in virtual service
func buildBlackHoleCluster() *v2.Cluster {
	cluster := &v2.Cluster{
		Name:           util.BlackHoleCluster,
		Type:           v2.Cluster_STATIC,
		ConnectTimeout: defaultClusterConnectTimeout,
		LbPolicy:       v2.Cluster_ROUND_ROBIN,
	}
	return cluster
}

func buildDefaultCluster(env *model.Environment, name string, discoveryType v2.Cluster_DiscoveryType,
	hosts []*core.Address) *v2.Cluster {
	cluster := &v2.Cluster{
		Name:  name,
		Type:  discoveryType,
		Hosts: hosts,
	}

	if discoveryType == v2.Cluster_STRICT_DNS || discoveryType == v2.Cluster_LOGICAL_DNS {
		cluster.DnsLookupFamily = v2.Cluster_V4_ONLY
	}

	defaultTrafficPolicy := buildDefaultTrafficPolicy(env, discoveryType)
	applyTrafficPolicy(cluster, defaultTrafficPolicy, nil)
	return cluster
}

func buildDefaultTrafficPolicy(env *model.Environment, discoveryType v2.Cluster_DiscoveryType) *networking.TrafficPolicy {
	lbPolicy := DefaultLbType
	if discoveryType == v2.Cluster_ORIGINAL_DST {
		lbPolicy = networking.LoadBalancerSettings_PASSTHROUGH
	}
	return &networking.TrafficPolicy{
		LoadBalancer: &networking.LoadBalancerSettings{
			LbPolicy: &networking.LoadBalancerSettings_Simple{
				Simple: lbPolicy,
			},
		},
		ConnectionPool: &networking.ConnectionPoolSettings{
			Tcp: &networking.ConnectionPoolSettings_TCPSettings{
				ConnectTimeout: &types.Duration{
					Seconds: env.Mesh.ConnectTimeout.Seconds,
					Nanos:   env.Mesh.ConnectTimeout.Nanos,
				},
			},
		},
	}
}<|MERGE_RESOLUTION|>--- conflicted
+++ resolved
@@ -99,13 +99,7 @@
 
 			if config != nil {
 				destinationRule := config.Spec.(*networking.DestinationRule)
-<<<<<<< HEAD
-				// NOTE : this thing is modifying destination rules in place. Not a good idea
-				// when we start caching stuff.
 				convertIstioMutual(destinationRule, service, upstreamServiceAccounts)
-=======
-				convertIstioMutual(destinationRule, upstreamServiceAccounts)
->>>>>>> e70e5075
 				applyTrafficPolicy(defaultCluster, destinationRule.TrafficPolicy, port)
 
 				for _, subset := range destinationRule.Subsets {
