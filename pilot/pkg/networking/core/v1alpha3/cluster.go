--- conflicted
+++ resolved
@@ -83,20 +83,13 @@
 
 	outboundClusters := configgen.buildOutboundClusters(env, proxy, push)
 
-<<<<<<< HEAD
-	// compute the proxy's locality. See if we have a CDS cache for that locality.
-	// If not, compute one.
-	applyLocalityLBSetting(proxy.Locality, outboundClusters, env.Mesh.LocalityLbSetting)
-
+	if env.Mesh.LocalityLbSetting != nil {
+		// apply load balancer setting fot cluster endpoints
+		applyLocalityLBSetting(proxy.Locality, outboundClusters, env.Mesh.LocalityLbSetting)
+	}
 	// Add a blackhole and passthrough cluster for catching traffic to unresolved routes
 	// DO NOT CALL PLUGINS for these two clusters.
 	outboundClusters = append(outboundClusters, buildBlackHoleCluster(env), buildDefaultPassthroughCluster(env))
-=======
-	if env.Mesh.LocalityLbSetting != nil {
-		// apply load balancer setting fot cluster endpoints
-		applyLocalityLBSetting(proxy.Locality, clusters, env.Mesh.LocalityLbSetting)
-	}
->>>>>>> 05548702
 
 	switch proxy.Type {
 	case model.SidecarProxy:
