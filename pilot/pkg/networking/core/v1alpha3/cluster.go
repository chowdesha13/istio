// Copyright 2017 Istio Authors
//
// Licensed under the Apache License, Version 2.0 (the "License");
// you may not use this file except in compliance with the License.
// You may obtain a copy of the License at
//
//     http://www.apache.org/licenses/LICENSE-2.0
//
// Unless required by applicable law or agreed to in writing, software
// distributed under the License is distributed on an "AS IS" BASIS,
// WITHOUT WARRANTIES OR CONDITIONS OF ANY KIND, either express or implied.
// See the License for the specific language governing permissions and
// limitations under the License.

package v1alpha3

import (
	"path"
	"strings"
	"time"

	"github.com/envoyproxy/go-control-plane/envoy/api/v2"
	"github.com/envoyproxy/go-control-plane/envoy/api/v2/auth"
	v2_cluster "github.com/envoyproxy/go-control-plane/envoy/api/v2/cluster"
	"github.com/envoyproxy/go-control-plane/envoy/api/v2/core"
	"github.com/gogo/protobuf/types"
	"github.com/golang/protobuf/ptypes"

	meshconfig "istio.io/api/mesh/v1alpha1"
	networking "istio.io/api/networking/v1alpha3"
	"istio.io/istio/pilot/pkg/model"
	"istio.io/istio/pilot/pkg/networking/util"
	"istio.io/istio/pkg/log"
)

const (
	// DefaultLbType set to round robin
	DefaultLbType = networking.LoadBalancerSettings_ROUND_ROBIN
	// ManagementClusterHostname indicates the hostname used for building inbound clusters for management ports
	ManagementClusterHostname = "mgmtCluster"

	// CDSv2 validation requires ConnectTimeout to be > 0s. This is applied if no explicit policy is set.
	defaultClusterConnectTimeout = 5 * time.Second
)

// TODO: Need to do inheritance of DestRules based on domain suffix match

// BuildClusters returns the list of clusters for the given proxy. This is the CDS output
// For outbound: Cluster for each service/subset hostname or cidr with SNI set to service hostname
// Cluster type based on resolution
// For inbound (sidecar only): Cluster for each inbound endpoint port and for each service port
func (configgen *ConfigGeneratorImpl) BuildClusters(env *model.Environment, proxy *model.Proxy, push *model.PushStatus) ([]*v2.Cluster, error) {
	clusters := make([]*v2.Cluster, 0)

	services, err := env.Services()
	if err != nil {
		log.Errorf("Failed for retrieve services: %v", err)
		return nil, err
	}

	clusters = append(clusters, configgen.buildOutboundClusters(env, proxy, push, services)...)
	for _, c := range clusters {
		// Envoy requires a non-zero connect timeout
		if c.ConnectTimeout == 0 {
			c.ConnectTimeout = defaultClusterConnectTimeout
		}
	}
	if proxy.Type == model.Sidecar {
		instances, err := env.GetProxyServiceInstances(proxy)
		if err != nil {
			log.Errorf("failed to get service proxy service instances: %v", err)
			return nil, err
		}

		serviceAccounts, err := getServiceAccounts(env, proxy)
		if err != nil {
			return nil, err
		}

		managementPorts := env.ManagementPorts(proxy.IPAddress)
<<<<<<< HEAD
		clusters = append(clusters, configgen.buildInboundClusters(env, proxy, push, instances, managementPorts, serviceAccounts)...)
=======
		clusters = append(clusters, configgen.buildInboundClusters(env, proxy, push, instances, managementPorts)...)
>>>>>>> 283b8582
	}

	// Add a blackhole cluster for catching traffic to unresolved routes
	// DO NOT CALL PLUGINS for this cluster.
	clusters = append(clusters, buildBlackHoleCluster())

	return clusters, nil // TODO: normalize/dedup/order
}

func (configgen *ConfigGeneratorImpl) buildOutboundClusters(env *model.Environment, proxy *model.Proxy, push *model.PushStatus,
	services []*model.Service) []*v2.Cluster {
	clusters := make([]*v2.Cluster, 0)
	serviceAccounts, err := getServiceAccounts(env, proxy)
	if err != nil {
		return clusters
	}

	for _, service := range services {
		config := env.DestinationRule(service.Hostname)
		for _, port := range service.Ports {
			hosts := buildClusterHosts(env, service, port.Port)

			// create default cluster
			clusterName := model.BuildSubsetKey(model.TrafficDirectionOutbound, "", service.Hostname, port.Port)
			upstreamServiceAccounts := env.ServiceAccounts.GetIstioServiceAccounts(service.Hostname, []string{port.Name})
			defaultCluster := buildDefaultCluster(env, clusterName, convertResolution(service.Resolution), hosts, serviceAccounts)

			updateEds(env, defaultCluster, service.Hostname)
			setUpstreamProtocol(defaultCluster, port)
			clusters = append(clusters, defaultCluster)

			if config != nil {
				destinationRule := config.Spec.(*networking.DestinationRule)
				// NOTE : this thing is modifying destination rules in place. Not a good idea
				// when we start caching stuff.
				convertIstioMutual(destinationRule, upstreamServiceAccounts)
				applyTrafficPolicy(defaultCluster, destinationRule.TrafficPolicy, port, env.Mesh, serviceAccounts)

				for _, subset := range destinationRule.Subsets {
					subsetClusterName := model.BuildSubsetKey(model.TrafficDirectionOutbound, subset.Name, service.Hostname, port.Port)
					subsetCluster := buildDefaultCluster(env, subsetClusterName, convertResolution(service.Resolution), hosts, serviceAccounts)
					updateEds(env, subsetCluster, service.Hostname)
					setUpstreamProtocol(subsetCluster, port)
					applyTrafficPolicy(subsetCluster, destinationRule.TrafficPolicy, port, env.Mesh, serviceAccounts)
					applyTrafficPolicy(subsetCluster, subset.TrafficPolicy, port, env.Mesh, serviceAccounts)
					// call plugins
					for _, p := range configgen.Plugins {
						p.OnOutboundCluster(env, proxy, push, service, port, subsetCluster)
					}
					clusters = append(clusters, subsetCluster)
				}
			} else {

				// set TLSSettings if configmap global settings specifies MUTUAL_TLS, and we skip external destination.
				if env.Mesh.AuthPolicy == meshconfig.MeshConfig_MUTUAL_TLS && !service.MeshExternal && proxy.Type == model.Sidecar {
<<<<<<< HEAD
					applyUpstreamTLSSettings(defaultCluster, buildIstioMutualTLS(upstreamServiceAccounts), env.Mesh, serviceAccounts)
=======
					applyUpstreamTLSSettings(defaultCluster, buildIstioMutualTLS(upstreamServiceAccounts, ""))
>>>>>>> 283b8582
				}
			}

			// call plugins for the default cluster
			for _, p := range configgen.Plugins {
				p.OnOutboundCluster(env, proxy, push, service, port, defaultCluster)
			}
		}
	}

	return clusters
}

func updateEds(env *model.Environment, cluster *v2.Cluster, serviceName model.Hostname) {
	if cluster.Type != v2.Cluster_EDS {
		return
	}
	cluster.EdsClusterConfig = &v2.Cluster_EdsClusterConfig{
		ServiceName: cluster.Name,
		EdsConfig: &core.ConfigSource{
			ConfigSourceSpecifier: &core.ConfigSource_Ads{
				Ads: &core.AggregatedConfigSource{},
			},
		},
	}
}

func buildClusterHosts(env *model.Environment, service *model.Service, port int) []*core.Address {
	if service.Resolution != model.DNSLB {
		return nil
	}

	instances, err := env.InstancesByPort(service.Hostname, port, nil)
	if err != nil {
		log.Errorf("failed to retrieve instances for %s: %v", service.Hostname, err)
		return nil
	}

	hosts := make([]*core.Address, 0)
	for _, instance := range instances {
		host := util.BuildAddress(instance.Endpoint.Address, uint32(instance.Endpoint.Port))
		hosts = append(hosts, &host)
	}

	return hosts
}

func (configgen *ConfigGeneratorImpl) buildInboundClusters(env *model.Environment, proxy *model.Proxy, push *model.PushStatus,
	instances []*model.ServiceInstance,
	managementPorts []*model.Port, serviceAccounts []string) []*v2.Cluster {
	clusters := make([]*v2.Cluster, 0)
	for _, instance := range instances {
		accounts := []string{}
		for _, port := range instance.Service.Ports {
			if port.Port == instance.Endpoint.Port {
				accounts = append(accounts, env.ServiceAccounts.GetIstioServiceAccounts(instance.Service.Hostname, []string{port.Name})...)
				break
			}
		}

		// This cluster name is mainly for stats.
		clusterName := model.BuildSubsetKey(model.TrafficDirectionInbound, "", instance.Service.Hostname, instance.Endpoint.ServicePort.Port)
		address := util.BuildAddress("127.0.0.1", uint32(instance.Endpoint.Port))
		localCluster := buildDefaultCluster(env, clusterName, v2.Cluster_STATIC, []*core.Address{&address}, accounts)
		setUpstreamProtocol(localCluster, instance.Endpoint.ServicePort)
		// call plugins
		for _, p := range configgen.Plugins {
			p.OnInboundCluster(env, proxy, push, instance.Service, instance.Endpoint.ServicePort, localCluster)
		}

		// When users specify circuit breakers, they need to be set on the receiver end
		// (server side) as well as client side, so that the server has enough capacity
		// (not the defaults) to handle the increased traffic volume
		// TODO: This is not foolproof - if instance is part of multiple services listening on same port,
		// choice of inbound cluster is arbitrary. So the connection pool settings may not apply cleanly.
		config := env.DestinationRule(instance.Service.Hostname)
		if config != nil {
			destinationRule := config.Spec.(*networking.DestinationRule)
			if destinationRule.TrafficPolicy != nil {
				// only connection pool settings make sense on the inbound path.
				// upstream TLS settings/outlier detection/load balancer don't apply here.
				applyConnectionPool(localCluster, destinationRule.TrafficPolicy.ConnectionPool)
			}
		}
		clusters = append(clusters, localCluster)
	}

	// Add a passthrough cluster for traffic to management ports (health check ports)
	for _, port := range managementPorts {
		clusterName := model.BuildSubsetKey(model.TrafficDirectionInbound, "", ManagementClusterHostname, port.Port)
		address := util.BuildAddress("127.0.0.1", uint32(port.Port))
		mgmtCluster := buildDefaultCluster(env, clusterName, v2.Cluster_STATIC, []*core.Address{&address}, serviceAccounts)
		setUpstreamProtocol(mgmtCluster, port)
		clusters = append(clusters, mgmtCluster)
	}
	return clusters
}

func getServiceAccounts(env *model.Environment, proxy *model.Proxy) ([]string, error) {
	instances, err := env.GetProxyServiceInstances(proxy)
	if err != nil {
		log.Errorf("failed to get service proxy service instances: %v", err)
		return nil, err
	}
	serviceAccounts := []string{}
	for _, si := range instances {
		for _, port := range si.Service.Ports {
			if port.Port == si.Endpoint.Port {
				serviceAccounts = append(serviceAccounts, env.ServiceAccounts.GetIstioServiceAccounts(si.Service.Hostname, []string{port.Name})...)
				break
			}
		}
	}

	return serviceAccounts, nil
}

func convertResolution(resolution model.Resolution) v2.Cluster_DiscoveryType {
	switch resolution {
	case model.ClientSideLB:
		return v2.Cluster_EDS
	case model.DNSLB:
		return v2.Cluster_STRICT_DNS
	case model.Passthrough:
		return v2.Cluster_ORIGINAL_DST
	default:
		return v2.Cluster_EDS
	}
}

// convertIstioMutual fills key cert fields for all TLSSettings when the mode is `ISTIO_MUTUAL`.
func convertIstioMutual(destinationRule *networking.DestinationRule, upstreamServiceAccount []string) {
	converter := func(tls *networking.TLSSettings) {
		if tls == nil {
			return
		}
		if tls.Mode == networking.TLSSettings_ISTIO_MUTUAL {
			*tls = *buildIstioMutualTLS(upstreamServiceAccount, tls.Sni)
		}
	}

	if destinationRule.TrafficPolicy != nil {
		converter(destinationRule.TrafficPolicy.Tls)
		for _, portTLS := range destinationRule.TrafficPolicy.PortLevelSettings {
			converter(portTLS.Tls)
		}
	}
	for _, subset := range destinationRule.Subsets {
		if subset.TrafficPolicy != nil {
			converter(subset.TrafficPolicy.Tls)
			for _, portTLS := range subset.TrafficPolicy.PortLevelSettings {
				converter(portTLS.Tls)
			}
		}
	}
}

// buildIstioMutualTLS returns a `TLSSettings` for ISTIO_MUTUAL mode.
func buildIstioMutualTLS(upstreamServiceAccount []string, sni string) *networking.TLSSettings {
	return &networking.TLSSettings{
		Mode:              networking.TLSSettings_ISTIO_MUTUAL,
		CaCertificates:    path.Join(model.AuthCertsPath, model.RootCertFilename),
		ClientCertificate: path.Join(model.AuthCertsPath, model.CertChainFilename),
		PrivateKey:        path.Join(model.AuthCertsPath, model.KeyFilename),
		SubjectAltNames:   upstreamServiceAccount,
		// Allow user specified SNIs in the istio mtls settings - which is useful
		// for routing via gateways
		Sni: sni,
	}
}

// SelectTrafficPolicyComponents returns the components of TrafficPolicy that should be used for given port.
func SelectTrafficPolicyComponents(policy *networking.TrafficPolicy, port *model.Port) (
	*networking.ConnectionPoolSettings, *networking.OutlierDetection, *networking.LoadBalancerSettings, *networking.TLSSettings) {
	connectionPool := policy.ConnectionPool
	outlierDetection := policy.OutlierDetection
	loadBalancer := policy.LoadBalancer
	tls := policy.Tls

	if port != nil && len(policy.PortLevelSettings) > 0 {
		foundPort := false
		for _, p := range policy.PortLevelSettings {
			if p.Port != nil {
				switch selector := p.Port.Port.(type) {
				case *networking.PortSelector_Name:
					if port.Name == selector.Name {
						foundPort = true
					}
				case *networking.PortSelector_Number:
					if uint32(port.Port) == selector.Number {
						foundPort = true
					}
				}
			}
			if foundPort {
				connectionPool = p.ConnectionPool
				outlierDetection = p.OutlierDetection
				loadBalancer = p.LoadBalancer
				tls = p.Tls
				break
			}
		}
	}
	return connectionPool, outlierDetection, loadBalancer, tls
}

func applyTrafficPolicy(cluster *v2.Cluster, policy *networking.TrafficPolicy, port *model.Port, meshConfig *meshconfig.MeshConfig, serviceAccounts []string) {
	if policy == nil {
		return
	}
	connectionPool, outlierDetection, loadBalancer, tls := SelectTrafficPolicyComponents(policy, port)

	applyConnectionPool(cluster, connectionPool)
	applyOutlierDetection(cluster, outlierDetection)
	applyLoadBalancer(cluster, loadBalancer)
	applyUpstreamTLSSettings(cluster, tls, meshConfig, serviceAccounts)
}

// FIXME: there isn't a way to distinguish between unset values and zero values
func applyConnectionPool(cluster *v2.Cluster, settings *networking.ConnectionPoolSettings) {
	if settings == nil {
		return
	}

	threshold := &v2_cluster.CircuitBreakers_Thresholds{}

	if settings.Http != nil {
		if settings.Http.Http2MaxRequests > 0 {
			// Envoy only applies MaxRequests in HTTP/2 clusters
			threshold.MaxRequests = &types.UInt32Value{Value: uint32(settings.Http.Http2MaxRequests)}
		}
		if settings.Http.Http1MaxPendingRequests > 0 {
			// Envoy only applies MaxPendingRequests in HTTP/1.1 clusters
			threshold.MaxPendingRequests = &types.UInt32Value{Value: uint32(settings.Http.Http1MaxPendingRequests)}
		}

		if settings.Http.MaxRequestsPerConnection > 0 {
			cluster.MaxRequestsPerConnection = &types.UInt32Value{Value: uint32(settings.Http.MaxRequestsPerConnection)}
		}

		// FIXME: zero is a valid value if explicitly set, otherwise we want to use the default value of 3
		if settings.Http.MaxRetries > 0 {
			threshold.MaxRetries = &types.UInt32Value{Value: uint32(settings.Http.MaxRetries)}
		}
	}

	if settings.Tcp != nil {
		if settings.Tcp.ConnectTimeout != nil {
			cluster.ConnectTimeout = util.GogoDurationToDuration(settings.Tcp.ConnectTimeout)
		}

		if settings.Tcp.MaxConnections > 0 {
			threshold.MaxConnections = &types.UInt32Value{Value: uint32(settings.Tcp.MaxConnections)}
		}
	}

	cluster.CircuitBreakers = &v2_cluster.CircuitBreakers{
		Thresholds: []*v2_cluster.CircuitBreakers_Thresholds{threshold},
	}
}

// FIXME: there isn't a way to distinguish between unset values and zero values
func applyOutlierDetection(cluster *v2.Cluster, outlier *networking.OutlierDetection) {
	if outlier == nil {
		return
	}

	out := &v2_cluster.OutlierDetection{}
	if outlier.BaseEjectionTime != nil {
		out.BaseEjectionTime = outlier.BaseEjectionTime
	}
	if outlier.ConsecutiveErrors > 0 {
		out.Consecutive_5Xx = &types.UInt32Value{Value: uint32(outlier.ConsecutiveErrors)}
	}
	if outlier.Interval != nil {
		out.Interval = outlier.Interval
	}
	if outlier.MaxEjectionPercent > 0 {
		out.MaxEjectionPercent = &types.UInt32Value{Value: uint32(outlier.MaxEjectionPercent)}
	}

	cluster.OutlierDetection = out
}

func applyLoadBalancer(cluster *v2.Cluster, lb *networking.LoadBalancerSettings) {
	if lb == nil {
		return
	}
	// TODO: MAGLEV
	switch lb.GetSimple() {
	case networking.LoadBalancerSettings_LEAST_CONN:
		cluster.LbPolicy = v2.Cluster_LEAST_REQUEST
	case networking.LoadBalancerSettings_RANDOM:
		cluster.LbPolicy = v2.Cluster_RANDOM
	case networking.LoadBalancerSettings_ROUND_ROBIN:
		cluster.LbPolicy = v2.Cluster_ROUND_ROBIN
	case networking.LoadBalancerSettings_PASSTHROUGH:
		cluster.LbPolicy = v2.Cluster_ORIGINAL_DST_LB
		cluster.Type = v2.Cluster_ORIGINAL_DST
	}

	// DO not do if else here. since lb.GetSimple returns a enum value (not pointer).

	consistentHash := lb.GetConsistentHash()
	if consistentHash != nil {
		cluster.LbPolicy = v2.Cluster_RING_HASH
		cluster.LbConfig = &v2.Cluster_RingHashLbConfig_{
			RingHashLbConfig: &v2.Cluster_RingHashLbConfig{
				MinimumRingSize: &types.UInt64Value{Value: uint64(consistentHash.GetMinimumRingSize())},
			},
		}
	}
}

// ALPNH2Only advertises that Proxy is going to use HTTP/2 when talking to the cluster.
var ALPNH2Only = []string{"h2"}

// ALPNInMeshH2 advertises that Proxy is going to use HTTP/2 when talking to the in-mesh cluster.
// The custom "istio" value indicates in-mesh traffic and it's going to be used for routing decisions.
// Once Envoy supports client-side ALPN negotiation, this should be {"istio", "h2", "http/1.1"}.
var ALPNInMeshH2 = []string{"istio", "h2"}

// ALPNInMesh advertises that Proxy is going to talk to the in-mesh cluster.
// The custom "istio" value indicates in-mesh traffic and it's going to be used for routing decisions.
var ALPNInMesh = []string{"istio"}

func applyUpstreamTLSSettings(cluster *v2.Cluster, tls *networking.TLSSettings, meshConfig *meshconfig.MeshConfig, serviceAccounts []string) {
	if tls == nil {
		return
	}

	var certValidationContext *auth.CertificateValidationContext
	var trustedCa *core.DataSource
	if len(tls.CaCertificates) != 0 {
		trustedCa = &core.DataSource{
			Specifier: &core.DataSource_Filename{
				Filename: tls.CaCertificates,
			},
		}
	}
	if trustedCa != nil || len(tls.SubjectAltNames) > 0 {
		certValidationContext = &auth.CertificateValidationContext{
			TrustedCa:            trustedCa,
			VerifySubjectAltName: tls.SubjectAltNames,
		}
	}

	switch tls.Mode {
	case networking.TLSSettings_DISABLE:
		// TODO: Need to make sure that authN does not override this setting
		// We remove the TlsContext because it can be written because of configmap.MTLS settings.
		cluster.TlsContext = nil
	case networking.TLSSettings_SIMPLE:
		cluster.TlsContext = &auth.UpstreamTlsContext{
			CommonTlsContext: &auth.CommonTlsContext{
				ValidationContextType: &auth.CommonTlsContext_ValidationContext{
					ValidationContext: certValidationContext,
				},
			},
			Sni: tls.Sni,
		}
		if cluster.Http2ProtocolOptions != nil {
			// This is HTTP/2 cluster, advertise it with ALPN.
			cluster.TlsContext.CommonTlsContext.AlpnProtocols = ALPNH2Only
		}
	case networking.TLSSettings_MUTUAL, networking.TLSSettings_ISTIO_MUTUAL:
		cluster.TlsContext = &auth.UpstreamTlsContext{
			CommonTlsContext: &auth.CommonTlsContext{},
			Sni:              tls.Sni,
		}
		if meshConfig.SdsUdsPath == "" || tls.Mode == networking.TLSSettings_MUTUAL {
			cluster.TlsContext.CommonTlsContext.ValidationContextType = &auth.CommonTlsContext_ValidationContext{
				ValidationContext: certValidationContext,
			}

			cluster.TlsContext.CommonTlsContext.TlsCertificates = []*auth.TlsCertificate{
				{
					CertificateChain: &core.DataSource{
						Specifier: &core.DataSource_Filename{
							Filename: tls.ClientCertificate,
						},
					},
					PrivateKey: &core.DataSource{
						Specifier: &core.DataSource_Filename{
							Filename: tls.PrivateKey,
						},
					},
				},
			}
		} else {
			cluster.TlsContext.CommonTlsContext.ValidationContextType = model.ConstructValidationContext(model.CARootCertPath, tls.SubjectAltNames)
			cluster.TlsContext.CommonTlsContext.TlsCertificateSdsSecretConfigs = []*auth.SdsSecretConfig{}
			refreshDuration, _ := ptypes.Duration(meshConfig.SdsRefreshDelay)
			for _, sa := range serviceAccounts {
				// Skip service account which is added from annotation 'alpha.istio.io/canonical-serviceaccounts' to avoid fetching duplicated
				// cert from CA, the service account added in annotation is only used for building VerifySubjectAltName in TLS ValidationContext.
				if strings.HasPrefix(sa, "spiffe://accounts.google.com") {
					continue
				}

				cluster.TlsContext.CommonTlsContext.TlsCertificateSdsSecretConfigs =
					append(cluster.TlsContext.CommonTlsContext.TlsCertificateSdsSecretConfigs,
						model.ConstructSdsSecretConfig(sa, &refreshDuration, meshConfig.SdsUdsPath))
			}
		}

<<<<<<< HEAD
=======
		// Set default SNI of cluster name for istio_mutual if sni is not set.
		if len(tls.Sni) == 0 && tls.Mode == networking.TLSSettings_ISTIO_MUTUAL {
			cluster.TlsContext.Sni = cluster.Name
		}
>>>>>>> 283b8582
		if cluster.Http2ProtocolOptions != nil {
			// This is HTTP/2 in-mesh cluster, advertise it with ALPN.
			if tls.Mode == networking.TLSSettings_ISTIO_MUTUAL {
				cluster.TlsContext.CommonTlsContext.AlpnProtocols = ALPNInMeshH2
			} else {
				cluster.TlsContext.CommonTlsContext.AlpnProtocols = ALPNH2Only
			}
		} else if tls.Mode == networking.TLSSettings_ISTIO_MUTUAL {
			// This is in-mesh cluster, advertise it with ALPN.
			cluster.TlsContext.CommonTlsContext.AlpnProtocols = ALPNInMesh
		}
	}
}

func setUpstreamProtocol(cluster *v2.Cluster, port *model.Port) {
	if port.Protocol.IsHTTP2() {
		cluster.Http2ProtocolOptions = &core.Http2ProtocolOptions{
			// Envoy default value of 100 is too low for data path.
			MaxConcurrentStreams: &types.UInt32Value{
				Value: 1073741824,
			},
		}
	}
}

// generates a cluster that sends traffic to dummy localport 0
// This cluster is used to catch all traffic to unresolved destinations in virtual service
func buildBlackHoleCluster() *v2.Cluster {
	cluster := &v2.Cluster{
		Name:           util.BlackHoleCluster,
		Type:           v2.Cluster_STATIC,
		ConnectTimeout: defaultClusterConnectTimeout,
		LbPolicy:       v2.Cluster_ROUND_ROBIN,
	}
	return cluster
}

func buildDefaultCluster(env *model.Environment, name string, discoveryType v2.Cluster_DiscoveryType,
<<<<<<< HEAD
	hosts []*core.Address, serviceAccounts []string) *v2.Cluster {
=======
	hosts []*core.Address) *v2.Cluster {
>>>>>>> 283b8582
	cluster := &v2.Cluster{
		Name:  name,
		Type:  discoveryType,
		Hosts: hosts,
	}

	if discoveryType == v2.Cluster_STRICT_DNS || discoveryType == v2.Cluster_LOGICAL_DNS {
		cluster.DnsLookupFamily = v2.Cluster_V4_ONLY
	}

	defaultTrafficPolicy := buildDefaultTrafficPolicy(env, discoveryType)
	applyTrafficPolicy(cluster, defaultTrafficPolicy, nil, env.Mesh, serviceAccounts)
	return cluster
}

func buildDefaultTrafficPolicy(env *model.Environment, discoveryType v2.Cluster_DiscoveryType) *networking.TrafficPolicy {
	lbPolicy := DefaultLbType
	if discoveryType == v2.Cluster_ORIGINAL_DST {
		lbPolicy = networking.LoadBalancerSettings_PASSTHROUGH
	}
	return &networking.TrafficPolicy{
		LoadBalancer: &networking.LoadBalancerSettings{
			LbPolicy: &networking.LoadBalancerSettings_Simple{
				Simple: lbPolicy,
			},
		},
		ConnectionPool: &networking.ConnectionPoolSettings{
			Tcp: &networking.ConnectionPoolSettings_TCPSettings{
				ConnectTimeout: &types.Duration{
					Seconds: env.Mesh.ConnectTimeout.Seconds,
					Nanos:   env.Mesh.ConnectTimeout.Nanos,
				},
			},
		},
	}
}<|MERGE_RESOLUTION|>--- conflicted
+++ resolved
@@ -78,11 +78,7 @@
 		}
 
 		managementPorts := env.ManagementPorts(proxy.IPAddress)
-<<<<<<< HEAD
 		clusters = append(clusters, configgen.buildInboundClusters(env, proxy, push, instances, managementPorts, serviceAccounts)...)
-=======
-		clusters = append(clusters, configgen.buildInboundClusters(env, proxy, push, instances, managementPorts)...)
->>>>>>> 283b8582
 	}
 
 	// Add a blackhole cluster for catching traffic to unresolved routes
@@ -138,11 +134,7 @@
 
 				// set TLSSettings if configmap global settings specifies MUTUAL_TLS, and we skip external destination.
 				if env.Mesh.AuthPolicy == meshconfig.MeshConfig_MUTUAL_TLS && !service.MeshExternal && proxy.Type == model.Sidecar {
-<<<<<<< HEAD
-					applyUpstreamTLSSettings(defaultCluster, buildIstioMutualTLS(upstreamServiceAccounts), env.Mesh, serviceAccounts)
-=======
-					applyUpstreamTLSSettings(defaultCluster, buildIstioMutualTLS(upstreamServiceAccounts, ""))
->>>>>>> 283b8582
+					applyUpstreamTLSSettings(defaultCluster, buildIstioMutualTLS(upstreamServiceAccounts, ""), env.Mesh, serviceAccounts)
 				}
 			}
 
@@ -549,13 +541,10 @@
 			}
 		}
 
-<<<<<<< HEAD
-=======
 		// Set default SNI of cluster name for istio_mutual if sni is not set.
 		if len(tls.Sni) == 0 && tls.Mode == networking.TLSSettings_ISTIO_MUTUAL {
 			cluster.TlsContext.Sni = cluster.Name
 		}
->>>>>>> 283b8582
 		if cluster.Http2ProtocolOptions != nil {
 			// This is HTTP/2 in-mesh cluster, advertise it with ALPN.
 			if tls.Mode == networking.TLSSettings_ISTIO_MUTUAL {
@@ -594,11 +583,7 @@
 }
 
 func buildDefaultCluster(env *model.Environment, name string, discoveryType v2.Cluster_DiscoveryType,
-<<<<<<< HEAD
 	hosts []*core.Address, serviceAccounts []string) *v2.Cluster {
-=======
-	hosts []*core.Address) *v2.Cluster {
->>>>>>> 283b8582
 	cluster := &v2.Cluster{
 		Name:  name,
 		Type:  discoveryType,
