--- conflicted
+++ resolved
@@ -1105,25 +1105,6 @@
 			},
 		}
 	}
-<<<<<<< HEAD
-
-	if (util.IsProtocolSniffingEnabledForInboundPort(node, port) && direction == model.TrafficDirectionInbound) ||
-		(util.IsProtocolSniffingEnabledForOutboundPort(node, port) && direction == model.TrafficDirectionOutbound) {
-		// setup http2 protocol options for upstream connection.
-		cluster.Http2ProtocolOptions = &core.Http2ProtocolOptions{
-			// Envoy default value of 100 is too low for data path.
-			MaxConcurrentStreams: &wrappers.UInt32Value{
-				Value: 1073741824,
-			},
-		}
-
-		// Use downstream protocol. If the incoming traffic use HTTP 1.1, the
-		// upstream cluster will use HTTP 1.1, if incoming traffic use HTTP2,
-		// the upstream cluster will use HTTP2.
-		cluster.ProtocolSelection = apiv2.Cluster_USE_DOWNSTREAM_PROTOCOL
-	}
-=======
->>>>>>> 4847eaf3
 }
 
 // generates a cluster that sends traffic to dummy localport 0
