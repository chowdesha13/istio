--- conflicted
+++ resolved
@@ -427,15 +427,11 @@
 			},
 			Sni: tls.Sni,
 		}
-<<<<<<< HEAD
 	case networking.TLSSettings_MUTUAL, networking.TLSSettings_ISTIO_MUTUAL:
-=======
 		if cluster.Http2ProtocolOptions != nil {
 			// This is HTTP/2 cluster, advertise it with ALPN.
 			cluster.TlsContext.CommonTlsContext.AlpnProtocols = ALPNH2Only
 		}
-	case networking.TLSSettings_MUTUAL:
->>>>>>> 57e2c492
 		cluster.TlsContext = &auth.UpstreamTlsContext{
 			CommonTlsContext: &auth.CommonTlsContext{
 				TlsCertificates: []*auth.TlsCertificate{
