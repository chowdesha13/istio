// Copyright 2017 Istio Authors
//
// Licensed under the Apache License, Version 2.0 (the "License");
// you may not use this file except in compliance with the License.
// You may obtain a copy of the License at
//
//     http://www.apache.org/licenses/LICENSE-2.0
//
// Unless required by applicable law or agreed to in writing, software
// distributed under the License is distributed on an "AS IS" BASIS,
// WITHOUT WARRANTIES OR CONDITIONS OF ANY KIND, either express or implied.
// See the License for the specific language governing permissions and
// limitations under the License.

package v1alpha3

import (
	"path"
	"time"

	"github.com/envoyproxy/go-control-plane/envoy/api/v2"
	"github.com/envoyproxy/go-control-plane/envoy/api/v2/auth"
	v2_cluster "github.com/envoyproxy/go-control-plane/envoy/api/v2/cluster"
	"github.com/envoyproxy/go-control-plane/envoy/api/v2/core"
	"github.com/gogo/protobuf/types"

	meshconfig "istio.io/api/mesh/v1alpha1"
	networking "istio.io/api/networking/v1alpha3"
	"istio.io/istio/pilot/pkg/model"
	"istio.io/istio/pilot/pkg/networking/util"
	"istio.io/istio/pkg/log"
)

const (
	// DefaultLbType set to round robin
	DefaultLbType = networking.LoadBalancerSettings_ROUND_ROBIN
	// ManagementClusterHostname indicates the hostname used for building inbound clusters for management ports
	ManagementClusterHostname = "mgmtCluster"

	// CDSv2 validation requires ConnectTimeout to be > 0s. This is applied if no explicit policy is set.
	defaultClusterConnectTimeout = 5 * time.Second
)

// TODO: Need to do inheritance of DestRules based on domain suffix match

// BuildClusters returns the list of clusters for the given proxy. This is the CDS output
// For outbound: Cluster for each service/subset hostname or cidr with SNI set to service hostname
// Cluster type based on resolution
// For inbound (sidecar only): Cluster for each inbound endpoint port and for each service port
func (configgen *ConfigGeneratorImpl) BuildClusters(env *model.Environment, proxy *model.Proxy, push *model.PushStatus) ([]*v2.Cluster, error) {
	clusters := make([]*v2.Cluster, 0)

	services, err := env.Services()
	if err != nil {
		log.Errorf("Failed for retrieve services: %v", err)
		return nil, err
	}

	clusters = append(clusters, configgen.buildOutboundClusters(env, proxy, push, services)...)
	for _, c := range clusters {
		// Envoy requires a non-zero connect timeout
		if c.ConnectTimeout == 0 {
			c.ConnectTimeout = defaultClusterConnectTimeout
		}
	}
	if proxy.Type == model.Sidecar {
		instances, err := env.GetProxyServiceInstances(proxy)
		if err != nil {
			log.Errorf("failed to get service proxy service instances: %v", err)
			return nil, err
		}

		managementPorts := env.ManagementPorts(proxy.IPAddress)
		clusters = append(clusters, configgen.buildInboundClusters(env, proxy, push, instances, managementPorts)...)
	}

	// Add a blackhole cluster for catching traffic to unresolved routes
	// DO NOT CALL PLUGINS for this cluster.
	clusters = append(clusters, buildBlackHoleCluster())

	return clusters, nil // TODO: normalize/dedup/order
}

func (configgen *ConfigGeneratorImpl) buildOutboundClusters(env *model.Environment, proxy *model.Proxy, push *model.PushStatus,
	services []*model.Service) []*v2.Cluster {
	clusters := make([]*v2.Cluster, 0)
	for _, service := range services {
		config := env.DestinationRule(service.Hostname)
		for _, port := range service.Ports {
			hosts := buildClusterHosts(env, service, port.Port)

			// create default cluster
			clusterName := model.BuildSubsetKey(model.TrafficDirectionOutbound, "", service.Hostname, port.Port)
			upstreamServiceAccounts := env.ServiceAccounts.GetIstioServiceAccounts(service.Hostname, []string{port.Name})
			defaultCluster := buildDefaultCluster(env, clusterName, convertResolution(service.Resolution), hosts)

			updateEds(env, defaultCluster, service.Hostname)
			setUpstreamProtocol(defaultCluster, port)
			clusters = append(clusters, defaultCluster)

			if config != nil {
				destinationRule := config.Spec.(*networking.DestinationRule)
				convertIstioMutual(destinationRule, upstreamServiceAccounts)
				applyTrafficPolicy(defaultCluster, destinationRule.TrafficPolicy, port)

				for _, subset := range destinationRule.Subsets {
					subsetClusterName := model.BuildSubsetKey(model.TrafficDirectionOutbound, subset.Name, service.Hostname, port.Port)
					subsetCluster := buildDefaultCluster(env, subsetClusterName, convertResolution(service.Resolution), hosts)
					updateEds(env, subsetCluster, service.Hostname)
					setUpstreamProtocol(subsetCluster, port)
					applyTrafficPolicy(subsetCluster, destinationRule.TrafficPolicy, port)
					applyTrafficPolicy(subsetCluster, subset.TrafficPolicy, port)
					// call plugins
					for _, p := range configgen.Plugins {
						p.OnOutboundCluster(env, proxy, push, service, port, subsetCluster)
					}
					clusters = append(clusters, subsetCluster)
				}
			} else {
				// set TLSSettings if configmap global settings specifies MUTUAL_TLS, and we skip external destination.
				if env.Mesh.AuthPolicy == meshconfig.MeshConfig_MUTUAL_TLS && !service.MeshExternal && proxy.Type == model.Sidecar {
					applyUpstreamTLSSettings(defaultCluster, buildIstioMutualTLS(upstreamServiceAccounts))
				}
			}

			// call plugins for the default cluster
			for _, p := range configgen.Plugins {
				p.OnOutboundCluster(env, proxy, push, service, port, defaultCluster)
			}
		}
	}

	return clusters
}

func updateEds(env *model.Environment, cluster *v2.Cluster, serviceName model.Hostname) {
	if cluster.Type != v2.Cluster_EDS {
		return
	}
	cluster.EdsClusterConfig = &v2.Cluster_EdsClusterConfig{
		ServiceName: cluster.Name,
		EdsConfig: &core.ConfigSource{
			ConfigSourceSpecifier: &core.ConfigSource_Ads{
				Ads: &core.AggregatedConfigSource{},
			},
		},
	}
}

func buildClusterHosts(env *model.Environment, service *model.Service, port int) []*core.Address {
	if service.Resolution != model.DNSLB {
		return nil
	}

	instances, err := env.InstancesByPort(service.Hostname, port, nil)
	if err != nil {
		log.Errorf("failed to retrieve instances for %s: %v", service.Hostname, err)
		return nil
	}

	hosts := make([]*core.Address, 0)
	for _, instance := range instances {
		host := util.BuildAddress(instance.Endpoint.Address, uint32(instance.Endpoint.Port))
		hosts = append(hosts, &host)
	}

	return hosts
}

func (configgen *ConfigGeneratorImpl) buildInboundClusters(env *model.Environment, proxy *model.Proxy, push *model.PushStatus,
	instances []*model.ServiceInstance,
	managementPorts []*model.Port) []*v2.Cluster {
	clusters := make([]*v2.Cluster, 0)
	for _, instance := range instances {
		// This cluster name is mainly for stats.
		clusterName := model.BuildSubsetKey(model.TrafficDirectionInbound, "", instance.Service.Hostname, instance.Endpoint.ServicePort.Port)
		address := util.BuildAddress("127.0.0.1", uint32(instance.Endpoint.Port))
		localCluster := buildDefaultCluster(env, clusterName, v2.Cluster_STATIC, []*core.Address{&address})
		setUpstreamProtocol(localCluster, instance.Endpoint.ServicePort)
		// call plugins
		for _, p := range configgen.Plugins {
			p.OnInboundCluster(env, proxy, push, instance.Service, instance.Endpoint.ServicePort, localCluster)
		}

		// When users specify circuit breakers, they need to be set on the receiver end
		// (server side) as well as client side, so that the server has enough capacity
		// (not the defaults) to handle the increased traffic volume
		// TODO: This is not foolproof - if instance is part of multiple services listening on same port,
		// choice of inbound cluster is arbitrary. So the connection pool settings may not apply cleanly.
		config := env.DestinationRule(instance.Service.Hostname)
		if config != nil {
			destinationRule := config.Spec.(*networking.DestinationRule)
			if destinationRule.TrafficPolicy != nil {
				// only connection pool settings make sense on the inbound path.
				// upstream TLS settings/outlier detection/load balancer don't apply here.
				applyConnectionPool(localCluster, destinationRule.TrafficPolicy.ConnectionPool)
			}
		}
		clusters = append(clusters, localCluster)
	}

	// Add a passthrough cluster for traffic to management ports (health check ports)
	for _, port := range managementPorts {
		clusterName := model.BuildSubsetKey(model.TrafficDirectionInbound, "", ManagementClusterHostname, port.Port)
		address := util.BuildAddress("127.0.0.1", uint32(port.Port))
		mgmtCluster := buildDefaultCluster(env, clusterName, v2.Cluster_STATIC, []*core.Address{&address})
		setUpstreamProtocol(mgmtCluster, port)
		clusters = append(clusters, mgmtCluster)
	}
	return clusters
}

func convertResolution(resolution model.Resolution) v2.Cluster_DiscoveryType {
	switch resolution {
	case model.ClientSideLB:
		return v2.Cluster_EDS
	case model.DNSLB:
		return v2.Cluster_STRICT_DNS
	case model.Passthrough:
		return v2.Cluster_ORIGINAL_DST
	default:
		return v2.Cluster_EDS
	}
}

// convertIstioMutual fills key cert fields for all TLSSettings when the mode is `ISTIO_MUTUAL`.
func convertIstioMutual(destinationRule *networking.DestinationRule, upstreamServiceAccount []string) {
	converter := func(tls *networking.TLSSettings) {
		if tls == nil {
			return
		}
		if tls.Mode == networking.TLSSettings_ISTIO_MUTUAL {
			*tls = *buildIstioMutualTLS(upstreamServiceAccount)
		}
	}

	if destinationRule.TrafficPolicy != nil {
		converter(destinationRule.TrafficPolicy.Tls)
		for _, portTLS := range destinationRule.TrafficPolicy.PortLevelSettings {
			converter(portTLS.Tls)
		}
	}
	for _, subset := range destinationRule.Subsets {
		if subset.TrafficPolicy != nil {
			converter(subset.TrafficPolicy.Tls)
		}
	}
}

// buildIstioMutualTLS returns a `TLSSettings` for ISTIO_MUTUAL mode.
func buildIstioMutualTLS(upstreamServiceAccount []string) *networking.TLSSettings {
	return &networking.TLSSettings{
		Mode:              networking.TLSSettings_ISTIO_MUTUAL,
		CaCertificates:    path.Join(model.AuthCertsPath, model.RootCertFilename),
		ClientCertificate: path.Join(model.AuthCertsPath, model.CertChainFilename),
		PrivateKey:        path.Join(model.AuthCertsPath, model.KeyFilename),
		SubjectAltNames:   upstreamServiceAccount,
	}
}

// SelectTrafficPolicyComponents returns the components of TrafficPolicy that should be used for given port.
func SelectTrafficPolicyComponents(policy *networking.TrafficPolicy, port *model.Port) (
	*networking.ConnectionPoolSettings, *networking.OutlierDetection, *networking.LoadBalancerSettings, *networking.TLSSettings) {
	connectionPool := policy.ConnectionPool
	outlierDetection := policy.OutlierDetection
	loadBalancer := policy.LoadBalancer
	tls := policy.Tls

	if port != nil && len(policy.PortLevelSettings) > 0 {
		foundPort := false
		for _, p := range policy.PortLevelSettings {
			if p.Port != nil {
				switch selector := p.Port.Port.(type) {
				case *networking.PortSelector_Name:
					if port.Name == selector.Name {
						foundPort = true
					}
				case *networking.PortSelector_Number:
					if uint32(port.Port) == selector.Number {
						foundPort = true
					}
				}
			}
			if foundPort {
				connectionPool = p.ConnectionPool
				outlierDetection = p.OutlierDetection
				loadBalancer = p.LoadBalancer
				tls = p.Tls
				break
			}
		}
	}
	return connectionPool, outlierDetection, loadBalancer, tls
}

func applyTrafficPolicy(cluster *v2.Cluster, policy *networking.TrafficPolicy, port *model.Port) {
	if policy == nil {
		return
	}
	connectionPool, outlierDetection, loadBalancer, tls := SelectTrafficPolicyComponents(policy, port)

	applyConnectionPool(cluster, connectionPool)
	applyOutlierDetection(cluster, outlierDetection)
	applyLoadBalancer(cluster, loadBalancer)
	applyUpstreamTLSSettings(cluster, tls)
}

// FIXME: there isn't a way to distinguish between unset values and zero values
func applyConnectionPool(cluster *v2.Cluster, settings *networking.ConnectionPoolSettings) {
	if settings == nil {
		return
	}

	threshold := &v2_cluster.CircuitBreakers_Thresholds{}

	if settings.Http != nil {
		if settings.Http.Http2MaxRequests > 0 {
			// Envoy only applies MaxRequests in HTTP/2 clusters
			threshold.MaxRequests = &types.UInt32Value{Value: uint32(settings.Http.Http2MaxRequests)}
		}
		if settings.Http.Http1MaxPendingRequests > 0 {
			// Envoy only applies MaxPendingRequests in HTTP/1.1 clusters
			threshold.MaxPendingRequests = &types.UInt32Value{Value: uint32(settings.Http.Http1MaxPendingRequests)}
		}

		if settings.Http.MaxRequestsPerConnection > 0 {
			cluster.MaxRequestsPerConnection = &types.UInt32Value{Value: uint32(settings.Http.MaxRequestsPerConnection)}
		}

		// FIXME: zero is a valid value if explicitly set, otherwise we want to use the default value of 3
		if settings.Http.MaxRetries > 0 {
			threshold.MaxRetries = &types.UInt32Value{Value: uint32(settings.Http.MaxRetries)}
		}
	}

	if settings.Tcp != nil {
		if settings.Tcp.ConnectTimeout != nil {
			cluster.ConnectTimeout = util.GogoDurationToDuration(settings.Tcp.ConnectTimeout)
		}

		if settings.Tcp.MaxConnections > 0 {
			threshold.MaxConnections = &types.UInt32Value{Value: uint32(settings.Tcp.MaxConnections)}
		}
	}

	cluster.CircuitBreakers = &v2_cluster.CircuitBreakers{
		Thresholds: []*v2_cluster.CircuitBreakers_Thresholds{threshold},
	}
}

// FIXME: there isn't a way to distinguish between unset values and zero values
func applyOutlierDetection(cluster *v2.Cluster, outlier *networking.OutlierDetection) {
	if outlier == nil {
		return
	}

	out := &v2_cluster.OutlierDetection{}
	if outlier.BaseEjectionTime != nil {
		out.BaseEjectionTime = outlier.BaseEjectionTime
	}
	if outlier.ConsecutiveErrors > 0 {
		out.Consecutive_5Xx = &types.UInt32Value{Value: uint32(outlier.ConsecutiveErrors)}
	}
	if outlier.Interval != nil {
		out.Interval = outlier.Interval
	}
	if outlier.MaxEjectionPercent > 0 {
		out.MaxEjectionPercent = &types.UInt32Value{Value: uint32(outlier.MaxEjectionPercent)}
	}

	cluster.OutlierDetection = out
}

func applyLoadBalancer(cluster *v2.Cluster, lb *networking.LoadBalancerSettings) {
	if lb == nil {
		return
	}
	// TODO: MAGLEV
	switch lb.GetSimple() {
	case networking.LoadBalancerSettings_LEAST_CONN:
		cluster.LbPolicy = v2.Cluster_LEAST_REQUEST
	case networking.LoadBalancerSettings_RANDOM:
		cluster.LbPolicy = v2.Cluster_RANDOM
	case networking.LoadBalancerSettings_ROUND_ROBIN:
		cluster.LbPolicy = v2.Cluster_ROUND_ROBIN
	case networking.LoadBalancerSettings_PASSTHROUGH:
		cluster.LbPolicy = v2.Cluster_ORIGINAL_DST_LB
		cluster.Type = v2.Cluster_ORIGINAL_DST
	}

	// DO not do if else here. since lb.GetSimple returns a enum value (not pointer).

	consistentHash := lb.GetConsistentHash()
	if consistentHash != nil {
		cluster.LbPolicy = v2.Cluster_RING_HASH
		cluster.LbConfig = &v2.Cluster_RingHashLbConfig_{
			RingHashLbConfig: &v2.Cluster_RingHashLbConfig{
				MinimumRingSize: &types.UInt64Value{Value: uint64(consistentHash.GetMinimumRingSize())},
			},
		}
	}
}

func applyUpstreamTLSSettings(cluster *v2.Cluster, tls *networking.TLSSettings) {
	if tls == nil {
		return
	}

	var certValidationContext *auth.CertificateValidationContext
	var trustedCa *core.DataSource
	if len(tls.CaCertificates) != 0 {
		trustedCa = &core.DataSource{
			Specifier: &core.DataSource_Filename{
				Filename: tls.CaCertificates,
			},
		}
	}
	if trustedCa != nil || len(tls.SubjectAltNames) > 0 {
		certValidationContext = &auth.CertificateValidationContext{
			TrustedCa:            trustedCa,
			VerifySubjectAltName: tls.SubjectAltNames,
		}
	}

	switch tls.Mode {
	case networking.TLSSettings_DISABLE:
		// TODO: Need to make sure that authN does not override this setting
		// We remove the TlsContext because it can be written because of configmap.MTLS settings.
		cluster.TlsContext = nil
	case networking.TLSSettings_SIMPLE:
		cluster.TlsContext = &auth.UpstreamTlsContext{
			CommonTlsContext: &auth.CommonTlsContext{
				ValidationContextType: &auth.CommonTlsContext_ValidationContext{
					ValidationContext: certValidationContext,
				},
			},
			Sni: tls.Sni,
		}
		if cluster.Http2ProtocolOptions != nil {
			// This is HTTP/2 cluster, advertise it with ALPN.
			cluster.TlsContext.CommonTlsContext.AlpnProtocols = util.ALPNH2Only
		}
	case networking.TLSSettings_MUTUAL, networking.TLSSettings_ISTIO_MUTUAL:
		cluster.TlsContext = &auth.UpstreamTlsContext{
			CommonTlsContext: &auth.CommonTlsContext{
				TlsCertificates: []*auth.TlsCertificate{
					{
						CertificateChain: &core.DataSource{
							Specifier: &core.DataSource_Filename{
								Filename: tls.ClientCertificate,
							},
						},
						PrivateKey: &core.DataSource{
							Specifier: &core.DataSource_Filename{
								Filename: tls.PrivateKey,
							},
						},
					},
				},
				ValidationContextType: &auth.CommonTlsContext_ValidationContext{
					ValidationContext: certValidationContext,
				},
			},
			Sni: tls.Sni,
		}
		if cluster.Http2ProtocolOptions != nil {
			// This is HTTP/2 in-mesh cluster, advertise it with ALPN.
<<<<<<< HEAD
			cluster.TlsContext.CommonTlsContext.AlpnProtocols = util.ALPNInMeshH2
		} else {
=======
			if tls.Mode == networking.TLSSettings_ISTIO_MUTUAL {
				cluster.TlsContext.CommonTlsContext.AlpnProtocols = ALPNInMeshH2
			} else {
				cluster.TlsContext.CommonTlsContext.AlpnProtocols = ALPNH2Only
			}
		} else if tls.Mode == networking.TLSSettings_ISTIO_MUTUAL {
>>>>>>> f3a6d521
			// This is in-mesh cluster, advertise it with ALPN.
			cluster.TlsContext.CommonTlsContext.AlpnProtocols = util.ALPNInMesh
		}
	}
}

func setUpstreamProtocol(cluster *v2.Cluster, port *model.Port) {
	if port.Protocol.IsHTTP2() {
		cluster.Http2ProtocolOptions = &core.Http2ProtocolOptions{
			// Envoy default value of 100 is too low for data path.
			MaxConcurrentStreams: &types.UInt32Value{
				Value: 1073741824,
			},
		}
	}
}

// generates a cluster that sends traffic to dummy localport 0
// This cluster is used to catch all traffic to unresolved destinations in virtual service
func buildBlackHoleCluster() *v2.Cluster {
	cluster := &v2.Cluster{
		Name:           util.BlackHoleCluster,
		Type:           v2.Cluster_STATIC,
		ConnectTimeout: defaultClusterConnectTimeout,
		LbPolicy:       v2.Cluster_ROUND_ROBIN,
	}
	return cluster
}

func buildDefaultCluster(env *model.Environment, name string, discoveryType v2.Cluster_DiscoveryType,
	hosts []*core.Address) *v2.Cluster {
	cluster := &v2.Cluster{
		Name:  name,
		Type:  discoveryType,
		Hosts: hosts,
	}

	if discoveryType == v2.Cluster_STRICT_DNS || discoveryType == v2.Cluster_LOGICAL_DNS {
		cluster.DnsLookupFamily = v2.Cluster_V4_ONLY
	}

	defaultTrafficPolicy := buildDefaultTrafficPolicy(env, discoveryType)
	applyTrafficPolicy(cluster, defaultTrafficPolicy, nil)
	return cluster
}

func buildDefaultTrafficPolicy(env *model.Environment, discoveryType v2.Cluster_DiscoveryType) *networking.TrafficPolicy {
	lbPolicy := DefaultLbType
	if discoveryType == v2.Cluster_ORIGINAL_DST {
		lbPolicy = networking.LoadBalancerSettings_PASSTHROUGH
	}
	return &networking.TrafficPolicy{
		LoadBalancer: &networking.LoadBalancerSettings{
			LbPolicy: &networking.LoadBalancerSettings_Simple{
				Simple: lbPolicy,
			},
		},
		ConnectionPool: &networking.ConnectionPoolSettings{
			Tcp: &networking.ConnectionPoolSettings_TCPSettings{
				ConnectTimeout: &types.Duration{
					Seconds: env.Mesh.ConnectTimeout.Seconds,
					Nanos:   env.Mesh.ConnectTimeout.Nanos,
				},
			},
		},
	}
}<|MERGE_RESOLUTION|>--- conflicted
+++ resolved
@@ -465,17 +465,12 @@
 		}
 		if cluster.Http2ProtocolOptions != nil {
 			// This is HTTP/2 in-mesh cluster, advertise it with ALPN.
-<<<<<<< HEAD
-			cluster.TlsContext.CommonTlsContext.AlpnProtocols = util.ALPNInMeshH2
-		} else {
-=======
 			if tls.Mode == networking.TLSSettings_ISTIO_MUTUAL {
-				cluster.TlsContext.CommonTlsContext.AlpnProtocols = ALPNInMeshH2
+				cluster.TlsContext.CommonTlsContext.AlpnProtocols = util.ALPNInMeshH2
 			} else {
-				cluster.TlsContext.CommonTlsContext.AlpnProtocols = ALPNH2Only
+				cluster.TlsContext.CommonTlsContext.AlpnProtocols = util.ALPNH2Only
 			}
 		} else if tls.Mode == networking.TLSSettings_ISTIO_MUTUAL {
->>>>>>> f3a6d521
 			// This is in-mesh cluster, advertise it with ALPN.
 			cluster.TlsContext.CommonTlsContext.AlpnProtocols = util.ALPNInMesh
 		}
