// Copyright 2018 Istio Authors
//
// Licensed under the Apache License, Version 2.0 (the "License");
// you may not use this file except in compliance with the License.
// You may obtain a copy of the License at
//
//     http://www.apache.org/licenses/LICENSE-2.0
//
// Unless required by applicable law or agreed to in writing, software
// distributed under the License is distributed on an "AS IS" BASIS,
// WITHOUT WARRANTIES OR CONDITIONS OF ANY KIND, either express or implied.
// See the License for the specific language governing permissions and
// limitations under the License.

package v1alpha3

import (
	"encoding/json"
	"fmt"
	"sort"
	"strings"
	"time"

	xdsapi "github.com/envoyproxy/go-control-plane/envoy/api/v2"
	"github.com/envoyproxy/go-control-plane/envoy/api/v2/core"
	"github.com/envoyproxy/go-control-plane/envoy/api/v2/listener"
	accesslog "github.com/envoyproxy/go-control-plane/envoy/config/filter/accesslog/v2"
	http_conn "github.com/envoyproxy/go-control-plane/envoy/config/filter/network/http_connection_manager/v2"
	mongo_proxy "github.com/envoyproxy/go-control-plane/envoy/config/filter/network/mongo_proxy/v2"
	redis_proxy "github.com/envoyproxy/go-control-plane/envoy/config/filter/network/redis_proxy/v2"
	tcp_proxy "github.com/envoyproxy/go-control-plane/envoy/config/filter/network/tcp_proxy/v2"
	"github.com/envoyproxy/go-control-plane/pkg/util"
	google_protobuf "github.com/gogo/protobuf/types"
	_ "github.com/golang/glog" // nolint

	authn "istio.io/api/authentication/v1alpha1"
	meshconfig "istio.io/api/mesh/v1alpha1"
	networking "istio.io/api/networking/v1alpha3"
	"istio.io/istio/pilot/pkg/model"
	"istio.io/istio/pilot/pkg/proxy/envoy/v1"
	"istio.io/istio/pkg/log"
)

const (
	// names for filters taken from envoy v2 API.
	filterNameRouter            = util.Router
	filterNameCors              = util.CORS
	filterHTTPConnectionManager = util.HTTPConnectionManager

	// TODO: move to go-control-plane
	fileAccessLog = "envoy.file_access_log"
)

<<<<<<< HEAD
// BuildListeners produces a list of listeners for the proxy (LDS output)
func BuildListeners(env model.Environment, node model.Proxy) ([]*xdsapi.Listener, error) {
	switch node.Type {
	case model.Sidecar:
		proxyInstances, err := env.GetProxyServiceInstances(node)
		if err != nil {
			return nil, err
		}
		services, err := env.Services()
		if err != nil {
			return nil, err
		}
		listeners, _ := buildSidecarListenersClusters(env.Mesh, proxyInstances,
			services, env.ManagementPorts(node.IPAddress), node, env.IstioConfigStore)
		return listeners, nil
	case model.Router:
		// TODO: add listeners for other protocols too
		return buildGatewayHTTPListeners(env.Mesh, env.IstioConfigStore, node)
	case model.Ingress:
		// TODO : Need v1alpha3 equivalent of buildIngressGateway
		//services, err := env.Services()
		//if err != nil {
		//	return nil, err
		//}
		//var svc *model.Service
		//for _, s := range services {
		//	if strings.HasPrefix(s.Hostname, IstioIngress) {
		//		svc = s
		//		break
		//	}
		//}
		//insts := make([]*model.ServiceInstance, 0, 1)
		//if svc != nil {
		//	insts = append(insts, &model.ServiceInstance{Service: svc})
		//}
		// return buildIngressListeners(env.Mesh, insts, env.ServiceDiscovery, env.IstioConfigStore, node), nil
	}
	return nil, nil
=======
// BuildClusters produces a list of clusters for the proxy (CDS output)
func BuildClusters(env model.Environment, node model.Proxy) (v1.Clusters, error) {
	var clusters v1.Clusters
	var proxyInstances []*model.ServiceInstance
	var err error
	switch node.Type {
	case model.Sidecar, model.Router:
		proxyInstances, err = env.GetProxyServiceInstances(node)
		if err != nil {
			return clusters, err
		}
		var services []*model.Service
		services, err = env.Services()
		if err != nil {
			return clusters, err
		}
		_, clusters = buildSidecarListenersClusters(env.Mesh, proxyInstances,
			services, env.ManagementPorts(node.IPAddress), node, env.IstioConfigStore)
	case model.Ingress:
		httpRouteConfigs, _ := v1.BuildIngressRoutes(env.Mesh, node, nil, env.ServiceDiscovery, env.IstioConfigStore)
		clusters = httpRouteConfigs.Clusters().Normalize()
	}

	if err != nil {
		return clusters, err
	}

	// apply custom policies for outbound clusters
	for _, cluster := range clusters {
		v1.ApplyClusterPolicy(cluster, proxyInstances, env.IstioConfigStore, env.Mesh, env.ServiceAccounts, node.Domain)
	}

	// append Mixer service definition if necessary
	if env.Mesh.MixerCheckServer != "" || env.Mesh.MixerReportServer != "" {
		clusters = append(clusters, v1.BuildMixerClusters(env.Mesh, node, env.MixerSAN)...)
		clusters = append(clusters, v1.BuildMixerAuthFilterClusters(env.IstioConfigStore, env.Mesh, proxyInstances)...)
	}

	return clusters, nil
}

// buildSidecarListenersClusters produces a list of listeners and referenced clusters for sidecar proxies
// TODO: this implementation is inefficient as it is recomputing all the routes for all proxies
// There is a lot of potential to cache and reuse cluster definitions across proxies and also
// skip computing the actual HTTP routes
func buildSidecarListenersClusters(
	mesh *meshconfig.MeshConfig,
	proxyInstances []*model.ServiceInstance,
	services []*model.Service,
	managementPorts model.PortList,
	node model.Proxy,
	config model.IstioConfigStore) ([]*xdsapi.Listener, v1.Clusters) {

	// ensure services are ordered to simplify generation logic
	sort.Slice(services, func(i, j int) bool { return services[i].Hostname < services[j].Hostname })

	listeners := make([]*xdsapi.Listener, 0)
	clusters := make(v1.Clusters, 0)

	if node.Type == model.Router {
		outbound, outClusters := buildOutboundListeners(mesh, node, proxyInstances, services, config)
		listeners = append(listeners, outbound...)
		clusters = append(clusters, outClusters...)
	} else if mesh.ProxyListenPort > 0 {
		inbound, inClusters := buildInboundListeners(mesh, node, proxyInstances, config)
		outbound, outClusters := buildOutboundListeners(mesh, node, proxyInstances, services, config)
		mgmtListeners, mgmtClusters := buildMgmtPortListeners(mesh, managementPorts, node.IPAddress)

		listeners = append(listeners, inbound...)
		listeners = append(listeners, outbound...)
		clusters = append(clusters, inClusters...)
		clusters = append(clusters, outClusters...)

		// If management listener port and service port are same, bad things happen
		// when running in kubernetes, as the probes stop responding. So, append
		// non overlapping listeners only.
		for i := range mgmtListeners {
			m := mgmtListeners[i]
			c := mgmtClusters[i]
			l := getByAddress(listeners, m.Address.String())
			if l != nil {
				log.Warnf("Omitting listener for management address %s (%s) due to collision with service listener %s (%s)",
					m.Name, m.Address, l.Name, l.Address)
				continue
			}
			listeners = append(listeners, m)
			clusters = append(clusters, c)
		}

		// BindToPort is deprecated in v2, always true.

		// add an extra listener that binds to the port that is the recipient of the iptables redirect
		listeners = append(listeners, &xdsapi.Listener{
			Name:           v1.VirtualListenerName,
			Address:        buildAddress(v1.WildcardAddress, uint32(mesh.ProxyListenPort)),
			UseOriginalDst: &google_protobuf.BoolValue{true},
			FilterChains:   make([]listener.FilterChain, 0),
		})
	}

	// enable HTTP PROXY port if necessary; this will add an RDS route for this port
	if mesh.ProxyHttpPort > 0 {
		useRemoteAddress := false
		traceOperation := http_conn.EGRESS
		listenAddress := v1.LocalhostAddress

		if node.Type == model.Router {
			useRemoteAddress = true
			traceOperation = http_conn.INGRESS
			listenAddress = v1.WildcardAddress
		}

		// only HTTP outbound clusters are needed
		httpOutbound := buildOutboundHTTPRoutes(mesh, node, proxyInstances, services, config)
		httpOutbound = v1.BuildExternalServiceHTTPRoutes(mesh, node, proxyInstances, config, httpOutbound)
		clusters = append(clusters, httpOutbound.Clusters()...)
		listeners = append(listeners, buildHTTPListener(buildHTTPListenerOpts{
			mesh:             mesh,
			proxy:            node,
			proxyInstances:   proxyInstances,
			routeConfig:      nil,
			ip:               listenAddress,
			port:             int(mesh.ProxyHttpPort),
			rds:              v1.RDSAll,
			useRemoteAddress: useRemoteAddress,
			direction:        traceOperation,
			outboundListener: true,
			store:            config,
		}))
		// TODO: need inbound listeners in HTTP_PROXY case, with dedicated ingress listener.
	}

	return normalizeListeners(listeners), clusters.Normalize()
>>>>>>> 6c191a14
}

// options required to build an HTTPListener
type buildHTTPListenerOpts struct { // nolint: maligned
	// config           model.Config
	// env              model.Environment
	mesh             *meshconfig.MeshConfig
	proxy            model.Proxy
	proxyInstances   []*model.ServiceInstance
	routeConfig      *v1.HTTPRouteConfig
	rdsConfig        *http_conn.HttpConnectionManager_Rds
	ip               string
	port             int
	rds              string
	useRemoteAddress bool
	direction        http_conn.HttpConnectionManager_Tracing_OperationName
	outboundListener bool
	store            model.IstioConfigStore
}

func buildHTTPConnectionManager(opts buildHTTPListenerOpts) *http_conn.HttpConnectionManager {
	filters := []*http_conn.HttpFilter{}
	filters = append(filters, &http_conn.HttpFilter{
		Name: filterNameCors,
	})
	// TODO: need alphav3 fault filters.
	// filters = append(filters, buildFaultFilters(opts.config, opts.env, opts.proxy)...)
	filters = append(filters, &http_conn.HttpFilter{
		Name: filterNameRouter,
	})

	/*	TODO(mostrowski): need to port internal build functions for mixer.
		if opts.mesh.MixerCheckServer != "" || opts.mesh.MixerReportServer != "" {
			mixerConfig := v1.BuildHTTPMixerFilterConfig(opts.mesh, opts.proxy, opts.proxyInstances, opts.outboundListener, opts.store)
		filter := &http_conn.HttpFilter{
			Name: v1.MixerFilter,
			Config:messageToStruct(mixerConfig),
		}
			filters = append([]*http_conn.HttpFilter{filter}, filters...)
		}
	*/
	refresh := time.Duration(opts.mesh.RdsRefreshDelay.Seconds) * time.Second

	var rds *http_conn.HttpConnectionManager_Rds
	if opts.rds != "" {
		rds = &http_conn.HttpConnectionManager_Rds{
			Rds: &http_conn.Rds{
				RouteConfigName: opts.rds,
				ConfigSource: core.ConfigSource{
					ConfigSourceSpecifier: &core.ConfigSource_ApiConfigSource{
						ApiConfigSource: &core.ApiConfigSource{
							ApiType:      core.ApiConfigSource_GRPC,
							ClusterNames: []string{v1.RDSName},
							RefreshDelay: &refresh,
						},
					},
				},
			},
		}
	} else {
		rds = opts.rdsConfig
	}

	manager := &http_conn.HttpConnectionManager{
		CodecType: http_conn.AUTO,
		AccessLog: []*accesslog.AccessLog{
			{
				Config: nil,
			},
		},
		HttpFilters:      filters,
		StatPrefix:       "http",
		RouteSpecifier:   rds,
		UseRemoteAddress: &google_protobuf.BoolValue{opts.useRemoteAddress},
	}

	if opts.mesh.AccessLogFile != "" {
		fl := &accesslog.FileAccessLog{
			Path: opts.mesh.AccessLogFile,
		}

		manager.AccessLog = []*accesslog.AccessLog{
			{
				Config: messageToStruct(fl),
				Name:   fileAccessLog,
			},
		}
	}

	if opts.mesh.EnableTracing {
		manager.Tracing = &http_conn.HttpConnectionManager_Tracing{
			OperationName: opts.direction,
		}
		manager.GenerateRequestId = &google_protobuf.BoolValue{true}
	}

	managerJSON, _ := json.MarshalIndent(manager, "  ", "  ")
	log.Infof("LDS: %s \n", string(managerJSON))
	return manager
}

// buildHTTPListener constructs a listener for the network interface address and port.
// Set RDS parameter to a non-empty value to enable RDS for the matching route name.
func buildHTTPListener(opts buildHTTPListenerOpts) *xdsapi.Listener {
	manager := buildHTTPConnectionManager(opts)

	return &xdsapi.Listener{
		Address: buildAddress(opts.ip, uint32(opts.port)),
		Name:    fmt.Sprintf("http_%s_%d", opts.ip, opts.port),
		FilterChains: []listener.FilterChain{
			{
				Filters: []listener.Filter{
					{
						Name:   filterHTTPConnectionManager,
						Config: messageToStruct(manager),
					},
				},
			},
		},
	}
}

// mayApplyInboundAuth adds ssl_context to the listener if consolidateAuthPolicy.
func mayApplyInboundAuth(listener *xdsapi.Listener, authenticationPolicy *authn.Policy) {
	if model.RequireTLS(authenticationPolicy) {
		// TODO(mostrowski): figure out SSL
		log.Debugf("TODO Apply authN policy %#v for %#v\n", authenticationPolicy, listener)
	}
}

// buildTCPListener constructs a listener for the TCP proxy
// in addition, it enables mongo proxy filter based on the protocol
// TODO: The TCP listeners setup so far will not work as we are not setting up tcp routes properly
func buildTCPListener(tcpConfig *v1.TCPRouteConfig, ip string, port uint32, protocol model.Protocol) *xdsapi.Listener {
	config := &tcp_proxy.TcpProxy{
		StatPrefix: "tcp",
		// TODO: add tcp routes using deprecated v1 config as filter chain match is incomplete
	}
	baseTCPProxy := listener.Filter{
		Name:   v1.TCPProxyFilter,
		Config: messageToStruct(config),
	}

	// Use Envoy's TCP proxy for TCP and Redis protocols. Currently, Envoy does not support CDS clusters
	// for Redis proxy. Once Envoy supports CDS clusters, remove the following lines
	if protocol == model.ProtocolRedis {
		protocol = model.ProtocolTCP
	}

	switch protocol {
	case model.ProtocolMongo:
		// TODO: add a watcher for /var/lib/istio/mongo/certs
		// if certs are found use, TLS or mTLS clusters for talking to MongoDB.
		// User is responsible for mounting those certs in the pod.
		config := &mongo_proxy.MongoProxy{
			StatPrefix: "mongo",
		}
		return &xdsapi.Listener{
			Name:    fmt.Sprintf("mongo_%s_%d", ip, port),
			Address: buildAddress(ip, port),
			FilterChains: []listener.FilterChain{
				{
					Filters: []listener.Filter{
						{
							Name:   v1.MongoProxyFilter,
							Config: messageToStruct(config),
						},
						baseTCPProxy,
					},
				},
			},
		}
	case model.ProtocolRedis:
		// Redis filter requires the cluster name to be specified
		// as part of the filter. We extract the cluster from the
		// TCPRoute. Since TCPRoute has only one route, we take the
		// cluster from the first route. The moment this route array
		// has multiple routes, we need a fallback. For the moment,
		// fallback to base TCP.

		// Unlike Mongo, Redis is a standalone filter, that is not
		// stacked on top of tcp_proxy
		td := v1.RedisDefaultOpTimeout
		if len(tcpConfig.Routes) == 1 {
			config := &redis_proxy.RedisProxy{
				Cluster:    tcpConfig.Routes[0].Cluster,
				StatPrefix: "redis",
				Settings: &redis_proxy.RedisProxy_ConnPoolSettings{
					OpTimeout: &td,
				},
			}
			return &xdsapi.Listener{
				Name:    fmt.Sprintf("redis_%s_%d", ip, port),
				Address: buildAddress(ip, port),
				FilterChains: []listener.FilterChain{
					{
						Filters: []listener.Filter{
							{
								Name:   v1.RedisProxyFilter,
								Config: messageToStruct(config),
							},
							baseTCPProxy,
						},
					},
				},
			}
		}
	}

	return &xdsapi.Listener{
		Name:         fmt.Sprintf("tcp_%s_%d", ip, port),
		Address:      buildAddress(ip, port),
		FilterChains: []listener.FilterChain{{Filters: []listener.Filter{baseTCPProxy}}},
	}
}

// buildOutboundListeners combines HTTP routes and TCP listeners
func buildOutboundListeners(mesh *meshconfig.MeshConfig, node model.Proxy, proxyInstances []*model.ServiceInstance,
	services []*model.Service, config model.IstioConfigStore) ([]*xdsapi.Listener, v1.Clusters) {
	listeners, clusters := buildOutboundTCPListeners(mesh, node, services)

	// note that outbound HTTP routes are supplied through RDS
	httpOutbound := buildOutboundHTTPRoutes(mesh, node, proxyInstances, services, config)
	//httpOutbound = v1.BuildExternalServiceHTTPRoutes(mesh, node, proxyInstances, config, httpOutbound)

	for port, routeConfig := range httpOutbound {
		operation := http_conn.EGRESS
		useRemoteAddress := false

		if node.Type == model.Router {
			// if this is in Router mode, then use ingress style trace operation, and remote address settings
			useRemoteAddress = true
			operation = http_conn.INGRESS
		}

		listeners = append(listeners, buildHTTPListener(buildHTTPListenerOpts{
			mesh:             mesh,
			proxy:            node,
			proxyInstances:   proxyInstances,
			routeConfig:      routeConfig,
			ip:               v1.WildcardAddress,
			port:             port,
			rds:              fmt.Sprintf("%d", port),
			useRemoteAddress: useRemoteAddress,
			direction:        operation,
			outboundListener: true,
			store:            config,
		}))
		clusters = append(clusters, routeConfig.Clusters()...)
	}

	return listeners, clusters
}

// buildDestinationHTTPRoutes creates HTTP route for a service and a port from rules
func buildDestinationHTTPRoutes(node model.Proxy, service *model.Service,
	servicePort *model.Port,
	proxyInstances []*model.ServiceInstance,
	config model.IstioConfigStore,
	buildCluster v1.BuildClusterFunc,
) []*v1.HTTPRoute {
	protocol := servicePort.Protocol
	switch protocol {
	case model.ProtocolHTTP, model.ProtocolHTTP2, model.ProtocolGRPC:
		routes := make([]*v1.HTTPRoute, 0)

		// collect route rules
		useDefaultRoute := true
		rules := config.RouteRules(proxyInstances, service.Hostname, node.Domain)
		// sort for output uniqueness
		// if v1alpha3 rules are returned, len(rules) <= 1 is guaranteed
		// because v1alpha3 rules are unique per host.
		model.SortRouteRules(rules)

		for _, rule := range rules {
			httpRoutes := v1.BuildHTTPRoutes(config, rule, service, servicePort, proxyInstances, node.Domain, buildCluster)
			routes = append(routes, httpRoutes...)

			// User can provide timeout/retry policies without any match condition,
			// or specific route. User could also provide a single default route, in
			// which case, we should not be generating another default route.
			// For every HTTPRoute we build, the return value also provides a boolean
			// "catchAll" flag indicating if the route that was built was a catch all route.
			// When such a route is encountered, we stop building further routes for the
			// destination and we will not add the default route after the for loop.
			for _, httpRoute := range httpRoutes {
				if httpRoute.CatchAll() {
					useDefaultRoute = false
					break
				}
			}

			if !useDefaultRoute {
				break
			}
		}

		if useDefaultRoute {
			// default route for the destination is always the lowest priority route
			cluster := buildCluster(service.Hostname, servicePort, nil, service.External())
			routes = append(routes, v1.BuildDefaultRoute(cluster))
		}

		return routes

	case model.ProtocolHTTPS:
		// as an exception, external name HTTPS port is sent in plain-text HTTP/1.1
		if service.External() {
			cluster := buildCluster(service.Hostname, servicePort, nil, service.External())
			return []*v1.HTTPRoute{v1.BuildDefaultRoute(cluster)}
		}

	case model.ProtocolTCP, model.ProtocolMongo, model.ProtocolRedis:
		// handled by buildOutboundTCPListeners

	default:
		log.Debugf("Unsupported outbound protocol %v for port %#v", protocol, servicePort)
	}

	return nil
}

// buildOutboundHTTPRoutes creates HTTP route configs indexed by ports for the
// traffic outbound from the proxy instance
func buildOutboundHTTPRoutes(_ *meshconfig.MeshConfig, node model.Proxy,
	proxyInstances []*model.ServiceInstance, services []*model.Service, config model.IstioConfigStore) v1.HTTPRouteConfigs {
	httpConfigs := make(v1.HTTPRouteConfigs)
	suffix := strings.Split(node.Domain, ".")

	// outbound connections/requests are directed to service ports; we create a
	// map for each service port to define filters
	for _, service := range services {
		for _, servicePort := range service.Ports {
			routes := buildDestinationHTTPRoutes(node, service, servicePort, proxyInstances, config, v1.BuildOutboundCluster)

			if len(routes) > 0 {
				host := v1.BuildVirtualHost(service, servicePort, suffix, routes)
				http := httpConfigs.EnsurePort(servicePort.Port)

				// there should be at most one occurrence of the service for the same
				// port since service port values are distinct; that means the virtual
				// host domains, which include the sole domain name for the service, do
				// not overlap for the same route config.
				// for example, a service "a" with two ports 80 and 8080, would have virtual
				// hosts on 80 and 8080 listeners that contain domain "a".
				http.VirtualHosts = append(http.VirtualHosts, host)
			}
		}
	}

	return httpConfigs.Normalize()
}

// buildOutboundTCPListeners lists listeners and referenced clusters for TCP
// protocols (including HTTPS)
//
// TODO(github.com/istio/pilot/issues/237)
//
// Sharing tcp_proxy and http_connection_manager filters on the same port for
// different destination services doesn't work with Envoy (yet). When the
// tcp_proxy filter's route matching fails for the http service the connection
// is closed without falling back to the http_connection_manager.
//
// Temporary workaround is to add a listener for each service IP that requires
// TCP routing
//
// Connections to the ports of non-load balanced services are directed to
// the connection's original destination. This avoids costly queries of instance
// IPs and ports, but requires that ports of non-load balanced service be unique.
func buildOutboundTCPListeners(mesh *meshconfig.MeshConfig, node model.Proxy,
	services []*model.Service) ([]*xdsapi.Listener, v1.Clusters) {
	tcpListeners := make([]*xdsapi.Listener, 0)
	tcpClusters := make(v1.Clusters, 0)

	var originalDstCluster *v1.Cluster
	wildcardListenerPorts := make(map[int]bool)
	for _, service := range services {
		if service.External() {
			continue // TODO TCP external services not currently supported
		}
		for _, servicePort := range service.Ports {
			switch servicePort.Protocol {
			case model.ProtocolTCP, model.ProtocolHTTPS, model.ProtocolMongo, model.ProtocolRedis:
				if service.LoadBalancingDisabled || service.Address == "" ||
					node.Type == model.Router {
					// ensure only one wildcard listener is created per port if its headless service
					// or if its for a Router (where there is one wildcard TCP listener per port)
					// or if this is in environment where services don't get a dummy load balancer IP.
					if wildcardListenerPorts[servicePort.Port] {
						log.Debugf("Multiple definitions for port %d", servicePort.Port)
						continue
					}
					wildcardListenerPorts[servicePort.Port] = true

					var cluster *v1.Cluster
					// Router mode cannot handle headless services
					if service.LoadBalancingDisabled && node.Type != model.Router {
						if originalDstCluster == nil {
							originalDstCluster = v1.BuildOriginalDSTCluster(
								"orig-dst-cluster-tcp", mesh.ConnectTimeout)
							tcpClusters = append(tcpClusters, originalDstCluster)
						}
						cluster = originalDstCluster
					} else {
						cluster = v1.BuildOutboundCluster(service.Hostname, servicePort, nil,
							service.External())
						tcpClusters = append(tcpClusters, cluster)
					}
					route := v1.BuildTCPRoute(cluster, nil)
					config := &v1.TCPRouteConfig{Routes: []*v1.TCPRoute{route}}
					listener := buildTCPListener(
						config, v1.WildcardAddress, uint32(servicePort.Port), servicePort.Protocol)
					tcpListeners = append(tcpListeners, listener)
				} else {
					cluster := v1.BuildOutboundCluster(service.Hostname, servicePort, nil, service.External())
					route := v1.BuildTCPRoute(cluster, []string{service.Address})
					config := &v1.TCPRouteConfig{Routes: []*v1.TCPRoute{route}}
					listener := buildTCPListener(
						config, service.Address, uint32(servicePort.Port), servicePort.Protocol)
					tcpClusters = append(tcpClusters, cluster)
					tcpListeners = append(tcpListeners, listener)
				}
			}
		}
	}

	return tcpListeners, tcpClusters
}

// TODO: move to lds_inbound, will need special optimizations.

// buildInboundListeners creates listeners for the server-side (inbound)
// configuration for co-located service proxyInstances. The function also returns
// all inbound clusters since they are statically declared in the proxy
// configuration and do not utilize CDS.
func buildInboundListeners(mesh *meshconfig.MeshConfig, node model.Proxy,
	proxyInstances []*model.ServiceInstance, config model.IstioConfigStore) ([]*xdsapi.Listener, v1.Clusters) {
	listeners := make([]*xdsapi.Listener, 0, len(proxyInstances))
	clusters := make(v1.Clusters, 0, len(proxyInstances))

	// inbound connections/requests are redirected to the endpoint address but appear to be sent
	// to the service address
	// assumes that endpoint addresses/ports are unique in the instance set
	// TODO: validate that duplicated endpoints for services can be handled (e.g. above assumption)
	for _, instance := range proxyInstances {
		endpoint := instance.Endpoint
		servicePort := endpoint.ServicePort
		protocol := servicePort.Protocol
		cluster := v1.BuildInboundCluster(endpoint.Port, protocol, mesh.ConnectTimeout)
		clusters = append(clusters, cluster)

		var l *xdsapi.Listener

		// Local service instances can be accessed through one of three
		// addresses: localhost, endpoint IP, and service
		// VIP. Localhost bypasses the proxy and doesn't need any TCP
		// route config. Endpoint IP is handled below and Service IP is handled
		// by outbound routes.
		// Traffic sent to our service VIP is redirected by remote
		// services' kubeproxy to our specific endpoint IP.
		switch protocol {
		case model.ProtocolHTTP, model.ProtocolHTTP2, model.ProtocolGRPC:
			defaultRoute := v1.BuildDefaultRoute(cluster)

			// set server-side mixer filter config for inbound HTTP routes
			if mesh.MixerCheckServer != "" || mesh.MixerReportServer != "" {
				defaultRoute.OpaqueConfig = v1.BuildMixerOpaqueConfig(!mesh.DisablePolicyChecks, false, instance.Service.Hostname)
			}

			host := &v1.VirtualHost{
				Name:    fmt.Sprintf("inbound|%d", endpoint.Port),
				Domains: []string{"*"},
				Routes:  []*v1.HTTPRoute{},
			}

			// Websocket enabled routes need to have an explicit use_websocket : true
			// This setting needs to be enabled on Envoys at both sender and receiver end
			if protocol == model.ProtocolHTTP {
				// get all the route rules applicable to the proxyInstances
				rules := config.RouteRulesByDestination(proxyInstances, node.Domain)

				// sort for output uniqueness
				// if v1alpha3 rules are returned, len(rules) <= 1 is guaranteed
				// because v1alpha3 rules are unique per host.
				model.SortRouteRules(rules)
				for _, config := range rules {
					switch config.Spec.(type) {
					case *networking.VirtualService:
						rule := config.Spec.(*networking.VirtualService)

						// if no routes are returned, it is a TCP RouteRule
						routes := v1.BuildInboundRoutesV3(proxyInstances, config, rule, cluster)
						for _, route := range routes {
							// set server-side mixer filter config for inbound HTTP routes
							// Note: websocket routes do not call the filter chain. Will be
							// resolved in future.
							if mesh.MixerCheckServer != "" || mesh.MixerReportServer != "" {
								route.OpaqueConfig = v1.BuildMixerOpaqueConfig(!mesh.DisablePolicyChecks, false,
									instance.Service.Hostname)
							}
						}

						host.Routes = append(host.Routes, routes...)
					default:
						panic("unsupported rule")
					}
				}
			}

			host.Routes = append(host.Routes, defaultRoute)

			routeConfig := &v1.HTTPRouteConfig{VirtualHosts: []*v1.VirtualHost{host}}
			l = buildHTTPListener(buildHTTPListenerOpts{
				mesh:             mesh,
				proxy:            node,
				proxyInstances:   proxyInstances,
				routeConfig:      routeConfig,
				ip:               endpoint.Address,
				port:             endpoint.Port,
				rds:              "",
				useRemoteAddress: false,
				direction:        http_conn.INGRESS,
				outboundListener: false,
				store:            config,
			})

		case model.ProtocolTCP, model.ProtocolHTTPS, model.ProtocolMongo, model.ProtocolRedis:
			l = buildTCPListener(&v1.TCPRouteConfig{
				Routes: []*v1.TCPRoute{v1.BuildTCPRoute(cluster, []string{endpoint.Address})},
			}, endpoint.Address, uint32(endpoint.Port), protocol)

			// set server-side mixer filter config
			if mesh.MixerCheckServer != "" || mesh.MixerReportServer != "" {
				// config := v1.BuildTCPMixerFilterConfig(mesh, node, instance)
				l.FilterChains = append(l.FilterChains, listener.FilterChain{
					Filters: []listener.Filter{
						{
							// TODO(mostrowski): need proto version of mixer config.
							// Config: messageToStruct(&config),
						},
					},
				})
			}

		default:
			log.Debugf("Unsupported inbound protocol %v for port %#v", protocol, servicePort)
		}

		if l != nil {
			authenticationPolicy := model.GetConsolidateAuthenticationPolicy(mesh, config, instance.Service.Hostname, servicePort)
			mayApplyInboundAuth(l, authenticationPolicy)
			listeners = append(listeners, l)
		}
	}

	return listeners, clusters
}

// buildMgmtPortListeners creates inbound TCP only listeners for the management ports on
// server (inbound). The function also returns all inbound clusters since
// they are statically declared in the proxy configuration and do not
// utilize CDS.
// Management port listeners are slightly different from standard Inbound listeners
// in that, they do not have mixer filters nor do they have inbound auth.
// N.B. If a given management port is same as the service instance's endpoint port
// the pod will fail to start in Kubernetes, because the mixer service tries to
// lookup the service associated with the Pod. Since the pod is yet to be started
// and hence not bound to the service), the service lookup fails causing the mixer
// to fail the health check call. This results in a vicious cycle, where kubernetes
// restarts the unhealthy pod after successive failed health checks, and the mixer
// continues to reject the health checks as there is no service associated with
// the pod.
// So, if a user wants to use kubernetes probes with Istio, she should ensure
// that the health check ports are distinct from the service ports.
func buildMgmtPortListeners(mesh *meshconfig.MeshConfig, managementPorts model.PortList,
	managementIP string) ([]*xdsapi.Listener, v1.Clusters) {
	listeners := make([]*xdsapi.Listener, 0, len(managementPorts))
	clusters := make(v1.Clusters, 0, len(managementPorts))

	// assumes that inbound connections/requests are sent to the endpoint address
	for _, mPort := range managementPorts {
		switch mPort.Protocol {
		case model.ProtocolHTTP, model.ProtocolHTTP2, model.ProtocolGRPC, model.ProtocolTCP,
			model.ProtocolHTTPS, model.ProtocolMongo, model.ProtocolRedis:
			cluster := v1.BuildInboundCluster(mPort.Port, model.ProtocolTCP, mesh.ConnectTimeout)
			listener := buildTCPListener(&v1.TCPRouteConfig{
				Routes: []*v1.TCPRoute{v1.BuildTCPRoute(cluster, []string{managementIP})},
			}, managementIP, uint32(mPort.Port), model.ProtocolTCP)

			clusters = append(clusters, cluster)
			listeners = append(listeners, listener)
		default:
			log.Warnf("Unsupported inbound protocol %v for management port %#v",
				mPort.Protocol, mPort)
		}
	}

	return listeners, clusters
}<|MERGE_RESOLUTION|>--- conflicted
+++ resolved
@@ -50,182 +50,6 @@
 	// TODO: move to go-control-plane
 	fileAccessLog = "envoy.file_access_log"
 )
-
-<<<<<<< HEAD
-// BuildListeners produces a list of listeners for the proxy (LDS output)
-func BuildListeners(env model.Environment, node model.Proxy) ([]*xdsapi.Listener, error) {
-	switch node.Type {
-	case model.Sidecar:
-		proxyInstances, err := env.GetProxyServiceInstances(node)
-		if err != nil {
-			return nil, err
-		}
-		services, err := env.Services()
-		if err != nil {
-			return nil, err
-		}
-		listeners, _ := buildSidecarListenersClusters(env.Mesh, proxyInstances,
-			services, env.ManagementPorts(node.IPAddress), node, env.IstioConfigStore)
-		return listeners, nil
-	case model.Router:
-		// TODO: add listeners for other protocols too
-		return buildGatewayHTTPListeners(env.Mesh, env.IstioConfigStore, node)
-	case model.Ingress:
-		// TODO : Need v1alpha3 equivalent of buildIngressGateway
-		//services, err := env.Services()
-		//if err != nil {
-		//	return nil, err
-		//}
-		//var svc *model.Service
-		//for _, s := range services {
-		//	if strings.HasPrefix(s.Hostname, IstioIngress) {
-		//		svc = s
-		//		break
-		//	}
-		//}
-		//insts := make([]*model.ServiceInstance, 0, 1)
-		//if svc != nil {
-		//	insts = append(insts, &model.ServiceInstance{Service: svc})
-		//}
-		// return buildIngressListeners(env.Mesh, insts, env.ServiceDiscovery, env.IstioConfigStore, node), nil
-	}
-	return nil, nil
-=======
-// BuildClusters produces a list of clusters for the proxy (CDS output)
-func BuildClusters(env model.Environment, node model.Proxy) (v1.Clusters, error) {
-	var clusters v1.Clusters
-	var proxyInstances []*model.ServiceInstance
-	var err error
-	switch node.Type {
-	case model.Sidecar, model.Router:
-		proxyInstances, err = env.GetProxyServiceInstances(node)
-		if err != nil {
-			return clusters, err
-		}
-		var services []*model.Service
-		services, err = env.Services()
-		if err != nil {
-			return clusters, err
-		}
-		_, clusters = buildSidecarListenersClusters(env.Mesh, proxyInstances,
-			services, env.ManagementPorts(node.IPAddress), node, env.IstioConfigStore)
-	case model.Ingress:
-		httpRouteConfigs, _ := v1.BuildIngressRoutes(env.Mesh, node, nil, env.ServiceDiscovery, env.IstioConfigStore)
-		clusters = httpRouteConfigs.Clusters().Normalize()
-	}
-
-	if err != nil {
-		return clusters, err
-	}
-
-	// apply custom policies for outbound clusters
-	for _, cluster := range clusters {
-		v1.ApplyClusterPolicy(cluster, proxyInstances, env.IstioConfigStore, env.Mesh, env.ServiceAccounts, node.Domain)
-	}
-
-	// append Mixer service definition if necessary
-	if env.Mesh.MixerCheckServer != "" || env.Mesh.MixerReportServer != "" {
-		clusters = append(clusters, v1.BuildMixerClusters(env.Mesh, node, env.MixerSAN)...)
-		clusters = append(clusters, v1.BuildMixerAuthFilterClusters(env.IstioConfigStore, env.Mesh, proxyInstances)...)
-	}
-
-	return clusters, nil
-}
-
-// buildSidecarListenersClusters produces a list of listeners and referenced clusters for sidecar proxies
-// TODO: this implementation is inefficient as it is recomputing all the routes for all proxies
-// There is a lot of potential to cache and reuse cluster definitions across proxies and also
-// skip computing the actual HTTP routes
-func buildSidecarListenersClusters(
-	mesh *meshconfig.MeshConfig,
-	proxyInstances []*model.ServiceInstance,
-	services []*model.Service,
-	managementPorts model.PortList,
-	node model.Proxy,
-	config model.IstioConfigStore) ([]*xdsapi.Listener, v1.Clusters) {
-
-	// ensure services are ordered to simplify generation logic
-	sort.Slice(services, func(i, j int) bool { return services[i].Hostname < services[j].Hostname })
-
-	listeners := make([]*xdsapi.Listener, 0)
-	clusters := make(v1.Clusters, 0)
-
-	if node.Type == model.Router {
-		outbound, outClusters := buildOutboundListeners(mesh, node, proxyInstances, services, config)
-		listeners = append(listeners, outbound...)
-		clusters = append(clusters, outClusters...)
-	} else if mesh.ProxyListenPort > 0 {
-		inbound, inClusters := buildInboundListeners(mesh, node, proxyInstances, config)
-		outbound, outClusters := buildOutboundListeners(mesh, node, proxyInstances, services, config)
-		mgmtListeners, mgmtClusters := buildMgmtPortListeners(mesh, managementPorts, node.IPAddress)
-
-		listeners = append(listeners, inbound...)
-		listeners = append(listeners, outbound...)
-		clusters = append(clusters, inClusters...)
-		clusters = append(clusters, outClusters...)
-
-		// If management listener port and service port are same, bad things happen
-		// when running in kubernetes, as the probes stop responding. So, append
-		// non overlapping listeners only.
-		for i := range mgmtListeners {
-			m := mgmtListeners[i]
-			c := mgmtClusters[i]
-			l := getByAddress(listeners, m.Address.String())
-			if l != nil {
-				log.Warnf("Omitting listener for management address %s (%s) due to collision with service listener %s (%s)",
-					m.Name, m.Address, l.Name, l.Address)
-				continue
-			}
-			listeners = append(listeners, m)
-			clusters = append(clusters, c)
-		}
-
-		// BindToPort is deprecated in v2, always true.
-
-		// add an extra listener that binds to the port that is the recipient of the iptables redirect
-		listeners = append(listeners, &xdsapi.Listener{
-			Name:           v1.VirtualListenerName,
-			Address:        buildAddress(v1.WildcardAddress, uint32(mesh.ProxyListenPort)),
-			UseOriginalDst: &google_protobuf.BoolValue{true},
-			FilterChains:   make([]listener.FilterChain, 0),
-		})
-	}
-
-	// enable HTTP PROXY port if necessary; this will add an RDS route for this port
-	if mesh.ProxyHttpPort > 0 {
-		useRemoteAddress := false
-		traceOperation := http_conn.EGRESS
-		listenAddress := v1.LocalhostAddress
-
-		if node.Type == model.Router {
-			useRemoteAddress = true
-			traceOperation = http_conn.INGRESS
-			listenAddress = v1.WildcardAddress
-		}
-
-		// only HTTP outbound clusters are needed
-		httpOutbound := buildOutboundHTTPRoutes(mesh, node, proxyInstances, services, config)
-		httpOutbound = v1.BuildExternalServiceHTTPRoutes(mesh, node, proxyInstances, config, httpOutbound)
-		clusters = append(clusters, httpOutbound.Clusters()...)
-		listeners = append(listeners, buildHTTPListener(buildHTTPListenerOpts{
-			mesh:             mesh,
-			proxy:            node,
-			proxyInstances:   proxyInstances,
-			routeConfig:      nil,
-			ip:               listenAddress,
-			port:             int(mesh.ProxyHttpPort),
-			rds:              v1.RDSAll,
-			useRemoteAddress: useRemoteAddress,
-			direction:        traceOperation,
-			outboundListener: true,
-			store:            config,
-		}))
-		// TODO: need inbound listeners in HTTP_PROXY case, with dedicated ingress listener.
-	}
-
-	return normalizeListeners(listeners), clusters.Normalize()
->>>>>>> 6c191a14
-}
 
 // options required to build an HTTPListener
 type buildHTTPListenerOpts struct { // nolint: maligned
@@ -245,6 +69,93 @@
 	store            model.IstioConfigStore
 }
 
+// buildSidecarListenersClusters produces a list of listeners and referenced clusters for sidecar proxies
+// TODO: this implementation is inefficient as it is recomputing all the routes for all proxies
+// There is a lot of potential to cache and reuse cluster definitions across proxies and also
+// skip computing the actual HTTP routes
+func buildSidecarListeners(
+	mesh *meshconfig.MeshConfig,
+	proxyInstances []*model.ServiceInstance,
+	services []*model.Service,
+	managementPorts model.PortList,
+	node model.Proxy,
+	config model.IstioConfigStore) []*xdsapi.Listener {
+
+	// ensure services are ordered to simplify generation logic
+	sort.Slice(services, func(i, j int) bool { return services[i].Hostname < services[j].Hostname })
+
+	listeners := make([]*xdsapi.Listener, 0)
+
+	if node.Type == model.Router {
+		outbound := buildOutboundListeners(mesh, node, proxyInstances, services, config)
+		listeners = append(listeners, outbound...)
+	} else if mesh.ProxyListenPort > 0 {
+		inbound := buildInboundListeners(mesh, node, proxyInstances, config)
+		outbound := buildOutboundListeners(mesh, node, proxyInstances, services, config)
+		mgmtListeners := buildMgmtPortListeners(mesh, managementPorts, node.IPAddress)
+
+		listeners = append(listeners, inbound...)
+		listeners = append(listeners, outbound...)
+
+		// If management listener port and service port are same, bad things happen
+		// when running in kubernetes, as the probes stop responding. So, append
+		// non overlapping listeners only.
+		for i := range mgmtListeners {
+			m := mgmtListeners[i]
+			l := getByAddress(listeners, m.Address.String())
+			if l != nil {
+				log.Warnf("Omitting listener for management address %s (%s) due to collision with service listener %s (%s)",
+					m.Name, m.Address, l.Name, l.Address)
+				continue
+			}
+			listeners = append(listeners, m)
+		}
+
+		// BindToPort is deprecated in v2, always true.
+
+		// add an extra listener that binds to the port that is the recipient of the iptables redirect
+		listeners = append(listeners, &xdsapi.Listener{
+			Name:           v1.VirtualListenerName,
+			Address:        buildAddress(v1.WildcardAddress, uint32(mesh.ProxyListenPort)),
+			UseOriginalDst: &google_protobuf.BoolValue{true},
+			FilterChains:   make([]listener.FilterChain, 0),
+		})
+	}
+
+	// enable HTTP PROXY port if necessary; this will add an RDS route for this port
+	if mesh.ProxyHttpPort > 0 {
+		useRemoteAddress := false
+		traceOperation := http_conn.EGRESS
+		listenAddress := v1.LocalhostAddress
+
+		if node.Type == model.Router {
+			useRemoteAddress = true
+			traceOperation = http_conn.INGRESS
+			listenAddress = v1.WildcardAddress
+		}
+
+		// only HTTP outbound clusters are needed
+		httpOutbound := buildOutboundHTTPRoutes(mesh, node, proxyInstances, services, config)
+		httpOutbound = v1.BuildExternalServiceHTTPRoutes(mesh, node, proxyInstances, config, httpOutbound)
+		listeners = append(listeners, buildHTTPListener(buildHTTPListenerOpts{
+			mesh:             mesh,
+			proxy:            node,
+			proxyInstances:   proxyInstances,
+			routeConfig:      nil,
+			ip:               listenAddress,
+			port:             int(mesh.ProxyHttpPort),
+			rds:              v1.RDSAll,
+			useRemoteAddress: useRemoteAddress,
+			direction:        traceOperation,
+			outboundListener: true,
+			store:            config,
+		}))
+		// TODO: need inbound listeners in HTTP_PROXY case, with dedicated ingress listener.
+	}
+
+	return normalizeListeners(listeners)
+}
+
 func buildHTTPConnectionManager(opts buildHTTPListenerOpts) *http_conn.HttpConnectionManager {
 	filters := []*http_conn.HttpFilter{}
 	filters = append(filters, &http_conn.HttpFilter{
@@ -443,8 +354,8 @@
 
 // buildOutboundListeners combines HTTP routes and TCP listeners
 func buildOutboundListeners(mesh *meshconfig.MeshConfig, node model.Proxy, proxyInstances []*model.ServiceInstance,
-	services []*model.Service, config model.IstioConfigStore) ([]*xdsapi.Listener, v1.Clusters) {
-	listeners, clusters := buildOutboundTCPListeners(mesh, node, services)
+	services []*model.Service, config model.IstioConfigStore) []*xdsapi.Listener {
+	listeners := buildOutboundTCPListeners(mesh, node, services)
 
 	// note that outbound HTTP routes are supplied through RDS
 	httpOutbound := buildOutboundHTTPRoutes(mesh, node, proxyInstances, services, config)
@@ -473,10 +384,9 @@
 			outboundListener: true,
 			store:            config,
 		}))
-		clusters = append(clusters, routeConfig.Clusters()...)
-	}
-
-	return listeners, clusters
+	}
+
+	return listeners
 }
 
 // buildDestinationHTTPRoutes creates HTTP route for a service and a port from rules
@@ -595,9 +505,8 @@
 // the connection's original destination. This avoids costly queries of instance
 // IPs and ports, but requires that ports of non-load balanced service be unique.
 func buildOutboundTCPListeners(mesh *meshconfig.MeshConfig, node model.Proxy,
-	services []*model.Service) ([]*xdsapi.Listener, v1.Clusters) {
+	services []*model.Service) []*xdsapi.Listener {
 	tcpListeners := make([]*xdsapi.Listener, 0)
-	tcpClusters := make(v1.Clusters, 0)
 
 	var originalDstCluster *v1.Cluster
 	wildcardListenerPorts := make(map[int]bool)
@@ -625,13 +534,11 @@
 						if originalDstCluster == nil {
 							originalDstCluster = v1.BuildOriginalDSTCluster(
 								"orig-dst-cluster-tcp", mesh.ConnectTimeout)
-							tcpClusters = append(tcpClusters, originalDstCluster)
 						}
 						cluster = originalDstCluster
 					} else {
 						cluster = v1.BuildOutboundCluster(service.Hostname, servicePort, nil,
 							service.External())
-						tcpClusters = append(tcpClusters, cluster)
 					}
 					route := v1.BuildTCPRoute(cluster, nil)
 					config := &v1.TCPRouteConfig{Routes: []*v1.TCPRoute{route}}
@@ -644,14 +551,13 @@
 					config := &v1.TCPRouteConfig{Routes: []*v1.TCPRoute{route}}
 					listener := buildTCPListener(
 						config, service.Address, uint32(servicePort.Port), servicePort.Protocol)
-					tcpClusters = append(tcpClusters, cluster)
 					tcpListeners = append(tcpListeners, listener)
 				}
 			}
 		}
 	}
 
-	return tcpListeners, tcpClusters
+	return tcpListeners
 }
 
 // TODO: move to lds_inbound, will need special optimizations.
@@ -661,9 +567,8 @@
 // all inbound clusters since they are statically declared in the proxy
 // configuration and do not utilize CDS.
 func buildInboundListeners(mesh *meshconfig.MeshConfig, node model.Proxy,
-	proxyInstances []*model.ServiceInstance, config model.IstioConfigStore) ([]*xdsapi.Listener, v1.Clusters) {
+	proxyInstances []*model.ServiceInstance, config model.IstioConfigStore) []*xdsapi.Listener {
 	listeners := make([]*xdsapi.Listener, 0, len(proxyInstances))
-	clusters := make(v1.Clusters, 0, len(proxyInstances))
 
 	// inbound connections/requests are redirected to the endpoint address but appear to be sent
 	// to the service address
@@ -673,8 +578,7 @@
 		endpoint := instance.Endpoint
 		servicePort := endpoint.ServicePort
 		protocol := servicePort.Protocol
-		cluster := v1.BuildInboundCluster(endpoint.Port, protocol, mesh.ConnectTimeout)
-		clusters = append(clusters, cluster)
+		cluster := BuildInboundCluster(endpoint.Port, instance.Endpoint.ServicePort.Protocol, mesh.ConnectTimeout)
 
 		var l *xdsapi.Listener
 
@@ -762,8 +666,8 @@
 				l.FilterChains = append(l.FilterChains, listener.FilterChain{
 					Filters: []listener.Filter{
 						{
-							// TODO(mostrowski): need proto version of mixer config.
-							// Config: messageToStruct(&config),
+						// TODO(mostrowski): need proto version of mixer config.
+						// Config: messageToStruct(&config),
 						},
 					},
 				})
@@ -780,7 +684,7 @@
 		}
 	}
 
-	return listeners, clusters
+	return listeners
 }
 
 // buildMgmtPortListeners creates inbound TCP only listeners for the management ports on
@@ -800,21 +704,19 @@
 // So, if a user wants to use kubernetes probes with Istio, she should ensure
 // that the health check ports are distinct from the service ports.
 func buildMgmtPortListeners(mesh *meshconfig.MeshConfig, managementPorts model.PortList,
-	managementIP string) ([]*xdsapi.Listener, v1.Clusters) {
+	managementIP string) []*xdsapi.Listener {
 	listeners := make([]*xdsapi.Listener, 0, len(managementPorts))
-	clusters := make(v1.Clusters, 0, len(managementPorts))
 
 	// assumes that inbound connections/requests are sent to the endpoint address
 	for _, mPort := range managementPorts {
 		switch mPort.Protocol {
 		case model.ProtocolHTTP, model.ProtocolHTTP2, model.ProtocolGRPC, model.ProtocolTCP,
 			model.ProtocolHTTPS, model.ProtocolMongo, model.ProtocolRedis:
-			cluster := v1.BuildInboundCluster(mPort.Port, model.ProtocolTCP, mesh.ConnectTimeout)
+			cluster := BuildInboundCluster(mPort.Port, mPort, mesh.ConnectTimeout)
 			listener := buildTCPListener(&v1.TCPRouteConfig{
 				Routes: []*v1.TCPRoute{v1.BuildTCPRoute(cluster, []string{managementIP})},
 			}, managementIP, uint32(mPort.Port), model.ProtocolTCP)
 
-			clusters = append(clusters, cluster)
 			listeners = append(listeners, listener)
 		default:
 			log.Warnf("Unsupported inbound protocol %v for management port %#v",
@@ -822,5 +724,5 @@
 		}
 	}
 
-	return listeners, clusters
+	return listeners
 }