--- conflicted
+++ resolved
@@ -17,12 +17,14 @@
 import (
 	"encoding/json"
 	"fmt"
+	"os"
 	"sort"
 	"strconv"
 	"strings"
 	"time"
 
 	xdsapi "github.com/envoyproxy/go-control-plane/envoy/api/v2"
+	"github.com/envoyproxy/go-control-plane/envoy/api/v2/auth"
 	"github.com/envoyproxy/go-control-plane/envoy/api/v2/core"
 	"github.com/envoyproxy/go-control-plane/envoy/api/v2/listener"
 	"github.com/envoyproxy/go-control-plane/envoy/api/v2/route"
@@ -32,12 +34,6 @@
 	"github.com/envoyproxy/go-control-plane/pkg/util"
 
 	google_protobuf "github.com/gogo/protobuf/types"
-
-<<<<<<< HEAD
-	"github.com/envoyproxy/go-control-plane/envoy/api/v2/auth"
-=======
-	"os"
->>>>>>> 60653d06
 
 	authn "istio.io/api/authentication/v1alpha1"
 	"istio.io/istio/pilot/pkg/model"
@@ -438,23 +434,9 @@
 	return nil
 }
 
-<<<<<<< HEAD
 // http specific listener options
 type httpListenerOpts struct { //nolint: maligned
 	routeConfig      *xdsapi.RouteConfiguration
-=======
-// options required to build an HTTPListener
-type buildHTTPListenerOpts struct { // nolint: maligned
-	env            model.Environment
-	proxy          model.Proxy
-	proxyInstances []*model.ServiceInstance
-	services       []*model.Service
-	routeConfig    *xdsapi.RouteConfiguration
-	ip             string
-	port           int
-	// bindToPort (default to false) should be set for ingress / gateway
-	bindToPort       bool
->>>>>>> 60653d06
 	rds              string
 	useRemoteAddress bool
 	direction        http_conn.HttpConnectionManager_Tracing_OperationName
@@ -605,40 +587,11 @@
 		connectionManager.GenerateRequestId = &google_protobuf.BoolValue{true}
 	}
 
-<<<<<<< HEAD
-	connectionManagerJSON, _ := json.MarshalIndent(connectionManager, "  ", "  ")
-	log.Infof("LDS: %s \n", string(connectionManagerJSON))
-
-	return connectionManager
-=======
 	if verboseDebug {
 		connectionManagerJSON, _ := json.MarshalIndent(connectionManager, "  ", "  ")
 		log.Infof("LDS: %s \n", string(connectionManagerJSON))
 	}
-	l := &xdsapi.Listener{
-		Name:    fmt.Sprintf("http_%s_%d", opts.ip, opts.port),
-		Address: buildAddress(opts.ip, uint32(opts.port)),
-		FilterChains: []listener.FilterChain{
-			{
-				Filters: []listener.Filter{
-					{
-						Name:   envoyHTTPConnectionManager,
-						Config: messageToStruct(connectionManager),
-					},
-				},
-			},
-		},
-	}
-
-	if !opts.bindToPort {
-		l.DeprecatedV1 = &xdsapi.Listener_DeprecatedV1{
-			BindToPort: &google_protobuf.BoolValue{
-				Value: opts.bindToPort,
-			},
-		}
-	}
-	return l
->>>>>>> 60653d06
+	return connectionManager
 }
 
 func buildListener(opts buildListenerOpts) *xdsapi.Listener {
