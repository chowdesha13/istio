// Copyright 2017 Istio Authors
//
// Licensed under the Apache License, Version 2.0 (the "License");
// you may not use this file except in compliance with the License.
// You may obtain a copy of the License at
//
//     http://www.apache.org/licenses/LICENSE-2.0
//
// Unless required by applicable law or agreed to in writing, software
// distributed under the License is distributed on an "AS IS" BASIS,
// WITHOUT WARRANTIES OR CONDITIONS OF ANY KIND, either express or implied.
// See the License for the specific language governing permissions and
// limitations under the License.

// Package controller provides an implementation of the config store and cache
// using Kubernetes Custom Resources and the informer framework from Kubernetes
package controller

import (
	"context"
	"fmt"
	"time"

	"istio.io/istio/galley/pkg/config/schema/resource"
	"istio.io/pkg/ledger"

	"github.com/golang/sync/errgroup"
	"github.com/hashicorp/go-multierror"
	apiextensionsv1beta1 "k8s.io/apiextensions-apiserver/pkg/apis/apiextensions/v1beta1"
	apiextensionsclient "k8s.io/apiextensions-apiserver/pkg/client/clientset/clientset"
	apierrors "k8s.io/apimachinery/pkg/api/errors"
	meta_v1 "k8s.io/apimachinery/pkg/apis/meta/v1"
	"k8s.io/apimachinery/pkg/runtime"
	kubeSchema "k8s.io/apimachinery/pkg/runtime/schema"
	"k8s.io/apimachinery/pkg/runtime/serializer"
	"k8s.io/apimachinery/pkg/util/wait"             // import GKE cluster authentication plugin
	_ "k8s.io/client-go/plugin/pkg/client/auth/gcp" // import OIDC cluster authentication plugin, e.g. for Tectonic
	_ "k8s.io/client-go/plugin/pkg/client/auth/oidc"
	"k8s.io/client-go/rest"

	"istio.io/pkg/log"

	"istio.io/istio/galley/pkg/config/schema/collection"
	"istio.io/istio/pilot/pkg/config/kube/crd"
	"istio.io/istio/pilot/pkg/model"
	kubecfg "istio.io/istio/pkg/kube"
)

// Client is a basic REST client for CRDs implementing config store
type Client struct {
	// Map of apiVersion to restClient.
	clientset map[string]*restClient

	schemas collection.Schemas

	// domainSuffix for the config metadata
	domainSuffix string

	// Ledger for tracking config distribution
	configLedger ledger.Ledger
}

type restClient struct {
	apiVersion kubeSchema.GroupVersion

	// schemas from the same apiVersion.
	schemas collection.Schemas

	// types of the schema and objects in the schemas.
	types []*crd.SchemaType

	// restconfig for REST type descriptors
	restconfig *rest.Config

	// dynamic REST client for accessing config CRDs
	dynamic *rest.RESTClient
}

type restClientBuilder struct {
	apiVersion     kubeSchema.GroupVersion
	schemasBuilder *collection.SchemasBuilder
	types          []*crd.SchemaType
}

func (b *restClientBuilder) build() *restClient {
	return &restClient{
		apiVersion: b.apiVersion,
		schemas:    b.schemasBuilder.Build(),
		types:      b.types,
	}
}

func newClientSet(schemas collection.Schemas) (map[string]*restClient, error) {
	builderMap := make(map[string]*restClientBuilder)

	for _, s := range schemas.All() {
		knownType, exists := crd.SupportedTypes[s.Resource().GroupVersionKind()]
		if !exists {
			return nil, fmt.Errorf("missing known kind for %q", s.Resource().Kind())
		}

		rc, ok := builderMap[s.Resource().APIVersion()]
		if !ok {
			// create a new client if one doesn't already exist
			rc = &restClientBuilder{
				apiVersion: kubeSchema.GroupVersion{
					Group:   s.Resource().Group(),
					Version: s.Resource().Version(),
				},
				schemasBuilder: collection.NewSchemasBuilder(),
			}
			builderMap[s.Resource().APIVersion()] = rc
		}
		if err := rc.schemasBuilder.Add(s); err != nil {
			return nil, err
		}
		rc.types = append(rc.types, &knownType)
	}

	cs := make(map[string]*restClient, len(builderMap))
	for key, builder := range builderMap {
		cs[key] = builder.build()
	}
	return cs, nil
}

func (rc *restClient) init(cfg *rest.Config) error {
	cfg, err := rc.updateRESTConfig(cfg)
	if err != nil {
		return err
	}

	dynamic, err := rest.RESTClientFor(cfg)
	if err != nil {
		return err
	}

	rc.restconfig = cfg
	rc.dynamic = dynamic
	return nil
}

// createRESTConfig for cluster API server, pass empty config file for in-cluster
func (rc *restClient) updateRESTConfig(cfg *rest.Config) (config *rest.Config, err error) {
	config = cfg
	config.GroupVersion = &rc.apiVersion
	config.APIPath = "/apis"
	config.ContentType = runtime.ContentTypeJSON

	types := runtime.NewScheme()
	schemeBuilder := runtime.NewSchemeBuilder(
		func(scheme *runtime.Scheme) error {
			for _, kind := range rc.types {
				scheme.AddKnownTypeWithName(rc.apiVersion.WithKind(kind.Schema.Resource().Kind()), kind.Object)
				scheme.AddKnownTypeWithName(rc.apiVersion.WithKind(kind.Schema.Resource().Kind()+"List"), kind.Collection)
			}
			meta_v1.AddToGroupVersion(scheme, rc.apiVersion)
			return nil
		})
	err = schemeBuilder.AddToScheme(types)
	config.NegotiatedSerializer = serializer.WithoutConversionCodecFactory{CodecFactory: serializer.NewCodecFactory(types)}

	return
}

// NewForConfig creates a client to the Kubernetes API using a rest config.
func NewForConfig(cfg *rest.Config, schemas collection.Schemas, domainSuffix string, configLedger ledger.Ledger) (*Client, error) {
	cs, err := newClientSet(schemas)
	if err != nil {
		return nil, err
	}

	out := &Client{
		clientset:    cs,
		domainSuffix: domainSuffix,
		configLedger: configLedger,
		schemas:      schemas,
	}

	for _, v := range out.clientset {
		if err := v.init(cfg); err != nil {
			return nil, err
		}
	}

	return out, nil
}

// NewClient creates a client to Kubernetes API using a kubeconfig file.
// Use an empty value for `kubeconfig` to use the in-cluster config.
// If the kubeconfig file is empty, defaults to in-cluster config as well.
// You can also choose a config context by providing the desired context name.
func NewClient(config string, context string, schemas collection.Schemas, domainSuffix string, configLedger ledger.Ledger) (*Client, error) {
	cfg, err := kubecfg.BuildClientConfig(config, context)
	if err != nil {
		return nil, err
	}

	return NewForConfig(cfg, schemas, domainSuffix, configLedger)
}

// RegisterResources sends a request to create CRDs and waits for them to initialize
func (cl *Client) RegisterResources() error {
	g, _ := errgroup.WithContext(context.Background())
	for k, rc := range cl.clientset {
		k, rc := k, rc
		g.Go(func() error {
			log.Infof("registering for apiVersion %v", k)
			return rc.registerResources()
		})
	}
	return g.Wait()
}

func (rc *restClient) registerResources() error {
	cs, err := apiextensionsclient.NewForConfig(rc.restconfig)
	if err != nil {
		return err
	}

	skipCreate := true
	for _, s := range rc.schemas.All() {
		name := s.Resource().Plural() + "." + s.Resource().Group()
		crd, errGet := cs.ApiextensionsV1beta1().CustomResourceDefinitions().Get(name, meta_v1.GetOptions{})
		if errGet != nil {
			skipCreate = false
			break // create the resources
		}
		for _, cond := range crd.Status.Conditions {
			if cond.Type == apiextensionsv1beta1.Established &&
				cond.Status == apiextensionsv1beta1.ConditionTrue {
				continue
			}

			if cond.Type == apiextensionsv1beta1.NamesAccepted &&
				cond.Status == apiextensionsv1beta1.ConditionTrue {
				continue
			}

			log.Warnf("Not established: %v", name)
			skipCreate = false
			break
		}
	}

	if skipCreate {
		return nil
	}

	for _, s := range rc.schemas.All() {
		g := s.Resource().Group()
		name := s.Resource().Plural() + "." + g
		crdScope := apiextensionsv1beta1.NamespaceScoped
		if s.Resource().IsClusterScoped() {
			crdScope = apiextensionsv1beta1.ClusterScoped
		}
		crd := &apiextensionsv1beta1.CustomResourceDefinition{
			ObjectMeta: meta_v1.ObjectMeta{
				Name: name,
			},
			Spec: apiextensionsv1beta1.CustomResourceDefinitionSpec{
				Group:   g,
				Version: s.Resource().Version(),
				Scope:   crdScope,
				Names: apiextensionsv1beta1.CustomResourceDefinitionNames{
					Plural: s.Resource().Plural(),
					Kind:   s.Resource().Kind(),
				},
			},
		}
		log.Infof("registering CRD %q", name)
		_, err = cs.ApiextensionsV1beta1().CustomResourceDefinitions().Create(crd)
		if err != nil && !apierrors.IsAlreadyExists(err) {
			return err
		}
	}

	// wait for CRD being established
	errPoll := wait.Poll(500*time.Millisecond, 60*time.Second, func() (bool, error) {
	descriptor:
		for _, s := range rc.schemas.All() {
			name := s.Resource().Plural() + "." + s.Resource().Group()
			crd, errGet := cs.ApiextensionsV1beta1().CustomResourceDefinitions().Get(name, meta_v1.GetOptions{})
			if errGet != nil {
				return false, errGet
			}
			for _, cond := range crd.Status.Conditions {
				switch cond.Type {
				case apiextensionsv1beta1.Established:
					if cond.Status == apiextensionsv1beta1.ConditionTrue {
						log.Infof("established CRD %q", name)
						continue descriptor
					}
				case apiextensionsv1beta1.NamesAccepted:
					if cond.Status == apiextensionsv1beta1.ConditionFalse {
						log.Warnf("name conflict: %v", cond.Reason)
					}
				}
			}
			log.Infof("missing status condition for %q", name)
			return false, nil
		}
		return true, nil
	})

	if errPoll != nil {
		log.Error("failed to verify CRD creation")
		return errPoll
	}

	return nil
}

// DeregisterResources removes third party resources
func (cl *Client) DeregisterResources() error {
	for k, rc := range cl.clientset {
		log.Infof("deregistering for apiVersion %s", k)
		if err := rc.deregisterResources(); err != nil {
			return err
		}
	}
	return nil
}

func (rc *restClient) deregisterResources() error {
	cs, err := apiextensionsclient.NewForConfig(rc.restconfig)
	if err != nil {
		return err
	}

	var errs error
	for _, s := range rc.schemas.All() {
		name := s.Resource().Plural() + "." + s.Resource().Group()
		err := cs.ApiextensionsV1beta1().CustomResourceDefinitions().Delete(name, nil)
		errs = multierror.Append(errs, err)
	}
	return errs
}

// Schemas for the store
func (cl *Client) Schemas() collection.Schemas {
	return cl.schemas
}

// Get implements store interface
func (cl *Client) Get(typ resource.GroupVersionKind, name, namespace string) *model.Config {
	t, ok := crd.SupportedTypes[typ]
	if !ok {
		log.Warnf("unknown type: %s", typ)
		return nil
	}
	rc, ok := cl.clientset[t.Schema.Resource().APIVersion()]
	if !ok {
		log.Warnf("cannot find client for type: %s", typ)
		return nil
	}

	s, exists := rc.schemas.FindByGroupVersionKind(typ)
	if !exists {
		log.Warnf("cannot find proto schema for type: %s", typ)
		return nil
	}

	config := t.Object.DeepCopyObject().(crd.IstioObject)
	err := rc.dynamic.Get().
		NamespaceIfScoped(namespace, !s.Resource().IsClusterScoped()).
		Resource(s.Resource().Plural()).
		Name(name).
		Do().Into(config)

	if err != nil {
		log.Warna(err)
		return nil
	}

	out, err := crd.ConvertObject(s, config, cl.domainSuffix)
	if err != nil {
		log.Warna(err)
		return nil
	}
	return out
}

// Create implements store interface
func (cl *Client) Create(config model.Config) (string, error) {
	rc, ok := cl.clientset[crd.APIVersionFromConfig(&config)]
	if !ok {
		return "", fmt.Errorf("unrecognized apiVersion %q", config)
	}

	s, exists := rc.schemas.FindByGroupVersionKind(config.GroupVersionKind())
	if !exists {
<<<<<<< HEAD
		return "", fmt.Errorf("unrecognized Create type %q", config.Type)
=======
		return "", fmt.Errorf("unrecognized type: %s", config.GroupVersionKind())
>>>>>>> 6bda9be9
	}

	if err := s.Resource().ValidateProto(config.Name, config.Namespace, config.Spec); err != nil {
		return "", multierror.Prefix(err, "validation error:")
	}

	out, err := crd.ConvertConfig(s, config)
	if err != nil {
		return "", err
	}

	obj := crd.SupportedTypes[s.Resource().GroupVersionKind()].Object.DeepCopyObject().(crd.IstioObject)
	err = rc.dynamic.Post().
		NamespaceIfScoped(out.GetObjectMeta().Namespace, !s.Resource().IsClusterScoped()).
		Resource(s.Resource().Plural()).
		Body(out).
		Do().Into(obj)
	if err != nil {
		return "", err
	}

	return obj.GetObjectMeta().ResourceVersion, nil
}

// Update implements store interface
func (cl *Client) Update(config model.Config) (string, error) {
	rc, ok := cl.clientset[crd.APIVersionFromConfig(&config)]
	if !ok {
		return "", fmt.Errorf("unrecognized apiVersion %q", config)
	}
	s, exists := rc.schemas.FindByGroupVersionKind(config.GroupVersionKind())
	if !exists {
		return "", fmt.Errorf("unrecognized type %q", config.Type)
	}

	if err := s.Resource().ValidateProto(config.Name, config.Namespace, config.Spec); err != nil {
		return "", multierror.Prefix(err, "validation error:")
	}

	if config.ResourceVersion == "" {
		return "", fmt.Errorf("revision is required")
	}

	out, err := crd.ConvertConfig(s, config)
	if err != nil {
		return "", err
	}

	obj := crd.SupportedTypes[s.Resource().GroupVersionKind()].Object.DeepCopyObject().(crd.IstioObject)
	err = rc.dynamic.Put().
		NamespaceIfScoped(out.GetObjectMeta().Namespace, !s.Resource().IsClusterScoped()).
		Resource(s.Resource().Plural()).
		Name(out.GetObjectMeta().Name).
		Body(out).
		Do().Into(obj)
	if err != nil {
		return "", err
	}

	return obj.GetObjectMeta().ResourceVersion, nil
}

// Delete implements store interface
func (cl *Client) Delete(typ resource.GroupVersionKind, name, namespace string) error {
	t, ok := crd.SupportedTypes[typ]
	if !ok {
		return fmt.Errorf("unrecognized type %q", typ)
	}
	rc, ok := cl.clientset[t.Schema.Resource().APIVersion()]
	if !ok {
		return fmt.Errorf("unrecognized apiVersion %v", t.Schema.Resource().APIVersion())
	}
	s, exists := rc.schemas.FindByGroupVersionKind(typ)
	if !exists {
		return fmt.Errorf("missing type %q", typ)
	}

	return rc.dynamic.Delete().
		NamespaceIfScoped(namespace, !s.Resource().IsClusterScoped()).
		Resource(s.Resource().Plural()).
		Name(name).
		Do().Error()
}

func (cl *Client) Version() string {
	return cl.configLedger.RootHash()
}

func (cl *Client) GetResourceAtVersion(version string, key string) (resourceVersion string, err error) {
	return cl.configLedger.GetPreviousValue(version, key)
}

// List implements store interface
func (cl *Client) List(kind resource.GroupVersionKind, namespace string) ([]model.Config, error) {
	t, ok := crd.SupportedTypes[kind]
	if !ok {
		return nil, fmt.Errorf("unrecognized type: %s", kind)
	}
	rc, ok := cl.clientset[t.Schema.Resource().APIVersion()]
	if !ok {
		return nil, fmt.Errorf("unrecognized apiVersion: %v", t.Schema.Resource().APIVersion())
	}
	s, exists := rc.schemas.FindByGroupVersionKind(kind)
	if !exists {
		return nil, fmt.Errorf("missing type: %s", kind)
	}

	list := t.Collection.DeepCopyObject().(crd.IstioObjectList)
	errs := rc.dynamic.Get().
		NamespaceIfScoped(namespace, !s.Resource().IsClusterScoped()).
		Resource(s.Resource().Plural()).
		Do().Into(list)

	out := make([]model.Config, 0)
	for _, item := range list.GetItems() {
		obj, err := crd.ConvertObject(s, item, cl.domainSuffix)
		if err != nil {
			errs = multierror.Append(errs, err)
		} else {
			out = append(out, *obj)
		}
	}
	return out, errs
}<|MERGE_RESOLUTION|>--- conflicted
+++ resolved
@@ -390,11 +390,7 @@
 
 	s, exists := rc.schemas.FindByGroupVersionKind(config.GroupVersionKind())
 	if !exists {
-<<<<<<< HEAD
-		return "", fmt.Errorf("unrecognized Create type %q", config.Type)
-=======
 		return "", fmt.Errorf("unrecognized type: %s", config.GroupVersionKind())
->>>>>>> 6bda9be9
 	}
 
 	if err := s.Resource().ValidateProto(config.Name, config.Namespace, config.Spec); err != nil {
