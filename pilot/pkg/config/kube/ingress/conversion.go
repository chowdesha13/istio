--- conflicted
+++ resolved
@@ -179,12 +179,8 @@
 				Mode:              networking.Server_TLSOptions_SIMPLE,
 				PrivateKey:        path.Join(model.IngressCertsPath, ingress.Namespace, tls.SecretName, model.IngressKeyFilename),
 				ServerCertificate: path.Join(model.IngressCertsPath, ingress.Namespace, tls.SecretName, model.IngressCertFilename),
-<<<<<<< HEAD
-				CaCertificates:    path.Join(model.IngressCertsPath, ingress.Namespace, tls.SecretName, model.RootCertFilename),
-=======
 				// TODO: make sure this is mounted
 				CaCertificates: path.Join(model.IngressCertsPath, ingress.Namespace, tls.SecretName, model.RootCertFilename),
->>>>>>> d819c7e7
 			},
 		})
 	}
