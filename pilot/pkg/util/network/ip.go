// Copyright Istio Authors
//
// Licensed under the Apache License, Version 2.0 (the "License");
// you may not use this file except in compliance with the License.
// You may obtain a copy of the License at
//
//     http://www.apache.org/licenses/LICENSE-2.0
//
// Unless required by applicable law or agreed to in writing, software
// distributed under the License is distributed on an "AS IS" BASIS,
// WITHOUT WARRANTIES OR CONDITIONS OF ANY KIND, either express or implied.
// See the License for the specific language governing permissions and
// limitations under the License.

package network

import (
	"context"
	"fmt"
	"net"
	"time"

	"istio.io/pkg/log"
)

// Network-related utility functions
const (
	waitInterval = 100 * time.Millisecond
	waitTimeout  = 2 * time.Minute
)

type lookupIPAddrType = func(ctx context.Context, addr string) ([]net.IPAddr, error)

// ErrResolveNoAddress error occurs when IP address resolution is attempted,
// but no address was provided.
var ErrResolveNoAddress = fmt.Errorf("no address specified")

// GetPrivateIPs blocks until private IP addresses are available, or a timeout is reached.
func GetPrivateIPs(ctx context.Context) ([]string, bool) {
	if _, ok := ctx.Deadline(); !ok {
		var cancel context.CancelFunc
		ctx, cancel = context.WithTimeout(ctx, waitTimeout)
		defer cancel()
	}

	for {
		select {
		case <-ctx.Done():
			return getPrivateIPsIfAvailable()
		default:
			addr, ok := getPrivateIPsIfAvailable()
			if ok {
				return addr, true
			}
			time.Sleep(waitInterval)
		}
	}
}

// Returns all the private IP addresses
func getPrivateIPsIfAvailable() ([]string, bool) {
	ok := true
	ipAddresses := make([]string, 0)

	ifaces, _ := net.Interfaces()

	for _, iface := range ifaces {
		if iface.Flags&net.FlagUp == 0 {
			continue // interface down
		}
		if iface.Flags&net.FlagLoopback != 0 {
			continue // loopback interface
		}
		addrs, _ := iface.Addrs()

		for _, addr := range addrs {
			var ip net.IP
			switch v := addr.(type) {
			case *net.IPNet:
				ip = v.IP
			case *net.IPAddr:
				ip = v.IP
			}
			if ip == nil || ip.IsLoopback() || ip.IsLinkLocalUnicast() || ip.IsLinkLocalMulticast() {
				continue
			}
			if ip.IsUnspecified() {
				ok = false
				continue
			}
			ipAddresses = append(ipAddresses, ip.String())
		}
	}
	return ipAddresses, ok
}

// ResolveAddr resolves an authority address to an IP address. Incoming
// addr can be an IP address or hostname. If addr is an IPv6 address, the IP
// part must be enclosed in square brackets.
//
// LookupIPAddr() may return multiple IP addresses, of which this function returns
// the first IPv4 entry. To use this function in an IPv6 only environment, either
// provide an IPv6 address or ensure the hostname resolves to only IPv6 addresses.
func ResolveAddr(addr string, lookupIPAddr ...lookupIPAddrType) (string, error) {
	if addr == "" {
		return "", ErrResolveNoAddress
	}
	host, port, err := net.SplitHostPort(addr)
	if err != nil {
		return "", err
	}
	log.Infof("Attempting to lookup address: %s", host)
	defer log.Infof("Finished lookup of address: %s", host)
	// lookup the udp address with a timeout of 15 seconds.
	ctx, cancel := context.WithTimeout(context.Background(), 15*time.Second)
	defer cancel()
	var addrs []net.IPAddr
	var lookupErr error
	if (len(lookupIPAddr) > 0) && (lookupIPAddr[0] != nil) {
		// if there are more than one lookup function, ignore all but first
		addrs, lookupErr = lookupIPAddr[0](ctx, host)
	} else {
		addrs, lookupErr = net.DefaultResolver.LookupIPAddr(ctx, host)
	}

	if lookupErr != nil || len(addrs) == 0 {
		return "", fmt.Errorf("lookup failed for IP address: %w", lookupErr)
	}
	var resolvedAddr string

	for _, address := range addrs {
		ip := address.IP
		if ip.To4() == nil {
			resolvedAddr = fmt.Sprintf("[%s]:%s", ip, port)
		} else {
			resolvedAddr = fmt.Sprintf("%s:%s", ip, port)
			break
		}
	}
	log.Infof("Addr resolved to: %s", resolvedAddr)
	return resolvedAddr, nil
}

<<<<<<< HEAD
// IsIPv6 checks the addresses slice and returns true if atleast one of the addresses
// is a valid IPv6 address, for all other cases it returns false.
func IsIPv6(ipAddrs []string) bool {
=======
// IsIPv6Proxy check the addresses slice and returns true for all addresses are valid IPv6 address
// for all other cases it returns false
func IsIPv6Proxy(ipAddrs []string) bool {
>>>>>>> 3af478fb
	for i := 0; i < len(ipAddrs); i++ {
		addr := net.ParseIP(ipAddrs[i])
		if addr == nil {
			// Should not happen, invalid IP in proxy's IPAddresses slice should have been caught earlier,
			// skip it to prevent a panic.
			continue
		}
<<<<<<< HEAD

		// Check that a address can be an IPv6 address but configuration is not configured K8s for dual-stack support.
		// In this case an ipv6 link local address will appear, but not one that is routable to with K8s
		if addr.To4() == nil && addr.To16() != nil && !addr.IsLinkLocalUnicast() {
			return true
		}
	}
	return false
}

// IsIPv4 checks the addresses slice and returns true if atleast one of the addresses
// is a valid IPv64 address, for all other cases it returns false.
func IsIPv4(ipAddrs []string) bool {
	for i := 0; i < len(ipAddrs); i++ {
		addr := net.ParseIP(ipAddrs[i])
		if addr == nil {
			// Should not happen, invalid IP in proxy's IPAddresses slice should have been caught earlier,
			// skip it to prevent a panic.
			continue
		}

		// Check that a address can be an IPv6 address but configuration is not configured K8s for dual-stack support.
		// In this case an ipv6 link local address will appear, but not one that is routable to with K8s
		if addr.To4() != nil && !addr.IsLinkLocalUnicast() {
			return true
		}
	}
	return false
}

// GlobalUnicastIP returns the first global unicast address in the passed in addresses.
func GlobalUnicastIP(ipAddrs []string) string {
	for i := 0; i < len(ipAddrs); i++ {
		addr := net.ParseIP(ipAddrs[i])
		if addr == nil {
			// Should not happen, invalid IP in proxy's IPAddresses slice should have been caught earlier,
			// skip it to prevent a panic.
			continue
		}
		if addr.IsGlobalUnicast() {
			return addr.String()
		}
	}
	return ""
=======
		if addr.To4() != nil {
			return false
		}
	}
	return true
>>>>>>> 3af478fb
}<|MERGE_RESOLUTION|>--- conflicted
+++ resolved
@@ -141,15 +141,9 @@
 	return resolvedAddr, nil
 }
 
-<<<<<<< HEAD
 // IsIPv6 checks the addresses slice and returns true if atleast one of the addresses
 // is a valid IPv6 address, for all other cases it returns false.
 func IsIPv6(ipAddrs []string) bool {
-=======
-// IsIPv6Proxy check the addresses slice and returns true for all addresses are valid IPv6 address
-// for all other cases it returns false
-func IsIPv6Proxy(ipAddrs []string) bool {
->>>>>>> 3af478fb
 	for i := 0; i < len(ipAddrs); i++ {
 		addr := net.ParseIP(ipAddrs[i])
 		if addr == nil {
@@ -157,15 +151,12 @@
 			// skip it to prevent a panic.
 			continue
 		}
-<<<<<<< HEAD
 
-		// Check that a address can be an IPv6 address but configuration is not configured K8s for dual-stack support.
-		// In this case an ipv6 link local address will appear, but not one that is routable to with K8s
-		if addr.To4() == nil && addr.To16() != nil && !addr.IsLinkLocalUnicast() {
-			return true
+		if addr.To4() != nil {
+			return false
 		}
 	}
-	return false
+	return true
 }
 
 // IsIPv4 checks the addresses slice and returns true if atleast one of the addresses
@@ -181,7 +172,7 @@
 
 		// Check that a address can be an IPv6 address but configuration is not configured K8s for dual-stack support.
 		// In this case an ipv6 link local address will appear, but not one that is routable to with K8s
-		if addr.To4() != nil && !addr.IsLinkLocalUnicast() {
+		if addr.To4() != nil {
 			return true
 		}
 	}
@@ -202,11 +193,4 @@
 		}
 	}
 	return ""
-=======
-		if addr.To4() != nil {
-			return false
-		}
-	}
-	return true
->>>>>>> 3af478fb
 }