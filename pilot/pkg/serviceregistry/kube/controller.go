--- conflicted
+++ resolved
@@ -116,11 +116,7 @@
 // NewController creates a new Kubernetes controller
 // Created by bootstrap and multicluster (see secretcontroler).
 func NewController(client kubernetes.Interface, options ControllerOptions) *Controller {
-<<<<<<< HEAD
-	log.Infof("Service controller watching namespace %q for service, endpoint, nodes and pods, refresh %d",
-=======
 	log.Infof("Service controller watching namespace %q for services, endpoints, nodes and pods, refresh %s",
->>>>>>> e13f1dd6
 		options.WatchedNamespace, options.ResyncPeriod)
 
 	// Queue requires a time duration for a retry delay after a handler error
@@ -144,11 +140,7 @@
 	out.nodes = out.createCacheHandler(nodeInformer, "Nodes")
 
 	podInformer := sharedInformers.Core().V1().Pods().Informer()
-<<<<<<< HEAD
 	out.pods = newPodCache(out.createCacheHandler(podInformer, "Pod"), out)
-=======
-	out.pods = newPodCache(out.createCacheHandler(podInformer, "Pods"))
->>>>>>> e13f1dd6
 
 	return out
 }
