// Copyright 2017 Istio Authors
//
// Licensed under the Apache License, Version 2.0 (the "License");
// you may not use this file except in compliance with the License.
// You may obtain a copy of the License at
//
//     http://www.apache.org/licenses/LICENSE-2.0
//
// Unless required by applicable law or agreed to in writing, software
// distributed under the License is distributed on an "AS IS" BASIS,
// WITHOUT WARRANTIES OR CONDITIONS OF ANY KIND, either express or implied.
// See the License for the specific language governing permissions and
// limitations under the License.

package kube

import (
	"errors"
	"fmt"
	"os"
	"reflect"
	"strconv"
	"time"

	"github.com/prometheus/client_golang/prometheus"
	"k8s.io/api/core/v1"
	meta_v1 "k8s.io/apimachinery/pkg/apis/meta/v1"
	"k8s.io/apimachinery/pkg/runtime"
	"k8s.io/apimachinery/pkg/watch"
	"k8s.io/client-go/kubernetes"
	"k8s.io/client-go/tools/cache"

	"istio.io/istio/pilot/pkg/model"
	"istio.io/istio/pkg/log"
)

const (
	// NodeRegionLabel is the well-known label for kubernetes node region
	NodeRegionLabel = "failure-domain.beta.kubernetes.io/region"
	// NodeZoneLabel is the well-known label for kubernetes node zone
	NodeZoneLabel = "failure-domain.beta.kubernetes.io/zone"
	// IstioNamespace used by default for Istio cluster-wide installation
	IstioNamespace = "istio-system"
	// IstioConfigMap is used by default
	IstioConfigMap = "istio"
	// PrometheusScrape is the annotation used by prometheus to determine if service metrics should be scraped (collected)
	PrometheusScrape = "prometheus.io/scrape"
	// PrometheusPort is the annotation used to explicitly specify the port to use for scraping metrics
	PrometheusPort = "prometheus.io/port"
	// PrometheusPath is the annotation used to specify a path for scraping metrics. Default is "/metrics"
	PrometheusPath = "prometheus.io/path"
	// PrometheusPathDefault is the default value for the PrometheusPath annotation
	PrometheusPathDefault = "/metrics"
)

var (
	// experiment on getting some monitoring on config errors.
	k8sEvents = prometheus.NewCounterVec(prometheus.CounterOpts{
		Name: "pilot_k8s_reg_events",
		Help: "Events from k8s registry.",
	}, []string{"type", "event"})
)

func init() {
	prometheus.MustRegister(k8sEvents)
}

var (
	azDebug = os.Getenv("VERBOSE_AZ_DEBUG") == "1"
)

// ControllerOptions stores the configurable attributes of a Controller.
type ControllerOptions struct {
	// Namespace the controller watches. If set to meta_v1.NamespaceAll (""), controller watches all namespaces
	WatchedNamespace string
	ResyncPeriod     time.Duration
	DomainSuffix     string
}

// Controller is a collection of synchronized resource watchers
// Caches are thread-safe
type Controller struct {
	domainSuffix string

	client    kubernetes.Interface
	queue     Queue
	services  cacheHandler
	endpoints cacheHandler
	nodes     cacheHandler

	pods *PodCache

	// Env is set by server to point to the environment, to allow the controller to
	// use env data and push status. It may be null in tests.
	Env *model.Environment
}

type cacheHandler struct {
	informer cache.SharedIndexInformer
	handler  *ChainHandler
}

// NewController creates a new Kubernetes controller
func NewController(client kubernetes.Interface, options ControllerOptions) *Controller {
	log.Infof("Service controller watching namespace %q for service, endpoint, nodes and pods, refresh %d",
		options.WatchedNamespace, options.ResyncPeriod)

	// Queue requires a time duration for a retry delay after a handler error
	out := &Controller{
		domainSuffix: options.DomainSuffix,
		client:       client,
		queue:        NewQueue(1 * time.Second),
	}

	out.services = out.createInformer(&v1.Service{}, "Service", options.ResyncPeriod,
		func(opts meta_v1.ListOptions) (runtime.Object, error) {
			return client.CoreV1().Services(options.WatchedNamespace).List(opts)
		},
		func(opts meta_v1.ListOptions) (watch.Interface, error) {
			return client.CoreV1().Services(options.WatchedNamespace).Watch(opts)
		})

	out.endpoints = out.createInformer(&v1.Endpoints{}, "Endpoints", options.ResyncPeriod,
		func(opts meta_v1.ListOptions) (runtime.Object, error) {
			return client.CoreV1().Endpoints(options.WatchedNamespace).List(opts)
		},
		func(opts meta_v1.ListOptions) (watch.Interface, error) {
			return client.CoreV1().Endpoints(options.WatchedNamespace).Watch(opts)
		})

	out.nodes = out.createInformer(&v1.Node{}, "Node", options.ResyncPeriod,
		func(opts meta_v1.ListOptions) (runtime.Object, error) {
			return client.CoreV1().Nodes().List(opts)
		},
		func(opts meta_v1.ListOptions) (watch.Interface, error) {
			return client.CoreV1().Nodes().Watch(opts)
		})

	out.pods = newPodCache(out.createInformer(&v1.Pod{}, "Pod", options.ResyncPeriod,
		func(opts meta_v1.ListOptions) (runtime.Object, error) {
			return client.CoreV1().Pods(options.WatchedNamespace).List(opts)
		},
		func(opts meta_v1.ListOptions) (watch.Interface, error) {
			return client.CoreV1().Pods(options.WatchedNamespace).Watch(opts)
		}))

	return out
}

// notify is the first handler in the handler chain.
// Returning an error causes repeated execution of the entire chain.
func (c *Controller) notify(obj interface{}, event model.Event) error {
	if !c.HasSynced() {
		return errors.New("waiting till full synchronization")
	}
	return nil
}

// createInformer registers handlers for a specific event.
// Current implementation queues the events in queue.go, and the handler is run with
// some throttling.
// Used for Service, Endpoint, Node and Pod.
// See config/kube for CRD events.
// See config/ingress for Ingress objects
func (c *Controller) createInformer(
	o runtime.Object,
	otype string,
	resyncPeriod time.Duration,
	lf cache.ListFunc,
	wf cache.WatchFunc) cacheHandler {
	handler := &ChainHandler{funcs: []Handler{c.notify}}

	// TODO: finer-grained index (perf)
	informer := cache.NewSharedIndexInformer(
		&cache.ListWatch{ListFunc: lf, WatchFunc: wf}, o,
		resyncPeriod, cache.Indexers{})

	informer.AddEventHandler(
		cache.ResourceEventHandlerFuncs{
			// TODO: filtering functions to skip over un-referenced resources (perf)
			AddFunc: func(obj interface{}) {
				k8sEvents.With(prometheus.Labels{"type": otype, "event": "add"}).Add(1)
				c.queue.Push(Task{handler: handler.Apply, obj: obj, event: model.EventAdd})
			},
			UpdateFunc: func(old, cur interface{}) {
				if !reflect.DeepEqual(old, cur) {
					k8sEvents.With(prometheus.Labels{"type": otype, "event": "update"}).Add(1)
					c.queue.Push(Task{handler: handler.Apply, obj: cur, event: model.EventUpdate})
				} else {
					k8sEvents.With(prometheus.Labels{"type": otype, "event": "updateSame"}).Add(1)
				}
			},
			DeleteFunc: func(obj interface{}) {
				k8sEvents.With(prometheus.Labels{"type": otype, "event": "add"}).Add(1)
				c.queue.Push(Task{handler: handler.Apply, obj: obj, event: model.EventDelete})
			},
		})

	return cacheHandler{informer: informer, handler: handler}
}

// HasSynced returns true after the initial state synchronization
func (c *Controller) HasSynced() bool {
	if !c.services.informer.HasSynced() ||
		!c.endpoints.informer.HasSynced() ||
		!c.pods.informer.HasSynced() ||
		!c.nodes.informer.HasSynced() {
		return false
	}
	return true
}

// Run all controllers until a signal is received
func (c *Controller) Run(stop <-chan struct{}) {
	go c.queue.Run(stop)
	go c.services.informer.Run(stop)
	go c.endpoints.informer.Run(stop)
	go c.pods.informer.Run(stop)
	go c.nodes.informer.Run(stop)

	<-stop
	log.Infof("Controller terminated")
}

// Services implements a service catalog operation
func (c *Controller) Services() ([]*model.Service, error) {
	list := c.services.informer.GetStore().List()
	out := make([]*model.Service, 0, len(list))

	for _, item := range list {
		if svc := convertService(*item.(*v1.Service), c.domainSuffix); svc != nil {
			out = append(out, svc)
		}
	}
	return out, nil
}

// GetService implements a service catalog operation
func (c *Controller) GetService(hostname model.Hostname) (*model.Service, error) {
	name, namespace, err := parseHostname(hostname)
	if err != nil {
		log.Infof("parseHostname(%s) => error %v", hostname, err)
		return nil, err
	}
	item, exists := c.serviceByKey(name, namespace)
	if !exists {
		return nil, nil
	}

	svc := convertService(*item, c.domainSuffix)
	return svc, nil
}

// GetServiceAttributes returns istio attributes for a service in the registry if it is present
func (c *Controller) GetServiceAttributes(hostname model.Hostname) (*model.ServiceAttributes, error) {
	name, namespace, err := parseHostname(hostname)
	if err != nil {
		log.Infof("GetServiceAttributes() => error %v", err)
		return nil, err
	}
	if _, exists := c.serviceByKey(name, namespace); exists {
		return &model.ServiceAttributes{
			Name:      name,
			Namespace: namespace,
			UID:       fmt.Sprintf("istio://%s/services/%s", namespace, name),
		}, nil
	}
	return nil, fmt.Errorf("service not exist for hostname %q", hostname)
}

// serviceByKey retrieves a service by name and namespace
func (c *Controller) serviceByKey(name, namespace string) (*v1.Service, bool) {
	item, exists, err := c.services.informer.GetStore().GetByKey(KeyFunc(name, namespace))
	if err != nil {
		log.Infof("serviceByKey(%s, %s) => error %v", name, namespace, err)
		return nil, false
	}
	if !exists {
		return nil, false
	}
	return item.(*v1.Service), true
}

// GetPodAZ retrieves the AZ for a pod.
func (c *Controller) GetPodAZ(pod *v1.Pod) (string, bool) {
	// NodeName is set by the scheduler after the pod is created
	// https://github.com/kubernetes/community/blob/master/contributors/devel/api-conventions.md#late-initialization
	node, exists, err := c.nodes.informer.GetStore().GetByKey(pod.Spec.NodeName)
	if !exists || err != nil {
		log.Warnf("unable to get node %q for pod %q: %v", pod.Spec.NodeName, pod.Name, err)
		return "", false
	}
	region, exists := node.(*v1.Node).Labels[NodeRegionLabel]
	if !exists {
		if azDebug {
			log.Warnf("unable to retrieve region label for pod: %v", pod.Name)
		}
		return "", false
	}
	zone, exists := node.(*v1.Node).Labels[NodeZoneLabel]
	if !exists {
		if azDebug {
			log.Warnf("unable to retrieve zone label for pod: %v", pod.Name)
		}
		return "", false
	}
	return fmt.Sprintf("%v/%v", region, zone), true
}

// ManagementPorts implements a service catalog operation
func (c *Controller) ManagementPorts(addr string) model.PortList {
	pod, exists := c.pods.getPodByIP(addr)
	if !exists {
		return nil
	}

	managementPorts, err := convertProbesToPorts(&pod.Spec)

	if err != nil {
		log.Infof("Error while parsing liveliness and readiness probe ports for %s => %v", addr, err)
	}

	// We continue despite the error because healthCheckPorts could return a partial
	// list of management ports
	return managementPorts
}

// WorkloadHealthCheckInfo implements a service catalog operation
func (c *Controller) WorkloadHealthCheckInfo(addr string) model.ProbeList {
	pod, exists := c.pods.getPodByIP(addr)
	if !exists {
		return nil
	}

	probes := make([]*model.Probe, 0)

	// Obtain probes from the readiness and liveness probes
	for _, container := range pod.Spec.Containers {
		if container.ReadinessProbe != nil && container.ReadinessProbe.Handler.HTTPGet != nil {
			p, err := convertProbePort(container, &container.ReadinessProbe.Handler)
			if err != nil {
				log.Infof("Error while parsing readiness probe port =%v", err)
			}
			probes = append(probes, &model.Probe{
				Port: p,
				Path: container.ReadinessProbe.Handler.HTTPGet.Path,
			})
		}
		if container.LivenessProbe != nil && container.LivenessProbe.Handler.HTTPGet != nil {
			p, err := convertProbePort(container, &container.LivenessProbe.Handler)
			if err != nil {
				log.Infof("Error while parsing liveness probe port =%v", err)
			}
			probes = append(probes, &model.Probe{
				Port: p,
				Path: container.LivenessProbe.Handler.HTTPGet.Path,
			})
		}
	}

	// Obtain probe from prometheus scrape
	if scrape := pod.Annotations[PrometheusScrape]; scrape == "true" {
		var port *model.Port
		path := PrometheusPathDefault
		if portstr := pod.Annotations[PrometheusPort]; portstr != "" {
			portnum, err := strconv.Atoi(portstr)
			if err != nil {
				log.Warna(err)
			} else {
				port = &model.Port{
					Port: portnum,
				}
			}
		}
		if pod.Annotations[PrometheusPath] != "" {
			path = pod.Annotations[PrometheusPath]
		}
		probes = append(probes, &model.Probe{
			Port: port,
			Path: path,
		})
	}

	return probes
}

// Instances implements a service catalog operation
func (c *Controller) Instances(hostname model.Hostname, ports []string,
	labelsList model.LabelsCollection) ([]*model.ServiceInstance, error) {
	// Get actual service by name
	name, namespace, err := parseHostname(hostname)
	if err != nil {
		log.Infof("parseHostname(%s) => error %v", hostname, err)
		return nil, err
	}

	item, exists := c.serviceByKey(name, namespace)
	if !exists {
		return nil, nil
	}

	// Locate all ports in the actual service
	svc := convertService(*item, c.domainSuffix)
	if svc == nil {
		return nil, nil
	}
	svcPorts := make(map[string]*model.Port)
	for _, port := range ports {
		if svcPort, exists := svc.Ports.Get(port); exists {
			svcPorts[port] = svcPort
		}
	}

	// TODO: single port service missing name
	for _, item := range c.endpoints.informer.GetStore().List() {
		ep := *item.(*v1.Endpoints)
		if ep.Name == name && ep.Namespace == namespace {
			var out []*model.ServiceInstance
			for _, ss := range ep.Subsets {
				for _, ea := range ss.Addresses {
					labels, _ := c.pods.labelsByIP(ea.IP)
					// check that one of the input labels is a subset of the labels
					if !labelsList.HasSubsetOf(labels) {
						continue
					}

					pod, exists := c.pods.getPodByIP(ea.IP)
					az, sa, uid := "", "", ""
					if exists {
						az, _ = c.GetPodAZ(pod)
						sa = kubeToIstioServiceAccount(pod.Spec.ServiceAccountName, pod.GetNamespace(), c.domainSuffix)
						uid = fmt.Sprintf("kubernetes://%s.%s", pod.Name, pod.Namespace)
					}

					// identify the port by name
					for _, port := range ss.Ports {
						if svcPort, exists := svcPorts[port.Name]; exists {
							out = append(out, &model.ServiceInstance{
								Endpoint: model.NetworkEndpoint{
									Address:     ea.IP,
									Port:        int(port.Port),
									ServicePort: svcPort,
									UID:         uid,
								},
								Service:          svc,
								Labels:           labels,
								AvailabilityZone: az,
								ServiceAccount:   sa,
							})
						}
					}
				}
			}
			return out, nil
		}
	}
	return nil, nil
}

// InstancesByPort implements a service catalog operation
func (c *Controller) InstancesByPort(hostname model.Hostname, reqSvcPort int,
	labelsList model.LabelsCollection) ([]*model.ServiceInstance, error) {
	// Get actual service by name
	name, namespace, err := parseHostname(hostname)
	if err != nil {
		log.Infof("parseHostname(%s) => error %v", hostname, err)
		return nil, err
	}

	item, exists := c.serviceByKey(name, namespace)
	if !exists {
		return nil, nil
	}

	// Locate all ports in the actual service

	svc := convertService(*item, c.domainSuffix)
	if svc == nil {
		return nil, nil
	}

	svcPortEntry, exists := svc.Ports.GetByPort(reqSvcPort)
	if !exists && reqSvcPort != 0 {
		return nil, nil
	}

	for _, item := range c.endpoints.informer.GetStore().List() {
		ep := *item.(*v1.Endpoints)
		if ep.Name == name && ep.Namespace == namespace {
			var out []*model.ServiceInstance
			for _, ss := range ep.Subsets {
				for _, ea := range ss.Addresses {
					labels, _ := c.pods.labelsByIP(ea.IP)
					// check that one of the input labels is a subset of the labels
					if !labelsList.HasSubsetOf(labels) {
						continue
					}

					pod, exists := c.pods.getPodByIP(ea.IP)
					az, sa, uid := "", "", ""
					if exists {
						az, _ = c.GetPodAZ(pod)
						sa = kubeToIstioServiceAccount(pod.Spec.ServiceAccountName, pod.GetNamespace(), c.domainSuffix)
						uid = fmt.Sprintf("kubernetes://%s.%s", pod.Name, pod.Namespace)
					}

					// identify the port by name. K8S EndpointPort uses the service port name
					for _, port := range ss.Ports {
						if port.Name == "" || // 'name optional if single port is defined'
							reqSvcPort == 0 || // return all ports (mostly used by tests/debug)
							svcPortEntry.Name == port.Name {
							out = append(out, &model.ServiceInstance{
								Endpoint: model.NetworkEndpoint{
									Address:     ea.IP,
									Port:        int(port.Port),
									ServicePort: svcPortEntry,
									UID:         uid,
								},
								Service:          svc,
								Labels:           labels,
								AvailabilityZone: az,
								ServiceAccount:   sa,
							})
						}
					}
				}
			}
			return out, nil
		}
	}
	return nil, nil
}

// GetProxyServiceInstances returns service instances co-located with a given proxy
func (c *Controller) GetProxyServiceInstances(proxy *model.Proxy) ([]*model.ServiceInstance, error) {
	var out []*model.ServiceInstance
	proxyIP := proxy.IPAddress
	for _, item := range c.endpoints.informer.GetStore().List() {
		ep := *item.(*v1.Endpoints)

		svcItem, exists := c.serviceByKey(ep.Name, ep.Namespace)
		if !exists {
			continue
		}
		svc := convertService(*svcItem, c.domainSuffix)
		if svc == nil {
			continue
		}

		for _, ss := range ep.Subsets {
<<<<<<< HEAD
			addrs := make([]v1.EndpointAddress, 0, len(ss.NotReadyAddresses)+len(ss.Addresses))
			addrs = append(addrs, ss.Addresses...)
			addrs = append(addrs, ss.NotReadyAddresses...)
			for _, ea := range addrs {
				if proxy.IPAddress == ea.IP {
					if kubeNodes[ea.IP] == nil {
						err := parseKubeServiceNode(ea.IP, proxy, kubeNodes)
						if err != nil {
							log.Errorf("invalid service node %v %v %v", proxy.IPAddress, proxy.ID, err)
							return out, err
						}
					}
					item, exists := c.serviceByKey(ep.Name, ep.Namespace)
					if !exists {
						continue
					}
					svc := convertService(*item, c.domainSuffix)
					if svc == nil {
						continue
					}
					for _, port := range ss.Ports {
						svcPort, exists := svc.Ports.Get(port.Name)
						if !exists {
							continue
						}
						labels, _ := c.pods.labelsByIP(ea.IP)
						pod, exists := c.pods.getPodByIP(ea.IP)
						az, sa := "", ""
						if exists {
							az, _ = c.GetPodAZ(pod)
							sa = kubeToIstioServiceAccount(pod.Spec.ServiceAccountName, pod.GetNamespace(), c.domainSuffix)
							if kubeNodes[ea.IP].PodName != pod.GetName() || kubeNodes[ea.IP].Namespace != pod.GetNamespace() {
								log.Warnf("Endpoint %v with pod %v in namespace %v is inconsistent "+
									"with the query for pod %v in namespace %v",
									ea.IP, pod.GetName(), pod.GetNamespace(),
									kubeNodes[ea.IP].PodName, kubeNodes[ea.IP].Namespace)
								continue
							}
						}
						out = append(out, &model.ServiceInstance{
							Endpoint: model.NetworkEndpoint{
								Address:     ea.IP,
								Port:        int(port.Port),
								ServicePort: svcPort,
							},
							Service:          svc,
							Labels:           labels,
							AvailabilityZone: az,
							ServiceAccount:   sa,
						})
					}
=======
			for _, port := range ss.Ports {
				svcPort, exists := svc.Ports.Get(port.Name)
				if !exists {
					continue
				}

				out = append(out, getEndpoints(ss.Addresses, proxyIP, c, port, svcPort, svc)...)
				nrEP := getEndpoints(ss.NotReadyAddresses, proxyIP, c, port, svcPort, svc)
				out = append(out, nrEP...)
				if len(nrEP) > 0 && c.Env != nil {
					c.Env.PushStatus.Add(model.ProxyStatusEndpointNotReady, proxy.ID, proxy, "")
>>>>>>> 3a136c90
				}
			}
		}
	}
	if len(out) == 0 {
		if c.Env != nil {
			c.Env.PushStatus.Add(model.ProxyStatusNoService, proxy.ID, proxy, "")
			status := c.Env.PushStatus
			if status == nil {
				log.Infof("Empty list of services for pod %s %v", proxy.ID, c.Env)
			}
		} else {
			log.Infof("Missing env, empty list of services for pod %s", proxy.ID)
		}
	}
	return out, nil
}

func getEndpoints(addr []v1.EndpointAddress, proxyIP string, c *Controller,
	port v1.EndpointPort, svcPort *model.Port, svc *model.Service) []*model.ServiceInstance {

	var out []*model.ServiceInstance
	for _, ea := range addr {
		if proxyIP != ea.IP {
			continue
		}
		labels, _ := c.pods.labelsByIP(ea.IP)
		pod, exists := c.pods.getPodByIP(ea.IP)
		az, sa := "", ""
		if exists {
			az, _ = c.GetPodAZ(pod)
			sa = kubeToIstioServiceAccount(pod.Spec.ServiceAccountName, pod.GetNamespace(), c.domainSuffix)
		}
		out = append(out, &model.ServiceInstance{
			Endpoint: model.NetworkEndpoint{
				Address:     ea.IP,
				Port:        int(port.Port),
				ServicePort: svcPort,
			},
			Service:          svc,
			Labels:           labels,
			AvailabilityZone: az,
			ServiceAccount:   sa,
		})
	}
	return out
}

// GetIstioServiceAccounts returns the Istio service accounts running a serivce
// hostname. Each service account is encoded according to the SPIFFE VSID spec.
// For example, a service account named "bar" in namespace "foo" is encoded as
// "spiffe://cluster.local/ns/foo/sa/bar".
func (c *Controller) GetIstioServiceAccounts(hostname model.Hostname, ports []string) []string {
	saSet := make(map[string]bool)

	// Get the service accounts running the service, if it is deployed on VMs. This is retrieved
	// from the service annotation explicitly set by the operators.
	svc, err := c.GetService(hostname)
	if err != nil {
		// Do not log error here, as the service could exist in another registry
		return nil
	}
	if svc == nil {
		// Do not log error here as the service could exist in another registry
		return nil
	}

	// Get the service accounts running service within Kubernetes. This is reflected by the pods that
	// the service is deployed on, and the service accounts of the pods.
	instances, err := c.Instances(hostname, ports, model.LabelsCollection{})
	if err != nil {
		log.Warnf("Instances(%s) error: %v", hostname, err)
		return nil
	}
	for _, si := range instances {
		if si.ServiceAccount != "" {
			saSet[si.ServiceAccount] = true
		}
	}

	for _, serviceAccount := range svc.ServiceAccounts {
		sa := serviceAccount
		saSet[sa] = true
	}

	saArray := make([]string, 0, len(saSet))
	for sa := range saSet {
		saArray = append(saArray, sa)
	}

	return saArray
}

// AppendServiceHandler implements a service catalog operation
func (c *Controller) AppendServiceHandler(f func(*model.Service, model.Event)) error {
	c.services.handler.Append(func(obj interface{}, event model.Event) error {
		svc := *obj.(*v1.Service)

		// Do not handle "kube-system" services
		if svc.Namespace == meta_v1.NamespaceSystem {
			return nil
		}

		log.Infof("Handle service %s in namespace %s", svc.Name, svc.Namespace)

		if svcConv := convertService(svc, c.domainSuffix); svcConv != nil {
			f(svcConv, event)
		}
		return nil
	})
	return nil
}

// AppendInstanceHandler implements a service catalog operation
func (c *Controller) AppendInstanceHandler(f func(*model.ServiceInstance, model.Event)) error {
	c.endpoints.handler.Append(func(obj interface{}, event model.Event) error {
		ep := *obj.(*v1.Endpoints)

		// Do not handle "kube-system" endpoints
		if ep.Namespace == meta_v1.NamespaceSystem {
			return nil
		}

		log.Infof("Handle endpoint %s in namespace %s -> %v", ep.Name, ep.Namespace, ep.Subsets)
		if item, exists := c.serviceByKey(ep.Name, ep.Namespace); exists {
			if svc := convertService(*item, c.domainSuffix); svc != nil {
				// TODO: we're passing an incomplete instance to the
				// handler since endpoints is an aggregate structure
				f(&model.ServiceInstance{Service: svc}, event)
			}
		}
		return nil
	})
	return nil
}<|MERGE_RESOLUTION|>--- conflicted
+++ resolved
@@ -548,59 +548,6 @@
 		}
 
 		for _, ss := range ep.Subsets {
-<<<<<<< HEAD
-			addrs := make([]v1.EndpointAddress, 0, len(ss.NotReadyAddresses)+len(ss.Addresses))
-			addrs = append(addrs, ss.Addresses...)
-			addrs = append(addrs, ss.NotReadyAddresses...)
-			for _, ea := range addrs {
-				if proxy.IPAddress == ea.IP {
-					if kubeNodes[ea.IP] == nil {
-						err := parseKubeServiceNode(ea.IP, proxy, kubeNodes)
-						if err != nil {
-							log.Errorf("invalid service node %v %v %v", proxy.IPAddress, proxy.ID, err)
-							return out, err
-						}
-					}
-					item, exists := c.serviceByKey(ep.Name, ep.Namespace)
-					if !exists {
-						continue
-					}
-					svc := convertService(*item, c.domainSuffix)
-					if svc == nil {
-						continue
-					}
-					for _, port := range ss.Ports {
-						svcPort, exists := svc.Ports.Get(port.Name)
-						if !exists {
-							continue
-						}
-						labels, _ := c.pods.labelsByIP(ea.IP)
-						pod, exists := c.pods.getPodByIP(ea.IP)
-						az, sa := "", ""
-						if exists {
-							az, _ = c.GetPodAZ(pod)
-							sa = kubeToIstioServiceAccount(pod.Spec.ServiceAccountName, pod.GetNamespace(), c.domainSuffix)
-							if kubeNodes[ea.IP].PodName != pod.GetName() || kubeNodes[ea.IP].Namespace != pod.GetNamespace() {
-								log.Warnf("Endpoint %v with pod %v in namespace %v is inconsistent "+
-									"with the query for pod %v in namespace %v",
-									ea.IP, pod.GetName(), pod.GetNamespace(),
-									kubeNodes[ea.IP].PodName, kubeNodes[ea.IP].Namespace)
-								continue
-							}
-						}
-						out = append(out, &model.ServiceInstance{
-							Endpoint: model.NetworkEndpoint{
-								Address:     ea.IP,
-								Port:        int(port.Port),
-								ServicePort: svcPort,
-							},
-							Service:          svc,
-							Labels:           labels,
-							AvailabilityZone: az,
-							ServiceAccount:   sa,
-						})
-					}
-=======
 			for _, port := range ss.Ports {
 				svcPort, exists := svc.Ports.Get(port.Name)
 				if !exists {
@@ -612,7 +559,6 @@
 				out = append(out, nrEP...)
 				if len(nrEP) > 0 && c.Env != nil {
 					c.Env.PushStatus.Add(model.ProxyStatusEndpointNotReady, proxy.ID, proxy, "")
->>>>>>> 3a136c90
 				}
 			}
 		}
