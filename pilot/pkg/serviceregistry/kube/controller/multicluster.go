--- conflicted
+++ resolved
@@ -201,14 +201,10 @@
 	// run after WorkloadHandler is added
 	m.opts.MeshServiceController.AddRegistryAndRun(kubeRegistry, clusterStopCh)
 
-<<<<<<< HEAD
-	canLead := localCluster || m.checkCanLead(client)
+	canLead := configCluster || m.checkCanLead(client)
 	log.Infof("can join leader-election of cluster %s: %t", cluster.ID, canLead)
 
 	if m.startNsController && canLead {
-=======
-	if m.startNsController && (features.ExternalIstiod || configCluster) {
->>>>>>> b55c1fc4
 		// Block server exit on graceful termination of the leader controller.
 		m.s.RunComponentAsyncAndWait(func(_ <-chan struct{}) error {
 			log.Infof("joining leader-election for %s in %s on cluster %s",
@@ -231,15 +227,10 @@
 		})
 	}
 	// Set up injection webhook patching for remote clusters we are controlling.
-<<<<<<< HEAD
-	// The local cluster has this patching set up elsewhere. We may eventually want to move it here.
-	if canLead && !localCluster && m.caBundleWatcher != nil {
-=======
 	// The config cluster has this patching set up elsewhere. We may eventually want to move it here.
 	// We can not use leader election for webhook patching because each revision needs to patch its own
 	// webhook.
-	if features.ExternalIstiod && !configCluster && m.caBundleWatcher != nil {
->>>>>>> b55c1fc4
+	if canLead && !configCluster && m.caBundleWatcher != nil {
 		// Patch injection webhook cert
 		// This requires RBAC permissions - a low-priv Istiod should not attempt to patch but rely on
 		// operator or CI/CD
