--- conflicted
+++ resolved
@@ -141,25 +141,10 @@
 }
 
 // onEvent updates the IP-based index (pc.podsByIP).
-<<<<<<< HEAD
 func (pc *PodCache) onEvent(_, curr any, ev model.Event) error {
-	// When a pod is deleted obj could be an *v1.Pod or a DeletionFinalStateUnknown marker item.
-	pod, ok := curr.(*v1.Pod)
-	if !ok {
-		tombstone, ok := curr.(cache.DeletedFinalStateUnknown)
-		if !ok {
-			return fmt.Errorf("couldn't get object from tombstone %+v", curr)
-		}
-		pod, ok = tombstone.Obj.(*v1.Pod)
-		if !ok {
-			return fmt.Errorf("tombstone contained object that is not a pod %#v", curr)
-		}
-=======
-func (pc *PodCache) onEvent(curr any, ev model.Event) error {
 	pod := controllers.Extract[*v1.Pod](curr)
 	if pod == nil {
 		return nil
->>>>>>> 8a603cbd
 	}
 
 	ip := pod.Status.PodIP
