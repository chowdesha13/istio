// Copyright 2017 Istio Authors
//
// Licensed under the Apache License, Version 2.0 (the "License");
// you may not use this file except in compliance with the License.
// You may obtain a copy of the License at
//
//     http://www.apache.org/licenses/LICENSE-2.0
//
// Unless required by applicable law or agreed to in writing, software
// distributed under the License is distributed on an "AS IS" BASIS,
// WITHOUT WARRANTIES OR CONDITIONS OF ANY KIND, either express or implied.
// See the License for the specific language governing permissions and
// limitations under the License.

package controller

import (
	"errors"
	"fmt"
	"net"
	"reflect"
	"sort"
	"strconv"
	"sync"
	"time"

	"github.com/yl2chen/cidranger"
	v1 "k8s.io/api/core/v1"
	"k8s.io/apimachinery/pkg/util/intstr"
	"k8s.io/client-go/informers"
	"k8s.io/client-go/kubernetes"
	listerv1 "k8s.io/client-go/listers/core/v1"
	"k8s.io/client-go/tools/cache"

	meshconfig "istio.io/api/mesh/v1alpha1"

	"istio.io/istio/pilot/pkg/features"
	"istio.io/istio/pilot/pkg/model"
	"istio.io/istio/pilot/pkg/serviceregistry/kube"
	"istio.io/istio/pkg/config/host"
	configKube "istio.io/istio/pkg/config/kube"
	"istio.io/istio/pkg/config/labels"
	"istio.io/pkg/monitoring"

	"istio.io/pkg/log"
)

const (
	// NodeRegionLabel is the well-known label for kubernetes node region
	NodeRegionLabel = "failure-domain.beta.kubernetes.io/region"
	// NodeZoneLabel is the well-known label for kubernetes node zone
	NodeZoneLabel = "failure-domain.beta.kubernetes.io/zone"
	// IstioNamespace used by default for Istio cluster-wide installation
	IstioNamespace = "istio-system"
	// IstioConfigMap is used by default
	IstioConfigMap = "istio"
	// PrometheusScrape is the annotation used by prometheus to determine if service metrics should be scraped (collected)
	PrometheusScrape = "prometheus.io/scrape"
	// PrometheusPort is the annotation used to explicitly specify the port to use for scraping metrics
	PrometheusPort = "prometheus.io/port"
	// PrometheusPath is the annotation used to specify a path for scraping metrics. Default is "/metrics"
	PrometheusPath = "prometheus.io/path"
	// PrometheusPathDefault is the default value for the PrometheusPath annotation
	PrometheusPathDefault = "/metrics"
)

var (
	typeTag  = monitoring.MustCreateLabel("type")
	eventTag = monitoring.MustCreateLabel("event")

	// experiment on getting some monitoring on config errors.
	k8sEvents = monitoring.NewSum(
		"pilot_k8s_reg_events",
		"Events from k8s registry.",
		monitoring.WithLabels(typeTag, eventTag),
	)
)

func init() {
	monitoring.MustRegister(k8sEvents)
}

func incrementEvent(kind, event string) {
	k8sEvents.With(typeTag.Value(kind), eventTag.Value(event)).Increment()
}

// Options stores the configurable attributes of a Controller.
type Options struct {
	// Namespace the controller watches. If set to meta_v1.NamespaceAll (""), controller watches all namespaces
	WatchedNamespace string
	ResyncPeriod     time.Duration
	DomainSuffix     string

	// ClusterID identifies the remote cluster in a multicluster env.
	ClusterID string

	// XDSUpdater will push changes to the xDS server.
	XDSUpdater model.XDSUpdater

	// TrustDomain used in SPIFFE identity
	TrustDomain string

	stop chan struct{}
}

// Controller is a collection of synchronized resource watchers
// Caches are thread-safe
type Controller struct {
	domainSuffix string

	client    kubernetes.Interface
	queue     kube.Queue
	services  cacheHandler
	endpoints cacheHandler
	nodes     cacheHandler

	pods *PodCache

	// Env is set by server to point to the environment, to allow the controller to
	// use env data and push status. It may be null in tests.
	Env *model.Environment

	// ClusterID identifies the remote cluster in a multicluster env.
	ClusterID string

	// XDSUpdater will push EDS changes to the ADS model.
	XDSUpdater model.XDSUpdater

	stop chan struct{}

	sync.RWMutex
	// servicesMap stores hostname ==> service, it is used to reduce convertService calls.
	servicesMap map[host.Name]*model.Service
	// externalNameSvcInstanceMap stores hostname ==> instance, is used to store instances for ExternalName k8s services
	externalNameSvcInstanceMap map[host.Name][]*model.ServiceInstance

	// CIDR ranger based on path-compressed prefix trie
	ranger cidranger.Ranger

	// Network name for the registry as specified by the MeshNetworks configmap
	networkForRegistry string
}

type cacheHandler struct {
	informer cache.SharedIndexInformer
	handler  *kube.ChainHandler
}

// NewController creates a new Kubernetes controller
// Created by bootstrap and multicluster (see secretcontroler).
func NewController(client kubernetes.Interface, options Options) *Controller {
	log.Infof("Service controller watching namespace %q for services, endpoints, nodes and pods, refresh %s",
		options.WatchedNamespace, options.ResyncPeriod)

	// Queue requires a time duration for a retry delay after a handler error
	out := &Controller{
		domainSuffix:               options.DomainSuffix,
		client:                     client,
		queue:                      kube.NewQueue(1 * time.Second),
		ClusterID:                  options.ClusterID,
		XDSUpdater:                 options.XDSUpdater,
		servicesMap:                make(map[host.Name]*model.Service),
		externalNameSvcInstanceMap: make(map[host.Name][]*model.ServiceInstance),
	}

	sharedInformers := informers.NewSharedInformerFactoryWithOptions(client, options.ResyncPeriod, informers.WithNamespace(options.WatchedNamespace))

	svcInformer := sharedInformers.Core().V1().Services().Informer()
	out.services = out.createCacheHandler(svcInformer, "Services")

	epInformer := sharedInformers.Core().V1().Endpoints().Informer()
	out.endpoints = out.createEDSCacheHandler(epInformer, "Endpoints")

	nodeInformer := sharedInformers.Core().V1().Nodes().Informer()
	out.nodes = out.createCacheHandler(nodeInformer, "Nodes")

	podInformer := sharedInformers.Core().V1().Pods().Informer()
	out.pods = newPodCache(out.createCacheHandler(podInformer, "Pod"), out)

	return out
}

// notify is the first handler in the handler chain.
// Returning an error causes repeated execution of the entire chain.
func (c *Controller) notify(obj interface{}, event model.Event) error {
	if !c.HasSynced() {
		return errors.New("waiting till full synchronization")
	}
	return nil
}

// createCacheHandler registers handlers for a specific event.
// Current implementation queues the events in queue.go, and the handler is run with
// some throttling.
// Used for Service, Endpoint, Node and Pod.
// See config/kube for CRD events.
// See config/ingress for Ingress objects
func (c *Controller) createCacheHandler(informer cache.SharedIndexInformer, otype string) cacheHandler {
	handler := &kube.ChainHandler{Funcs: []kube.Handler{c.notify}}

	informer.AddEventHandler(
		cache.ResourceEventHandlerFuncs{
			// TODO: filtering functions to skip over un-referenced resources (perf)
			AddFunc: func(obj interface{}) {
				incrementEvent(otype, "add")
				c.queue.Push(kube.Task{Handler: handler.Apply, Obj: obj, Event: model.EventAdd})
			},
			UpdateFunc: func(old, cur interface{}) {
				if !reflect.DeepEqual(old, cur) {
					incrementEvent(otype, "update")
					c.queue.Push(kube.Task{Handler: handler.Apply, Obj: cur, Event: model.EventUpdate})
				} else {
					incrementEvent(otype, "updatesame")
				}
			},
			DeleteFunc: func(obj interface{}) {
				incrementEvent(otype, "delete")
				c.queue.Push(kube.Task{Handler: handler.Apply, Obj: obj, Event: model.EventDelete})
			},
		})

	return cacheHandler{informer: informer, handler: handler}
}

func (c *Controller) createEDSCacheHandler(informer cache.SharedIndexInformer, otype string) cacheHandler {
	handler := &kube.ChainHandler{Funcs: []kube.Handler{c.notify}}

	informer.AddEventHandler(
		cache.ResourceEventHandlerFuncs{
			// TODO: filtering functions to skip over un-referenced resources (perf)
			AddFunc: func(obj interface{}) {
				incrementEvent(otype, "add")
				c.queue.Push(kube.Task{Handler: handler.Apply, Obj: obj, Event: model.EventAdd})
			},
			UpdateFunc: func(old, cur interface{}) {
				// Avoid pushes if only resource version changed (kube-scheduller, cluster-autoscaller, etc)
				oldE := old.(*v1.Endpoints)
				curE := cur.(*v1.Endpoints)

				if !reflect.DeepEqual(oldE.Subsets, curE.Subsets) {
					incrementEvent(otype, "update")
					c.queue.Push(kube.Task{Handler: handler.Apply, Obj: cur, Event: model.EventUpdate})
				} else {
					incrementEvent(otype, "updatesame")
				}
			},
			DeleteFunc: func(obj interface{}) {
				incrementEvent(otype, "delete")
				// Deleting the endpoints results in an empty set from EDS perspective - only
				// deleting the service should delete the resources. The full sync replaces the
				// maps.
				// c.updateEDS(obj.(*v1.Endpoints))
				c.queue.Push(kube.Task{Handler: handler.Apply, Obj: obj, Event: model.EventDelete})
			},
		})

	return cacheHandler{informer: informer, handler: handler}
}

// HasSynced returns true after the initial state synchronization
func (c *Controller) HasSynced() bool {
	if !c.services.informer.HasSynced() ||
		!c.endpoints.informer.HasSynced() ||
		!c.pods.informer.HasSynced() ||
		!c.nodes.informer.HasSynced() {
		return false
	}
	return true
}

// Run all controllers until a signal is received
func (c *Controller) Run(stop <-chan struct{}) {
	go func() {
		cache.WaitForCacheSync(stop, c.HasSynced)
		c.queue.Run(stop)
	}()

	go c.services.informer.Run(stop)
	go c.pods.informer.Run(stop)
	go c.nodes.informer.Run(stop)

	// To avoid endpoints without labels or ports, wait for sync.
	cache.WaitForCacheSync(stop, c.nodes.informer.HasSynced, c.pods.informer.HasSynced,
		c.services.informer.HasSynced)

	go c.endpoints.informer.Run(stop)

	<-stop
	log.Infof("Controller terminated")
}

// Stop the controller. Mostly for tests, to simplify the code (defer c.Stop())
func (c *Controller) Stop() {
	if c.stop != nil {
		c.stop <- struct{}{}
	}
}

// Services implements a service catalog operation
func (c *Controller) Services() ([]*model.Service, error) {
	c.RLock()
	out := make([]*model.Service, 0, len(c.servicesMap))
	for _, svc := range c.servicesMap {
		out = append(out, svc)
	}
	c.RUnlock()
	sort.Slice(out, func(i, j int) bool { return out[i].Hostname < out[j].Hostname })

	return out, nil
}

// GetService implements a service catalog operation by hostname specified.
func (c *Controller) GetService(hostname host.Name) (*model.Service, error) {
	c.RLock()
	defer c.RUnlock()
	return c.servicesMap[hostname], nil
}

// GetPodLocality retrieves the locality for a pod.
func (c *Controller) GetPodLocality(pod *v1.Pod) string {
	// NodeName is set by the scheduler after the pod is created
	// https://github.com/kubernetes/community/blob/master/contributors/devel/api-conventions.md#late-initialization
	node, exists, err := c.nodes.informer.GetStore().GetByKey(pod.Spec.NodeName)
	if !exists || err != nil {
		log.Warnf("unable to get node %q for pod %q: %v", pod.Spec.NodeName, pod.Name, err)
		return ""
	}

	region := node.(*v1.Node).Labels[NodeRegionLabel]
	zone := node.(*v1.Node).Labels[NodeZoneLabel]
	if region == "" && zone == "" {
		return ""
	}
	locality := fmt.Sprintf("%v/%v", region, zone)
	return model.GetLocalityOrDefault(pod.Labels[model.LocalityLabel], locality)
}

// ManagementPorts implements a service catalog operation
func (c *Controller) ManagementPorts(addr string) model.PortList {
	pod := c.pods.getPodByIP(addr)
	if pod == nil {
		return nil
	}

	managementPorts, err := kube.ConvertProbesToPorts(&pod.Spec)
	if err != nil {
		log.Infof("Error while parsing liveliness and readiness probe ports for %s => %v", addr, err)
	}

	// We continue despite the error because healthCheckPorts could return a partial
	// list of management ports
	return managementPorts
}

// WorkloadHealthCheckInfo implements a service catalog operation
func (c *Controller) WorkloadHealthCheckInfo(addr string) model.ProbeList {
	pod := c.pods.getPodByIP(addr)
	if pod == nil {
		return nil
	}

	probes := make([]*model.Probe, 0)

	// Obtain probes from the readiness and liveness probes
	for _, container := range pod.Spec.Containers {
		if container.ReadinessProbe != nil && container.ReadinessProbe.Handler.HTTPGet != nil {
			p, err := kube.ConvertProbePort(&container, &container.ReadinessProbe.Handler)
			if err != nil {
				log.Infof("Error while parsing readiness probe port =%v", err)
			}
			probes = append(probes, &model.Probe{
				Port: p,
				Path: container.ReadinessProbe.Handler.HTTPGet.Path,
			})
		}
		if container.LivenessProbe != nil && container.LivenessProbe.Handler.HTTPGet != nil {
			p, err := kube.ConvertProbePort(&container, &container.LivenessProbe.Handler)
			if err != nil {
				log.Infof("Error while parsing liveness probe port =%v", err)
			}
			probes = append(probes, &model.Probe{
				Port: p,
				Path: container.LivenessProbe.Handler.HTTPGet.Path,
			})
		}
	}

	// Obtain probe from prometheus scrape
	if scrape := pod.Annotations[PrometheusScrape]; scrape == "true" {
		var port *model.Port
		path := PrometheusPathDefault
		if portstr := pod.Annotations[PrometheusPort]; portstr != "" {
			portnum, err := strconv.Atoi(portstr)
			if err != nil {
				log.Warna(err)
			} else {
				port = &model.Port{
					Port: portnum,
				}
			}
		}
		if pod.Annotations[PrometheusPath] != "" {
			path = pod.Annotations[PrometheusPath]
		}
		probes = append(probes, &model.Probe{
			Port: port,
			Path: path,
		})
	}

	return probes
}

// InstancesByPort implements a service catalog operation
func (c *Controller) InstancesByPort(svc *model.Service, reqSvcPort int,
	labelsList labels.Collection) ([]*model.ServiceInstance, error) {

	// Locate all ports in the actual service
	svcPortEntry, exists := svc.Ports.GetByPort(reqSvcPort)
	if !exists {
		return nil, nil
	}

	c.RLock()
	instances := c.externalNameSvcInstanceMap[svc.Hostname]
	c.RUnlock()
	if instances != nil {
		inScopeInstances := make([]*model.ServiceInstance, 0)
		for _, i := range instances {
			if i.Service.Attributes.Namespace == svc.Attributes.Namespace {
				inScopeInstances = append(inScopeInstances, i)
			}
		}

		return inScopeInstances, nil
	}

	item, exists, err := c.endpoints.informer.GetStore().GetByKey(kube.KeyFunc(svc.Attributes.Name, svc.Attributes.Namespace))
	if err != nil {
		log.Infof("get endpoint(%s, %s) => error %v", svc.Attributes.Name, svc.Attributes.Namespace, err)
		return nil, nil
	}
	if !exists {
		return nil, nil
	}

	mixerEnabled := c.Env != nil && c.Env.Mesh != nil && (c.Env.Mesh.MixerCheckServer != "" || c.Env.Mesh.MixerReportServer != "")

	ep := item.(*v1.Endpoints)
	var out []*model.ServiceInstance
	for _, ss := range ep.Subsets {
		for _, ea := range ss.Addresses {
			podLabels, _ := c.pods.labelsByIP(ea.IP)
			// check that one of the input labels is a subset of the labels
			if !labelsList.HasSubsetOf(podLabels) {
				continue
			}

			pod := c.pods.getPodByIP(ea.IP)
			az, sa, uid, mtlsReady := "", "", "", false
			if pod != nil {
				az = c.GetPodLocality(pod)
				sa = kube.SecureNamingSAN(pod)
				if mixerEnabled {
					uid = fmt.Sprintf("kubernetes://%s.%s", pod.Name, pod.Namespace)
				}
				mtlsReady = kube.PodMTLSReady(pod)
			}

			// identify the port by name. K8S EndpointPort uses the service port name
			for _, port := range ss.Ports {
				if port.Name == "" || // 'name optional if single port is defined'
					svcPortEntry.Name == port.Name {
					out = append(out, &model.ServiceInstance{
						Endpoint: model.NetworkEndpoint{
							Address:     ea.IP,
							Port:        int(port.Port),
							ServicePort: svcPortEntry,
							UID:         uid,
							Network:     c.endpointNetwork(ea.IP),
							Locality:    az,
						},
						Service:        svc,
						Labels:         podLabels,
						ServiceAccount: sa,
						MTLSReady:      mtlsReady,
					})
				}
			}
		}
	}

	return out, nil
}

// GetProxyServiceInstances returns service instances co-located with a given proxy
func (c *Controller) GetProxyServiceInstances(proxy *model.Proxy) ([]*model.ServiceInstance, error) {
	out := make([]*model.ServiceInstance, 0)

	proxyNamespace := ""
	if len(proxy.IPAddresses) > 0 {
		// There is only one IP for kube registry
		proxyIP := proxy.IPAddresses[0]
		pod := c.pods.getPodByIP(proxyIP)
		if pod != nil {
			// for split horizon EDS k8s multi cluster, in case there are pods of the same ip across clusters,
			// which can happen when multi clusters using same pod cidr.
			// As we have proxy Network meta, compare it with the network which endpoint belongs to,
			// if they are not same, ignore the pod, because the pod is in another cluster.
			if proxy.Metadata[model.NodeMetadataNetwork] != c.endpointNetwork(proxyIP) {
				return out, nil
			}

			proxyNamespace = pod.Namespace
			// 1. find proxy service by label selector, if not any, there may exist headless service
			// failover to 2
			svcLister := listerv1.NewServiceLister(c.services.informer.GetIndexer())
			if services, err := svcLister.GetPodServices(pod); err == nil && len(services) > 0 {
				for _, svc := range services {
					out = append(out, c.getProxyServiceInstancesByPod(pod, svc, proxy)...)
				}
				return out, nil
			}
		}
	}

	// 2. Headless service
	endpointsForPodInSameNS := make([]*model.ServiceInstance, 0)
	endpointsForPodInDifferentNS := make([]*model.ServiceInstance, 0)
	for _, item := range c.endpoints.informer.GetStore().List() {
		ep := *item.(*v1.Endpoints)
		endpoints := &endpointsForPodInSameNS
		if ep.Namespace != proxyNamespace {
			endpoints = &endpointsForPodInDifferentNS
		}

		*endpoints = append(*endpoints, c.getProxyServiceInstancesByEndpoint(ep, proxy)...)
	}

	// Put the endpointsForPodInSameNS in front of endpointsForPodInDifferentNS so that Pilot will
	// first use endpoints from endpointsForPodInSameNS. This makes sure if there are two endpoints
	// referring to the same IP/port, the one in endpointsForPodInSameNS will be used. (The other one
	// in endpointsForPodInDifferentNS will thus be rejected by Pilot).
	out = append(endpointsForPodInSameNS, endpointsForPodInDifferentNS...)
	if len(out) == 0 {
		if c.Env != nil {
			c.Env.PushContext.Add(model.ProxyStatusNoService, proxy.ID, proxy, "")
			status := c.Env.PushContext
			if status == nil {
				log.Infof("Empty list of services for pod %s %v", proxy.ID, c.Env)
			}
		} else {
			log.Infof("Missing env, empty list of services for pod %s", proxy.ID)
		}
	}
	return out, nil
}

func (c *Controller) getProxyServiceInstancesByEndpoint(endpoints v1.Endpoints, proxy *model.Proxy) []*model.ServiceInstance {
	out := make([]*model.ServiceInstance, 0)

	hostname := kube.ServiceHostname(endpoints.Name, endpoints.Namespace, c.domainSuffix)
	c.RLock()
	svc := c.servicesMap[hostname]
	c.RUnlock()

	if svc != nil {
		for _, ss := range endpoints.Subsets {
			for _, port := range ss.Ports {
				svcPort, exists := svc.Ports.Get(port.Name)
				if !exists {
					continue
				}

				// There is only one IP for kube registry
				proxyIP := proxy.IPAddresses[0]

				if hasProxyIP(ss.Addresses, proxyIP) {
					out = append(out, c.getEndpoints(proxyIP, port.Port, svcPort, svc))
				}

				if hasProxyIP(ss.NotReadyAddresses, proxyIP) {
					nrEP := c.getEndpoints(proxyIP, port.Port, svcPort, svc)
					out = append(out, nrEP)
					if c.Env != nil {
						c.Env.PushContext.Add(model.ProxyStatusEndpointNotReady, proxy.ID, proxy, "")
					}
				}
			}
		}
	}

	return out
}

func (c *Controller) getProxyServiceInstancesByPod(pod *v1.Pod, service *v1.Service, proxy *model.Proxy) []*model.ServiceInstance {
	out := make([]*model.ServiceInstance, 0)

	hostname := kube.ServiceHostname(service.Name, service.Namespace, c.domainSuffix)
	c.RLock()
	svc := c.servicesMap[hostname]
	c.RUnlock()

	if svc == nil {
		return out
	}

	for _, port := range service.Spec.Ports {
		svcPort, exists := svc.Ports.Get(port.Name)
		if !exists {
			continue
		}
		// find target port
		portNum, err := FindPort(pod, &port)
		if err != nil {
			log.Warnf("Failed to find port for service %s/%s: %v", service.Namespace, service.Name, err)
			continue
		}
		// There is only one IP for kube registry
		proxyIP := proxy.IPAddresses[0]

		out = append(out, c.getEndpoints(proxyIP, int32(portNum), svcPort, svc))

	}

	return out
}

func (c *Controller) GetProxyWorkloadLabels(proxy *model.Proxy) (labels.Collection, error) {
	// There is only one IP for kube registry
	proxyIP := proxy.IPAddresses[0]

	pod := c.pods.getPodByIP(proxyIP)
	if pod != nil {
		return labels.Collection{pod.Labels}, nil
	}
	return nil, nil
}

func (c *Controller) getEndpoints(ip string, endpointPort int32, svcPort *model.Port, svc *model.Service) *model.ServiceInstance {
	podLabels, _ := c.pods.labelsByIP(ip)
	pod := c.pods.getPodByIP(ip)
	az, sa, mtlsReady := "", "", false
	if pod != nil {
		az = c.GetPodLocality(pod)
		sa = kube.SecureNamingSAN(pod)
		mtlsReady = kube.PodMTLSReady(pod)
	}
	return &model.ServiceInstance{
		Endpoint: model.NetworkEndpoint{
			Address:     ip,
			Port:        int(endpointPort),
			ServicePort: svcPort,
			Network:     c.endpointNetwork(ip),
			Locality:    az,
		},
		Service:        svc,
		Labels:         podLabels,
		ServiceAccount: sa,
		MTLSReady:      mtlsReady,
	}
}

// getServiceInstanceByEndpoint returns the service instances represented by the given endpoints.
func (c *Controller) getServiceInstanceByEndpoint(endpoints v1.Endpoints) []*model.ServiceInstance {
	out := make([]*model.ServiceInstance, 0)

	hostname := kube.ServiceHostname(endpoints.Name, endpoints.Namespace, c.domainSuffix)
	c.RLock()
	svc := c.servicesMap[hostname]
	c.RUnlock()

	if svc != nil {
		for _, ss := range endpoints.Subsets {
			for _, port := range ss.Ports {
				svcPort, exists := svc.Ports.Get(port.Name)
				if !exists {
					continue
				}

				var addrs []v1.EndpointAddress
				addrs = append(addrs, ss.Addresses...)
				addrs = append(addrs, ss.NotReadyAddresses...)

				for _, addr := range addrs {
					if addr.IP != "" {
						out = append(out, c.getEndpoints(addr.IP, port.Port, svcPort, svc))
					}
				}
			}
		}
	}

	return out
}

// GetIstioServiceAccounts returns the Istio service accounts running a serivce
// hostname. Each service account is encoded according to the SPIFFE VSID spec.
// For example, a service account named "bar" in namespace "foo" is encoded as
// "spiffe://cluster.local/ns/foo/sa/bar".
func (c *Controller) GetIstioServiceAccounts(svc *model.Service, ports []int) []string {
	saSet := make(map[string]bool)

	instances := make([]*model.ServiceInstance, 0)
	// Get the service accounts running service within Kubernetes. This is reflected by the pods that
	// the service is deployed on, and the service accounts of the pods.
	for _, port := range ports {
		svcinstances, err := c.InstancesByPort(svc, port, labels.Collection{})
		if err != nil {
			log.Warnf("InstancesByPort(%s:%d) error: %v", svc.Hostname, port, err)
			return nil
		}
		instances = append(instances, svcinstances...)
	}

	for _, si := range instances {
		if si.ServiceAccount != "" {
			saSet[si.ServiceAccount] = true
		}
	}

	for _, serviceAccount := range svc.ServiceAccounts {
		sa := serviceAccount
		saSet[sa] = true
	}

	saArray := make([]string, 0, len(saSet))
	for sa := range saSet {
		saArray = append(saArray, sa)
	}

	return saArray
}

// AppendServiceHandler implements a service catalog operation
func (c *Controller) AppendServiceHandler(f func(*model.Service, model.Event)) error {
	c.services.handler.Append(func(obj interface{}, event model.Event) error {
		svc, ok := obj.(*v1.Service)
		if !ok {
			tombstone, ok := obj.(cache.DeletedFinalStateUnknown)
			if !ok {
				log.Errorf("Couldn't get object from tombstone %#v", obj)
				return nil
			}
			svc, ok = tombstone.Obj.(*v1.Service)
			if !ok {
				log.Errorf("Tombstone contained object that is not a service %#v", obj)
				return nil
			}
		}

		log.Infof("Handle service %s in namespace %s", svc.Name, svc.Namespace)

		hostname := svc.Name + "." + svc.Namespace
		ports := map[string]uint32{}
		portsByNum := map[uint32]string{}

		for _, port := range svc.Spec.Ports {
			ports[port.Name] = uint32(port.Port)
			portsByNum[uint32(port.Port)] = port.Name
		}

		svcConv := kube.ConvertService(*svc, c.domainSuffix, c.ClusterID)
		instances := kube.ExternalNameServiceInstances(*svc, svcConv)
		switch event {
		case model.EventDelete:
			c.Lock()
			delete(c.servicesMap, svcConv.Hostname)
			delete(c.externalNameSvcInstanceMap, svcConv.Hostname)
			c.Unlock()
		default:
			c.Lock()
			c.servicesMap[svcConv.Hostname] = svcConv
			if instances == nil {
				delete(c.externalNameSvcInstanceMap, svcConv.Hostname)
			} else {
				c.externalNameSvcInstanceMap[svcConv.Hostname] = instances
			}
			c.Unlock()
		}
		// EDS needs the port mapping.
		c.XDSUpdater.SvcUpdate(c.ClusterID, hostname, ports, portsByNum)

		f(svcConv, event)

		return nil
	})
	return nil
}

// AppendInstanceHandler implements a service catalog operation
func (c *Controller) AppendInstanceHandler(f func(*model.ServiceInstance, model.Event)) error {
	if c.endpoints.handler == nil {
		return nil
	}
	c.endpoints.handler.Append(func(obj interface{}, event model.Event) error {
		ep, ok := obj.(*v1.Endpoints)
		if !ok {
			tombstone, ok := obj.(cache.DeletedFinalStateUnknown)
			if !ok {
				log.Errorf("Couldn't get object from tombstone %#v", obj)
				return nil
			}
			ep, ok = tombstone.Obj.(*v1.Endpoints)
			if !ok {
				log.Errorf("Tombstone contained object that is not a service %#v", obj)
				return nil
			}
		}

		c.updateEDS(ep, event)

		instances := c.getServiceInstanceByEndpoint(*ep)
		for _, instance := range instances {
			f(instance, event)
		}

		return nil
	})

	return nil
}

func (c *Controller) updateEDS(ep *v1.Endpoints, event model.Event) {
	hostname := kube.ServiceHostname(ep.Name, ep.Namespace, c.domainSuffix)
	mixerEnabled := c.Env != nil && c.Env.Mesh != nil && (c.Env.Mesh.MixerCheckServer != "" || c.Env.Mesh.MixerReportServer != "")

	endpoints := make([]*model.IstioEndpoint, 0)
	c.RLock()
	svc := c.servicesMap[hostname]
	c.RUnlock()

	updateMTLSReadyStatus := false

	if event != model.EventDelete {
		for _, ss := range ep.Subsets {
			for _, ea := range ss.Addresses {
				pod := c.pods.getPodByIP(ea.IP)
				if pod == nil {
					// For service without selector, maybe there are no related pods
					if ea.TargetRef != nil && ea.TargetRef.Kind == "Pod" {
						log.Warnf("Endpoint without pod %s %s.%s", ea.IP, ep.Name, ep.Namespace)
						if c.Env != nil {
							c.Env.PushContext.Add(model.EndpointNoPod, string(hostname), nil, ea.IP)
						}
						// TODO: keep them in a list, and check when pod events happen !
						continue
					}
				}

<<<<<<< HEAD
				podLabels := map[string]string(configKube.ConvertLabels(pod.ObjectMeta))
				mtlsReady := false
				if kube.PodMTLSReady(pod) {
					mtlsReady = true
				}

				uid := ""
				if mixerEnabled {
					uid = fmt.Sprintf("kubernetes://%s.%s", pod.Name, pod.Namespace)
=======
				var labels map[string]string
				locality, sa, uid := "", "", ""
				if pod != nil {
					locality = c.GetPodLocality(pod)
					sa = kube.SecureNamingSAN(pod)
					if mixerEnabled {
						uid = fmt.Sprintf("kubernetes://%s.%s", pod.Name, pod.Namespace)
					}
					labels = map[string]string(configKube.ConvertLabels(pod.ObjectMeta))
>>>>>>> 454fe747
				}

				// Service mTLS status must be updated if mtlsReady does not match the mtlsReady state of all endpoints
				if svc != nil && svc.MTLSReady != mtlsReady {
					updateMTLSReadyStatus = true
				}

				// EDS and ServiceEntry use name for service port - ADS will need to
				// map to numbers.
				for _, port := range ss.Ports {
					endpoints = append(endpoints, &model.IstioEndpoint{
						Address:         ea.IP,
						EndpointPort:    uint32(port.Port),
						ServicePortName: port.Name,
						Labels:          labels,
						UID:             uid,
						ServiceAccount:  sa,
						Network:         c.endpointNetwork(ea.IP),
						Locality:        locality,
						Attributes:      model.ServiceAttributes{Name: ep.Name, Namespace: ep.Namespace},
						MTLSReady:       mtlsReady,
					})
				}
			}
		}
	}

	if features.UseAutoPilotMTLS.Get() && updateMTLSReadyStatus {
		c.updateSvcMtlsReady(svc)
	}

	// TODO: Endpoints include the service labels, maybe we can use them ?
	// nodeName is also included, not needed
	if log.InfoEnabled() {
		var addresses []string
		for _, ss := range ep.Subsets {
			for _, a := range ss.Addresses {
				addresses = append(addresses, a.IP)
			}
		}
		log.Infof("Handle EDS endpoint %s in namespace %s -> %v", ep.Name, ep.Namespace, addresses)
	}

	_ = c.XDSUpdater.EDSUpdate(c.ClusterID, string(hostname), ep.Namespace, endpoints)
}

// called when the overall mTLS ready status of endpoints have changed for a service and the cached Service object must be updated
func (c *Controller) updateSvcMtlsReady(svc *model.Service) {
	// TODO gihanson does the mTLS ready state impact external name services?
	c.RLock()
	instances := c.externalNameSvcInstanceMap[svc.Hostname]
	c.RUnlock()
	if instances != nil {
		return
	}

	item, exists, err := c.endpoints.informer.GetStore().GetByKey(kube.KeyFunc(svc.Attributes.Name, svc.Attributes.Namespace))
	if err != nil {
		log.Infof("get endpoint(%s, %s) => error %v", svc.Attributes.Name, svc.Attributes.Namespace, err)
		return
	}
	if !exists {
		return
	}

	svcMTLSReady := true
	ep := item.(*v1.Endpoints)
	for _, ss := range ep.Subsets {
		for _, ea := range ss.Addresses {
			pod := c.pods.getPodByIP(ea.IP)
			mtlsReady := false
			if pod != nil {
				mtlsReady = kube.PodMTLSReady(pod)
			}
			if !mtlsReady {
				svcMTLSReady = false
			}
		}
	}

	svc.MTLSReady = svcMTLSReady
	c.Lock()
	c.servicesMap[svc.Hostname] = svc
	c.Unlock()

}

// namedRangerEntry for holding network's CIDR and name
type namedRangerEntry struct {
	name    string
	network net.IPNet
}

// returns the IPNet for the network
func (n namedRangerEntry) Network() net.IPNet {
	return n.network
}

// InitNetworkLookup will read the mesh networks configuration from the environment
// and initialize CIDR rangers for an efficient network lookup when needed
func (c *Controller) InitNetworkLookup(meshNetworks *meshconfig.MeshNetworks) {
	if meshNetworks == nil || len(meshNetworks.Networks) == 0 {
		return
	}

	c.ranger = cidranger.NewPCTrieRanger()

	for n, v := range meshNetworks.Networks {
		for _, ep := range v.Endpoints {
			if ep.GetFromCidr() != "" {
				_, network, err := net.ParseCIDR(ep.GetFromCidr())
				if err != nil {
					log.Warnf("unable to parse CIDR %q for network %s", ep.GetFromCidr(), n)
					continue
				}
				rangerEntry := namedRangerEntry{
					name:    n,
					network: *network,
				}
				_ = c.ranger.Insert(rangerEntry)
			}
			if ep.GetFromRegistry() != "" && ep.GetFromRegistry() == c.ClusterID {
				c.networkForRegistry = n
			}
		}
	}
}

// return the mesh network for the endpoint IP. Empty string if not found.
func (c *Controller) endpointNetwork(endpointIP string) string {
	// If networkForRegistry is set then all endpoints discovered by this registry
	// belong to the configured network so simply return it
	if len(c.networkForRegistry) != 0 {
		return c.networkForRegistry
	}

	// Try to determine the network by checking whether the endpoint IP belongs
	// to any of the configure networks' CIDR ranges
	if c.ranger == nil {
		return ""
	}
	entries, err := c.ranger.ContainingNetworks(net.ParseIP(endpointIP))
	if err != nil {
		log.Errora(err)
		return ""
	}
	if len(entries) == 0 {
		return ""
	}
	if len(entries) > 1 {
		log.Warnf("Found multiple networks CIDRs matching the endpoint IP: %s. Using the first match.", endpointIP)
	}

	return (entries[0].(namedRangerEntry)).name
}

// Forked from Kubernetes k8s.io/kubernetes/pkg/api/v1/pod
// FindPort locates the container port for the given pod and portName.  If the
// targetPort is a number, use that.  If the targetPort is a string, look that
// string up in all named ports in all containers in the target pod.  If no
// match is found, fail.
func FindPort(pod *v1.Pod, svcPort *v1.ServicePort) (int, error) {
	portName := svcPort.TargetPort
	switch portName.Type {
	case intstr.String:
		name := portName.StrVal
		for _, container := range pod.Spec.Containers {
			for _, port := range container.Ports {
				if port.Name == name && port.Protocol == svcPort.Protocol {
					return int(port.ContainerPort), nil
				}
			}
		}
	case intstr.Int:
		return portName.IntValue(), nil
	}

	return 0, fmt.Errorf("no suitable port for manifest: %s", pod.UID)
}<|MERGE_RESOLUTION|>--- conflicted
+++ resolved
@@ -848,17 +848,6 @@
 					}
 				}
 
-<<<<<<< HEAD
-				podLabels := map[string]string(configKube.ConvertLabels(pod.ObjectMeta))
-				mtlsReady := false
-				if kube.PodMTLSReady(pod) {
-					mtlsReady = true
-				}
-
-				uid := ""
-				if mixerEnabled {
-					uid = fmt.Sprintf("kubernetes://%s.%s", pod.Name, pod.Namespace)
-=======
 				var labels map[string]string
 				locality, sa, uid := "", "", ""
 				if pod != nil {
@@ -868,7 +857,10 @@
 						uid = fmt.Sprintf("kubernetes://%s.%s", pod.Name, pod.Namespace)
 					}
 					labels = map[string]string(configKube.ConvertLabels(pod.ObjectMeta))
->>>>>>> 454fe747
+				}
+				mtlsReady := false
+				if kube.PodMTLSReady(pod) {
+					mtlsReady = true
 				}
 
 				// Service mTLS status must be updated if mtlsReady does not match the mtlsReady state of all endpoints
