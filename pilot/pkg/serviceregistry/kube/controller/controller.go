// Copyright Istio Authors
//
// Licensed under the Apache License, Version 2.0 (the "License");
// you may not use this file except in compliance with the License.
// You may obtain a copy of the License at
//
//     http://www.apache.org/licenses/LICENSE-2.0
//
// Unless required by applicable law or agreed to in writing, software
// distributed under the License is distributed on an "AS IS" BASIS,
// WITHOUT WARRANTIES OR CONDITIONS OF ANY KIND, either express or implied.
// See the License for the specific language governing permissions and
// limitations under the License.

package controller

import (
	"fmt"
	"sort"
	"sync"
	"time"

	"github.com/hashicorp/go-multierror"
	"github.com/yl2chen/cidranger"
	v1 "k8s.io/api/core/v1"
	"k8s.io/apimachinery/pkg/api/meta"
	metav1 "k8s.io/apimachinery/pkg/apis/meta/v1"
	"k8s.io/apimachinery/pkg/fields"
	klabels "k8s.io/apimachinery/pkg/labels"
	"k8s.io/client-go/informers"
	coreinformers "k8s.io/client-go/informers/core/v1"
	"k8s.io/client-go/kubernetes"
	listerv1 "k8s.io/client-go/listers/core/v1"
	"k8s.io/client-go/tools/cache"

	"istio.io/api/label"
	"istio.io/istio/pilot/pkg/features"
	"istio.io/istio/pilot/pkg/model"
	"istio.io/istio/pilot/pkg/serviceregistry"
	"istio.io/istio/pilot/pkg/serviceregistry/kube"
	"istio.io/istio/pilot/pkg/serviceregistry/kube/controller/filter"
	"istio.io/istio/pkg/config/host"
	"istio.io/istio/pkg/config/labels"
	"istio.io/istio/pkg/config/mesh"
	"istio.io/istio/pkg/config/protocol"
	kubelib "istio.io/istio/pkg/kube"
	"istio.io/istio/pkg/queue"
	"istio.io/pkg/log"
	"istio.io/pkg/monitoring"
)

const (
	// NodeRegionLabel is the well-known label for kubernetes node region in beta
	NodeRegionLabel = "failure-domain.beta.kubernetes.io/region"
	// NodeZoneLabel is the well-known label for kubernetes node zone in beta
	NodeZoneLabel = "failure-domain.beta.kubernetes.io/zone"
	// NodeRegionLabelGA is the well-known label for kubernetes node region in ga
	NodeRegionLabelGA = "topology.kubernetes.io/region"
	// NodeZoneLabelGA is the well-known label for kubernetes node zone in ga
	NodeZoneLabelGA = "topology.kubernetes.io/zone"
	// IstioNamespace used by default for Istio cluster-wide installation
	IstioNamespace = "istio-system"

	// IstioGatewayPortLabel overrides the default 15443 value to use for a multi-network gateway's port
	// TODO move gatewayPort to api repo
	IstioGatewayPortLabel = "networking.istio.io/gatewayPort"
	// DefaultNetworkGatewayPort is the port used by default for cross-network traffic if not otherwise specified
	// by meshNetworks or "networking.istio.io/gatewayPort"
	DefaultNetworkGatewayPort = 15443
)

var (
	typeTag  = monitoring.MustCreateLabel("type")
	eventTag = monitoring.MustCreateLabel("event")

	k8sEvents = monitoring.NewSum(
		"pilot_k8s_reg_events",
		"Events from k8s registry.",
		monitoring.WithLabels(typeTag, eventTag),
	)

	// nolint: gocritic
	// This is deprecated in favor of `pilot_k8s_endpoints_pending_pod`, which is a gauge indicating the number of
	// currently missing pods. This helps distinguish transient errors from permanent ones
	endpointsWithNoPods = monitoring.NewSum(
		"pilot_k8s_endpoints_with_no_pods",
		"Endpoints that does not have any corresponding pods.")

	endpointsPendingPodUpdate = monitoring.NewGauge(
		"pilot_k8s_endpoints_pending_pod",
		"Number of endpoints that do not currently have any corresponding pods.",
	)
)

func init() {
	monitoring.MustRegister(k8sEvents)
	monitoring.MustRegister(endpointsWithNoPods)
	monitoring.MustRegister(endpointsPendingPodUpdate)
}

func incrementEvent(kind, event string) {
	k8sEvents.With(typeTag.Value(kind), eventTag.Value(event)).Increment()
}

// Options stores the configurable attributes of a Controller.
type Options struct {
	SystemNamespace string

	// Namespace the controller watches. If set to meta_v1.NamespaceAll (""), controller watches all namespaces
	WatchedNamespaces string
	ResyncPeriod      time.Duration
	DomainSuffix      string

	// ClusterID identifies the remote cluster in a multicluster env.
	ClusterID string

	// Metrics for capturing node-based metrics.
	Metrics model.Metrics

	// XDSUpdater will push changes to the xDS server.
	XDSUpdater model.XDSUpdater

	// TrustDomain used in SPIFFE identity
	// Deprecated - MeshConfig should be used.
	TrustDomain string

	// NetworksWatcher observes changes to the mesh networks config.
	NetworksWatcher mesh.NetworksWatcher

	// EndpointMode decides what source to use to get endpoint information
	EndpointMode EndpointMode

	// Maximum QPS when communicating with kubernetes API
	KubernetesAPIQPS float32

	// Maximum burst for throttle when communicating with the kubernetes API
	KubernetesAPIBurst int

	// Duration to wait for cache syncs
	SyncInterval time.Duration

	// If enabled, only send xDS pertaining to Services and ServiceEntries that exist namespaces labeled with model.PilotDiscoveryLabelName
	EnableDiscoveryNamespaces bool
}

func (o Options) GetSyncInterval() time.Duration {
	if o.SyncInterval != 0 {
		return o.SyncInterval
	}
	return time.Millisecond * 100
}

// EndpointMode decides what source to use to get endpoint information
type EndpointMode int

const (
	// EndpointsOnly type will use only Kubernetes Endpoints
	EndpointsOnly EndpointMode = iota

	// EndpointSliceOnly type will use only Kubernetes EndpointSlices
	EndpointSliceOnly

	// TODO: add other modes. Likely want a mode with Endpoints+EndpointSlices that are not controlled by
	// Kubernetes Controller (e.g. made by user and not duplicated with Endpoints), or a mode with both that
	// does deduping. Simply doing both won't work for now, since not all Kubernetes components support EndpointSlice.
)

var EndpointModeNames = map[EndpointMode]string{
	EndpointsOnly:     "EndpointsOnly",
	EndpointSliceOnly: "EndpointSliceOnly",
}

func (m EndpointMode) String() string {
	return EndpointModeNames[m]
}

var _ serviceregistry.Instance = &Controller{}

// kubernetesNode represents a kubernetes node that is reachable externally
type kubernetesNode struct {
	address string
	labels  labels.Instance
}

// controllerInterface is a simplified interface for the Controller used for testing.
type controllerInterface interface {
	getPodLocality(pod *v1.Pod) string
	cidrRanger() cidranger.Ranger
	defaultNetwork() string
	Cluster() string
}

var _ controllerInterface = &Controller{}

// Controller is a collection of synchronized resource watchers
// Caches are thread-safe
type Controller struct {
	client kubernetes.Interface

	queue queue.Instance

	// TODO merge the namespace informers/listers
	systemNsInformer cache.SharedIndexInformer
	nsInformer       coreinformers.NamespaceInformer

	serviceInformer filter.FilteredSharedIndexInformer
	serviceLister   listerv1.ServiceLister

	endpoints kubeEndpointsController

	// Used to watch node accessible from remote cluster.
	// In multi-cluster(shared control plane multi-networks) scenario, ingress gateway service can be of nodePort type.
	// With this, we can populate mesh's gateway address with the node ips.
	nodeInformer cache.SharedIndexInformer
	nodeLister   listerv1.NodeLister

	pods *PodCache

	metrics         model.Metrics
	networksWatcher mesh.NetworksWatcher
	xdsUpdater      model.XDSUpdater
	domainSuffix    string
	clusterID       string

	serviceHandlers  []func(*model.Service, model.Event)
	workloadHandlers []func(*model.WorkloadInstance, model.Event)

	// This is only used for test
	stop chan struct{}

	sync.RWMutex
	// servicesMap stores hostname ==> service, it is used to reduce convertService calls.
	servicesMap map[host.Name]*model.Service
	// nodeSelectorsForServices stores hostname => label selectors that can be used to
	// refine the set of node port IPs for a service.
	nodeSelectorsForServices map[host.Name]labels.Instance
	// map of node name and its address+labels - this is the only thing we need from nodes
	// for vm to k8s or cross cluster. When node port services select specific nodes by labels,
	// we run through the label selectors here to pick only ones that we need.
	// Only nodes with ExternalIP addresses are included in this map !
	nodeInfoMap map[string]kubernetesNode
	// externalNameSvcInstanceMap stores hostname ==> instance, is used to store instances for ExternalName k8s services
	externalNameSvcInstanceMap map[host.Name][]*model.ServiceInstance
	// workload instances from workload entries  - map of ip -> workload instance
	workloadInstancesByIP map[string]*model.WorkloadInstance
	// Stores a map of workload instance name/namespace to address
	workloadInstancesIPsByName map[string]string

	// CIDR ranger based on path-compressed prefix trie
	ranger cidranger.Ranger

	// Network name for to be used when the meshNetworks for registry nor network label on pod is specified
	network string
	// Network name for the registry as specified by the MeshNetworks configmap
	networkForRegistry string
	// tracks which services on which ports should act as a gateway for networkForRegistry
	registryServiceNameGateways map[host.Name]uint32
	// gateways for each network, indexed by the service that runs them so we clean them up later
	networkGateways map[host.Name]map[string][]*model.Gateway

	once sync.Once

	// Duration to wait for cache syncs
	syncInterval time.Duration
}

// NewController creates a new Kubernetes controller
// Created by bootstrap and multicluster (see secretcontroler).
func NewController(kubeClient kubelib.Client, options Options) *Controller {
	// The queue requires a time duration for a retry delay after a handler error
	c := &Controller{
		domainSuffix:                options.DomainSuffix,
		client:                      kubeClient.Kube(),
		queue:                       queue.NewQueue(1 * time.Second),
		clusterID:                   options.ClusterID,
		xdsUpdater:                  options.XDSUpdater,
		servicesMap:                 make(map[host.Name]*model.Service),
		nodeSelectorsForServices:    make(map[host.Name]labels.Instance),
		nodeInfoMap:                 make(map[string]kubernetesNode),
		externalNameSvcInstanceMap:  make(map[host.Name][]*model.ServiceInstance),
		workloadInstancesByIP:       make(map[string]*model.WorkloadInstance),
		workloadInstancesIPsByName:  make(map[string]string),
		registryServiceNameGateways: make(map[host.Name]uint32),
		networkGateways:             make(map[host.Name]map[string][]*model.Gateway),
		networksWatcher:             options.NetworksWatcher,
		metrics:                     options.Metrics,
		syncInterval:                options.GetSyncInterval(),
	}

	if options.SystemNamespace != "" {
		c.systemNsInformer = informers.NewSharedInformerFactoryWithOptions(c.client, options.ResyncPeriod,
			informers.WithTweakListOptions(func(listOpts *metav1.ListOptions) {
				listOpts.FieldSelector = fields.OneTermEqualSelector("metadata.name", options.SystemNamespace).String()
			})).Core().V1().Namespaces().Informer()
		registerHandlers(c.systemNsInformer, c.queue, "Namespaces", c.onSystemNamespaceEvent, nil)
	}

	// namespace informer should not be filtered because we need access to all namespaces
	c.nsInformer = kubeClient.KubeInformer().Core().V1().Namespaces()
	if options.EnableDiscoveryNamespaces {
		c.initDiscoveryNamespaceHandlers(kubeClient, options.EndpointMode)
	}

	discoveryNamespaceFilterFactory := filter.DiscoveryNamespacesFilterFactory(c.nsInformer.Lister(), options.EnableDiscoveryNamespaces)

	c.serviceInformer = filter.NewFilteredSharedIndexInformer(discoveryNamespaceFilterFactory, kubeClient.KubeInformer().Core().V1().Services().Informer())
	c.serviceLister = listerv1.NewServiceLister(c.serviceInformer.GetIndexer())

	registerHandlers(c.serviceInformer, c.queue, "Services", c.onServiceEvent, nil)

	switch options.EndpointMode {
	case EndpointsOnly:
		endpointsInformer := filter.NewFilteredSharedIndexInformer(
			discoveryNamespaceFilterFactory,
			kubeClient.KubeInformer().Core().V1().Endpoints().Informer(),
		)
		c.endpoints = newEndpointsController(c, endpointsInformer)
	case EndpointSliceOnly:
		endpointSliceInformer := filter.NewFilteredSharedIndexInformer(
			discoveryNamespaceFilterFactory,
			kubeClient.KubeInformer().Discovery().V1beta1().EndpointSlices().Informer(),
		)
		c.endpoints = newEndpointSliceController(c, endpointSliceInformer)
	}

	// This is for getting the node IPs of a selected set of nodes
	c.nodeInformer = kubeClient.KubeInformer().Core().V1().Nodes().Informer()
	c.nodeLister = kubeClient.KubeInformer().Core().V1().Nodes().Lister()
	registerHandlers(c.nodeInformer, c.queue, "Nodes", c.onNodeEvent, nil)

	podInformer := filter.NewFilteredSharedIndexInformer(discoveryNamespaceFilterFactory, kubeClient.KubeInformer().Core().V1().Pods().Informer())
	c.pods = newPodCache(c, podInformer, func(key string) {
		item, exists, err := c.endpoints.getInformer().GetIndexer().GetByKey(key)
		if err != nil {
			log.Debugf("Endpoint %v lookup failed with error %v, skipping stale endpoint", key, err)
			return
		}
		if !exists {
			log.Debugf("Endpoint %v not found, skipping stale endpoint", key)
			return
		}
		c.queue.Push(func() error {
			return c.endpoints.onEvent(item, model.EventUpdate)
		})
	})
	registerHandlers(c.pods.informer, c.queue, "Pods", c.pods.onEvent, nil)

	return c
}

func (c *Controller) Provider() serviceregistry.ProviderID {
	return serviceregistry.Kubernetes
}

func (c *Controller) Cluster() string {
	return c.clusterID
}

func (c *Controller) cidrRanger() cidranger.Ranger {
	return c.ranger
}

func (c *Controller) defaultNetwork() string {
	if c.networkForRegistry != "" {
		return c.networkForRegistry
	}
	return c.network
}

func (c *Controller) Cleanup() error {
	// TODO(landow) do we need to cleanup other things besides endpoint shards?
	svcs, err := c.serviceLister.List(klabels.NewSelector())
	if err != nil {
		return fmt.Errorf("error listing services for deletion: %v", err)
	}
	for _, s := range svcs {
		name := kube.ServiceHostname(s.Name, s.Namespace, c.domainSuffix)
		c.xdsUpdater.SvcUpdate(c.clusterID, string(name), s.Namespace, model.EventDelete)
		// TODO(landow) do we need to notify service handlers?
	}
	return nil
}

func (c *Controller) onServiceEvent(curr interface{}, event model.Event) error {
	svc, ok := curr.(*v1.Service)
	if !ok {
		tombstone, ok := curr.(cache.DeletedFinalStateUnknown)
		if !ok {
			log.Errorf("Couldn't get object from tombstone %#v", curr)
			return nil
		}
		svc, ok = tombstone.Obj.(*v1.Service)
		if !ok {
			log.Errorf("Tombstone contained object that is not a service %#v", curr)
			return nil
		}
	}

	log.Debugf("Handle event %s for service %s in namespace %s", event, svc.Name, svc.Namespace)

	svcConv := kube.ConvertService(*svc, c.domainSuffix, c.clusterID)
	switch event {
	case model.EventDelete:
		c.Lock()
		delete(c.servicesMap, svcConv.Hostname)
		delete(c.nodeSelectorsForServices, svcConv.Hostname)
		delete(c.externalNameSvcInstanceMap, svcConv.Hostname)
		delete(c.networkGateways, svcConv.Hostname)
		c.Unlock()
	default:
		if isNodePortGatewayService(svc) {
			// We need to know which services are using node selectors because during node events,
			// we have to update all the node port services accordingly.
			nodeSelector := getNodeSelectorsForService(svc)
			c.Lock()
			// only add when it is nodePort gateway service
			c.nodeSelectorsForServices[svcConv.Hostname] = nodeSelector
			c.Unlock()
			c.updateServiceNodePortAddresses(svcConv)
		} else {
			c.extractGatewaysFromService(svcConv)
		}
		// instance conversion is only required when service is added/updated.
		instances := kube.ExternalNameServiceInstances(svc, svcConv)
		c.Lock()
		c.servicesMap[svcConv.Hostname] = svcConv
		if len(instances) > 0 {
			c.externalNameSvcInstanceMap[svcConv.Hostname] = instances
		}
		c.Unlock()
	}

	// We also need to update when the Service changes. For Kubernetes, a service change will result in Endpoint updates,
	// but workload entries will also need to be updated.
	if event == model.EventAdd || event == model.EventUpdate {
		// Build IstioEndpoints
		endpoints := c.endpoints.buildIstioEndpointsWithService(svc.Name, svc.Namespace, svcConv.Hostname)
		if features.EnableK8SServiceSelectWorkloadEntries {
			fep := c.collectWorkloadInstanceEndpoints(svcConv)
			endpoints = append(endpoints, fep...)
		}

		if len(endpoints) > 0 {
			c.xdsUpdater.EDSCacheUpdate(c.clusterID, string(svcConv.Hostname), svc.Namespace, endpoints)
		}
	}

	c.xdsUpdater.SvcUpdate(c.clusterID, string(svcConv.Hostname), svc.Namespace, event)
	// Notify service handlers.
	for _, f := range c.serviceHandlers {
		f(svcConv, event)
	}

	return nil
}

func (c *Controller) onNodeEvent(obj interface{}, event model.Event) error {
	node, ok := obj.(*v1.Node)
	if !ok {
		tombstone, ok := obj.(cache.DeletedFinalStateUnknown)
		if !ok {
			log.Errorf("couldn't get object from tombstone %+v", obj)
			return nil
		}
		node, ok = tombstone.Obj.(*v1.Node)
		if !ok {
			log.Errorf("tombstone contained object that is not a node %#v", obj)
			return nil
		}
	}
	var updatedNeeded bool
	if event == model.EventDelete {
		updatedNeeded = true
		c.Lock()
		delete(c.nodeInfoMap, node.Name)
		c.Unlock()
	} else {
		k8sNode := kubernetesNode{labels: node.Labels}
		for _, address := range node.Status.Addresses {
			if address.Type == v1.NodeExternalIP && address.Address != "" {
				k8sNode.address = address.Address
				break
			}
		}
		if k8sNode.address == "" {
			return nil
		}

		c.Lock()
		// check if the node exists as this add event could be due to controller resync
		// if the stored object changes, then fire an update event. Otherwise, ignore this event.
		currentNode, exists := c.nodeInfoMap[node.Name]
		if !exists || !nodeEquals(currentNode, k8sNode) {
			c.nodeInfoMap[node.Name] = k8sNode
			updatedNeeded = true
		}
		c.Unlock()
	}

	// update all related services
	if updatedNeeded && c.updateServiceNodePortAddresses() {
		c.xdsUpdater.ConfigUpdate(&model.PushRequest{
			Full: true,
		})
	}
	return nil
}

// FilterOutFunc func for filtering out objects during update callback
type FilterOutFunc func(old, cur interface{}) bool

func registerHandlers(informer filter.FilteredSharedIndexInformer, q queue.Instance, otype string,
	handler func(interface{}, model.Event) error, filter FilterOutFunc) {
	if filter == nil {
		filter = func(old, cur interface{}) bool {
			oldObj := old.(metav1.Object)
			newObj := cur.(metav1.Object)
			// TODO: this is only for test, add resource version for test
			if oldObj.GetResourceVersion() == "" || newObj.GetResourceVersion() == "" {
				return false
			}
			return oldObj.GetResourceVersion() == newObj.GetResourceVersion()
		}
	}

	wrappedHandler := func(obj interface{}, event model.Event) error {
		obj = tryGetLatestObject(informer, obj)
		return handler(obj, event)
	}

	informer.AddEventHandler(
		cache.ResourceEventHandlerFuncs{
			// TODO: filtering functions to skip over un-referenced resources (perf)
			AddFunc: func(obj interface{}) {
				incrementEvent(otype, "add")
				q.Push(func() error {
					return wrappedHandler(obj, model.EventAdd)
				})
			},
			UpdateFunc: func(old, cur interface{}) {
				if !filter(old, cur) {
					incrementEvent(otype, "update")
					q.Push(func() error {
						return wrappedHandler(cur, model.EventUpdate)
					})
				} else {
					incrementEvent(otype, "updatesame")
				}
			},
			DeleteFunc: func(obj interface{}) {
				incrementEvent(otype, "delete")
				q.Push(func() error {
					return handler(obj, model.EventDelete)
				})
			},
		})
}

// tryGetLatestObject attempts to fetch the latest version of the object from the cache.
// Changes may have occurred between queuing and processing.
func tryGetLatestObject(informer filter.FilteredSharedIndexInformer, obj interface{}) interface{} {
	key, err := cache.MetaNamespaceKeyFunc(obj)
	if err != nil {
		log.Warnf("failed creating key for informer object: %v", err)
		return obj
	}

	latest, exists, err := informer.GetIndexer().GetByKey(key)
	if !exists || err != nil {
		log.Warnf("couldn't find %q in informer index", key)
		return obj
	}

	return latest
}

// HasSynced returns true after the initial state synchronization
func (c *Controller) HasSynced() bool {
	if (c.systemNsInformer != nil && !c.systemNsInformer.HasSynced()) ||
		!c.serviceInformer.HasSynced() ||
		!c.endpoints.HasSynced() ||
		!c.pods.informer.HasSynced() ||
		!c.nodeInformer.HasSynced() {
		return false
	}

	// after informer caches sync the first time, process resources in order
	c.once.Do(func() {
		if err := c.SyncAll(); err != nil {
			log.Errorf("one or more errors force-syncing resources: %v", err)
		}
	})

	return true
}

// SyncAll syncs all the objects node->service->pod->endpoint in order
// TODO: sync same kind of objects in parallel
// This can cause great performance cost in multi clusters scenario.
// Maybe just sync the cache and trigger one push at last.
func (c *Controller) SyncAll() error {
	var err *multierror.Error

	if c.systemNsInformer != nil {
		ns := c.systemNsInformer.GetStore().List()
		for _, ns := range ns {
			err = multierror.Append(err, c.onSystemNamespaceEvent(ns, model.EventAdd))
		}
	}

	nodes := c.nodeInformer.GetIndexer().List()
	log.Debugf("initializing %d nodes", len(nodes))
	for _, s := range nodes {
		err = multierror.Append(err, c.onNodeEvent(s, model.EventAdd))
	}

	services := c.serviceInformer.GetIndexer().List()
	log.Debugf("initializing %d services", len(services))
	for _, s := range services {
		err = multierror.Append(err, c.onServiceEvent(s, model.EventAdd))
	}

	err = multierror.Append(err, c.syncPods())
	err = multierror.Append(err, c.syncEndpoints())

	return multierror.Flatten(err.ErrorOrNil())
}

func (c *Controller) syncPods() error {
	var err *multierror.Error
	pods := c.pods.informer.GetIndexer().List()
	log.Debugf("initializing %d pods", len(pods))
	for _, s := range pods {
		err = multierror.Append(err, c.pods.onEvent(s, model.EventAdd))
	}
	return err.ErrorOrNil()
}

func (c *Controller) syncEndpoints() error {
	var err *multierror.Error
<<<<<<< HEAD
	endpoints := c.endpoints.getInformer().GetIndexer().List()
	log.Debugf("initializing%d endpoints", len(endpoints))
=======
	endpoints := c.endpoints.getInformer().GetStore().List()
	log.Debugf("initializing %d endpoints", len(endpoints))
>>>>>>> c1ff2e41
	for _, s := range endpoints {
		err = multierror.Append(err, c.endpoints.onEvent(s, model.EventAdd))
	}
	return err.ErrorOrNil()
}

// Run all controllers until a signal is received
func (c *Controller) Run(stop <-chan struct{}) {
	if c.networksWatcher != nil {
		c.networksWatcher.AddNetworksHandler(c.reloadNetworkLookup)
		c.reloadNetworkLookup()
	}
	if c.systemNsInformer != nil {
		go c.systemNsInformer.Run(stop)
	}
	kubelib.WaitForCacheSyncInterval(stop, c.syncInterval, c.HasSynced)
	c.queue.Run(stop)
	log.Infof("Controller terminated")
}

// Stop the controller. Only for tests, to simplify the code (defer c.Stop())
func (c *Controller) Stop() {
	if c.stop != nil {
		close(c.stop)
	}
}

// Services implements a service catalog operation
func (c *Controller) Services() ([]*model.Service, error) {
	c.RLock()
	out := make([]*model.Service, 0, len(c.servicesMap))
	for _, svc := range c.servicesMap {
		out = append(out, svc)
	}
	c.RUnlock()
	sort.Slice(out, func(i, j int) bool { return out[i].Hostname < out[j].Hostname })

	return out, nil
}

// GetService implements a service catalog operation by hostname specified.
func (c *Controller) GetService(hostname host.Name) (*model.Service, error) {
	c.RLock()
	svc := c.servicesMap[hostname]
	c.RUnlock()
	return svc, nil
}

// getPodLocality retrieves the locality for a pod.
func (c *Controller) getPodLocality(pod *v1.Pod) string {
	// if pod has `istio-locality` label, skip below ops
	if len(pod.Labels[model.LocalityLabel]) > 0 {
		return model.GetLocalityLabelOrDefault(pod.Labels[model.LocalityLabel], "")
	}

	// NodeName is set by the scheduler after the pod is created
	// https://github.com/kubernetes/community/blob/master/contributors/devel/api-conventions.md#late-initialization
	raw, err := c.nodeLister.Get(pod.Spec.NodeName)
	if err != nil {
		if pod.Spec.NodeName != "" {
			log.Warnf("unable to get node %q for pod %q: %v", pod.Spec.NodeName, pod.Name, err)
		}
		return ""
	}

	nodeMeta, err := meta.Accessor(raw)
	if err != nil {
		log.Warnf("unable to get node meta: %v", nodeMeta)
		return ""
	}

	region := getLabelValue(nodeMeta, NodeRegionLabel, NodeRegionLabelGA)
	zone := getLabelValue(nodeMeta, NodeZoneLabel, NodeZoneLabelGA)
	subzone := getLabelValue(nodeMeta, label.IstioSubZone, "")

	if region == "" && zone == "" && subzone == "" {
		return ""
	}

	return region + "/" + zone + "/" + subzone // Format: "%s/%s/%s"
}

// InstancesByPort implements a service catalog operation
func (c *Controller) InstancesByPort(svc *model.Service, reqSvcPort int, labelsList labels.Collection) []*model.ServiceInstance {
	// First get k8s standard service instances and the workload entry instances
	outInstances := c.endpoints.InstancesByPort(c, svc, reqSvcPort, labelsList)
	outInstances = append(outInstances, c.serviceInstancesFromWorkloadInstances(svc, reqSvcPort)...)

	// return when instances found or an error occurs
	if len(outInstances) > 0 {
		return outInstances
	}

	// Fall back to external name service since we did not find any instances of normal services
	c.RLock()
	externalNameInstances := c.externalNameSvcInstanceMap[svc.Hostname]
	c.RUnlock()
	if externalNameInstances != nil {
		inScopeInstances := make([]*model.ServiceInstance, 0)
		for _, i := range externalNameInstances {
			if i.Service.Attributes.Namespace == svc.Attributes.Namespace && i.ServicePort.Port == reqSvcPort {
				inScopeInstances = append(inScopeInstances, i)
			}
		}
		return inScopeInstances
	}
	return nil
}

func (c *Controller) serviceInstancesFromWorkloadInstances(svc *model.Service, reqSvcPort int) []*model.ServiceInstance {
	// Run through all the workload instances, select ones that match the service labels
	// only if this is a kubernetes internal service and of ClientSideLB (eds) type
	// as InstancesByPort is called by the aggregate controller. We dont want to include
	// workload instances for any other registry
	var workloadInstancesExist bool
	c.RLock()
	workloadInstancesExist = len(c.workloadInstancesByIP) > 0
	c.RUnlock()

	// Only select internal Kubernetes services with selectors
	if !workloadInstancesExist || svc.Attributes.ServiceRegistry != string(serviceregistry.Kubernetes) ||
		svc.MeshExternal || svc.Resolution != model.ClientSideLB || svc.Attributes.LabelSelectors == nil {
		return nil
	}

	selector := labels.Instance(svc.Attributes.LabelSelectors)

	// Get the service port name and target port so that we can construct the service instance
	k8sService, err := c.serviceLister.Services(svc.Attributes.Namespace).Get(svc.Attributes.Name)
	// We did not find the k8s service. We cannot get the targetPort
	if err != nil {
		log.Infof("serviceInstancesFromWorkloadInstances(%s.%s) failed to get k8s service => error %v",
			svc.Attributes.Name, svc.Attributes.Namespace, err)
		return nil
	}

	var servicePort *model.Port
	for _, p := range svc.Ports {
		if p.Port == reqSvcPort {
			servicePort = p
			break
		}
	}
	if servicePort == nil {
		return nil
	}

	// Now get the target Port for this service port
	targetPort, targetPortName := findServiceTargetPort(servicePort, k8sService)
	if targetPort == 0 {
		targetPort = reqSvcPort
	}

	out := make([]*model.ServiceInstance, 0)

	c.RLock()
	for _, wi := range c.workloadInstancesByIP {
		if wi.Namespace != svc.Attributes.Namespace {
			continue
		}
		if selector.SubsetOf(wi.Endpoint.Labels) {
			// create an instance with endpoint whose service port name matches
			istioEndpoint := *wi.Endpoint
			if targetPortName != "" {
				// This is a named port, find the corresponding port in the port map
				matchedPort := wi.PortMap[targetPortName]
				if matchedPort == 0 {
					// No match found, skip this endpoint
					continue
				}
				istioEndpoint.EndpointPort = matchedPort
			} else {
				istioEndpoint.EndpointPort = uint32(targetPort)
			}
			istioEndpoint.ServicePortName = servicePort.Name
			out = append(out, &model.ServiceInstance{
				Service:     svc,
				ServicePort: servicePort,
				Endpoint:    &istioEndpoint,
			})
		}
	}
	c.RUnlock()
	return out
}

// convenience function to collect all workload entry endpoints in updateEDS calls.
func (c *Controller) collectWorkloadInstanceEndpoints(svc *model.Service) []*model.IstioEndpoint {
	var workloadInstancesExist bool
	c.RLock()
	workloadInstancesExist = len(c.workloadInstancesByIP) > 0
	c.RUnlock()

	if !workloadInstancesExist || svc.Resolution != model.ClientSideLB || len(svc.Ports) == 0 {
		return nil
	}

	endpoints := make([]*model.IstioEndpoint, 0)
	for _, port := range svc.Ports {
		for _, instance := range c.serviceInstancesFromWorkloadInstances(svc, port.Port) {
			endpoints = append(endpoints, instance.Endpoint)
		}
	}

	return endpoints
}

// GetProxyServiceInstances returns service instances co-located with a given proxy
// TODO: this code does not return k8s service instances when the proxy's IP is a workload entry
// To tackle this, we need a ip2instance map like what we have in service entry.
func (c *Controller) GetProxyServiceInstances(proxy *model.Proxy) []*model.ServiceInstance {
	if len(proxy.IPAddresses) > 0 {
		proxyIP := proxy.IPAddresses[0]
		c.RLock()
		workload, f := c.workloadInstancesByIP[proxyIP]
		c.RUnlock()
		if f {
			return c.hydrateWorkloadInstance(workload)
		}
		pod := c.pods.getPodByProxy(proxy)
		if pod != nil && !proxy.IsVM() {
			// we don't want to use this block for our test "VM" which is actually a Pod.

			if !c.isControllerForProxy(proxy) {
				log.Errorf("proxy is in cluster %v, but controller is for cluster %v", proxy.Metadata.ClusterID, c.clusterID)
				return nil
			}

			// 1. find proxy service by label selector, if not any, there may exist headless service without selector
			// failover to 2
			if services, err := getPodServices(c.serviceLister, pod); err == nil && len(services) > 0 {
				out := make([]*model.ServiceInstance, 0)
				for _, svc := range services {
					out = append(out, c.getProxyServiceInstancesByPod(pod, svc, proxy)...)
				}
				return out
			}
			// 2. Headless service without selector
			return c.endpoints.GetProxyServiceInstances(c, proxy)
		}

		// 3. The pod is not present when this is called
		// due to eventual consistency issues. However, we have a lot of information about the pod from the proxy
		// metadata already. Because of this, we can still get most of the information we need.
		// If we cannot accurately construct ServiceInstances from just the metadata, this will return an error and we can
		// attempt to read the real pod.
		out, err := c.getProxyServiceInstancesFromMetadata(proxy)
		if err != nil {
			log.Warnf("getProxyServiceInstancesFromMetadata for %v failed: %v", proxy.ID, err)
		}
		return out
	}

	// TODO: This could not happen, remove?
	if c.metrics != nil {
		c.metrics.AddMetric(model.ProxyStatusNoService, proxy.ID, proxy.ID, "")
	} else {
		log.Infof("Missing metrics env, empty list of services for pod %s", proxy.ID)
	}
	return nil
}

func (c *Controller) hydrateWorkloadInstance(si *model.WorkloadInstance) []*model.ServiceInstance {
	out := []*model.ServiceInstance{}
	// find the workload entry's service by label selector
	// rather than scanning through our internal map of model.services, get the services via the k8s apis
	dummyPod := &v1.Pod{
		ObjectMeta: metav1.ObjectMeta{Namespace: si.Namespace, Labels: si.Endpoint.Labels},
	}

	// find the services that map to this workload entry, fire off eds updates if the service is of type client-side lb
	if k8sServices, err := getPodServices(c.serviceLister, dummyPod); err == nil && len(k8sServices) > 0 {
		for _, k8sSvc := range k8sServices {
			var service *model.Service
			c.RLock()
			service = c.servicesMap[kube.ServiceHostname(k8sSvc.Name, k8sSvc.Namespace, c.domainSuffix)]
			c.RUnlock()
			// Note that this cannot be an external service because k8s external services do not have label selectors.
			if service == nil || service.Resolution != model.ClientSideLB {
				// may be a headless service
				continue
			}

			for _, port := range service.Ports {
				if port.Protocol == protocol.UDP {
					continue
				}
				// Similar code as UpdateServiceShards in eds.go
				instances := c.InstancesByPort(service, port.Port, labels.Collection{})
				out = append(out, instances...)
			}
		}
	}
	return out
}

// WorkloadInstanceHandler defines the handler for service instances generated by other registries
func (c *Controller) WorkloadInstanceHandler(si *model.WorkloadInstance, event model.Event) {
	// ignore malformed workload entries. And ignore any workload entry that does not have a label
	// as there is no way for us to select them
	if si.Namespace == "" || len(si.Endpoint.Labels) == 0 {
		return
	}

	// this is from a workload entry. Store it in separate map so that
	// the InstancesByPort can use these as well as the k8s pods.
	c.Lock()
	switch event {
	case model.EventDelete:
		delete(c.workloadInstancesByIP, si.Endpoint.Address)
	default: // add or update
		// Check to see if the workload entry changed. If it did, clear the old entry
		k := si.Namespace + "/" + si.Name
		existing := c.workloadInstancesIPsByName[k]
		if existing != si.Endpoint.Address {
			delete(c.workloadInstancesByIP, existing)
		}
		c.workloadInstancesByIP[si.Endpoint.Address] = si
		c.workloadInstancesIPsByName[k] = si.Endpoint.Address
	}
	c.Unlock()

	// find the workload entry's service by label selector
	// rather than scanning through our internal map of model.services, get the services via the k8s apis
	dummyPod := &v1.Pod{
		ObjectMeta: metav1.ObjectMeta{Namespace: si.Namespace, Labels: si.Endpoint.Labels},
	}

	// find the services that map to this workload entry, fire off eds updates if the service is of type client-side lb
	if k8sServices, err := getPodServices(c.serviceLister, dummyPod); err == nil && len(k8sServices) > 0 {
		for _, k8sSvc := range k8sServices {
			var service *model.Service
			c.RLock()
			service = c.servicesMap[kube.ServiceHostname(k8sSvc.Name, k8sSvc.Namespace, c.domainSuffix)]
			c.RUnlock()
			// Note that this cannot be an external service because k8s external services do not have label selectors.
			if service == nil || service.Resolution != model.ClientSideLB {
				// may be a headless service
				continue
			}

			// Get the updated list of endpoints that includes k8s pods and the workload entries for this service
			// and then notify the EDS server that endpoints for this service have changed.
			// We need one endpoint object for each service port
			endpoints := make([]*model.IstioEndpoint, 0)
			for _, port := range service.Ports {
				if port.Protocol == protocol.UDP {
					continue
				}
				// Similar code as UpdateServiceShards in eds.go
				instances := c.InstancesByPort(service, port.Port, labels.Collection{})
				for _, inst := range instances {
					endpoints = append(endpoints, inst.Endpoint)
				}
			}
			// fire off eds update
			c.xdsUpdater.EDSUpdate(c.clusterID, string(service.Hostname), service.Attributes.Namespace, endpoints)
		}
	}
}

func (c *Controller) onSystemNamespaceEvent(obj interface{}, ev model.Event) error {
	var nw string
	if ev != model.EventDelete {
		ns, ok := obj.(*v1.Namespace)
		if !ok {
			log.Warnf("Namespace watch getting wrong type in event: %T", obj)
			return nil
		}
		nw = ns.Labels[label.IstioNetwork]
	}
	c.Lock()
	oldDefaultNetwork := c.network
	c.network = nw
	c.Unlock()
	// network changed, not using mesh networks, and controller has been initialized
	if oldDefaultNetwork != c.network && c.network == c.defaultNetwork() && c.systemNsInformer.HasSynced() {
		// refresh pods/endpoints/services
		c.onNetworkChanged()
	}
	return nil
}

// isControllerForProxy should be used for proxies assumed to be in the kube cluster for this controller. Workload Entries
// may not necessarily pass this check, but we still want to allow kube services to select workload instances.
func (c *Controller) isControllerForProxy(proxy *model.Proxy) bool {
	return proxy.Metadata.ClusterID == "" || proxy.Metadata.ClusterID == c.clusterID
}

// getProxyServiceInstancesFromMetadata retrieves ServiceInstances using proxy Metadata rather than
// from the Pod. This allows retrieving Instances immediately, regardless of delays in Kubernetes.
// If the proxy doesn't have enough metadata, an error is returned
func (c *Controller) getProxyServiceInstancesFromMetadata(proxy *model.Proxy) ([]*model.ServiceInstance, error) {
	if len(proxy.Metadata.Labels) == 0 {
		return nil, nil
	}

	if !c.isControllerForProxy(proxy) {
		return nil, fmt.Errorf("proxy is in cluster %v, but controller is for cluster %v", proxy.Metadata.ClusterID, c.clusterID)
	}

	// Create a pod with just the information needed to find the associated Services
	dummyPod := &v1.Pod{
		ObjectMeta: metav1.ObjectMeta{
			Namespace: proxy.ConfigNamespace,
			Labels:    proxy.Metadata.Labels,
		},
	}

	// Find the Service associated with the pod.
	services, err := getPodServices(c.serviceLister, dummyPod)
	if err != nil {
		return nil, fmt.Errorf("error getting instances for %s: %v", proxy.ID, err)

	}
	if len(services) == 0 {
		return nil, fmt.Errorf("no instances found for %s: %v", proxy.ID, err)
	}

	out := make([]*model.ServiceInstance, 0)
	for _, svc := range services {
		hostname := kube.ServiceHostname(svc.Name, svc.Namespace, c.domainSuffix)
		c.RLock()
		modelService, f := c.servicesMap[hostname]
		c.RUnlock()
		if !f {
			return nil, fmt.Errorf("failed to find model service for %v", hostname)
		}

		tps := make(map[model.Port]*model.Port)
		for _, port := range svc.Spec.Ports {
			svcPort, f := modelService.Ports.Get(port.Name)
			if !f {
				return nil, fmt.Errorf("failed to get svc port for %v", port.Name)
			}

			var portNum int
			if len(proxy.Metadata.PodPorts) > 0 {
				portNum, err = findPortFromMetadata(port, proxy.Metadata.PodPorts)
				if err != nil {
					return nil, fmt.Errorf("failed to find target port for %v: %v", proxy.ID, err)
				}
			} else {
				// most likely a VM - we assume the WorkloadEntry won't remap any ports
				portNum = port.TargetPort.IntValue()
			}

			// Dedupe the target ports here - Service might have configured multiple ports to the same target port,
			// we will have to create only one ingress listener per port and protocol so that we do not endup
			// complaining about listener conflicts.
			targetPort := model.Port{
				Port:     portNum,
				Protocol: svcPort.Protocol,
			}
			if _, exists := tps[targetPort]; !exists {
				tps[targetPort] = svcPort
			}
		}

		epBuilder := NewEndpointBuilderFromMetadata(c, proxy)
		for tp, svcPort := range tps {
			// consider multiple IP scenarios
			for _, ip := range proxy.IPAddresses {
				// Construct the ServiceInstance
				out = append(out, &model.ServiceInstance{
					Service:     modelService,
					ServicePort: svcPort,
					Endpoint:    epBuilder.buildIstioEndpoint(ip, int32(tp.Port), svcPort.Name),
				})
			}
		}
	}
	return out, nil
}

func (c *Controller) getProxyServiceInstancesByPod(pod *v1.Pod,
	service *v1.Service, proxy *model.Proxy) []*model.ServiceInstance {
	out := make([]*model.ServiceInstance, 0)

	hostname := kube.ServiceHostname(service.Name, service.Namespace, c.domainSuffix)
	c.RLock()
	svc := c.servicesMap[hostname]
	c.RUnlock()

	if svc == nil {
		return out
	}

	tps := make(map[model.Port]*model.Port)
	for _, port := range service.Spec.Ports {
		svcPort, exists := svc.Ports.Get(port.Name)
		if !exists {
			continue
		}
		// find target port
		portNum, err := FindPort(pod, &port)
		if err != nil {
			log.Warnf("Failed to find port for service %s/%s: %v", service.Namespace, service.Name, err)
			continue
		}
		// Dedupe the target ports here - Service might have configured multiple ports to the same target port,
		// we will have to create only one ingress listener per port and protocol so that we do not endup
		// complaining about listener conflicts.
		targetPort := model.Port{
			Port:     portNum,
			Protocol: svcPort.Protocol,
		}
		if _, exists = tps[targetPort]; !exists {
			tps[targetPort] = svcPort
		}
	}

	builder := NewEndpointBuilder(c, pod)
	for tp, svcPort := range tps {
		// consider multiple IP scenarios
		for _, ip := range proxy.IPAddresses {
			istioEndpoint := builder.buildIstioEndpoint(ip, int32(tp.Port), svcPort.Name)
			out = append(out, &model.ServiceInstance{
				Service:     svc,
				ServicePort: svcPort,
				Endpoint:    istioEndpoint,
			})
		}
	}
	return out
}

func (c *Controller) GetProxyWorkloadLabels(proxy *model.Proxy) labels.Collection {
	pod := c.pods.getPodByProxy(proxy)
	if pod != nil {
		return labels.Collection{pod.Labels}
	}
	return nil
}

// GetIstioServiceAccounts returns the Istio service accounts running a service
// hostname. Each service account is encoded according to the SPIFFE VSID spec.
// For example, a service account named "bar" in namespace "foo" is encoded as
// "spiffe://cluster.local/ns/foo/sa/bar".
func (c *Controller) GetIstioServiceAccounts(svc *model.Service, ports []int) []string {
	return model.GetServiceAccounts(svc, ports, c)
}

// AppendServiceHandler implements a service catalog operation
func (c *Controller) AppendServiceHandler(f func(*model.Service, model.Event)) {
	c.serviceHandlers = append(c.serviceHandlers, f)
}

// AppendWorkloadHandler implements a service catalog operation
func (c *Controller) AppendWorkloadHandler(f func(*model.WorkloadInstance, model.Event)) {
	c.workloadHandlers = append(c.workloadHandlers, f)
}<|MERGE_RESOLUTION|>--- conflicted
+++ resolved
@@ -638,13 +638,8 @@
 
 func (c *Controller) syncEndpoints() error {
 	var err *multierror.Error
-<<<<<<< HEAD
 	endpoints := c.endpoints.getInformer().GetIndexer().List()
-	log.Debugf("initializing%d endpoints", len(endpoints))
-=======
-	endpoints := c.endpoints.getInformer().GetStore().List()
 	log.Debugf("initializing %d endpoints", len(endpoints))
->>>>>>> c1ff2e41
 	for _, s := range endpoints {
 		err = multierror.Append(err, c.endpoints.onEvent(s, model.EventAdd))
 	}
