--- conflicted
+++ resolved
@@ -508,16 +508,9 @@
 	return nil
 }
 
-<<<<<<< HEAD
 func (c *Controller) onServiceEvent(prev, curr any, event model.Event) error {
-	currSvc, err := extractService(curr)
-	if err != nil {
-		log.Error(err)
-=======
-func (c *Controller) onServiceEvent(curr any, event model.Event) error {
 	svc := controllers.Extract[*v1.Service](curr)
 	if svc == nil {
->>>>>>> 8a603cbd
 		return nil
 	}
 
@@ -628,26 +621,10 @@
 	return endpoints
 }
 
-<<<<<<< HEAD
-func (c *Controller) onNodeEvent(_, curr any, event model.Event) error {
-	node, ok := curr.(*v1.Node)
-	if !ok {
-		tombstone, ok := curr.(cache.DeletedFinalStateUnknown)
-		if !ok {
-			log.Errorf("couldn't get object from tombstone %+v", curr)
-			return nil
-		}
-		node, ok = tombstone.Obj.(*v1.Node)
-		if !ok {
-			log.Errorf("tombstone contained object that is not a node %#v", curr)
-			return nil
-		}
-=======
-func (c *Controller) onNodeEvent(obj any, event model.Event) error {
+func (c *Controller) onNodeEvent(_, obj any, event model.Event) error {
 	node := controllers.Extract[*v1.Node](obj)
 	if node == nil {
 		return nil
->>>>>>> 8a603cbd
 	}
 	var updatedNeeded bool
 	if event == model.EventDelete {
