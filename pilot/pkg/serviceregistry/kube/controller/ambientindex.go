// Copyright Istio Authors
//
// Licensed under the Apache License, Version 2.0 (the "License");
// you may not use this file except in compliance with the License.
// You may obtain a copy of the License at
//
//     http://www.apache.org/licenses/LICENSE-2.0
//
// Unless required by applicable law or agreed to in writing, software
// distributed under the License is distributed on an "AS IS" BASIS,
// WITHOUT WARRANTIES OR CONDITIONS OF ANY KIND, either express or implied.
// See the License for the specific language governing permissions and
// limitations under the License.

package controller

import (
	"net/netip"
	"strings"
	"sync"

	"google.golang.org/protobuf/proto"
	v1 "k8s.io/api/core/v1"
	metav1 "k8s.io/apimachinery/pkg/apis/meta/v1"
	klabels "k8s.io/apimachinery/pkg/labels"
	"k8s.io/apimachinery/pkg/types"
	"k8s.io/client-go/tools/cache"

	"istio.io/api/networking/v1alpha3"
	apiv1alpha3 "istio.io/client-go/pkg/apis/networking/v1alpha3"
	"istio.io/istio/pilot/pkg/model"
	"istio.io/istio/pilot/pkg/serviceregistry/kube"
	"istio.io/istio/pilot/pkg/serviceregistry/serviceentry"
	"istio.io/istio/pkg/config"
	"istio.io/istio/pkg/config/constants"
	"istio.io/istio/pkg/config/labels"
	"istio.io/istio/pkg/config/schema/gvk"
	"istio.io/istio/pkg/config/schema/kind"
	kubeutil "istio.io/istio/pkg/kube"
	"istio.io/istio/pkg/kube/controllers"
	kubelabels "istio.io/istio/pkg/kube/labels"
	"istio.io/istio/pkg/maps"
	"istio.io/istio/pkg/spiffe"
	"istio.io/istio/pkg/util/sets"
	"istio.io/istio/pkg/workloadapi"
)

type AmbientIndex interface {
	Lookup(key string) []*model.AddressInfo
	All() []*model.AddressInfo
	WorkloadsForWaypoint(scope model.WaypointScope) []*model.WorkloadInfo
	Waypoint(scope model.WaypointScope) []netip.Addr
	CalculateUpdatedWorkloads(pods map[string]*v1.Pod, workloadEntries map[networkAddress]*apiv1alpha3.WorkloadEntry, c *Controller) map[model.ConfigKey]struct{}
	HandleSelectedNamespace(ns string, pods []*v1.Pod, c *Controller)
}

// AmbientIndexImpl maintains an index of ambient WorkloadInfo objects by various keys.
// These are intentionally pre-computed based on events such that lookups are efficient.
type AmbientIndexImpl struct {
	mu sync.RWMutex
	// byService indexes by Service namespaced hostname. A given Service can map to
	// many workloads associated, indexed by workload uid.
	byService map[string]map[string]*model.WorkloadInfo
	// byPod indexes by network/podIP address.
	byPod map[networkAddress]*model.WorkloadInfo
	// byWorkloadEntry indexes by WorkloadEntry IP address.
	byWorkloadEntry map[networkAddress]*model.WorkloadInfo
	// byUID indexes by workloads by their uid
	byUID map[string]*model.WorkloadInfo
	// serviceByAddr are indexed by the network/clusterIP
	serviceByAddr map[networkAddress]*model.ServiceInfo
	// serviceByNamespacedHostname are indexed by the namespace/hostname
	serviceByNamespacedHostname map[string]*model.ServiceInfo
	// TODO(nmittler): Add serviceByHostname to support on-demand for DNS.

	// Map of Scope -> address
	waypoints map[model.WaypointScope]*workloadapi.GatewayAddress

	// we handle service entry events internally instead of adding a service entry handler to the controller
	// because we need to support DNS auto allocation of IPs; calculating these IPs is an expensive operation
	// and already batched elsewhere in the repo. instead we just wait for those events and events propagated
	// from another service entry controller and act on those
	handleServiceEntry func(svc *model.Service, event model.Event)

	// map of service entry name/namespace to the derived service.
	// used on pod updates to add VIPs to pods from service entries.
	// also used on service entry updates to cleanup any old VIPs from pods/workloads maps.
	servicesMap map[types.NamespacedName]*model.Service
}

func workloadToAddressInfo(w *workloadapi.Workload) *model.AddressInfo {
	return &model.AddressInfo{
		Address: &workloadapi.Address{
			Type: &workloadapi.Address_Workload{
				Workload: w,
			},
		},
	}
}

func serviceToAddressInfo(s *workloadapi.Service) *model.AddressInfo {
	return &model.AddressInfo{
		Address: &workloadapi.Address{
			Type: &workloadapi.Address_Service{
				Service: s,
			},
		},
	}
}

// name format: <cluster>/<group>/<kind>/<namespace>/<name></section-name>
func (c *Controller) generatePodUID(p *v1.Pod) string {
	return c.clusterID.String() + "//" + "Pod/" + p.Namespace + "/" + p.Name
}

// Lookup finds the list of AddressInfos for a given key.
// network/IP -> return associated pod Workload or the Service and its corresponding Workloads
// namespace/hostname -> return the Service and its corresponding Workloads
//
// NOTE: As an interface method of AmbientIndex, this locks the index.
func (a *AmbientIndexImpl) Lookup(key string) []*model.AddressInfo {
	a.mu.RLock()
	defer a.mu.RUnlock()

	// uid is primary key, attempt lookup first
	if wl, f := a.byUID[key]; f {
		return []*model.AddressInfo{workloadToAddressInfo(wl.Workload)}
	}

	network, ip, found := strings.Cut(key, "/")
	if !found {
		log.Warnf(`key (%v) did not contain the expected "/" character`, key)
		return nil
	}
	res := make([]*model.AddressInfo, 0)
	if _, err := netip.ParseAddr(ip); err != nil {
		// this must be namespace/hostname format
		// lookup Service and any Workloads for that Service for each of the network addresses
		if svc, f := a.serviceByNamespacedHostname[key]; f {
			res = append(res, serviceToAddressInfo(svc.Service))

			for _, wl := range a.byService[key] {
				res = append(res, workloadToAddressInfo(wl.Workload))
			}
		}
		return res
	}

	networkAddr := networkAddress{network: network, ip: ip}
	// First look at pod...
	if p, f := a.byPod[networkAddr]; f {
		return []*model.AddressInfo{workloadToAddressInfo(p.Workload)}
	}
	// Next, look at WorkloadEntries
	if w, f := a.byWorkloadEntry[networkAddr]; f {
		return []*model.AddressInfo{workloadToAddressInfo(w.Workload)}
	}
	// Fallback to service. Note: these IP ranges should be non-overlapping
	// When a Service lookup is performed, but it and its workloads are returned
	if s, exists := a.serviceByAddr[networkAddr]; exists {
		res = append(res, serviceToAddressInfo(s.Service))
		for _, wl := range a.byService[s.ResourceName()] {
			res = append(res, workloadToAddressInfo(wl.Workload))
		}
	}

	return res
}

func (a *AmbientIndexImpl) dropWorkloadFromService(namespacedHostname string, workloadUID string) {
	wls := a.byService[namespacedHostname]
	delete(wls, workloadUID)
}

func (a *AmbientIndexImpl) insertWorkloadToService(namespacedHostname string, workload *model.WorkloadInfo) {
	if _, ok := a.byService[namespacedHostname]; !ok {
		a.byService[namespacedHostname] = map[string]*model.WorkloadInfo{}
	}
	a.byService[namespacedHostname][workload.Uid] = workload
}

func (a *AmbientIndexImpl) updateWaypoint(sa model.WaypointScope, addr *workloadapi.GatewayAddress, isDelete bool) map[model.ConfigKey]struct{} {
	updates := sets.New[model.ConfigKey]()
	// Update Waypoints for Pods
	a.updateWaypointForWorkload(a.byPod, sa, addr, isDelete, updates)
	// Update Waypoints for WorkloadEntries
	a.updateWaypointForWorkload(a.byWorkloadEntry, sa, addr, isDelete, updates)
	return updates
}

// All return all known workloads. Result is un-ordered
//
// NOTE: As an interface method of AmbientIndex, this locks the index.
func (a *AmbientIndexImpl) All() []*model.AddressInfo {
	a.mu.RLock()
	defer a.mu.RUnlock()
	res := make([]*model.AddressInfo, 0, len(a.byPod)+len(a.serviceByAddr)+len(a.byWorkloadEntry))
	// byPod and byWorkloadEntry will not have any duplicates, so we can just iterate over that.
	for _, wl := range a.byPod {
		res = append(res, workloadToAddressInfo(wl.Workload))
	}
	for _, s := range a.serviceByAddr {
		res = append(res, serviceToAddressInfo(s.Service))
	}
	for _, wl := range a.byWorkloadEntry {
		res = append(res, workloadToAddressInfo(wl.Workload))
	}
	return res
}

// WorkloadsForWaypoint returns all workload information matching the scope.
//
// NOTE: As an interface method of AmbientIndex, this locks the index.
func (a *AmbientIndexImpl) WorkloadsForWaypoint(scope model.WaypointScope) []*model.WorkloadInfo {
	a.mu.RLock()
	defer a.mu.RUnlock()
	var res []*model.WorkloadInfo
	// TODO: try to precompute
	for _, w := range a.byPod {
		if a.matchesScope(scope, w) {
			res = append(res, w)
		}
	}
	for _, w := range a.byWorkloadEntry {
		if a.matchesScope(scope, w) {
			res = append(res, w)
		}
	}
	return res
}

func (c *Controller) WorkloadsForWaypoint(scope model.WaypointScope) []*model.WorkloadInfo {
	return c.ambientIndex.WorkloadsForWaypoint(scope)
}

// Waypoint returns the addresses of the waypoints matching the scope.
//
// NOTE: As an interface method of AmbientIndex, this locks the index.
func (a *AmbientIndexImpl) Waypoint(scope model.WaypointScope) []netip.Addr {
	a.mu.RLock()
	defer a.mu.RUnlock()
	// TODO need to handle case where waypoints are dualstack/have multiple addresses
	if addr, f := a.waypoints[scope]; f {
		switch address := addr.Destination.(type) {
		case *workloadapi.GatewayAddress_Address:
			if ip, ok := netip.AddrFromSlice(address.Address.GetAddress()); ok {
				return []netip.Addr{ip}
			}
		case *workloadapi.GatewayAddress_Hostname:
			// TODO
		}
	}

	// Now look for namespace-wide
	scope.ServiceAccount = ""
	if addr, f := a.waypoints[scope]; f {
		switch address := addr.Destination.(type) {
		case *workloadapi.GatewayAddress_Address:
			if ip, ok := netip.AddrFromSlice(address.Address.GetAddress()); ok {
				return []netip.Addr{ip}
			}
		case *workloadapi.GatewayAddress_Hostname:
			// TODO
		}
	}

	return nil
}

// Waypoint finds all waypoint IP addresses for a given scope.  Performs first a Namespace+ServiceAccount
// then falls back to any Namespace wide waypoints
func (c *Controller) Waypoint(scope model.WaypointScope) []netip.Addr {
	return c.ambientIndex.Waypoint(scope)
}

func (a *AmbientIndexImpl) matchesScope(scope model.WaypointScope, w *model.WorkloadInfo) bool {
	if w.Namespace != scope.Namespace {
		return false
	}
	// Filter out waypoints.
	if w.Labels[constants.ManagedGatewayLabel] == constants.ManagedGatewayMeshControllerLabel {
		return false
	}
	if len(scope.ServiceAccount) == 0 {
		// We are a namespace wide waypoint. SA scope take precedence.
		// Check if there is one for this workloads service account
		if _, f := a.waypoints[model.WaypointScope{Namespace: scope.Namespace, ServiceAccount: w.ServiceAccount}]; f {
			return false
		}
		return true
	}
	return w.ServiceAccount == scope.ServiceAccount
}

func (c *Controller) constructService(svc *v1.Service) *model.ServiceInfo {
	ports := make([]*workloadapi.Port, 0, len(svc.Spec.Ports))
	for _, p := range svc.Spec.Ports {
		ports = append(ports, &workloadapi.Port{
			ServicePort: uint32(p.Port),
			TargetPort:  uint32(p.TargetPort.IntVal),
		})
	}

	// TODO this is only checking one controller - we may be missing service vips for instances in another cluster
	vips := getVIPs(svc)
	addrs := make([]*workloadapi.NetworkAddress, 0, len(vips))
	for _, vip := range vips {
		addrs = append(addrs, &workloadapi.NetworkAddress{
			Network: c.Network(vip, make(labels.Instance, 0)).String(),
			Address: netip.MustParseAddr(vip).AsSlice(),
		})
	}

	return &model.ServiceInfo{
		Service: &workloadapi.Service{
			Name:      svc.Name,
			Namespace: svc.Namespace,
			Hostname:  c.hostname(svc),
			Addresses: addrs,
			Ports:     ports,
		},
	}
}

func (c *Controller) hostname(svc *v1.Service) string {
	return string(kube.ServiceHostname(svc.Name, svc.Namespace, c.opts.DomainSuffix))
}

func (c *Controller) namespacedHostname(svc *v1.Service) string {
	return namespacedHostname(svc.Namespace, c.hostname(svc))
}

func namespacedHostname(namespace, hostname string) string {
	return namespace + "/" + hostname
}

// NOTE: Mutex is locked prior to being called.
func (a *AmbientIndexImpl) extractWorkload(p *v1.Pod, c *Controller) *model.WorkloadInfo {
	if p == nil || !IsPodRunning(p) || p.Spec.HostNetwork {
		return nil
	}
	var waypoint *workloadapi.GatewayAddress
	if p.Labels[constants.ManagedGatewayLabel] == constants.ManagedGatewayMeshControllerLabel {
		// Waypoints do not have waypoints
	} else {
		// First check for a waypoint for our SA explicit
		found := false
		if waypoint, found = a.waypoints[model.WaypointScope{Namespace: p.Namespace, ServiceAccount: p.Spec.ServiceAccountName}]; !found {
			// if there are none, check namespace wide waypoints
			waypoint = a.waypoints[model.WaypointScope{Namespace: p.Namespace}]
		}
	}

	policies := c.selectorAuthorizationPolicies(p.Namespace, p.Labels)
	policies = append(policies, c.convertedSelectorPeerAuthentications(p.Namespace, p.Labels)...)
	wl := c.constructWorkload(p, waypoint, policies)
	if wl == nil {
		return nil
	}
	return &model.WorkloadInfo{
		Workload: wl,
		Labels:   p.Labels,
	}
}

func (c *Controller) setupIndex() *AmbientIndexImpl {
	idx := AmbientIndexImpl{
		byService:                   map[string]map[string]*model.WorkloadInfo{},
		byPod:                       map[networkAddress]*model.WorkloadInfo{},
		byWorkloadEntry:             map[networkAddress]*model.WorkloadInfo{},
		byUID:                       map[string]*model.WorkloadInfo{},
		waypoints:                   map[model.WaypointScope]*workloadapi.GatewayAddress{},
		serviceByAddr:               map[networkAddress]*model.ServiceInfo{},
		serviceByNamespacedHostname: map[string]*model.ServiceInfo{},
	}

	podHandler := cache.ResourceEventHandlerFuncs{
		AddFunc: func(obj any) {
			idx.mu.Lock()
			defer idx.mu.Unlock()
			updates := idx.handlePod(nil, obj, false, c)
			if len(updates) > 0 {
				c.opts.XDSUpdater.ConfigUpdate(&model.PushRequest{
					ConfigsUpdated: updates,
					Reason:         []model.TriggerReason{model.AmbientUpdate},
				})
			}
		},
		UpdateFunc: func(oldObj, newObj any) {
			idx.mu.Lock()
			defer idx.mu.Unlock()
			updates := idx.handlePod(oldObj, newObj, false, c)
			if len(updates) > 0 {
				c.opts.XDSUpdater.ConfigUpdate(&model.PushRequest{
					ConfigsUpdated: updates,
					Reason:         []model.TriggerReason{model.AmbientUpdate},
				})
			}
		},
		DeleteFunc: func(obj any) {
			idx.mu.Lock()
			defer idx.mu.Unlock()
			updates := idx.handlePod(nil, obj, true, c)
			if len(updates) > 0 {
				c.opts.XDSUpdater.ConfigUpdate(&model.PushRequest{
					ConfigsUpdated: updates,
					Reason:         []model.TriggerReason{model.AmbientUpdate},
				})
			}
		},
	}

	c.podsClient.AddEventHandler(podHandler)

	// Handle WorkloadEntries.
	c.configController.RegisterEventHandler(gvk.WorkloadEntry, func(oldCfg config.Config, newCfg config.Config, ev model.Event) {
		var oldWkEntrySpec *v1alpha3.WorkloadEntry
		if ev == model.EventUpdate {
			oldWkEntrySpec = serviceentry.ConvertWorkloadEntry(oldCfg)
		}
		var oldWkEntry *apiv1alpha3.WorkloadEntry
		if oldWkEntrySpec != nil {
			oldWkEntry = &apiv1alpha3.WorkloadEntry{
				ObjectMeta: oldCfg.ToObjectMeta(),
				Spec:       *oldWkEntrySpec.DeepCopy(),
			}
		}
		newWkEntrySpec := serviceentry.ConvertWorkloadEntry(newCfg)
		var newWkEntry *apiv1alpha3.WorkloadEntry
		if newWkEntrySpec != nil {
			newWkEntry = &apiv1alpha3.WorkloadEntry{
				ObjectMeta: newCfg.ToObjectMeta(),
				Spec:       *newWkEntrySpec.DeepCopy(),
			}
		}

		idx.mu.Lock()
		defer idx.mu.Unlock()
		updates := idx.handleWorkloadEntry(oldWkEntry, newWkEntry, ev == model.EventDelete, c)
		if len(updates) > 0 {
			c.opts.XDSUpdater.ConfigUpdate(&model.PushRequest{
				Full:           false,
				ConfigsUpdated: updates,
				Reason:         []model.TriggerReason{model.AmbientUpdate},
			})
		}
	})

	serviceHandler := cache.ResourceEventHandlerFuncs{
		AddFunc: func(obj any) {
			idx.mu.Lock()
			defer idx.mu.Unlock()
			updates := idx.handleService(obj, false, c)
			if len(updates) > 0 {
				c.opts.XDSUpdater.ConfigUpdate(&model.PushRequest{
					ConfigsUpdated: updates,
					Reason:         []model.TriggerReason{model.AmbientUpdate},
				})
			}
		},
		UpdateFunc: func(oldObj, newObj any) {
			idx.mu.Lock()
			defer idx.mu.Unlock()
			updates := idx.handleService(oldObj, true, c)
			updates2 := idx.handleService(newObj, false, c)
			if updates == nil {
				updates = updates2
			} else {
				for k, v := range updates2 {
					updates[k] = v
				}
			}

			if len(updates) > 0 {
				c.opts.XDSUpdater.ConfigUpdate(&model.PushRequest{
					ConfigsUpdated: updates,
					Reason:         []model.TriggerReason{model.AmbientUpdate},
				})
			}
		},
		DeleteFunc: func(obj any) {
			idx.mu.Lock()
			defer idx.mu.Unlock()
			updates := idx.handleService(obj, true, c)
			if len(updates) > 0 {
				c.opts.XDSUpdater.ConfigUpdate(&model.PushRequest{
					ConfigsUpdated: updates,
					Reason:         []model.TriggerReason{model.AmbientUpdate},
				})
			}
		},
	}

	idx.servicesMap = make(map[types.NamespacedName]*model.Service)
	idx.handleServiceEntry = func(svc *model.Service, event model.Event) {
		if svc.Attributes.ServiceEntry == nil {
			// event for e.g. kube svc; ignore
			return
		}

		idx.mu.Lock()
		defer idx.mu.Unlock()

		// We will accrue updates as we update our internal state
		updates := sets.New[model.ConfigKey]()

		if event != model.EventAdd {
			c.cleanupOldWorkloadEntriesInlinedOnServiceEntry(svc, updates)
		}

		serviceEntryNamespacedName := types.NamespacedName{
			Name:      svc.Attributes.ServiceEntryName,
			Namespace: svc.Attributes.ServiceEntryNamespace,
		}

		// Update indexes
		if event == model.EventDelete {
			// servicesMap is used when cleaning up old WEs inlined on a SE (i.e., `ServiceEntry.endpoints`)
			// so we must delete this after we clean up the old WEs. That way we don't miss any auto-allocated
			// VIPs during cleanup on the idx.byWorkloadEntry[networkAddr] map
			delete(idx.servicesMap, serviceEntryNamespacedName)
		} else {
			// servicesMap is used when constructing workloads so it must be up to date
			c.ambientIndex.servicesMap[serviceEntryNamespacedName] = svc
		}

		pods := c.podsClient.List(metav1.NamespaceAll, klabels.Everything())
		wls := make(map[string]*model.WorkloadInfo, len(pods))
		for _, pod := range pods {
			newWl := c.extractWorkload(pod)
			if newWl != nil {
				// Update the pod, since it now has new VIP info
				networkAddrs := networkAddressFromWorkload(newWl)
				for _, networkAddr := range networkAddrs {
					c.ambientIndex.byPod[networkAddr] = newWl
				}
				c.ambientIndex.byUID[c.generatePodUID(pod)] = newWl
				updates.Insert(model.ConfigKey{Kind: kind.Address, Name: newWl.ResourceName()})
				wls[newWl.Uid] = newWl
			}
		}

		workloadEntries := c.getAllControllerWorkloadEntries()
		for _, w := range workloadEntries {
			wl := c.extractWorkloadEntry(w)
			// Can be nil if the WorkloadEntry IP has not been mapped yet
			//
			// Note: this is a defensive check that mimics the logic for
			// pods above. WorkloadEntries are mapped by their IP address
			// in the following cases:
			// 1. WorkloadEntry add/update
			// 2. AuthorizationPolicy add/update
			// 3. Namespace Ambient label add/update
			if wl != nil {
				// Update the WorkloadEntry, since it now has new VIP info
				for _, networkAddr := range networkAddressFromWorkload(wl) {
					idx.byWorkloadEntry[networkAddr] = wl
				}
				idx.byUID[c.generateServiceEntryUID(svc.Attributes.ServiceEntryNamespace, svc.Attributes.ServiceEntryName, w.Spec.GetAddress())] = wl
				updates.Insert(model.ConfigKey{Kind: kind.Address, Name: wl.ResourceName()})
				wls[wl.Uid] = wl
			}
		}

		for _, we := range svc.Attributes.ServiceEntry.Endpoints {
			wli := c.extractWorkloadEntrySpec(we, svc.Attributes.ServiceEntryNamespace, svc.Attributes.ServiceEntryName, svc)
			if wli != nil && event != model.EventDelete {
				for _, networkAddr := range networkAddressFromWorkload(wli) {
					idx.byWorkloadEntry[networkAddr] = wli
				}
				idx.byUID[c.generateServiceEntryUID(svc.Attributes.ServiceEntryNamespace, svc.Attributes.ServiceEntryName, we.GetAddress())] = wli
				updates.Insert(model.ConfigKey{Kind: kind.Address, Name: wli.ResourceName()})
				wls[wli.Uid] = wli
			}
		}

		vips := getVIPsFromServiceEntry(svc)
		var addrs []*workloadapi.NetworkAddress
		for _, vip := range vips {
			addrs = append(addrs, &workloadapi.NetworkAddress{
				Network: c.network.String(),
				Address: parseIP(vip),
			})
		}
		var allPorts []*workloadapi.Port
		for _, port := range svc.Attributes.ServiceEntry.Ports {
			allPorts = append(allPorts, &workloadapi.Port{
				ServicePort: port.Number,
				TargetPort:  port.TargetPort,
			})
		}
		var allSubjAltNames []string
		allSubjAltNames = append(allSubjAltNames, svc.Attributes.ServiceEntry.SubjectAltNames...)

		si := &model.ServiceInfo{
			Service: &workloadapi.Service{
				Name:            svc.Attributes.ServiceEntryName,
				Namespace:       svc.Attributes.ServiceEntryNamespace,
				Hostname:        string(svc.Hostname),
				Addresses:       addrs,
				Ports:           allPorts,
				SubjectAltNames: allSubjAltNames,
			},
		}

		networkAddrs := toInternalNetworkAddresses(si.GetAddresses())

		// We send an update for each *workload* IP address previously in the service; they may have changed
		for _, wl := range idx.byService[si.ResourceName()] {
			updates.Insert(model.ConfigKey{Kind: kind.Address, Name: wl.ResourceName()})
		}
		// Update indexes
		if event == model.EventDelete {
			for _, networkAddr := range networkAddrs {
				delete(idx.serviceByAddr, networkAddr)
			}
			delete(idx.byService, si.ResourceName())
			delete(idx.serviceByNamespacedHostname, si.ResourceName())
			updates.Insert(model.ConfigKey{Kind: kind.Address, Name: si.ResourceName()})
		} else {
			for _, networkAddr := range networkAddrs {
				idx.serviceByAddr[networkAddr] = si
			}
			idx.byService[si.ResourceName()] = wls
			idx.serviceByNamespacedHostname[si.ResourceName()] = si
			updates.Insert(model.ConfigKey{Kind: kind.Address, Name: si.ResourceName()})
		}
		// Fetch updates again, in case it changed from adding new workloads
		for _, wl := range idx.byService[si.ResourceName()] {
			updates.Insert(model.ConfigKey{Kind: kind.Address, Name: wl.ResourceName()})
		}

		if len(updates) > 0 {
			c.opts.XDSUpdater.ConfigUpdate(&model.PushRequest{
				ConfigsUpdated: updates,
				Reason:         []model.TriggerReason{model.AmbientUpdate},
			})
		}
	}

	c.services.AddEventHandler(serviceHandler)
	return &idx
}

// NOTE: Mutex is locked prior to being called.
func (a *AmbientIndexImpl) handlePod(oldObj, newObj any, isDelete bool, c *Controller) sets.Set[model.ConfigKey] {
	p := controllers.Extract[*v1.Pod](newObj)
	old := controllers.Extract[*v1.Pod](oldObj)
	if old != nil {
		// compare only labels and pod phase, which are what we care about
		if maps.Equal(old.Labels, p.Labels) &&
			maps.Equal(old.Annotations, p.Annotations) &&
			old.Status.Phase == p.Status.Phase &&
			IsPodReady(old) == IsPodReady(p) {
			return nil
		}
	}

	updates := sets.New[model.ConfigKey]()

	var wl *model.WorkloadInfo
	if !isDelete {
		wl = a.extractWorkload(p, c)
	}
	wlNetwork := c.Network(p.Status.PodIP, p.Labels).String()
	networkAddr := networkAddress{network: wlNetwork, ip: p.Status.PodIP}
	uid := c.generatePodUID(p)
	oldWl := a.byUID[uid]
	if wl == nil {
		// This is an explicit delete event, or there is no longer a Workload to create (pod NotReady, etc)
		delete(a.byPod, networkAddr)
		delete(a.byUID, uid)
		if oldWl != nil {
			// If we already knew about this workload, we need to make sure we drop all service references as well
			for namespacedHostname := range oldWl.Services {
				a.dropWorkloadFromService(namespacedHostname, oldWl.ResourceName())
			}
			log.Debugf("%v: workload removed, pushing", p.Status.PodIP)
			// TODO: namespace for network?
			updates.Insert(model.ConfigKey{Kind: kind.Address, Name: oldWl.ResourceName()})
			return updates
		}
		// It was a 'delete' for a resource we didn't know yet, no need to send an event

		return updates
	}
	if oldWl != nil && proto.Equal(wl.Workload, oldWl.Workload) {
		log.Debugf("%v: no change, skipping", wl.ResourceName())

		return updates
	}
	for _, networkAddr := range networkAddressFromWorkload(wl) {
		a.byPod[networkAddr] = wl
	}
	a.byUID[wl.Uid] = wl
	if oldWl != nil {
		// For updates, we will drop the service and then add the new ones back. This could be optimized
		for namespacedHostname := range oldWl.Services {
			a.dropWorkloadFromService(namespacedHostname, oldWl.ResourceName())
		}
	}
	// Update the service indexes as well, as needed
	for namespacedHostname := range wl.Services {
		a.insertWorkloadToService(namespacedHostname, wl)
	}

	log.Debugf("%v: workload updated, pushing", wl.ResourceName())
	updates.Insert(model.ConfigKey{Kind: kind.Address, Name: wl.ResourceName()})

	return updates
}

func networkAddressFromWorkload(wl *model.WorkloadInfo) []networkAddress {
	networkAddrs := make([]networkAddress, 0, len(wl.Addresses))
	for _, addr := range wl.Addresses {
		ip, _ := netip.AddrFromSlice(addr)
		networkAddrs = append(networkAddrs, networkAddress{network: wl.Network, ip: ip.String()})
	}
	return networkAddrs
}

<<<<<<< HEAD
func toInternalNetworkAddresses(nwAddrs []*workloadapi.NetworkAddress) []networkAddress {
	networkAddrs := make([]networkAddress, 0, len(nwAddrs))
	for _, addr := range nwAddrs {
		if ip, ok := netip.AddrFromSlice(addr.Address); ok {
			networkAddrs = append(networkAddrs, networkAddress{
				ip:      ip.String(),
				network: addr.Network,
			})
		}
	}
	return networkAddrs
}

func (a *AmbientIndex) handlePods(pods []*v1.Pod, c *Controller) {
	updates := sets.New[model.ConfigKey]()
	for _, p := range pods {
		updates = updates.Merge(a.handlePod(nil, p, false, c))
	}
	if len(updates) > 0 {
		c.opts.XDSUpdater.ConfigUpdate(&model.PushRequest{
			ConfigsUpdated: updates,
			Reason:         []model.TriggerReason{model.AmbientUpdate},
		})
	}
}

func (a *AmbientIndex) handleService(obj any, isDelete bool, c *Controller) sets.Set[model.ConfigKey] {
=======
// NOTE: Mutex is locked prior to being called.
func (a *AmbientIndexImpl) handleService(obj any, isDelete bool, c *Controller) sets.Set[model.ConfigKey] {
>>>>>>> d1410586
	svc := controllers.Extract[*v1.Service](obj)
	updates := sets.New[model.ConfigKey]()

	if svc.Labels[constants.ManagedGatewayLabel] == constants.ManagedGatewayMeshControllerLabel {
		scope := model.WaypointScope{Namespace: svc.Namespace, ServiceAccount: svc.Annotations[constants.WaypointServiceAccount]}

		// TODO get IP+Port from the Gateway CRD
		// https://github.com/istio/istio/issues/44230
		if svc.Spec.ClusterIP == v1.ClusterIPNone {
			// TODO handle headless Service
			log.Warn("headless service currently not supported as a waypoint")
			return updates
		}
		waypointPort := uint32(15008)
		for _, p := range svc.Spec.Ports {
			if strings.Contains(p.Name, "hbone") {
				waypointPort = uint32(p.Port)
			}
		}
		svcIP := netip.MustParseAddr(svc.Spec.ClusterIP)
		addr := &workloadapi.GatewayAddress{
			Destination: &workloadapi.GatewayAddress_Address{
				Address: &workloadapi.NetworkAddress{
					Network: c.Network(svcIP.String(), make(labels.Instance, 0)).String(),
					Address: svcIP.AsSlice(),
				},
			},
			Port: waypointPort,
		}

		if isDelete {
			if proto.Equal(a.waypoints[scope], addr) {
				delete(a.waypoints, scope)
				updates.Merge(a.updateWaypoint(scope, addr, true))
			}
		} else {
			if !proto.Equal(a.waypoints[scope], addr) {
				a.waypoints[scope] = addr
				updates.Merge(a.updateWaypoint(scope, addr, false))
			}
		}
	}

	si := c.constructService(svc)
	networkAddrs := toInternalNetworkAddresses(si.GetAddresses())
	pods := c.getPodsInService(svc)
	wls := make(map[string]*model.WorkloadInfo, len(pods))
	for _, p := range pods {
		// Can be nil if it's not ready, hostNetwork, etc
		wl := a.extractWorkload(p, c)
		if wl != nil {
			// Update the pod, since it now has new VIP info
			for _, networkAddr := range networkAddressFromWorkload(wl) {
				a.byPod[networkAddr] = wl
			}
			a.byUID[wl.Uid] = wl
			wls[wl.Uid] = wl
		}
	}

	workloadEntries := c.getWorkloadEntriesInService(svc)
	for _, w := range workloadEntries {
		wl := a.extractWorkloadEntry(w, c)
		// Can be nil if the WorkloadEntry IP has not been mapped yet
		//
		// Note: this is a defensive check that mimics the logic for
		// pods above. WorkloadEntries are mapped by their IP address
		// in the following cases:
		// 1. WorkloadEntry add/update
		// 2. AuthorizationPolicy add/update
		// 3. Namespace Ambient label add/update
		if wl != nil {
			// Update the WorkloadEntry, since it now has new VIP info
			for _, networkAddr := range networkAddressFromWorkload(wl) {
				a.byWorkloadEntry[networkAddr] = wl
			}
			a.byUID[wl.Uid] = wl
			wls[wl.Uid] = wl
		}
	}

	// We send an update for each *workload* IP address previously in the service; they may have changed
	namespacedName := si.ResourceName()
	for _, wl := range a.byService[namespacedName] {
		updates.Insert(model.ConfigKey{Kind: kind.Address, Name: wl.ResourceName()})
	}
	// Update indexes
	if isDelete {
		for _, networkAddr := range networkAddrs {
			delete(a.serviceByAddr, networkAddr)
		}
		delete(a.byService, namespacedName)
		delete(a.serviceByNamespacedHostname, si.ResourceName())
		updates.Insert(model.ConfigKey{Kind: kind.Address, Name: namespacedName})
	} else {
		for _, networkAddr := range networkAddrs {
			a.serviceByAddr[networkAddr] = si
		}
		a.byService[namespacedName] = wls
		a.serviceByNamespacedHostname[namespacedName] = si
		updates.Insert(model.ConfigKey{Kind: kind.Address, Name: namespacedName})
	}
	// Fetch updates again, in case it changed from adding new workloads
	for _, wl := range a.byService[namespacedName] {
		updates.Insert(model.ConfigKey{Kind: kind.Address, Name: wl.ResourceName()})
	}

	return updates
}

func (c *Controller) getPodsInService(svc *v1.Service) []*v1.Pod {
	if svc.Spec.Selector == nil {
		// services with nil selectors match nothing, not everything.
		return nil
	}
	return c.podsClient.List(svc.Namespace, klabels.ValidatedSetSelector(svc.Spec.Selector))
}

// AddressInformation returns all AddressInfo's in the cluster.
// This may be scoped to specific subsets by specifying a non-empty addresses field
func (c *Controller) AddressInformation(addresses sets.String) ([]*model.AddressInfo, []string) {
	if len(addresses) == 0 {
		// Full update
		return c.ambientIndex.All(), nil
	}
	var wls []*model.AddressInfo
	var removed []string
	for addr := range addresses {
		wl := c.ambientIndex.Lookup(addr)
		if len(wl) == 0 {
			removed = append(removed, addr)
		} else {
			wls = append(wls, wl...)
		}
	}
	return wls, removed
}

func (c *Controller) constructWorkload(pod *v1.Pod, waypoint *workloadapi.GatewayAddress, policies []string) *workloadapi.Workload {
	workloadServices := map[string]*workloadapi.PortList{}
	allServices := c.services.List(pod.Namespace, klabels.Everything())
	if services := getPodServices(allServices, pod); len(services) > 0 {
		for _, svc := range services {
			// Build the ports for the service.
			ports := &workloadapi.PortList{}
			for _, port := range svc.Spec.Ports {
				if port.Protocol != v1.ProtocolTCP {
					continue
				}
				targetPort, err := FindPort(pod, &port)
				if err != nil {
					log.Debug(err)
					continue
				}
				ports.Ports = append(ports.Ports, &workloadapi.Port{
					ServicePort: uint32(port.Port),
					TargetPort:  uint32(targetPort),
				})
			}

			workloadServices[c.namespacedHostname(svc)] = ports
		}
	}

	addresses := make([][]byte, 0, len(pod.Status.PodIPs))
	for _, podIP := range pod.Status.PodIPs {
		addresses = append(addresses, parseIP(podIP.IP))
	}
	for nsName, ports := range c.getWorkloadServices(nil, pod.Labels) {
		workloadServices[nsName] = ports
	}

	wl := &workloadapi.Workload{
		Uid:                   c.generatePodUID(pod),
		Name:                  pod.Name,
		Addresses:             addresses,
		Hostname:              pod.Spec.Hostname,
		Network:               c.Network(pod.Status.PodIP, pod.Labels).String(),
		Namespace:             pod.Namespace,
		ServiceAccount:        pod.Spec.ServiceAccountName,
		Node:                  pod.Spec.NodeName,
		Services:              workloadServices,
		AuthorizationPolicies: policies,
		Status:                workloadapi.WorkloadStatus_HEALTHY,
		ClusterId:             c.Cluster().String(),
		Waypoint:              waypoint,
	}
	if !IsPodReady(pod) {
		wl.Status = workloadapi.WorkloadStatus_UNHEALTHY
	}
	if td := spiffe.GetTrustDomain(); td != "cluster.local" {
		wl.TrustDomain = td
	}

	wl.WorkloadName, wl.WorkloadType = workloadNameAndType(pod)
	wl.CanonicalName, wl.CanonicalRevision = kubelabels.CanonicalService(pod.Labels, wl.WorkloadName)

	if pod.Annotations[constants.AmbientRedirection] == constants.AmbientRedirectionEnabled {
		// Configured for override
		wl.TunnelProtocol = workloadapi.TunnelProtocol_HBONE
	}
	// Otherwise supports tunnel directly
	if model.SupportsTunnel(pod.Labels, model.TunnelHTTP) {
		wl.TunnelProtocol = workloadapi.TunnelProtocol_HBONE
		wl.NativeTunnel = true
	}
	return wl
}

func parseIP(ip string) []byte {
	addr, err := netip.ParseAddr(ip)
	if err != nil {
		return nil
	}
	return addr.AsSlice()
}

// internal object used for indexing in ambientindex maps
type networkAddress struct {
	network string
	ip      string
}

func (n *networkAddress) String() string {
	return n.network + "/" + n.ip
}

func getVIPs(svc *v1.Service) []string {
	res := make([]string, 0)
	if svc.Spec.ClusterIP != "" && svc.Spec.ClusterIP != v1.ClusterIPNone {
		res = append(res, svc.Spec.ClusterIP)
	}
	for _, ing := range svc.Status.LoadBalancer.Ingress {
		res = append(res, ing.IP)
	}
	return res
}

func (c *Controller) AdditionalPodSubscriptions(
	proxy *model.Proxy,
	allAddresses sets.String,
	currentSubs sets.String,
) sets.String {
	shouldSubscribe := sets.New[string]()

	// First, we want to handle VIP subscriptions. Example:
	// Client subscribes to VIP1. Pod1, part of VIP1, is sent.
	// The client wouldn't be explicitly subscribed to Pod1, so it would normally ignore it.
	// Since it is a part of VIP1 which we are subscribe to, add it to the subscriptions
	for addr := range allAddresses {
		for _, wl := range model.ExtractWorkloadsFromAddresses(c.ambientIndex.Lookup(addr)) {
			// We may have gotten an update for Pod, but are subscribed to a Service.
			// We need to force a subscription on the Pod as well
			for namespacedHostname := range wl.Services {
				if currentSubs.Contains(namespacedHostname) {
					shouldSubscribe.Insert(wl.ResourceName())
					break
				}
			}
		}
	}

	// Next, as an optimization, we will send all node-local endpoints
	if nodeName := proxy.Metadata.NodeName; nodeName != "" {
		for _, wl := range model.ExtractWorkloadsFromAddresses(c.ambientIndex.All()) {
			if wl.Node == nodeName {
				n := wl.ResourceName()
				if currentSubs.Contains(n) {
					continue
				}
				shouldSubscribe.Insert(n)
			}
		}
	}

	return shouldSubscribe
}

func workloadNameAndType(pod *v1.Pod) (string, workloadapi.WorkloadType) {
	objMeta, typeMeta := kubeutil.GetDeployMetaFromPod(pod)
	switch typeMeta.Kind {
	case "Deployment":
		return objMeta.Name, workloadapi.WorkloadType_DEPLOYMENT
	case "Job":
		return objMeta.Name, workloadapi.WorkloadType_JOB
	case "CronJob":
		return objMeta.Name, workloadapi.WorkloadType_CRONJOB
	default:
		return pod.Name, workloadapi.WorkloadType_POD
	}
}<|MERGE_RESOLUTION|>--- conflicted
+++ resolved
@@ -353,7 +353,7 @@
 
 	policies := c.selectorAuthorizationPolicies(p.Namespace, p.Labels)
 	policies = append(policies, c.convertedSelectorPeerAuthentications(p.Namespace, p.Labels)...)
-	wl := c.constructWorkload(p, waypoint, policies)
+	wl := c.constructWorkload(p, waypoint, policies, a)
 	if wl == nil {
 		return nil
 	}
@@ -505,7 +505,7 @@
 		updates := sets.New[model.ConfigKey]()
 
 		if event != model.EventAdd {
-			c.cleanupOldWorkloadEntriesInlinedOnServiceEntry(svc, updates)
+			idx.cleanupOldWorkloadEntriesInlinedOnServiceEntry(svc, updates, c)
 		}
 
 		serviceEntryNamespacedName := types.NamespacedName{
@@ -521,20 +521,20 @@
 			delete(idx.servicesMap, serviceEntryNamespacedName)
 		} else {
 			// servicesMap is used when constructing workloads so it must be up to date
-			c.ambientIndex.servicesMap[serviceEntryNamespacedName] = svc
+			idx.servicesMap[serviceEntryNamespacedName] = svc
 		}
 
 		pods := c.podsClient.List(metav1.NamespaceAll, klabels.Everything())
 		wls := make(map[string]*model.WorkloadInfo, len(pods))
 		for _, pod := range pods {
-			newWl := c.extractWorkload(pod)
+			newWl := idx.extractWorkload(pod, c)
 			if newWl != nil {
 				// Update the pod, since it now has new VIP info
 				networkAddrs := networkAddressFromWorkload(newWl)
 				for _, networkAddr := range networkAddrs {
-					c.ambientIndex.byPod[networkAddr] = newWl
+					idx.byPod[networkAddr] = newWl
 				}
-				c.ambientIndex.byUID[c.generatePodUID(pod)] = newWl
+				idx.byUID[c.generatePodUID(pod)] = newWl
 				updates.Insert(model.ConfigKey{Kind: kind.Address, Name: newWl.ResourceName()})
 				wls[newWl.Uid] = newWl
 			}
@@ -542,7 +542,7 @@
 
 		workloadEntries := c.getAllControllerWorkloadEntries()
 		for _, w := range workloadEntries {
-			wl := c.extractWorkloadEntry(w)
+			wl := idx.extractWorkloadEntry(w, c)
 			// Can be nil if the WorkloadEntry IP has not been mapped yet
 			//
 			// Note: this is a defensive check that mimics the logic for
@@ -563,7 +563,7 @@
 		}
 
 		for _, we := range svc.Attributes.ServiceEntry.Endpoints {
-			wli := c.extractWorkloadEntrySpec(we, svc.Attributes.ServiceEntryNamespace, svc.Attributes.ServiceEntryName, svc)
+			wli := idx.extractWorkloadEntrySpec(we, svc.Attributes.ServiceEntryNamespace, svc.Attributes.ServiceEntryName, svc, c)
 			if wli != nil && event != model.EventDelete {
 				for _, networkAddr := range networkAddressFromWorkload(wli) {
 					idx.byWorkloadEntry[networkAddr] = wli
@@ -719,7 +719,6 @@
 	return networkAddrs
 }
 
-<<<<<<< HEAD
 func toInternalNetworkAddresses(nwAddrs []*workloadapi.NetworkAddress) []networkAddress {
 	networkAddrs := make([]networkAddress, 0, len(nwAddrs))
 	for _, addr := range nwAddrs {
@@ -733,24 +732,8 @@
 	return networkAddrs
 }
 
-func (a *AmbientIndex) handlePods(pods []*v1.Pod, c *Controller) {
-	updates := sets.New[model.ConfigKey]()
-	for _, p := range pods {
-		updates = updates.Merge(a.handlePod(nil, p, false, c))
-	}
-	if len(updates) > 0 {
-		c.opts.XDSUpdater.ConfigUpdate(&model.PushRequest{
-			ConfigsUpdated: updates,
-			Reason:         []model.TriggerReason{model.AmbientUpdate},
-		})
-	}
-}
-
-func (a *AmbientIndex) handleService(obj any, isDelete bool, c *Controller) sets.Set[model.ConfigKey] {
-=======
 // NOTE: Mutex is locked prior to being called.
 func (a *AmbientIndexImpl) handleService(obj any, isDelete bool, c *Controller) sets.Set[model.ConfigKey] {
->>>>>>> d1410586
 	svc := controllers.Extract[*v1.Service](obj)
 	updates := sets.New[model.ConfigKey]()
 
@@ -889,7 +872,7 @@
 	return wls, removed
 }
 
-func (c *Controller) constructWorkload(pod *v1.Pod, waypoint *workloadapi.GatewayAddress, policies []string) *workloadapi.Workload {
+func (c *Controller) constructWorkload(pod *v1.Pod, waypoint *workloadapi.GatewayAddress, policies []string, a *AmbientIndexImpl) *workloadapi.Workload {
 	workloadServices := map[string]*workloadapi.PortList{}
 	allServices := c.services.List(pod.Namespace, klabels.Everything())
 	if services := getPodServices(allServices, pod); len(services) > 0 {
@@ -919,7 +902,7 @@
 	for _, podIP := range pod.Status.PodIPs {
 		addresses = append(addresses, parseIP(podIP.IP))
 	}
-	for nsName, ports := range c.getWorkloadServices(nil, pod.Labels) {
+	for nsName, ports := range a.getWorkloadServices(nil, pod.Labels) {
 		workloadServices[nsName] = ports
 	}
 
