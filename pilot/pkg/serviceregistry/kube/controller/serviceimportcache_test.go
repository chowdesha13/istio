--- conflicted
+++ resolved
@@ -108,33 +108,6 @@
 }
 
 func TestDeleteImportedService(t *testing.T) {
-<<<<<<< HEAD
-	for _, mode := range []EndpointMode{EndpointsOnly, EndpointSliceOnly} {
-		t.Run(mode.String(), func(t *testing.T) {
-			// Create and run the controller.
-			c1, ic := newTestServiceImportCache(t, mode)
-
-			// Create and run another controller.
-			c2, _ := NewFakeControllerWithOptions(t, FakeControllerOptions{
-				ClusterID: "test-cluster2",
-				Mode:      mode,
-			})
-
-			c1.opts.MeshServiceController.AddRegistryAndRun(c2, c2.stop)
-
-			ic.createKubeService(t, c1)
-			ic.createServiceImport(t, mcsapi.ClusterSetIP, serviceImportVIPs)
-			ic.checkServiceInstances(t)
-
-			// create the same service in cluster2
-			createService(c2, serviceImportName, serviceImportNamespace, map[string]string{}, map[string]string{},
-				[]int32{8080}, map[string]string{"app": "prod-app"}, t)
-
-			// Delete the k8s service and verify that all internal services are removed.
-			ic.deleteKubeService(t, c2)
-		})
-	}
-=======
 	// Create and run the controller.
 	c1, ic := newTestServiceImportCache(t)
 
@@ -150,12 +123,11 @@
 	ic.checkServiceInstances(t)
 
 	// create the same service in cluster2
-	createService(c2, serviceImportName, serviceImportNamespace, map[string]string{},
+	createService(c2, serviceImportName, serviceImportNamespace, map[string]string{}, map[string]string{},
 		[]int32{8080}, map[string]string{"app": "prod-app"}, t)
 
 	// Delete the k8s service and verify that all internal services are removed.
 	ic.deleteKubeService(t, c2)
->>>>>>> 73c4ea18
 }
 
 func TestUnimportService(t *testing.T) {
