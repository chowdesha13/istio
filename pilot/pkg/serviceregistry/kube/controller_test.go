// Copyright 2017 Istio Authors
//
// Licensed under the Apache License, Version 2.0 (the "License");
// you may not use this file except in compliance with the License.
// You may obtain a copy of the License at
//
//     http://www.apache.org/licenses/LICENSE-2.0
//
// Unless required by applicable law or agreed to in writing, software
// distributed under the License is distributed on an "AS IS" BASIS,
// WITHOUT WARRANTIES OR CONDITIONS OF ANY KIND, either express or implied.
// See the License for the specific language governing permissions and
// limitations under the License.

package kube

import (
	"fmt"
<<<<<<< HEAD
	"os"
=======
	"path/filepath"
>>>>>>> 82797c0c
	"reflect"
	"sort"
	"sync"
	"testing"
	"time"

	v1 "k8s.io/api/core/v1"

	meta_v1 "k8s.io/apimachinery/pkg/apis/meta/v1"
	"k8s.io/apimachinery/pkg/util/intstr"
	"k8s.io/client-go/kubernetes"
	"k8s.io/client-go/kubernetes/fake"

	meshconfig "istio.io/api/mesh/v1alpha1"
	"istio.io/istio/pilot/pkg/model"
	"istio.io/istio/pkg/log"
	"istio.io/istio/pkg/spiffe"
	"istio.io/istio/pkg/test"
<<<<<<< HEAD
=======
	"istio.io/istio/pkg/test/env"
>>>>>>> 82797c0c
)

func makeClient(t *testing.T) kubernetes.Interface {
	// Don't depend on symlink, and don't use real cluster.
	// This is the circleci config matching localhost (testEnvLocalK8S.sh start)
<<<<<<< HEAD
	cwd, _ := os.Getwd()
	kubeconfig := cwd + "/../../../../.circleci/config"
	cl, err := CreateInterface(kubeconfig)
	if err != nil {
		t.Skip("No local k8s env, skipping test", err, kubeconfig)
=======
	kubeconfig := filepath.Join(env.IstioSrc, ".circleci/config")
	client, err := CreateInterface(kubeconfig)
	if err != nil {
		t.Skipf("Unable to create kube client from config %s, skipping test. Error: %v", kubeconfig, err)
	}

	// Verify that we can connect to the API server.
	_, err = client.CoreV1().Namespaces().List(meta_v1.ListOptions{})
	if err != nil {
		t.Skipf("Unable to connect kube client from config %s, skipping test. Error: %v", kubeconfig, err)
>>>>>>> 82797c0c
	}

	return client
}

const (
	testService = "test"
	resync      = 1 * time.Second
)

<<<<<<< HEAD
type FakeUpdater struct {
}

func NewFakeUpdater() *FakeUpdater {
	return &FakeUpdater{}
}

func (*FakeUpdater) ConfigUpdate(bool) {
=======
func (*FakeXdsUpdater) ConfigUpdate(bool) {
>>>>>>> 82797c0c

}

// FakeXdsUpdater is used to test the registry.
type FakeXdsUpdater struct {
	// Events tracks notifications received by the updater
	Events chan XdsEvent
}

// XdsEvent is used to watch XdsEvents
type XdsEvent struct {
	// Type of the event
	Type string

	// The id of the event
	ID string
}

// NewFakeXDS creates a XdsUpdater reporting events via a channel.
func NewFakeXDS() *FakeXdsUpdater {
	return &FakeXdsUpdater{
		Events: make(chan XdsEvent, 100),
<<<<<<< HEAD
	}
}

func (fx *FakeXdsUpdater) EDSUpdate(shard, hostname string, entry []*model.IstioEndpoint) error {
	select {
	case fx.Events <- XdsEvent{Type: "eds", ID: hostname}:
	default:
	}
	return nil

}

// SvcUpdate is called when a service port mapping definition is updated.
// This interface is WIP - labels, annotations and other changes to service may be
// updated to force a EDS and CDS recomputation and incremental push, as it doesn't affect
// LDS/RDS.
func (fx *FakeXdsUpdater) SvcUpdate(shard, hostname string, ports map[string]uint32, rports map[uint32]string) {
	select {
	case fx.Events <- XdsEvent{Type: "service", ID: hostname}:
	default:
	}
}

func (fx *FakeXdsUpdater) WorkloadUpdate(id string, labels map[string]string, annotations map[string]string) {
	select {
	case fx.Events <- XdsEvent{Type: "workload", ID: id}:
	default:
	}
}

func (fx *FakeXdsUpdater) Wait(et string) *XdsEvent {
	t := time.NewTimer(5 * time.Second)

	for {
		select {
		case e := <-fx.Events:
			if e.Type == et {
				return &e
			}
			continue
		case <-t.C:
			return nil
		}
	}
}

// Clear any pending event
func (fx *FakeXdsUpdater) Clear() {
	wait := true
	for wait {
		select {
		case <-fx.Events:
		default:
			wait = false
			break
		}
	}
}

// Uses local or remote k8s cluster - requires KUBECONFIG or ~/.kube/config
// Will create a temp namespace
func TestServices(t *testing.T) {
	t.Run("localApiserver", func(t *testing.T) {
		cl, fx := newLocalController(t)
		defer cl.Stop()
		testServices(t, cl, fx)
	})
	t.Run("fakeApiserver", func(t *testing.T) {
		t.Parallel()
		cl, fx := newFakeController(t)
		defer cl.Stop()
		testServices(t, cl, fx)
	})
}

func newLocalController(t *testing.T) (*Controller, *FakeXdsUpdater) {
	fx := NewFakeXDS()
	ki := makeClient(t)
	ctl := NewController(ki, ControllerOptions{
		WatchedNamespace: "",
		ResyncPeriod:     resync,
		DomainSuffix:     domainSuffix,
		XDSUpdater:       fx,
		ConfigUpdater:    NewFakeUpdater(),
		stop:             make(chan struct{}),
	})
	go ctl.Run(ctl.stop)
	return ctl, fx
}

func newFakeController(t *testing.T) (*Controller, *FakeXdsUpdater) {
	fx := NewFakeXDS()
	clientSet := fake.NewSimpleClientset()
	c := NewController(clientSet, ControllerOptions{
		WatchedNamespace: "", // tests create resources in multiple ns
		ResyncPeriod:     resync,
		DomainSuffix:     domainSuffix,
		XDSUpdater:       fx,
		ConfigUpdater:    NewFakeUpdater(),
		stop:             make(chan struct{}),
	})
	c.AppendInstanceHandler(func(instance *model.ServiceInstance, event model.Event) {
		log.Info("Instance event received")
	})
	c.AppendServiceHandler(func(service *model.Service, event model.Event) {
		log.Info("Service event received")
	})
	go c.Run(c.stop)
	return c, fx
}

// The test can be run against local api server or fake apiserver.
// Should not be run against a real k8s.
func testServices(t *testing.T, ctl *Controller, fx *FakeXdsUpdater) {
	ns, err := util.CreateNamespace(ctl.client)
	if err != nil {
		t.Fatal(err.Error())
	}
	defer util.DeleteNamespace(ctl.client, ns)
=======
	}
}
>>>>>>> 82797c0c

func (fx *FakeXdsUpdater) EDSUpdate(shard, hostname string, entry []*model.IstioEndpoint) error {
	select {
	case fx.Events <- XdsEvent{Type: "eds", ID: hostname}:
	default:
	}
	return nil

<<<<<<< HEAD
=======
}

// SvcUpdate is called when a service port mapping definition is updated.
// This interface is WIP - labels, annotations and other changes to service may be
// updated to force a EDS and CDS recomputation and incremental push, as it doesn't affect
// LDS/RDS.
func (fx *FakeXdsUpdater) SvcUpdate(shard, hostname string, ports map[string]uint32, rports map[uint32]string) {
	select {
	case fx.Events <- XdsEvent{Type: "service", ID: hostname}:
	default:
	}
}

func (fx *FakeXdsUpdater) WorkloadUpdate(id string, labels map[string]string, annotations map[string]string) {
	select {
	case fx.Events <- XdsEvent{Type: "workload", ID: id}:
	default:
	}
}

func (fx *FakeXdsUpdater) Wait(et string) *XdsEvent {
	t := time.NewTimer(5 * time.Second)

	for {
		select {
		case e := <-fx.Events:
			if e.Type == et {
				return &e
			}
			continue
		case <-t.C:
			return nil
		}
	}
}

// Clear any pending event
func (fx *FakeXdsUpdater) Clear() {
	wait := true
	for wait {
		select {
		case <-fx.Events:
		default:
			wait = false
		}
	}
}

func newLocalController(t *testing.T) (*Controller, *FakeXdsUpdater) {
	fx := NewFakeXDS()
	ki := makeClient(t)
	ctl := NewController(ki, ControllerOptions{
		WatchedNamespace: "",
		ResyncPeriod:     resync,
		DomainSuffix:     domainSuffix,
		XDSUpdater:       fx,
		stop:             make(chan struct{}),
	})
	go ctl.Run(ctl.stop)
	return ctl, fx
}

func newFakeController(t *testing.T) (*Controller, *FakeXdsUpdater) {
	fx := NewFakeXDS()
	clientSet := fake.NewSimpleClientset()
	c := NewController(clientSet, ControllerOptions{
		WatchedNamespace: "", // tests create resources in multiple ns
		ResyncPeriod:     resync,
		DomainSuffix:     domainSuffix,
		XDSUpdater:       fx,
		stop:             make(chan struct{}),
	})
	c.AppendInstanceHandler(func(instance *model.ServiceInstance, event model.Event) {
		t.Log("Instance event received")
	})
	c.AppendServiceHandler(func(service *model.Service, event model.Event) {
		t.Log("Service event received")
	})
	go c.Run(c.stop)
	return c, fx
}

func TestServices(t *testing.T) {
	ctl, fx := newFakeController(t)
	defer ctl.Stop()
	t.Parallel()
	ns := "ns-test"

>>>>>>> 82797c0c
	hostname := serviceHostname(testService, ns, domainSuffix)

	var sds model.ServiceDiscovery = ctl
	// "test", ports: http-example on 80
	makeService(testService, ns, ctl.client, t)
<<<<<<< HEAD
=======
	<-fx.Events
>>>>>>> 82797c0c

	test.Eventually(t, "successfully added a service", func() bool {
		out, clientErr := sds.Services()
		if clientErr != nil {
			return false
		}
		log.Infof("Services: %#v", out)

		// Original test was checking for 'protocolTCP' - which is incorrect (the
		// port name is 'http'. It was working because the Service was created with
		// an invalid protocol, and the code was ignoring that ( not TCP/UDP).
		for _, item := range out {
			if item.Hostname == hostname &&
				len(item.Ports) == 1 &&
				item.Ports[0].Protocol == model.ProtocolHTTP {
				return true
			}
		}
		return false
	})

<<<<<<< HEAD
	// 2 ports 1001, 2 IPs
	createEndpoints(ctl, testService, ns, []string{"http-example", "foo"}, []string{"10.1.1.1", "10.1.1.2"}, t)
=======
	ctl.Env = &model.Environment{
		MeshNetworks: &meshconfig.MeshNetworks{
			Networks: map[string]*meshconfig.Network{
				"network1": &meshconfig.Network{
					Endpoints: []*meshconfig.Network_NetworkEndpoints{
						{
							Ne: &meshconfig.Network_NetworkEndpoints_FromCidr{
								FromCidr: "10.10.1.1/24",
							},
						},
					},
				},
				"network2": &meshconfig.Network{
					Endpoints: []*meshconfig.Network_NetworkEndpoints{
						{
							Ne: &meshconfig.Network_NetworkEndpoints_FromCidr{
								FromCidr: "10.11.1.1/24",
							},
						},
					},
				},
			},
		},
	}
	ctl.InitNetworkLookup(ctl.Env.MeshNetworks)

	// 2 ports 1001, 2 IPs
	createEndpoints(ctl, testService, ns, []string{"http-example", "foo"}, []string{"10.10.1.1", "10.11.1.2"}, t)
>>>>>>> 82797c0c

	test.Eventually(t, "successfully created endpoints", func() bool {
		ep, anotherErr := sds.InstancesByPort(hostname, 80, nil)
		if anotherErr != nil {
			t.Errorf("error gettings instance by port: %v", anotherErr)
			return false
		}
		if len(ep) == 2 {
			return true
		}
		return false
	})

	svc, err := sds.GetService(hostname)
	if err != nil {
		t.Errorf("GetService(%q) encountered unexpected error: %v", hostname, err)
	}
	if svc == nil {
		t.Errorf("GetService(%q) => should exists", hostname)
	}
	if svc.Hostname != hostname {
		t.Errorf("GetService(%q) => %q", hostname, svc.Hostname)
	}

	ep, err := sds.InstancesByPort(hostname, 80, nil)
	if err != nil {
		t.Errorf("GetInstancesByPort() encountered unexpected error: %v", err)
	}
	if len(ep) != 2 {
		t.Errorf("Invalid response for GetInstancesByPort %v", ep)
	}

	if ep[0].Endpoint.Address == "10.10.1.1" && ep[0].Endpoint.Network != "network1" {
		t.Errorf("Endpoint with IP 10.10.1.1 is expected to be in network1 but get: %s", ep[0].Endpoint.Network)
	}

	if ep[1].Endpoint.Address == "10.11.1.2" && ep[1].Endpoint.Network != "network2" {
		t.Errorf("Endpoint with IP 10.11.1.2 is expected to be in network2 but get: %s", ep[1].Endpoint.Network)
	}

	missing := serviceHostname("does-not-exist", ns, domainSuffix)
	svc, err = sds.GetService(missing)
	if err != nil {
		t.Errorf("GetService(%q) encountered unexpected error: %v", missing, err)
	}
	if svc != nil {
		t.Errorf("GetService(%q) => %s, should not exist", missing, svc.Hostname)
	}
}

func makeService(n, ns string, cl kubernetes.Interface, t *testing.T) {
	_, err := cl.CoreV1().Services(ns).Create(&v1.Service{
		ObjectMeta: meta_v1.ObjectMeta{Name: n},
		Spec: v1.ServiceSpec{
			Ports: []v1.ServicePort{
				{
					Port:     80,
					Name:     "http-example",
					Protocol: v1.ProtocolTCP, // Not added automatically by fake
				},
			},
		},
	})
	if err != nil {
		t.Log("Service already created (rerunning test)")
	}
	log.Infof("Created service %s", n)
}

func TestController_getPodAZ(t *testing.T) {
	t.Parallel()
	pod1 := generatePod("128.0.1.1", "pod1", "nsA", "", "node1", map[string]string{"app": "prod-app"}, map[string]string{})
	pod2 := generatePod("128.0.1.2", "pod2", "nsB", "", "node2", map[string]string{"app": "prod-app"}, map[string]string{})
	testCases := []struct {
		name   string
		pods   []*v1.Pod
		nodes  []*v1.Node
		wantAZ map[*v1.Pod]string
	}{
		{
			name: "should return correct az for given address",
			pods: []*v1.Pod{pod1, pod2},
			nodes: []*v1.Node{
				generateNode("node1", map[string]string{NodeZoneLabel: "zone1", NodeRegionLabel: "region1"}),
				generateNode("node2", map[string]string{NodeZoneLabel: "zone2", NodeRegionLabel: "region2"}),
			},
			wantAZ: map[*v1.Pod]string{
				pod1: "region1/zone1",
				pod2: "region2/zone2",
			},
		},
		{
			name: "should return false if pod isnt in the cache",
			wantAZ: map[*v1.Pod]string{
				pod1: "",
				pod2: "",
			},
		},
		{
			name: "should return false if node isnt in the cache",
			pods: []*v1.Pod{pod1, pod2},
			wantAZ: map[*v1.Pod]string{
				pod1: "",
				pod2: "",
			},
		},
		{
			name: "should return correct az if node has only region label",
			pods: []*v1.Pod{pod1, pod2},
			nodes: []*v1.Node{
				generateNode("node1", map[string]string{NodeRegionLabel: "region1"}),
				generateNode("node2", map[string]string{NodeRegionLabel: "region2"}),
			},
			wantAZ: map[*v1.Pod]string{
				pod1: "region1/",
				pod2: "region2/",
			},
		},
		{
			name: "should return correct az if node has only zone label",
			pods: []*v1.Pod{pod1, pod2},
			nodes: []*v1.Node{
				generateNode("node1", map[string]string{NodeZoneLabel: "zone1"}),
				generateNode("node2", map[string]string{NodeZoneLabel: "zone2"}),
			},
			wantAZ: map[*v1.Pod]string{
				pod1: "/zone1",
				pod2: "/zone2",
			},
		},
	}

	for _, c := range testCases {
		t.Run(c.name, func(t *testing.T) {

			// Setup kube caches
			controller, fx := newFakeController(t)
			defer controller.Stop()
			addNodes(t, controller, c.nodes...)
			addPods(t, controller, c.pods...)
			for range c.pods {
				fx.Wait("workload")
			}

			// Verify expected existing pod AZs
			for pod, wantAZ := range c.wantAZ {
				az := controller.GetPodLocality(pod)
				if wantAZ != "" {
					if !reflect.DeepEqual(az, wantAZ) {
						t.Errorf("Wanted az: %s, got: %s", wantAZ, az)
					}
				} else {
					if az != "" {
						t.Errorf("Unexpectedly found az: %s for pod: %s", az, pod.ObjectMeta.Name)
					}
				}
			}
		})
	}

}

func TestGetProxyServiceInstances(t *testing.T) {
<<<<<<< HEAD
	t.Parallel()
	for i := 0; i < 5; i++ {
		t.Run("", func(t *testing.T) {
			t.Parallel()
			testGetProxyServiceInstances(t)
		})
	}
}

func testGetProxyServiceInstances(t *testing.T) {
=======
>>>>>>> 82797c0c
	controller, fx := newFakeController(t)
	defer controller.Stop()
	p := generatePod("128.0.0.1", "pod1", "nsa", "foo", "node1", map[string]string{"app": "test-app"}, map[string]string{})
	addPods(t, controller, p)
	fx.Wait("workload")

	k8sSaOnVM := "acct4"
	canonicalSaOnVM := "acctvm2@gserviceaccount2.com"

	createService(controller, "svc1", "nsa",
		map[string]string{
			KubeServiceAccountsOnVMAnnotation:  k8sSaOnVM,
			CanonicalServiceAccountsAnnotation: canonicalSaOnVM},
		[]int32{8080}, map[string]string{"app": "prod-app"}, t)
<<<<<<< HEAD
	fx.Wait("service")
=======
	ev := fx.Wait("service")
	if ev == nil {
		t.Fatal("Timeout creating service")
	}

	addPods(t, controller, generatePod("pod-1", "nsa", "", "", "", map[string]string{}, map[string]string{}))
>>>>>>> 82797c0c

	// Endpoints are generated by Kubernetes from pod labels and service selectors.
	// Here we manually create them for mocking purpose.
	svc1Ips := []string{"128.0.0.1"}
	portNames := []string{"test-port"}
<<<<<<< HEAD
	// Creates 100 endpoints that refers to a pod in a different namespace.
	fakeSvcCounts := 100
	for i := 0; i < fakeSvcCounts; i++ {
		svcName := fmt.Sprintf("svc-fake-%d", i)
		createService(controller, svcName, "nsfake",
			map[string]string{
				KubeServiceAccountsOnVMAnnotation:      k8sSaOnVM,
				CanonicalServiceAccountsOnVMAnnotation: canonicalSaOnVM},
			[]int32{8080}, map[string]string{"app": "prod-app"}, t)
		fx.Wait("service")

		createEndpoints(controller, svcName, "nsfake", portNames, svc1Ips, t)
		fx.Wait("eds")
	}

	// Create 1 endpoint that refers to a pod in the same namespace.
	createEndpoints(controller, "svc1", "nsa", portNames, svc1Ips, t)
	fx.Wait("eds")
=======
	// Create 1 endpoint that refers to a pod in the same namespace.
	createEndpoints(controller, "svc1", "nsA", portNames, svc1Ips, t)
>>>>>>> 82797c0c

	// Creates 100 endpoints that refers to a pod in a different namespace.
	fakeSvcCounts := 100
	for i := 0; i < fakeSvcCounts; i++ {
		svcName := fmt.Sprintf("svc-fake-%d", i)
		createService(controller, svcName, "nsfake",
			map[string]string{
				KubeServiceAccountsOnVMAnnotation:  k8sSaOnVM,
				CanonicalServiceAccountsAnnotation: canonicalSaOnVM},
			[]int32{8080}, map[string]string{"app": "prod-app"}, t)
		fx.Wait("service")

		createEndpoints(controller, svcName, "nsfake", portNames, svc1Ips, t)
		fx.Wait("eds")
	}

	// Create 1 endpoint that refers to a pod in the same namespace.
	createEndpoints(controller, "svc1", "nsa", portNames, svc1Ips, t)
	fx.Wait("eds")

	var svcNode model.Proxy
	svcNode.Type = model.Ingress
<<<<<<< HEAD
	svcNode.IPAddress = "128.0.0.1"
	svcNode.ID = "pod1.nsa"
	svcNode.Domain = "nsa.svc.cluster.local"
=======
	svcNode.IPAddresses = []string{"128.0.0.1"}
	svcNode.ID = "pod1.nsa"
	svcNode.DNSDomain = "nsa.svc.cluster.local"
>>>>>>> 82797c0c
	services, err := controller.GetProxyServiceInstances(&svcNode)
	if err != nil {
		t.Errorf("client encountered error during GetProxyServiceInstances(): %v", err)
	}

	if len(services) != fakeSvcCounts+1 {
		t.Errorf("GetProxyServiceInstances() returned wrong # of endpoints => %d, want %d", len(services), fakeSvcCounts+1)
	}

	hostname := serviceHostname("svc1", "nsa", domainSuffix)
	if services[0].Service.Hostname != hostname {
		t.Errorf("GetProxyServiceInstances() wrong service instance returned => hostname %q, want %q",
			services[0].Service.Hostname, hostname)
	}
}

func TestController_GetIstioServiceAccounts(t *testing.T) {
<<<<<<< HEAD
=======
	oldTrustDomain := spiffe.GetTrustDomain()
	spiffe.SetTrustDomain(domainSuffix)
	defer spiffe.SetTrustDomain(oldTrustDomain)

>>>>>>> 82797c0c
	controller, fx := newFakeController(t)
	defer controller.Stop()

	sa1 := "acct1"
	sa2 := "acct2"
	sa3 := "acct3"
	k8sSaOnVM := "acct4"
	canonicalSaOnVM := "acctvm@gserviceaccount.com"

	pods := []*v1.Pod{
<<<<<<< HEAD
		generatePod("128.0.1.3", "pod1", "nsA", sa1, "node1", map[string]string{"app": "test-app"}, map[string]string{}),
		generatePod("128.0.1.4", "pod2", "nsA", sa2, "node2", map[string]string{"app": "prod-app"}, map[string]string{}),
		generatePod("128.0.1.5", "pod3", "nsB", sa3, "node1", map[string]string{"app": "prod-app"}, map[string]string{}),
=======
		generatePod("128.0.0.1", "pod1", "nsA", sa1, "node1", map[string]string{"app": "test-app"}, map[string]string{}),
		generatePod("128.0.0.2", "pod2", "nsA", sa2, "node2", map[string]string{"app": "prod-app"}, map[string]string{}),
		generatePod("128.0.0.3", "pod3", "nsB", sa3, "node1", map[string]string{"app": "prod-app"}, map[string]string{}),
>>>>>>> 82797c0c
	}
	addPods(t, controller, pods...)
	for i := 0; i < 3; i++ {
		<-fx.Events
<<<<<<< HEAD
	}
	nodes := []*v1.Node{
		generateNode("node1", map[string]string{NodeZoneLabel: "az1"}),
		generateNode("node2", map[string]string{NodeZoneLabel: "az2"}),
=======
>>>>>>> 82797c0c
	}

	createService(controller, "svc1", "nsA",
		map[string]string{
			KubeServiceAccountsOnVMAnnotation:  k8sSaOnVM,
			CanonicalServiceAccountsAnnotation: canonicalSaOnVM},
		[]int32{8080}, map[string]string{"app": "prod-app"}, t)
	createService(controller, "svc2", "nsA", nil, []int32{8080}, map[string]string{"app": "staging-app"}, t)
	<-fx.Events

	// Endpoints are generated by Kubernetes from pod labels and service selectors.
	// Here we manually create them for mocking purpose.
	svc1Ips := []string{"128.0.0.2"}
	svc2Ips := []string{}
	portNames := []string{"test-port"}
	createEndpoints(controller, "svc1", "nsA", portNames, svc1Ips, t)
	createEndpoints(controller, "svc2", "nsA", portNames, svc2Ips, t)
	for i := 0; i < 2; i++ {
		<-fx.Events
	}
<<<<<<< HEAD
=======

>>>>>>> 82797c0c
	hostname := serviceHostname("svc1", "nsA", domainSuffix)
	sa := controller.GetIstioServiceAccounts(hostname, []int{8080})
	sort.Sort(sort.StringSlice(sa))
	expected := []string{
		canonicalSaOnVM,
		"spiffe://company.com/ns/nsA/sa/" + sa2,
		"spiffe://company.com/ns/nsA/sa/" + k8sSaOnVM,
	}
	if !reflect.DeepEqual(sa, expected) {
		t.Errorf("Unexpected service accounts %v (expecting %v)", sa, expected)
	}

	hostname = serviceHostname("svc2", "nsA", domainSuffix)
	sa = controller.GetIstioServiceAccounts(hostname, []int{})
	if len(sa) != 0 {
		t.Error("Failure: Expected to resolve 0 service accounts, but got: ", sa)
	}
}

func TestWorkloadHealthCheckInfo(t *testing.T) {
	controller, fx := newFakeController(t)
	defer controller.Stop()

	pods := []*v1.Pod{
		generatePodWithProbes("128.0.0.1", "pod1", "nsa1", "", "node1", "/ready", intstr.Parse("8080"), "/live", intstr.Parse("9090")),
	}
	addPods(t, controller, pods...)

	fx.Wait("workload")

	probes := controller.WorkloadHealthCheckInfo("128.0.0.1")

	expected := []*model.Probe{
		{
			Path: "/ready",
			Port: &model.Port{
				Name:     "mgmt-8080",
				Port:     8080,
				Protocol: model.ProtocolHTTP,
			},
		},
		{
			Path: "/live",
			Port: &model.Port{
				Name:     "mgmt-9090",
				Port:     9090,
				Protocol: model.ProtocolHTTP,
			},
		},
	}

	if len(probes) != len(expected) {
		t.Errorf("Expecting %d probes but got %d\r\n", len(expected), len(probes))
		return
	}

	for i, exp := range expected {
		if !reflect.DeepEqual(exp, probes[i]) {
			t.Errorf("Probe %d, got:\n%#v\nwanted:\n%#v\n", i, probes[i], exp)
		}
	}
}

func TestWorkloadHealthCheckInfoPrometheusScrape(t *testing.T) {
	controller, fx := newFakeController(t)
	defer controller.Stop()

	pods := []*v1.Pod{
		generatePod("128.0.1.6", "pod1", "nsA", "", "node1", map[string]string{"app": "test-app"},
			map[string]string{PrometheusScrape: "true"}),
	}
	addPods(t, controller, pods...)
	fx.Wait("workload")

	controller.pods.keys["128.0.1.6"] = "nsA/pod1"

	probes := controller.WorkloadHealthCheckInfo("128.0.1.6")

	expected := &model.Probe{
		Path: PrometheusPathDefault,
	}

	if len(probes) != 1 {
		t.Errorf("Expecting 1 probe but got %d\r\n", len(probes))
	} else if !reflect.DeepEqual(expected, probes[0]) {
		t.Errorf("Probe got:\n%#v\nwanted:\n%#v\n", probes[0], expected)
	}
}

func TestWorkloadHealthCheckInfoPrometheusPath(t *testing.T) {
	controller, fx := newFakeController(t)
	defer controller.Stop()

	pods := []*v1.Pod{
		generatePod("128.0.1.7", "pod1", "nsA", "", "node1", map[string]string{"app": "test-app"},
			map[string]string{PrometheusScrape: "true", PrometheusPath: "/other"}),
	}
	addPods(t, controller, pods...)
	fx.Wait("workload")

	controller.pods.keys["128.0.1.7"] = "nsA/pod1"

	probes := controller.WorkloadHealthCheckInfo("128.0.1.7")

	expected := &model.Probe{
		Path: "/other",
	}

	if len(probes) != 1 {
		t.Errorf("Expecting 1 probe but got %d\r\n", len(probes))
	} else if !reflect.DeepEqual(expected, probes[0]) {
		t.Errorf("Probe got:\n%#v\nwanted:\n%#v\n", probes[0], expected)
	}
}

func TestWorkloadHealthCheckInfoPrometheusPort(t *testing.T) {
	controller, fx := newFakeController(t)
	defer controller.Stop()

	pods := []*v1.Pod{
		generatePod("128.0.1.8", "pod1", "nsA", "", "node1", map[string]string{"app": "test-app"},
			map[string]string{PrometheusScrape: "true", PrometheusPort: "3210"}),
	}
	addPods(t, controller, pods...)
	fx.Wait("workload")
	controller.pods.keys["128.0.1.8"] = "nsA/pod1"

	probes := controller.WorkloadHealthCheckInfo("128.0.1.8")

	expected := &model.Probe{
		Port: &model.Port{
			Port: 3210,
		},
		Path: PrometheusPathDefault,
	}

	if len(probes) != 1 {
		t.Errorf("Expecting 1 probe but got %d\r\n", len(probes))
	} else if !reflect.DeepEqual(expected, probes[0]) {
		t.Errorf("Probe got:\n%#v\nwanted:\n%#v\n", probes[0], expected)
	}
}

<<<<<<< HEAD
=======
func TestManagementPorts(t *testing.T) {
	controller, fx := newFakeController(t)

	pods := []*v1.Pod{
		generatePodWithProbes("128.0.0.1", "pod1", "nsA", "", "node1", "/ready", intstr.Parse("8080"), "/live", intstr.Parse("9090")),
	}
	addPods(t, controller, pods...)
	<-fx.Events
	controller.pods.keys["128.0.0.1"] = "nsA/pod1"

	portList := controller.ManagementPorts("128.0.0.1")

	expected := model.PortList{
		{
			Name:     "mgmt-8080",
			Port:     8080,
			Protocol: model.ProtocolHTTP,
		},
		{
			Name:     "mgmt-9090",
			Port:     9090,
			Protocol: model.ProtocolHTTP,
		},
	}

	if len(portList) != len(expected) {
		t.Errorf("Expecting %d port but got %d\r\n", len(expected), len(portList))
	}

	if !reflect.DeepEqual(expected, portList) {
		t.Errorf("got port, got:\n%#v\nwanted:\n%#v\n", portList, expected)
	}
}

func TestController_Service(t *testing.T) {
	controller, fx := newFakeController(t)
	// Use a timeout to keep the test from hanging.

	createService(controller, "svc1", "nsA",
		map[string]string{},
		[]int32{8080}, map[string]string{"test-app": "test-app-1"}, t)
	<-fx.Events
	createService(controller, "svc2", "nsA",
		map[string]string{},
		[]int32{8081}, map[string]string{"test-app": "test-app-2"}, t)
	<-fx.Events
	createService(controller, "svc3", "nsA",
		map[string]string{},
		[]int32{8082}, map[string]string{"test-app": "test-app-3"}, t)
	<-fx.Events
	createService(controller, "svc4", "nsA",
		map[string]string{},
		[]int32{8083}, map[string]string{"test-app": "test-app-4"}, t)
	<-fx.Events

	expectedSvcList := []*model.Service{
		{
			Hostname: serviceHostname("svc1", "nsA", domainSuffix),
			Address:  "10.0.0.1",
			Ports: model.PortList{
				&model.Port{
					Name:     "test-port",
					Port:     8080,
					Protocol: model.ProtocolTCP,
				},
			},
		},
		{
			Hostname: serviceHostname("svc2", "nsA", domainSuffix),
			Address:  "10.0.0.1",
			Ports: model.PortList{
				&model.Port{
					Name:     "test-port",
					Port:     8081,
					Protocol: model.ProtocolTCP,
				},
			},
		},
		{
			Hostname: serviceHostname("svc3", "nsA", domainSuffix),
			Address:  "10.0.0.1",
			Ports: model.PortList{
				&model.Port{
					Name:     "test-port",
					Port:     8082,
					Protocol: model.ProtocolTCP,
				},
			},
		},
		{
			Hostname: serviceHostname("svc4", "nsA", domainSuffix),
			Address:  "10.0.0.1",
			Ports: model.PortList{
				&model.Port{
					Name:     "test-port",
					Port:     8083,
					Protocol: model.ProtocolTCP,
				},
			},
		},
	}

	svcList, _ := controller.Services()
	if len(svcList) != len(expectedSvcList) {
		t.Fatalf("Expecting %d service but got %d\r\n", len(expectedSvcList), len(svcList))
	}
	for i, exp := range expectedSvcList {
		if exp.Hostname != svcList[i].Hostname {
			t.Errorf("got hostname of %dst service, got:\n%#v\nwanted:\n%#v\n", i, svcList[i].Hostname, exp.Hostname)
		}
		if exp.Address != svcList[i].Address {
			t.Errorf("got address of %dst service, got:\n%#v\nwanted:\n%#v\n", i, svcList[i].Address, exp.Address)
		}
		if !reflect.DeepEqual(exp.Ports, svcList[i].Ports) {
			t.Errorf("got ports of %dst service, got:\n%#v\nwanted:\n%#v\n", i, svcList[i].Ports, exp.Ports)
		}
	}
}

func TestController_ExternalNameService(t *testing.T) {
	controller, fx := newFakeController(t)
	// Use a timeout to keep the test from hanging.

	k8sSvcs := []*v1.Service{
		createExternalNameService(controller, "svc1", "nsA",
			[]int32{8080}, "test-app-1.test.svc."+domainSuffix, t, fx.Events),
		createExternalNameService(controller, "svc2", "nsA",
			[]int32{8081}, "test-app-2.test.svc."+domainSuffix, t, fx.Events),
		createExternalNameService(controller, "svc3", "nsA",
			[]int32{8082}, "test-app-3.test.pod."+domainSuffix, t, fx.Events),
		createExternalNameService(controller, "svc4", "nsA",
			[]int32{8083}, "g.co", t, fx.Events),
	}

	expectedSvcList := []*model.Service{
		{
			Hostname: serviceHostname("svc1", "nsA", domainSuffix),
			Ports: model.PortList{
				&model.Port{
					Name:     "test-port",
					Port:     8080,
					Protocol: model.ProtocolTCP,
				},
			},
			MeshExternal: true,
			Resolution:   model.DNSLB,
		},
		{
			Hostname: serviceHostname("svc2", "nsA", domainSuffix),
			Ports: model.PortList{
				&model.Port{
					Name:     "test-port",
					Port:     8081,
					Protocol: model.ProtocolTCP,
				},
			},
			MeshExternal: true,
			Resolution:   model.DNSLB,
		},
		{
			Hostname: serviceHostname("svc3", "nsA", domainSuffix),
			Ports: model.PortList{
				&model.Port{
					Name:     "test-port",
					Port:     8082,
					Protocol: model.ProtocolTCP,
				},
			},
			MeshExternal: true,
			Resolution:   model.DNSLB,
		},
		{
			Hostname: serviceHostname("svc4", "nsA", domainSuffix),
			Ports: model.PortList{
				&model.Port{
					Name:     "test-port",
					Port:     8083,
					Protocol: model.ProtocolTCP,
				},
			},
			MeshExternal: true,
			Resolution:   model.DNSLB,
		},
	}

	svcList, _ := controller.Services()
	if len(svcList) != len(expectedSvcList) {
		t.Fatalf("Expecting %d service but got %d\r\n", len(expectedSvcList), len(svcList))
	}
	for i, exp := range expectedSvcList {
		if exp.Hostname != svcList[i].Hostname {
			t.Errorf("got hostname of %dst service, got:\n%#v\nwanted:\n%#v\n", i, svcList[i].Hostname, exp.Hostname)
		}
		if !reflect.DeepEqual(exp.Ports, svcList[i].Ports) {
			t.Errorf("got ports of %dst service, got:\n%#v\nwanted:\n%#v\n", i, svcList[i].Ports, exp.Ports)
		}
		if svcList[i].MeshExternal != exp.MeshExternal {
			t.Errorf("i=%v, MeshExternal==%v, should be %v: externalName='%s'", i, exp.MeshExternal, svcList[i].MeshExternal, k8sSvcs[i].Spec.ExternalName)
		}
		if svcList[i].Resolution != exp.Resolution {
			t.Errorf("i=%v, Resolution=='%v', should be '%v'", i, svcList[i].Resolution, exp.Resolution)
		}
		instances, err := controller.InstancesByPort(svcList[i].Hostname, svcList[i].Ports[0].Port, model.LabelsCollection{})
		if err != nil {
			t.Errorf("error getting instances by port: %s", err)
			continue
		}
		if len(instances) != 1 {
			t.Errorf("should be exactly 1 instance: len(instances) = %v", len(instances))
		}
		if instances[0].Endpoint.Address != k8sSvcs[i].Spec.ExternalName {
			t.Errorf("wrong instance endpoint address: '%s' != '%s'", instances[0].Endpoint.Address, k8sSvcs[i].Spec.ExternalName)
		}
	}

	wg := sync.WaitGroup{}
	wg.Add(len(k8sSvcs))
	deleteHandler := func(_ *model.Service, e model.Event) {
		if e == model.EventDelete {
			wg.Done()
		}
	}
	if err := controller.AppendServiceHandler(deleteHandler); err != nil {
		t.Fatalf("Failed to append service handler: %+v", err)
	}
	for _, s := range k8sSvcs {
		deleteExternalNameService(controller, s.Name, s.Namespace, t, fx.Events)
	}
	wg.Wait()
	svcList, _ = controller.Services()
	if len(svcList) != 0 {
		t.Fatalf("Should have 0 services at this point")
	}
	for _, exp := range expectedSvcList {
		instances, err := controller.InstancesByPort(exp.Hostname, exp.Ports[0].Port, model.LabelsCollection{})
		if err != nil {
			t.Errorf("error getting instances by port: %s", err)
			continue
		}
		if len(instances) != 0 {
			t.Errorf("should be exactly 0 instance: len(instances) = %v", len(instances))
		}
	}
}

>>>>>>> 82797c0c
func createEndpoints(controller *Controller, name, namespace string, portNames, ips []string, t *testing.T) {
	eas := []v1.EndpointAddress{}
	for _, ip := range ips {
		eas = append(eas, v1.EndpointAddress{IP: ip})
	}

	eps := []v1.EndpointPort{}
	for _, name := range portNames {
		eps = append(eps, v1.EndpointPort{Name: name, Port: 1001})
	}

	endpoint := &v1.Endpoints{
		ObjectMeta: meta_v1.ObjectMeta{
			Name:      name,
			Namespace: namespace,
		},
		Subsets: []v1.EndpointSubset{{
			Addresses: eas,
			Ports:     eps,
		}},
	}
<<<<<<< HEAD
	//if err := controller.endpoints.informer.GetStore().Add(endpoint); err != nil {
=======
	// if err := controller.endpoints.informer.GetStore().Add(endpoint); err != nil {
>>>>>>> 82797c0c
	if _, err := controller.client.CoreV1().Endpoints(namespace).Create(endpoint); err != nil {
		t.Errorf("failed to create endpoints %s in namespace %s (error %v)", name, namespace, err)
	}
}

func createService(controller *Controller, name, namespace string, annotations map[string]string,
	ports []int32, selector map[string]string, t *testing.T) {

	svcPorts := []v1.ServicePort{}
	for _, p := range ports {
		svcPorts = append(svcPorts, v1.ServicePort{
			Name:     "test-port",
			Port:     p,
			Protocol: "http",
		})
	}
	service := &v1.Service{
		ObjectMeta: meta_v1.ObjectMeta{
			Name:        name,
			Namespace:   namespace,
			Annotations: annotations,
		},
		Spec: v1.ServiceSpec{
			ClusterIP: "10.0.0.1", // FIXME: generate?
			Ports:     svcPorts,
			Selector:  selector,
			Type:      v1.ServiceTypeClusterIP,
		},
	}
<<<<<<< HEAD
	if _, err := controller.client.CoreV1().Services(namespace).Create(service); err != nil {
=======

	_, err := controller.client.CoreV1().Services(namespace).Create(service)
	if err != nil {
>>>>>>> 82797c0c
		t.Errorf("Cannot create service %s in namespace %s (error: %v)", name, namespace, err)
	}
}

// nolint: unparam
func createExternalNameService(controller *Controller, name, namespace string,
	ports []int32, externalName string, t *testing.T, xdsEvents <-chan XdsEvent) *v1.Service {

	defer func() {
		<-xdsEvents
	}()

	svcPorts := []v1.ServicePort{}
	for _, p := range ports {
		svcPorts = append(svcPorts, v1.ServicePort{
			Name:     "test-port",
			Port:     p,
			Protocol: "http",
		})
	}
	service := &v1.Service{
		ObjectMeta: meta_v1.ObjectMeta{
			Name:      name,
			Namespace: namespace,
		},
		Spec: v1.ServiceSpec{
			Ports:        svcPorts,
			Type:         v1.ServiceTypeExternalName,
			ExternalName: externalName,
		},
	}

	_, err := controller.client.CoreV1().Services(namespace).Create(service)
	if err != nil {
		t.Fatalf("Cannot create service %s in namespace %s (error: %v)", name, namespace, err)
	}
	return service
}

func deleteExternalNameService(controller *Controller, name, namespace string, t *testing.T, xdsEvents <-chan XdsEvent) {

	defer func() {
		<-xdsEvents
	}()

	err := controller.client.CoreV1().Services(namespace).Delete(name, &meta_v1.DeleteOptions{})
	if err != nil {
		t.Fatalf("Cannot delete service %s in namespace %s (error: %v)", name, namespace, err)
	}
}

func addPods(t *testing.T, controller *Controller, pods ...*v1.Pod) {
	for _, pod := range pods {
		newPod, err := controller.client.CoreV1().Pods(pod.Namespace).Create(pod)
		if err != nil {
			t.Errorf("Cannot create %s in namespace %s (error: %v)", pod.ObjectMeta.Name, pod.ObjectMeta.Namespace, err)
<<<<<<< HEAD
		}
		// Apiserver doesn't allow Create/Update to modify the pod status. Creating doesn't result in
		// events - since PodIP will be "".
		newPod.Status.PodIP = pod.Status.PodIP
		newPod.Status.Phase = v1.PodRunning
		_, err = controller.client.CoreV1().Pods(pod.Namespace).UpdateStatus(newPod)
		if err != nil {
			t.Errorf("Cannot create %s in namespace %s (error: %v)", pod.ObjectMeta.Name, pod.ObjectMeta.Namespace, err)
		}
		log.Infof("Created pod %s", newPod.Name)
=======
		}
		// Apiserver doesn't allow Create/Update to modify the pod status. Creating doesn't result in
		// events - since PodIP will be "".
		newPod.Status.PodIP = pod.Status.PodIP
		newPod.Status.Phase = v1.PodRunning
		controller.client.CoreV1().Pods(pod.Namespace).UpdateStatus(newPod)
>>>>>>> 82797c0c
	}
}

func generatePod(ip, name, namespace, saName, node string, labels map[string]string, annotations map[string]string) *v1.Pod {
	automount := false
	return &v1.Pod{
		ObjectMeta: meta_v1.ObjectMeta{
			Name:        name,
			Labels:      labels,
			Annotations: annotations,
			Namespace:   namespace,
		},
		Spec: v1.PodSpec{
			ServiceAccountName:           saName,
			NodeName:                     node,
			AutomountServiceAccountToken: &automount,
			// Validation requires this
			Containers: []v1.Container{
				v1.Container{
					Name:  "test",
					Image: "ununtu",
				},
			},
		},
		// The cache controller uses this as key, required by our impl.
		Status: v1.PodStatus{
			PodIP:  ip,
			HostIP: ip,
			Phase:  v1.PodRunning,
		},
	}
}

func generatePodWithProbes(ip, name, namespace, saName, node string, readinessPath string, readinessPort intstr.IntOrString,
	livenessPath string, livenessPort intstr.IntOrString) *v1.Pod {
	return &v1.Pod{
		ObjectMeta: meta_v1.ObjectMeta{
			Name:      name,
			Namespace: namespace,
		},
		Spec: v1.PodSpec{
			ServiceAccountName: saName,
			NodeName:           node,
			Containers: []v1.Container{{
				ReadinessProbe: &v1.Probe{
					Handler: v1.Handler{
						HTTPGet: &v1.HTTPGetAction{
							Path: readinessPath,
							Port: readinessPort,
						},
					},
				},
				LivenessProbe: &v1.Probe{
					Handler: v1.Handler{
						HTTPGet: &v1.HTTPGetAction{
							Path: livenessPath,
							Port: livenessPort,
						},
					},
				},
			}},
		},
		// The cache controller uses this as key, required by our impl.
		Status: v1.PodStatus{
			PodIP:  ip,
			HostIP: ip,
			Phase:  v1.PodRunning,
		},
	}
}

func generateNode(name string, labels map[string]string) *v1.Node {
	return &v1.Node{
		ObjectMeta: meta_v1.ObjectMeta{
			Name:   name,
			Labels: labels,
		},
	}
}

func addNodes(t *testing.T, controller *Controller, nodes ...*v1.Node) {
	for _, node := range nodes {
		if _, err := controller.client.CoreV1().Nodes().Create(node); err != nil {
<<<<<<< HEAD
			//if err := controller.nodes.informer.GetStore().Add(node); err != nil {
=======
			// if err := controller.nodes.informer.GetStore().Add(node); err != nil {
>>>>>>> 82797c0c
			t.Errorf("Cannot create node %s (error: %v)", node.Name, err)
		}
	}
}<|MERGE_RESOLUTION|>--- conflicted
+++ resolved
@@ -16,11 +16,7 @@
 
 import (
 	"fmt"
-<<<<<<< HEAD
-	"os"
-=======
 	"path/filepath"
->>>>>>> 82797c0c
 	"reflect"
 	"sort"
 	"sync"
@@ -39,22 +35,12 @@
 	"istio.io/istio/pkg/log"
 	"istio.io/istio/pkg/spiffe"
 	"istio.io/istio/pkg/test"
-<<<<<<< HEAD
-=======
 	"istio.io/istio/pkg/test/env"
->>>>>>> 82797c0c
 )
 
 func makeClient(t *testing.T) kubernetes.Interface {
 	// Don't depend on symlink, and don't use real cluster.
 	// This is the circleci config matching localhost (testEnvLocalK8S.sh start)
-<<<<<<< HEAD
-	cwd, _ := os.Getwd()
-	kubeconfig := cwd + "/../../../../.circleci/config"
-	cl, err := CreateInterface(kubeconfig)
-	if err != nil {
-		t.Skip("No local k8s env, skipping test", err, kubeconfig)
-=======
 	kubeconfig := filepath.Join(env.IstioSrc, ".circleci/config")
 	client, err := CreateInterface(kubeconfig)
 	if err != nil {
@@ -65,7 +51,6 @@
 	_, err = client.CoreV1().Namespaces().List(meta_v1.ListOptions{})
 	if err != nil {
 		t.Skipf("Unable to connect kube client from config %s, skipping test. Error: %v", kubeconfig, err)
->>>>>>> 82797c0c
 	}
 
 	return client
@@ -76,18 +61,7 @@
 	resync      = 1 * time.Second
 )
 
-<<<<<<< HEAD
-type FakeUpdater struct {
-}
-
-func NewFakeUpdater() *FakeUpdater {
-	return &FakeUpdater{}
-}
-
-func (*FakeUpdater) ConfigUpdate(bool) {
-=======
 func (*FakeXdsUpdater) ConfigUpdate(bool) {
->>>>>>> 82797c0c
 
 }
 
@@ -110,7 +84,6 @@
 func NewFakeXDS() *FakeXdsUpdater {
 	return &FakeXdsUpdater{
 		Events: make(chan XdsEvent, 100),
-<<<<<<< HEAD
 	}
 }
 
@@ -121,129 +94,6 @@
 	}
 	return nil
 
-}
-
-// SvcUpdate is called when a service port mapping definition is updated.
-// This interface is WIP - labels, annotations and other changes to service may be
-// updated to force a EDS and CDS recomputation and incremental push, as it doesn't affect
-// LDS/RDS.
-func (fx *FakeXdsUpdater) SvcUpdate(shard, hostname string, ports map[string]uint32, rports map[uint32]string) {
-	select {
-	case fx.Events <- XdsEvent{Type: "service", ID: hostname}:
-	default:
-	}
-}
-
-func (fx *FakeXdsUpdater) WorkloadUpdate(id string, labels map[string]string, annotations map[string]string) {
-	select {
-	case fx.Events <- XdsEvent{Type: "workload", ID: id}:
-	default:
-	}
-}
-
-func (fx *FakeXdsUpdater) Wait(et string) *XdsEvent {
-	t := time.NewTimer(5 * time.Second)
-
-	for {
-		select {
-		case e := <-fx.Events:
-			if e.Type == et {
-				return &e
-			}
-			continue
-		case <-t.C:
-			return nil
-		}
-	}
-}
-
-// Clear any pending event
-func (fx *FakeXdsUpdater) Clear() {
-	wait := true
-	for wait {
-		select {
-		case <-fx.Events:
-		default:
-			wait = false
-			break
-		}
-	}
-}
-
-// Uses local or remote k8s cluster - requires KUBECONFIG or ~/.kube/config
-// Will create a temp namespace
-func TestServices(t *testing.T) {
-	t.Run("localApiserver", func(t *testing.T) {
-		cl, fx := newLocalController(t)
-		defer cl.Stop()
-		testServices(t, cl, fx)
-	})
-	t.Run("fakeApiserver", func(t *testing.T) {
-		t.Parallel()
-		cl, fx := newFakeController(t)
-		defer cl.Stop()
-		testServices(t, cl, fx)
-	})
-}
-
-func newLocalController(t *testing.T) (*Controller, *FakeXdsUpdater) {
-	fx := NewFakeXDS()
-	ki := makeClient(t)
-	ctl := NewController(ki, ControllerOptions{
-		WatchedNamespace: "",
-		ResyncPeriod:     resync,
-		DomainSuffix:     domainSuffix,
-		XDSUpdater:       fx,
-		ConfigUpdater:    NewFakeUpdater(),
-		stop:             make(chan struct{}),
-	})
-	go ctl.Run(ctl.stop)
-	return ctl, fx
-}
-
-func newFakeController(t *testing.T) (*Controller, *FakeXdsUpdater) {
-	fx := NewFakeXDS()
-	clientSet := fake.NewSimpleClientset()
-	c := NewController(clientSet, ControllerOptions{
-		WatchedNamespace: "", // tests create resources in multiple ns
-		ResyncPeriod:     resync,
-		DomainSuffix:     domainSuffix,
-		XDSUpdater:       fx,
-		ConfigUpdater:    NewFakeUpdater(),
-		stop:             make(chan struct{}),
-	})
-	c.AppendInstanceHandler(func(instance *model.ServiceInstance, event model.Event) {
-		log.Info("Instance event received")
-	})
-	c.AppendServiceHandler(func(service *model.Service, event model.Event) {
-		log.Info("Service event received")
-	})
-	go c.Run(c.stop)
-	return c, fx
-}
-
-// The test can be run against local api server or fake apiserver.
-// Should not be run against a real k8s.
-func testServices(t *testing.T, ctl *Controller, fx *FakeXdsUpdater) {
-	ns, err := util.CreateNamespace(ctl.client)
-	if err != nil {
-		t.Fatal(err.Error())
-	}
-	defer util.DeleteNamespace(ctl.client, ns)
-=======
-	}
-}
->>>>>>> 82797c0c
-
-func (fx *FakeXdsUpdater) EDSUpdate(shard, hostname string, entry []*model.IstioEndpoint) error {
-	select {
-	case fx.Events <- XdsEvent{Type: "eds", ID: hostname}:
-	default:
-	}
-	return nil
-
-<<<<<<< HEAD
-=======
 }
 
 // SvcUpdate is called when a service port mapping definition is updated.
@@ -332,16 +182,12 @@
 	t.Parallel()
 	ns := "ns-test"
 
->>>>>>> 82797c0c
 	hostname := serviceHostname(testService, ns, domainSuffix)
 
 	var sds model.ServiceDiscovery = ctl
 	// "test", ports: http-example on 80
 	makeService(testService, ns, ctl.client, t)
-<<<<<<< HEAD
-=======
 	<-fx.Events
->>>>>>> 82797c0c
 
 	test.Eventually(t, "successfully added a service", func() bool {
 		out, clientErr := sds.Services()
@@ -363,10 +209,6 @@
 		return false
 	})
 
-<<<<<<< HEAD
-	// 2 ports 1001, 2 IPs
-	createEndpoints(ctl, testService, ns, []string{"http-example", "foo"}, []string{"10.1.1.1", "10.1.1.2"}, t)
-=======
 	ctl.Env = &model.Environment{
 		MeshNetworks: &meshconfig.MeshNetworks{
 			Networks: map[string]*meshconfig.Network{
@@ -395,7 +237,6 @@
 
 	// 2 ports 1001, 2 IPs
 	createEndpoints(ctl, testService, ns, []string{"http-example", "foo"}, []string{"10.10.1.1", "10.11.1.2"}, t)
->>>>>>> 82797c0c
 
 	test.Eventually(t, "successfully created endpoints", func() bool {
 		ep, anotherErr := sds.InstancesByPort(hostname, 80, nil)
@@ -559,19 +400,6 @@
 }
 
 func TestGetProxyServiceInstances(t *testing.T) {
-<<<<<<< HEAD
-	t.Parallel()
-	for i := 0; i < 5; i++ {
-		t.Run("", func(t *testing.T) {
-			t.Parallel()
-			testGetProxyServiceInstances(t)
-		})
-	}
-}
-
-func testGetProxyServiceInstances(t *testing.T) {
-=======
->>>>>>> 82797c0c
 	controller, fx := newFakeController(t)
 	defer controller.Stop()
 	p := generatePod("128.0.0.1", "pod1", "nsa", "foo", "node1", map[string]string{"app": "test-app"}, map[string]string{})
@@ -586,44 +414,19 @@
 			KubeServiceAccountsOnVMAnnotation:  k8sSaOnVM,
 			CanonicalServiceAccountsAnnotation: canonicalSaOnVM},
 		[]int32{8080}, map[string]string{"app": "prod-app"}, t)
-<<<<<<< HEAD
-	fx.Wait("service")
-=======
 	ev := fx.Wait("service")
 	if ev == nil {
 		t.Fatal("Timeout creating service")
 	}
 
 	addPods(t, controller, generatePod("pod-1", "nsa", "", "", "", map[string]string{}, map[string]string{}))
->>>>>>> 82797c0c
 
 	// Endpoints are generated by Kubernetes from pod labels and service selectors.
 	// Here we manually create them for mocking purpose.
 	svc1Ips := []string{"128.0.0.1"}
 	portNames := []string{"test-port"}
-<<<<<<< HEAD
-	// Creates 100 endpoints that refers to a pod in a different namespace.
-	fakeSvcCounts := 100
-	for i := 0; i < fakeSvcCounts; i++ {
-		svcName := fmt.Sprintf("svc-fake-%d", i)
-		createService(controller, svcName, "nsfake",
-			map[string]string{
-				KubeServiceAccountsOnVMAnnotation:      k8sSaOnVM,
-				CanonicalServiceAccountsOnVMAnnotation: canonicalSaOnVM},
-			[]int32{8080}, map[string]string{"app": "prod-app"}, t)
-		fx.Wait("service")
-
-		createEndpoints(controller, svcName, "nsfake", portNames, svc1Ips, t)
-		fx.Wait("eds")
-	}
-
-	// Create 1 endpoint that refers to a pod in the same namespace.
-	createEndpoints(controller, "svc1", "nsa", portNames, svc1Ips, t)
-	fx.Wait("eds")
-=======
 	// Create 1 endpoint that refers to a pod in the same namespace.
 	createEndpoints(controller, "svc1", "nsA", portNames, svc1Ips, t)
->>>>>>> 82797c0c
 
 	// Creates 100 endpoints that refers to a pod in a different namespace.
 	fakeSvcCounts := 100
@@ -646,15 +449,9 @@
 
 	var svcNode model.Proxy
 	svcNode.Type = model.Ingress
-<<<<<<< HEAD
-	svcNode.IPAddress = "128.0.0.1"
-	svcNode.ID = "pod1.nsa"
-	svcNode.Domain = "nsa.svc.cluster.local"
-=======
 	svcNode.IPAddresses = []string{"128.0.0.1"}
 	svcNode.ID = "pod1.nsa"
 	svcNode.DNSDomain = "nsa.svc.cluster.local"
->>>>>>> 82797c0c
 	services, err := controller.GetProxyServiceInstances(&svcNode)
 	if err != nil {
 		t.Errorf("client encountered error during GetProxyServiceInstances(): %v", err)
@@ -672,13 +469,10 @@
 }
 
 func TestController_GetIstioServiceAccounts(t *testing.T) {
-<<<<<<< HEAD
-=======
 	oldTrustDomain := spiffe.GetTrustDomain()
 	spiffe.SetTrustDomain(domainSuffix)
 	defer spiffe.SetTrustDomain(oldTrustDomain)
 
->>>>>>> 82797c0c
 	controller, fx := newFakeController(t)
 	defer controller.Stop()
 
@@ -689,26 +483,13 @@
 	canonicalSaOnVM := "acctvm@gserviceaccount.com"
 
 	pods := []*v1.Pod{
-<<<<<<< HEAD
-		generatePod("128.0.1.3", "pod1", "nsA", sa1, "node1", map[string]string{"app": "test-app"}, map[string]string{}),
-		generatePod("128.0.1.4", "pod2", "nsA", sa2, "node2", map[string]string{"app": "prod-app"}, map[string]string{}),
-		generatePod("128.0.1.5", "pod3", "nsB", sa3, "node1", map[string]string{"app": "prod-app"}, map[string]string{}),
-=======
 		generatePod("128.0.0.1", "pod1", "nsA", sa1, "node1", map[string]string{"app": "test-app"}, map[string]string{}),
 		generatePod("128.0.0.2", "pod2", "nsA", sa2, "node2", map[string]string{"app": "prod-app"}, map[string]string{}),
 		generatePod("128.0.0.3", "pod3", "nsB", sa3, "node1", map[string]string{"app": "prod-app"}, map[string]string{}),
->>>>>>> 82797c0c
 	}
 	addPods(t, controller, pods...)
 	for i := 0; i < 3; i++ {
 		<-fx.Events
-<<<<<<< HEAD
-	}
-	nodes := []*v1.Node{
-		generateNode("node1", map[string]string{NodeZoneLabel: "az1"}),
-		generateNode("node2", map[string]string{NodeZoneLabel: "az2"}),
-=======
->>>>>>> 82797c0c
 	}
 
 	createService(controller, "svc1", "nsA",
@@ -729,10 +510,7 @@
 	for i := 0; i < 2; i++ {
 		<-fx.Events
 	}
-<<<<<<< HEAD
-=======
-
->>>>>>> 82797c0c
+
 	hostname := serviceHostname("svc1", "nsA", domainSuffix)
 	sa := controller.GetIstioServiceAccounts(hostname, []int{8080})
 	sort.Sort(sort.StringSlice(sa))
@@ -876,8 +654,6 @@
 	}
 }
 
-<<<<<<< HEAD
-=======
 func TestManagementPorts(t *testing.T) {
 	controller, fx := newFakeController(t)
 
@@ -1123,7 +899,6 @@
 	}
 }
 
->>>>>>> 82797c0c
 func createEndpoints(controller *Controller, name, namespace string, portNames, ips []string, t *testing.T) {
 	eas := []v1.EndpointAddress{}
 	for _, ip := range ips {
@@ -1145,11 +920,7 @@
 			Ports:     eps,
 		}},
 	}
-<<<<<<< HEAD
-	//if err := controller.endpoints.informer.GetStore().Add(endpoint); err != nil {
-=======
 	// if err := controller.endpoints.informer.GetStore().Add(endpoint); err != nil {
->>>>>>> 82797c0c
 	if _, err := controller.client.CoreV1().Endpoints(namespace).Create(endpoint); err != nil {
 		t.Errorf("failed to create endpoints %s in namespace %s (error %v)", name, namespace, err)
 	}
@@ -1179,13 +950,9 @@
 			Type:      v1.ServiceTypeClusterIP,
 		},
 	}
-<<<<<<< HEAD
-	if _, err := controller.client.CoreV1().Services(namespace).Create(service); err != nil {
-=======
 
 	_, err := controller.client.CoreV1().Services(namespace).Create(service)
 	if err != nil {
->>>>>>> 82797c0c
 		t.Errorf("Cannot create service %s in namespace %s (error: %v)", name, namespace, err)
 	}
 }
@@ -1242,25 +1009,12 @@
 		newPod, err := controller.client.CoreV1().Pods(pod.Namespace).Create(pod)
 		if err != nil {
 			t.Errorf("Cannot create %s in namespace %s (error: %v)", pod.ObjectMeta.Name, pod.ObjectMeta.Namespace, err)
-<<<<<<< HEAD
-		}
-		// Apiserver doesn't allow Create/Update to modify the pod status. Creating doesn't result in
-		// events - since PodIP will be "".
-		newPod.Status.PodIP = pod.Status.PodIP
-		newPod.Status.Phase = v1.PodRunning
-		_, err = controller.client.CoreV1().Pods(pod.Namespace).UpdateStatus(newPod)
-		if err != nil {
-			t.Errorf("Cannot create %s in namespace %s (error: %v)", pod.ObjectMeta.Name, pod.ObjectMeta.Namespace, err)
-		}
-		log.Infof("Created pod %s", newPod.Name)
-=======
 		}
 		// Apiserver doesn't allow Create/Update to modify the pod status. Creating doesn't result in
 		// events - since PodIP will be "".
 		newPod.Status.PodIP = pod.Status.PodIP
 		newPod.Status.Phase = v1.PodRunning
 		controller.client.CoreV1().Pods(pod.Namespace).UpdateStatus(newPod)
->>>>>>> 82797c0c
 	}
 }
 
@@ -1344,11 +1098,7 @@
 func addNodes(t *testing.T, controller *Controller, nodes ...*v1.Node) {
 	for _, node := range nodes {
 		if _, err := controller.client.CoreV1().Nodes().Create(node); err != nil {
-<<<<<<< HEAD
-			//if err := controller.nodes.informer.GetStore().Add(node); err != nil {
-=======
 			// if err := controller.nodes.informer.GetStore().Add(node); err != nil {
->>>>>>> 82797c0c
 			t.Errorf("Cannot create node %s (error: %v)", node.Name, err)
 		}
 	}
