// Copyright Istio Authors
//
// Licensed under the Apache License, Version 2.0 (the "License");
// you may not use this file except in compliance with the License.
// You may obtain a copy of the License at
//
//     http://www.apache.org/licenses/LICENSE-2.0
//
// Unless required by applicable law or agreed to in writing, software
// distributed under the License is distributed on an "AS IS" BASIS,
// WITHOUT WARRANTIES OR CONDITIONS OF ANY KIND, either express or implied.
// See the License for the specific language governing permissions and
// limitations under the License.

package serviceentry

import (
	"fmt"
	"hash/fnv"
	"strconv"
	"sync"
	"time"

	"k8s.io/apimachinery/pkg/types"

	networking "istio.io/api/networking/v1alpha3"
	"istio.io/istio/pilot/pkg/features"
	"istio.io/istio/pilot/pkg/model"
	"istio.io/istio/pilot/pkg/model/status"
	"istio.io/istio/pilot/pkg/serviceregistry"
	"istio.io/istio/pilot/pkg/serviceregistry/provider"
	"istio.io/istio/pilot/pkg/serviceregistry/util/workloadinstances"
	"istio.io/istio/pkg/cluster"
	"istio.io/istio/pkg/config"
	"istio.io/istio/pkg/config/constants"
	"istio.io/istio/pkg/config/host"
	"istio.io/istio/pkg/config/labels"
	"istio.io/istio/pkg/config/mesh"
	"istio.io/istio/pkg/config/schema/gvk"
	"istio.io/istio/pkg/config/schema/kind"
	istiolog "istio.io/istio/pkg/log"
	"istio.io/istio/pkg/maps"
	"istio.io/istio/pkg/network"
	"istio.io/istio/pkg/queue"
	"istio.io/istio/pkg/slices"
	"istio.io/istio/pkg/util/protomarshal"
	"istio.io/istio/pkg/util/sets"
)

var (
	_   serviceregistry.Instance = &Controller{}
	log                          = istiolog.RegisterScope("serviceentry", "ServiceEntry registry")
)

var (
	prime  = 65011     // Used for secondary hash function.
	maxIPs = 256 * 254 // Maximum possible IPs for address allocation.
)

// instancesKey acts as a key to identify all instances for a given hostname/namespace pair
// This is mostly used as an index
type instancesKey struct {
	hostname  host.Name
	namespace string
}

type octetPair struct {
	thirdOctet  int
	fourthOctet int
}

func makeInstanceKey(i *model.ServiceInstance) instancesKey {
	return instancesKey{i.Service.Hostname, i.Service.Attributes.Namespace}
}

type configType int

const (
	serviceEntryConfigType configType = iota
	workloadEntryConfigType
	podConfigType
)

// configKeyWithParent is a superset of configKey that also encodes the parent resource. For instance, if something comes
// from a ServiceEntry selector, the parent is the ServiceEntry
// This is used to distinguish between 1 config (Pod/SE) selected by 2 different parents (ServiceEntry).
type configKeyWithParent struct {
	configKey
	parent types.NamespacedName
}

// configKey unique identifies a config object managed by this registry (ServiceEntry and WorkloadEntry)
type configKey struct {
	kind      configType
	name      string
	namespace string
}

// Controller communicates with ServiceEntry CRDs and monitors for changes.
type Controller struct {
	XdsUpdater model.XDSUpdater

	store     model.ConfigStore
	clusterID cluster.ID

	// This lock is to make multi ops on the below stores. For example, in some case,
	// it requires delete all instances and then update new ones.
	mutex sync.RWMutex

	serviceInstances serviceInstancesStore
	// NOTE: historically, one index for both WorkloadEntry(s) and Pod(s);
	//       beware of naming collisions
	workloadInstances workloadinstances.Index
	services          serviceStore

	// To make sure the eds update run in serial to prevent stale ones can override new ones
	// when edsUpdate is called concurrently.
	// If all share one lock, then all the threads can have an obvious performance downgrade.
	edsQueue queue.Instance

	workloadHandlers []func(*model.WorkloadInstance, model.Event)

	// callback function used to get the networkID according to workload ip and labels.
	networkIDCallback func(IP string, labels labels.Instance) network.ID

	// Indicates whether this controller is for workload entries.
	workloadEntryController bool

	meshWatcher mesh.Watcher

	model.NoopAmbientIndexes
	model.NetworkGatewaysHandler
}

type Option func(*Controller)

func WithClusterID(clusterID cluster.ID) Option {
	return func(o *Controller) {
		o.clusterID = clusterID
	}
}

func WithNetworkIDCb(cb func(endpointIP string, labels labels.Instance) network.ID) Option {
	return func(o *Controller) {
		o.networkIDCallback = cb
	}
}

// NewController creates a new ServiceEntry discovery service.
func NewController(configController model.ConfigStoreController, xdsUpdater model.XDSUpdater,
	meshConfig mesh.Watcher,
	options ...Option,
) *Controller {
	s := newController(configController, xdsUpdater, meshConfig, options...)
	if configController != nil {
		configController.RegisterEventHandler(gvk.ServiceEntry, s.serviceEntryHandler)
		configController.RegisterEventHandler(gvk.WorkloadEntry, s.workloadEntryHandler)
	}
	return s
}

// NewWorkloadEntryController creates a new WorkloadEntry discovery service.
func NewWorkloadEntryController(configController model.ConfigStoreController, xdsUpdater model.XDSUpdater,
	meshConfig mesh.Watcher,
	options ...Option,
) *Controller {
	s := newController(configController, xdsUpdater, meshConfig, options...)
	// Disable service entry processing for workload entry controller.
	s.workloadEntryController = true

	if configController != nil {
		configController.RegisterEventHandler(gvk.WorkloadEntry, s.workloadEntryHandler)
	}
	return s
}

func newController(store model.ConfigStore, xdsUpdater model.XDSUpdater, meshConfig mesh.Watcher, options ...Option) *Controller {
	s := &Controller{
		XdsUpdater:  xdsUpdater,
		store:       store,
		meshWatcher: meshConfig,
		serviceInstances: serviceInstancesStore{
			ip2instance:            map[string][]*model.ServiceInstance{},
			instances:              map[instancesKey]map[configKeyWithParent][]*model.ServiceInstance{},
			instancesBySE:          map[types.NamespacedName]map[configKey][]*model.ServiceInstance{},
			instancesByHostAndPort: sets.New[hostPort](),
		},
		workloadInstances: workloadinstances.NewIndex(),
		services: serviceStore{
			servicesBySE: map[types.NamespacedName][]*model.Service{},
		},
		edsQueue: queue.NewQueue(time.Second),
	}
	for _, o := range options {
		o(s)
	}
	return s
}

// ConvertWorkloadEntry convert wle from Config.Spec and populate the metadata labels into it.
func ConvertWorkloadEntry(cfg config.Config) *networking.WorkloadEntry {
	wle := cfg.Spec.(*networking.WorkloadEntry)
	if wle == nil {
		return nil
	}

	// we will merge labels from metadata with spec, with precedence to the metadata
	labels := maps.MergeCopy(wle.Labels, cfg.Labels)
	// shallow copy
	copied := &networking.WorkloadEntry{}
	protomarshal.ShallowCopy(copied, wle)
	copied.Labels = labels
	return copied
}

// workloadEntryHandler defines the handler for workload entries
func (s *Controller) workloadEntryHandler(old, curr config.Config, event model.Event) {
	log.Debugf("Handle event %s for workload entry %s/%s", event, curr.Namespace, curr.Name)
	var oldWle *networking.WorkloadEntry
	if old.Spec != nil {
		oldWle = ConvertWorkloadEntry(old)
	}
	wle := ConvertWorkloadEntry(curr)
	curr.Spec = wle
	key := configKey{
		kind:      workloadEntryConfigType,
		name:      curr.Name,
		namespace: curr.Namespace,
	}

	// If an entry is unhealthy, we will mark this as a delete instead
	// This ensures we do not track unhealthy endpoints
	if features.WorkloadEntryHealthChecks && !isHealthy(curr) {
		event = model.EventDelete
	}

	wi := s.convertWorkloadEntryToWorkloadInstance(curr, s.Cluster())
	if wi != nil && !wi.DNSServiceEntryOnly {
		// fire off the k8s handlers
		s.NotifyWorkloadInstanceHandlers(wi, event)
	}

	allInstances := []*model.ServiceInstance{}
	fullPush := false
	configsUpdated := sets.New[model.ConfigKey]()

	addConfigs := func(se *networking.ServiceEntry, services []*model.Service) {
		// If serviceentry's resolution is DNS, make a full push
		// TODO: maybe cds?
		if isDNSTypeServiceEntry(se) {
			fullPush = true
			for key, value := range getUpdatedConfigs(services) {
				configsUpdated[key] = value
			}
		}
	}

	cfgs := s.store.List(gvk.ServiceEntry, curr.Namespace)
	currSes := getWorkloadServiceEntries(cfgs, wle)
	var oldSes map[types.NamespacedName]*config.Config
	if oldWle != nil {
		if labels.Instance(oldWle.Labels).Equals(curr.Labels) {
			oldSes = currSes
		} else {
			// labels update should trigger proxy update
			s.XdsUpdater.ProxyUpdate(s.Cluster(), wle.Address)
			oldSes = getWorkloadServiceEntries(cfgs, oldWle)
		}
	}
	unSelected := difference(oldSes, currSes)
	log.Debugf("workloadEntry %s/%s selected %v, unSelected %v serviceEntry", curr.Namespace, curr.Name, currSes, unSelected)
	s.mutex.Lock()
	for namespacedName, cfg := range currSes {
		services := s.services.getServices(namespacedName)
		se := cfg.Spec.(*networking.ServiceEntry)
		if wi.DNSServiceEntryOnly && !isDNSTypeServiceEntry(se) {
			log.Debugf("skip selecting workload instance %v/%v for DNS service entry %v", wi.Namespace, wi.Name, se.Hosts)
			continue
		}
		instance := s.convertWorkloadEntryToServiceInstances(wle, services, se, &key, s.Cluster())
		allInstances = append(allInstances, instance...)
		parentKey := configKeyWithParent{
			configKey: key,
			parent:    namespacedName,
		}
		if event == model.EventDelete {
			s.serviceInstances.deleteServiceEntryInstances(namespacedName, key)
			s.serviceInstances.deleteInstanceKeys(parentKey, instance)
		} else {
			s.serviceInstances.updateInstances(parentKey, instance)
			s.serviceInstances.updateServiceEntryInstancesPerConfig(namespacedName, key, instance)
		}
		addConfigs(se, services)
	}

	for _, namespacedName := range unSelected {
		services := s.services.getServices(namespacedName)
		cfg := oldSes[namespacedName]
		se := cfg.Spec.(*networking.ServiceEntry)
		if wi.DNSServiceEntryOnly && !isDNSTypeServiceEntry(se) {
			log.Debugf("skip selecting workload instance %v/%v for DNS service entry %v", wi.Namespace, wi.Name, se.Hosts)
			continue
		}
		instance := s.convertWorkloadEntryToServiceInstances(wle, services, se, &key, s.Cluster())
		parentKey := configKeyWithParent{
			configKey: key,
			parent:    namespacedName,
		}
		allInstances = append(allInstances, instance...)
		s.serviceInstances.deleteServiceEntryInstances(namespacedName, key)
		s.serviceInstances.deleteInstanceKeys(parentKey, instance)
		addConfigs(se, services)
	}

	if event == model.EventDelete {
		s.workloadInstances.Delete(wi)
	} else {
		s.workloadInstances.Insert(wi)
	}
	s.mutex.Unlock()

	if !fullPush {
		// trigger full xds push to the related sidecar proxy
		if event == model.EventAdd {
			s.XdsUpdater.ProxyUpdate(s.Cluster(), wle.Address)
		}
		s.edsUpdate(allInstances, true)
		return
	}

	// update eds cache only
	s.edsUpdate(allInstances, false)

	pushReq := &model.PushRequest{
		Full:           true,
		ConfigsUpdated: configsUpdated,
		Reason:         model.NewReasonStats(model.EndpointUpdate),
	}
	// trigger a full push
	s.XdsUpdater.ConfigUpdate(pushReq)
}

func (s *Controller) NotifyWorkloadInstanceHandlers(wi *model.WorkloadInstance, event model.Event) {
	for _, h := range s.workloadHandlers {
		h(wi, event)
	}
}

// getUpdatedConfigs returns related service entries when full push
func getUpdatedConfigs(services []*model.Service) sets.Set[model.ConfigKey] {
	configsUpdated := sets.NewWithLength[model.ConfigKey](len(services))
	for _, svc := range services {
		configsUpdated.Insert(model.ConfigKey{
			Kind:      kind.ServiceEntry,
			Name:      string(svc.Hostname),
			Namespace: svc.Attributes.Namespace,
		})
	}
	return configsUpdated
}

// serviceEntryHandler defines the handler for service entries
func (s *Controller) serviceEntryHandler(old, curr config.Config, event model.Event) {
	log.Debugf("Handle event %s for service entry %s/%s", event, curr.Namespace, curr.Name)
	currentServiceEntry := curr.Spec.(*networking.ServiceEntry)
	cs := convertServices(curr, s.clusterID)
	configsUpdated := sets.New[model.ConfigKey]()
	key := curr.NamespacedName()

	s.mutex.Lock()
	// If it is add/delete event we should always do a full push. If it is update event, we should do full push,
	// only when services have changed - otherwise, just push endpoint updates.
	var addedSvcs, deletedSvcs, updatedSvcs, unchangedSvcs []*model.Service
	switch event {
	case model.EventUpdate:
		addedSvcs, deletedSvcs, updatedSvcs, unchangedSvcs = servicesDiff(s.services.getServices(key), cs)
		oldServiceEntry := old.Spec.(*networking.ServiceEntry)
		// Also check if target ports are changed since they are not included in `model.Service`
		if !slices.EqualFunc(oldServiceEntry.Ports, currentServiceEntry.Ports, func(a, b *networking.ServicePort) bool {
			return a.TargetPort == b.TargetPort
		}) {
			// Note: If the length of ports is changed, unchangedSvcs will be nil, this is an no-op
			updatedSvcs = append(updatedSvcs, unchangedSvcs...)
			unchangedSvcs = nil
		}
		s.services.updateServices(key, cs)
	case model.EventDelete:
		deletedSvcs = cs
		s.services.deleteServices(key)
	case model.EventAdd:
		addedSvcs = cs
		s.services.updateServices(key, cs)
	default:
		// this should not happen
		unchangedSvcs = cs
	}

	serviceInstancesByConfig, serviceInstances := s.buildServiceInstances(curr, cs)
	oldInstances := s.serviceInstances.getServiceEntryInstances(key)
	for configKey, old := range oldInstances {
		s.serviceInstances.deleteInstanceKeys(configKeyWithParent{configKey: configKey, parent: key}, old)
	}
	if event == model.EventDelete {
		s.serviceInstances.deleteAllServiceEntryInstances(key)
	} else {
		// Update the indexes with new instances.
		for ckey, value := range serviceInstancesByConfig {
			s.serviceInstances.addInstances(configKeyWithParent{configKey: ckey, parent: key}, value)
		}
		s.serviceInstances.updateServiceEntryInstances(key, serviceInstancesByConfig)
	}

	shard := model.ShardKeyFromRegistry(s)

	for _, svc := range addedSvcs {
		s.XdsUpdater.SvcUpdate(shard, string(svc.Hostname), svc.Attributes.Namespace, model.EventAdd)
		configsUpdated.Insert(makeConfigKey(svc))
	}

	for _, svc := range updatedSvcs {
		s.XdsUpdater.SvcUpdate(shard, string(svc.Hostname), svc.Attributes.Namespace, model.EventUpdate)
		configsUpdated.Insert(makeConfigKey(svc))
	}
	// If service entry is deleted, call SvcUpdate to cleanup endpoint shards for services.
	for _, svc := range deletedSvcs {
		instanceKey := instancesKey{namespace: svc.Attributes.Namespace, hostname: svc.Hostname}
		// There can be multiple service entries of same host reside in same namespace.
		// Delete endpoint shards only if there are no service instances.
		if len(s.serviceInstances.getByKey(instanceKey)) == 0 {
			s.XdsUpdater.SvcUpdate(shard, string(svc.Hostname), svc.Attributes.Namespace, model.EventDelete)
		} else {
			// If there are some endpoints remaining for the host, add svc to updatedSvcs to trigger eds cache update
			updatedSvcs = append(updatedSvcs, svc)
		}
		configsUpdated.Insert(makeConfigKey(svc))
	}

	// If a service is updated and is not part of updatedSvcs, that means its endpoints might have changed.
	// If this service entry had endpoints with IPs (i.e. resolution STATIC), then we do EDS update.
	// If the service entry had endpoints with FQDNs (i.e. resolution DNS), then we need to do
	// full push (as fqdn endpoints go via strict_dns clusters in cds).
	if len(unchangedSvcs) > 0 {
		if isDNSTypeServiceEntry(currentServiceEntry) {
			for _, svc := range unchangedSvcs {
				configsUpdated.Insert(makeConfigKey(svc))
			}
		}
	}
	s.mutex.Unlock()

	fullPush := len(configsUpdated) > 0
	// if not full push needed, at least one service unchanged
	if !fullPush {
		s.edsUpdate(serviceInstances, true)
		return
	}

	// When doing a full push, the non DNS added, updated, unchanged services trigger an eds update
	// so that endpoint shards are updated.
	allServices := make([]*model.Service, 0, len(addedSvcs)+len(updatedSvcs)+len(unchangedSvcs))
	allServices = append(allServices, addedSvcs...)
	allServices = append(allServices, updatedSvcs...)
	allServices = append(allServices, unchangedSvcs...)

	// non dns service instances
	keys := sets.NewWithLength[instancesKey](len(allServices))
	for _, svc := range allServices {
		keys.Insert(instancesKey{hostname: svc.Hostname, namespace: curr.Namespace})
	}

	s.queueEdsEvent(keys, false)

	pushReq := &model.PushRequest{
		Full:           true,
		ConfigsUpdated: configsUpdated,
		Reason:         model.NewReasonStats(model.ServiceUpdate),
	}
	s.XdsUpdater.ConfigUpdate(pushReq)
}

// WorkloadInstanceHandler defines the handler for service instances generated by other registries
func (s *Controller) WorkloadInstanceHandler(wi *model.WorkloadInstance, event model.Event) {
	log.Debugf("Handle event %s for workload instance (%s/%v) in namespace %s", event,
		wi.Kind, wi.Endpoint.Addresses, wi.Namespace)
	var oldWi *model.WorkloadInstance
	key := configKey{
		kind:      podConfigType,
		name:      wi.Name,
		namespace: wi.Namespace,
	}
	// Used to indicate if this event was fired for a pod->workloadentry conversion
	// and that the event can be ignored due to no relevant change in the workloadentry
	redundantEventForPod := false

	// Used to indicate if the wi labels changed and we need to recheck all instances
	labelsChanged := false

	var addressesToDelete []string
	s.mutex.Lock()
	// this is from a pod. Store it in separate map so that
	// the refreshIndexes function can use these as well as the store ones.
	switch event {
	case model.EventDelete:
		redundantEventForPod = s.workloadInstances.Delete(wi) == nil
	default: // add or update
		if oldWi = s.workloadInstances.Insert(wi); oldWi != nil {
			if oldWi.Endpoint.FirstAddressOrNil() != wi.Endpoint.FirstAddressOrNil() {
				addressesToDelete = oldWi.Endpoint.Addresses
			}
			// Check if the old labels still match the new labels. If they don't then we need to
			// refresh the list of instances for this wi
			if !oldWi.Endpoint.Labels.Equals(wi.Endpoint.Labels) {
				labelsChanged = true
			}
			// If multiple k8s services select the same pod or a service has multiple ports,
			// we may be getting multiple events ignore them as we only care about the Endpoint IP itself.
			if model.WorkloadInstancesEqual(oldWi, wi) {
				// ignore the update as nothing has changed
				redundantEventForPod = true
			}
		}
	}

	if redundantEventForPod {
		s.mutex.Unlock()
		return
	}

	// We will only select entries in the same namespace
	cfgs := s.store.List(gvk.ServiceEntry, wi.Namespace)
	if len(cfgs) == 0 {
		s.mutex.Unlock()
		return
	}

	instances := []*model.ServiceInstance{}
	instancesDeleted := []*model.ServiceInstance{}
	configsUpdated := sets.New[model.ConfigKey]()
	fullPush := false
	for _, cfg := range cfgs {
		se := cfg.Spec.(*networking.ServiceEntry)
		if se.WorkloadSelector == nil || (!labelsChanged && !labels.Instance(se.WorkloadSelector.Labels).Match(wi.Endpoint.Labels)) {
			// If the labels didn't change. And the new SE doesn't match then the old didn't match either and we can skip processing it.
			continue
		}
		cpKey := configKeyWithParent{configKey: key, parent: config.NamespacedName(cfg)}

		// If we are here, then there are 3 possible cases :
		// Case 1 : The new wi is a subset of se
		// Case 2 : The labelsChanged and the new wi is still a subset of se
		// Case 3 : The labelsChanged and the new wi is NOT a subset of se anymore

		seNamespacedName := cfg.NamespacedName()
		services := s.services.getServices(seNamespacedName)
		currInstance := convertWorkloadInstanceToServiceInstance(wi, services, se)

		// We check if the wi is still a subset of se. This would cover Case 1 and Case 2 from above.
		if labels.Instance(se.WorkloadSelector.Labels).Match(wi.Endpoint.Labels) {
			// If the workload instance still matches. We take care of the possible events.
			instances = append(instances, currInstance...)
			if len(addressesToDelete) > 0 {
				cfgInstancesDeleted := []*model.ServiceInstance{}
				for _, i := range currInstance {
					di := i.DeepCopy()
					di.Endpoint.Addresses = addressesToDelete
					cfgInstancesDeleted = append(cfgInstancesDeleted, di)
				}
				s.serviceInstances.deleteInstanceKeys(cpKey, cfgInstancesDeleted)
				s.serviceInstances.deleteServiceEntryInstances(seNamespacedName, key)
			} else if event == model.EventDelete {
				s.serviceInstances.deleteServiceEntryInstances(seNamespacedName, key)
			} else {
				s.serviceInstances.updateServiceEntryInstancesPerConfig(seNamespacedName, key, currInstance)
			}
			if event == model.EventDelete {
				s.serviceInstances.deleteInstanceKeys(cpKey, currInstance)
			} else {
				s.serviceInstances.updateInstances(cpKey, currInstance)
			}
			// If serviceentry's resolution is DNS, make a full push
			// TODO: maybe cds?
			if isDNSTypeServiceEntry(se) &&
				se.WorkloadSelector != nil {

				fullPush = true
				for _, inst := range currInstance {
					configsUpdated[model.ConfigKey{
						Kind:      kind.ServiceEntry,
						Name:      string(inst.Service.Hostname),
						Namespace: cfg.Namespace,
					}] = struct{}{}
				}
			}
		} else if labels.Instance(se.WorkloadSelector.Labels).Match(oldWi.Endpoint.Labels) {
			// If we're here, it means that the labels changed and the new labels don't match the SE anymore (Case 3 from above) and the oldWi did
			// match the SE.
			// Since the instance doesn't match the SE anymore. We remove it from the list.
			oldInstance := convertWorkloadInstanceToServiceInstance(oldWi, services, se)
			instancesDeleted = append(instancesDeleted, oldInstance...)
			s.serviceInstances.deleteInstanceKeys(cpKey, oldInstance)
			s.serviceInstances.deleteServiceEntryInstances(seNamespacedName, key)
		}
	}

	s.mutex.Unlock()

	s.edsUpdate(append(instances, instancesDeleted...), true)

	// ServiceEntry with WorkloadEntry results in STRICT_DNS cluster with hardcoded endpoints
	// need to update CDS to refresh endpoints
	// https://github.com/istio/istio/issues/39505
	if fullPush {
		log.Debugf("Full push triggered during event %s for workload instance (%s/%v) in namespace %s", event,
			wi.Kind, wi.Endpoint.Addresses, wi.Namespace)
		pushReq := &model.PushRequest{
			Full:           true,
			ConfigsUpdated: configsUpdated,
			Reason:         model.NewReasonStats(model.EndpointUpdate),
		}
		s.XdsUpdater.ConfigUpdate(pushReq)
	}
}

func (s *Controller) Provider() provider.ID {
	return provider.External
}

func (s *Controller) Cluster() cluster.ID {
	return s.clusterID
}

// AppendServiceHandler adds service resource event handler. Service Entries does not use these handlers.
func (s *Controller) AppendServiceHandler(_ model.ServiceHandler) {}

// AppendWorkloadHandler adds instance event handler. Service Entries does not use these handlers.
func (s *Controller) AppendWorkloadHandler(h func(*model.WorkloadInstance, model.Event)) {
	s.workloadHandlers = append(s.workloadHandlers, h)
}

// Run is used by some controllers to execute background jobs after init is done.
func (s *Controller) Run(stopCh <-chan struct{}) {
	s.edsQueue.Run(stopCh)
}

// HasSynced always returns true for SE
func (s *Controller) HasSynced() bool {
	return true
}

// Services list declarations of all services in the system
func (s *Controller) Services() []*model.Service {
	s.mutex.Lock()
	allServices := s.services.getAllServices()
	out := make([]*model.Service, 0, len(allServices))
	if s.services.allocateNeeded {
		autoAllocateIPs(allServices)
		s.services.allocateNeeded = false
	}
	s.mutex.Unlock()
	for _, svc := range allServices {
		// shallow copy, copy `AutoAllocatedIPv4Address` and `AutoAllocatedIPv6Address`
		// if return the pointer directly, there will be a race with `BuildNameTable`
		// nolint: govet
		shallowSvc := *svc
		out = append(out, &shallowSvc)
	}
	return out
}

// GetService retrieves a service by host name if it exists.
// NOTE: The service entry implementation is used only for tests.
func (s *Controller) GetService(hostname host.Name) *model.Service {
	if s.workloadEntryController {
		return nil
	}
	// TODO(@hzxuzhonghu): only get the specific service instead of converting all the serviceEntries
	services := s.Services()
	for _, service := range services {
		if service.Hostname == hostname {
			return service
		}
	}

	return nil
}

// ResyncEDS will do a full EDS update. This is needed for some tests where we have many configs loaded without calling
// the config handlers.
// This should probably not be used in production code.
func (s *Controller) ResyncEDS() {
	s.mutex.RLock()
	allInstances := s.serviceInstances.getAll()
	s.mutex.RUnlock()
	s.edsUpdate(allInstances, true)
	// HACK to workaround Service syncing after WorkloadEntry: https://github.com/istio/istio/issues/45114
	s.workloadInstances.ForEach(func(wi *model.WorkloadInstance) {
		if wi.Kind == model.WorkloadEntryKind {
			s.NotifyWorkloadInstanceHandlers(wi, model.EventAdd)
		}
	})
}

// edsUpdate triggers an EDS push serially such that we can prevent all instances
// got at t1 can accidentally override that got at t2 if multiple threads are
// running this function. Queueing ensures latest updated wins.
func (s *Controller) edsUpdate(instances []*model.ServiceInstance, pushEds bool) {
	// Find all keys we need to lookup
	keys := sets.NewWithLength[instancesKey](len(instances))
	for _, i := range instances {
		keys.Insert(makeInstanceKey(i))
	}
	s.queueEdsEvent(keys, pushEds)
}

// queueEdsEvent processes eds events sequentially for the passed keys and invokes the passed function.
func (s *Controller) queueEdsEvent(keys sets.Set[instancesKey], pushEds bool) {
	// wait for the cache update finished
	waitCh := make(chan struct{})
	// trigger update eds endpoint shards
	s.edsQueue.Push(func() error {
		defer close(waitCh)
		xdsUpdateFn := s.XdsUpdater.EDSCacheUpdate
		if pushEds {
			xdsUpdateFn = s.XdsUpdater.EDSUpdate
		}
		s.doEdsUpdate(keys, xdsUpdateFn)
		return nil
	})
	select {
	case <-waitCh:
		return
	// To prevent goroutine leak in tests
	// in case the queue is stopped but the task has not been executed..
	case <-s.edsQueue.Closed():
		return
	}
}

<<<<<<< HEAD
func (s *Controller) doEdsUpdate(keys sets.Set[instancesKey], xdsUpdateFn model.EdsUpdateFn) {
	endpoints := s.buildEndpoints(keys)
	shard := model.ShardKeyFromRegistry(s)
	// This is delete.
	if len(endpoints) == 0 {
		for k := range keys {
			xdsUpdateFn(shard, string(k.hostname), k.namespace, nil)
		}
	} else {
		for k, eps := range endpoints {
			xdsUpdateFn(shard, string(k.hostname), k.namespace, eps)
=======
// doEdsCacheUpdate invokes XdsUpdater's EDSCacheUpdate to update endpoint shards.
func (s *Controller) doEdsCacheUpdate(keys sets.Set[instancesKey]) {
	endpoints := s.buildEndpoints(keys)
	shard := model.ShardKeyFromRegistry(s)

	for k := range keys {
		if eps, ok := endpoints[k]; ok {
			// Update the cache with the generated endpoints.
			s.XdsUpdater.EDSCacheUpdate(shard, string(k.hostname), k.namespace, eps)
		} else {
			// Handle deletions by sending a nil endpoints update.
			s.XdsUpdater.EDSCacheUpdate(shard, string(k.hostname), k.namespace, nil)
		}
	}
}

// doEdsUpdate invokes XdsUpdater's eds update to trigger eds push.
func (s *Controller) doEdsUpdate(keys sets.Set[instancesKey]) {
	endpoints := s.buildEndpoints(keys)
	shard := model.ShardKeyFromRegistry(s)

	for k := range keys {
		if eps, ok := endpoints[k]; ok {
			// Update with the generated endpoints.
			s.XdsUpdater.EDSUpdate(shard, string(k.hostname), k.namespace, eps)
		} else {
			// Handle deletions by sending a nil endpoints update.
			s.XdsUpdater.EDSUpdate(shard, string(k.hostname), k.namespace, nil)
>>>>>>> 85cd183a
		}
	}
}

// buildEndpoints builds endpoints for the instance keys.
func (s *Controller) buildEndpoints(keys map[instancesKey]struct{}) map[instancesKey][]*model.IstioEndpoint {
	var endpoints map[instancesKey][]*model.IstioEndpoint
	allInstances := []*model.ServiceInstance{}
	s.mutex.RLock()
	for key := range keys {
		i := s.serviceInstances.getByKey(key)
		allInstances = append(allInstances, i...)
	}
	s.mutex.RUnlock()

	if len(allInstances) > 0 {
		endpoints = make(map[instancesKey][]*model.IstioEndpoint)
		for _, instance := range allInstances {
			key := makeInstanceKey(instance)
			endpoints[key] = append(endpoints[key], instance.Endpoint)
		}

	}
	return endpoints
}

// GetProxyServiceTargets lists service targets co-located with a given proxy
// NOTE: The service objects in these instances do not have the auto allocated IP set.
func (s *Controller) GetProxyServiceTargets(node *model.Proxy) []model.ServiceTarget {
	out := make([]model.ServiceTarget, 0)
	s.mutex.RLock()
	defer s.mutex.RUnlock()
	for _, ip := range node.IPAddresses {
		instances := s.serviceInstances.getByIP(ip)
		for _, i := range instances {
			// Insert all instances for this IP for services within the same namespace. This ensures we
			// match Kubernetes logic where Services do not cross namespace boundaries and avoids
			// possibility of other namespaces inserting service instances into namespaces they do not
			// control.
			if node.Metadata.Namespace == "" || i.Service.Attributes.Namespace == node.Metadata.Namespace {
				out = append(out, model.ServiceInstanceToTarget(i))
			}
		}
	}
	return out
}

func (s *Controller) GetProxyWorkloadLabels(proxy *model.Proxy) labels.Instance {
	s.mutex.RLock()
	defer s.mutex.RUnlock()
	for _, ip := range proxy.IPAddresses {
		instances := s.serviceInstances.getByIP(ip)
		for _, i := range instances {
			// Insert first instances for this IP for services within the same namespace. This ensures we
			// match Kubernetes logic where Services do not cross namespace boundaries and avoids
			// possibility of other namespaces inserting service instances into namespaces they do not
			// control.
			// All instances should have the same labels so we just return the first
			if proxy.Metadata.Namespace == "" || i.Service.Attributes.Namespace == proxy.Metadata.Namespace {
				return i.Endpoint.Labels
			}
		}
	}
	return nil
}

func (s *Controller) NetworkGateways() []model.NetworkGateway {
	// TODO implement mesh networks loading logic from kube controller if needed
	return nil
}

func (s *Controller) MCSServices() []model.MCSServiceInfo {
	return nil
}

func servicesDiff(os []*model.Service, ns []*model.Service) ([]*model.Service, []*model.Service, []*model.Service, []*model.Service) {
	var added, deleted, updated, unchanged []*model.Service

	oldServiceHosts := make(map[host.Name]*model.Service, len(os))
	for _, s := range os {
		oldServiceHosts[s.Hostname] = s
	}

	for _, s := range ns {
		oldSvc, ok := oldServiceHosts[s.Hostname]
		if ok && s.Equals(oldSvc) {
			unchanged = append(unchanged, s)
		} else if ok {
			updated = append(updated, s)
		} else {
			added = append(added, s)
		}
		delete(oldServiceHosts, s.Hostname)
	}
	deleted = maps.Values(oldServiceHosts)

	return added, deleted, updated, unchanged
}

// Automatically allocates IPs for service entry services WITHOUT an
// address field if the hostname is not a wildcard, or when resolution
// is not NONE. The IPs are allocated from the reserved Class E subnet
// (240.240.0.0/16) that is not reachable outside the pod or reserved
// Benchmarking IP range (2001:2::/48) in RFC5180. When DNS
// capture is enabled, Envoy will resolve the DNS to these IPs. The
// listeners for TCP services will also be set up on these IPs. The
// IPs allocated to a service entry may differ from istiod to istiod
// but it does not matter because these IPs only affect the listener
// IPs on a given proxy managed by a given istiod.
//
// NOTE: If DNS capture is not enabled by the proxy, the automatically
// allocated IP addresses do not take effect.
//
// The current algorithm to allocate IPs is deterministic across all istiods.
func autoAllocateIPs(services []*model.Service) []*model.Service {
	// if we are using the IP Autoallocate controller then we can short circuit this
	if features.EnableIPAutoallocate {
		return services
	}
	hashedServices := make([]*model.Service, maxIPs)
	hash := fnv.New32a()
	// First iterate through the range of services and determine its position by hash
	// so that we can deterministically allocate an IP.
	// We use "Double Hashning" for collision detection.
	// The hash algorithm is
	// - h1(k) = Sum32 hash of the service key (namespace + "/" + hostname)
	// - Check if we have an empty slot for h1(x) % MAXIPS. Use it if available.
	// - If there is a collision, apply second hash i.e. h2(x) = PRIME - (Key % PRIME)
	//   where PRIME is the max prime number below MAXIPS.
	// - Calculate new hash iteratively till we find an empty slot with (h1(k) + i*h2(k)) % MAXIPS
	j := 0
	for _, svc := range services {
		// we can allocate IPs only if
		// 1. the service has resolution set to static/dns. We cannot allocate
		//   for NONE because we will not know the original DST IP that the application requested.
		// 2. the address is not set (0.0.0.0)
		// 3. the hostname is not a wildcard
		if svc.DefaultAddress == constants.UnspecifiedIP && !svc.Hostname.IsWildCarded() &&
			svc.Resolution != model.Passthrough {
			if j >= maxIPs {
				log.Errorf("out of IPs to allocate for service entries. maxips:= %d", maxIPs)
				break
			}
			// First hash is calculated by hashing the service key i.e. (namespace + "/" + hostname).
			hash.Write([]byte(makeServiceKey(svc)))
			s := hash.Sum32()
			firstHash := s % uint32(maxIPs)
			// Check if there is a service with this hash first. If there is no service
			// at this location - then we can safely assign this position for this service.
			if hashedServices[firstHash] == nil {
				hashedServices[firstHash] = svc
			} else {
				// This means we have a collision. Resolve collision by "DoubleHashing".
				i := uint32(1)
				secondHash := uint32(prime) - (s % uint32(prime))
				for {
					nh := (s + i*secondHash) % uint32(maxIPs-1)
					if hashedServices[nh] == nil {
						hashedServices[nh] = svc
						break
					}
					i++
				}
			}
			hash.Reset()
			j++
		}
	}

	x := 0
	hnMap := make(map[string]octetPair)
	for _, svc := range hashedServices {
		x++
		if svc == nil {
			// There is no service in the slot. Just increment x and move forward.
			continue
		}
		n := makeServiceKey(svc)
		// To avoid allocating 240.240.(i).255, if X % 255 is 0, increment X.
		// For example, when X=510, the resulting IP would be 240.240.2.0 (invalid)
		// So we bump X to 511, so that the resulting IP is 240.240.2.1
		if x%255 == 0 {
			x++
		}
		if v, ok := hnMap[n]; ok {
			log.Debugf("Reuse IP for domain %s", n)
			setAutoAllocatedIPs(svc, v)
		} else {
			var thirdOctect, fourthOctect int
			thirdOctect = x / 255
			fourthOctect = x % 255
			pair := octetPair{thirdOctect, fourthOctect}
			setAutoAllocatedIPs(svc, pair)
			hnMap[n] = pair
		}
	}
	return services
}

func makeServiceKey(svc *model.Service) string {
	return svc.Attributes.Namespace + "/" + svc.Hostname.String()
}

func setAutoAllocatedIPs(svc *model.Service, octets octetPair) {
	a := octets.thirdOctet
	b := octets.fourthOctet
	svc.AutoAllocatedIPv4Address = fmt.Sprintf("240.240.%d.%d", a, b)
	if a == 0 {
		svc.AutoAllocatedIPv6Address = fmt.Sprintf("2001:2::f0f0:%x", b)
	} else {
		svc.AutoAllocatedIPv6Address = fmt.Sprintf("2001:2::f0f0:%x%x", a, b)
	}
}

func makeConfigKey(svc *model.Service) model.ConfigKey {
	return model.ConfigKey{
		Kind:      kind.ServiceEntry,
		Name:      string(svc.Hostname),
		Namespace: svc.Attributes.Namespace,
	}
}

// isHealthy checks that the provided WorkloadEntry is healthy. If health checks are not enabled,
// it is assumed to always be healthy
func isHealthy(cfg config.Config) bool {
	if parseHealthAnnotation(cfg.Annotations[status.WorkloadEntryHealthCheckAnnotation]) {
		// We default to false if the condition is not set. This ensures newly created WorkloadEntries
		// are treated as unhealthy until we prove they are healthy by probe success.
		return status.GetBoolConditionFromSpec(cfg, status.ConditionHealthy, false)
	}
	// If health check is not enabled, assume its healthy
	return true
}

func parseHealthAnnotation(s string) bool {
	if s == "" {
		return false
	}
	p, err := strconv.ParseBool(s)
	if err != nil {
		return false
	}
	return p
}

func (s *Controller) buildServiceInstances(
	curr config.Config,
	services []*model.Service,
) (map[configKey][]*model.ServiceInstance, []*model.ServiceInstance) {
	currentServiceEntry := curr.Spec.(*networking.ServiceEntry)
	var serviceInstances []*model.ServiceInstance
	serviceInstancesByConfig := map[configKey][]*model.ServiceInstance{}
	// for service entry with labels
	if currentServiceEntry.WorkloadSelector != nil {
		selector := workloadinstances.ByServiceSelector(curr.Namespace, currentServiceEntry.WorkloadSelector.Labels)
		workloadInstances := workloadinstances.FindAllInIndex(s.workloadInstances, selector)
		for _, wi := range workloadInstances {
			if wi.DNSServiceEntryOnly && !isDNSTypeServiceEntry(currentServiceEntry) {
				log.Debugf("skip selecting workload instance %v/%v for DNS service entry %v", wi.Namespace, wi.Name,
					currentServiceEntry.Hosts)
				continue
			}
			instances := convertWorkloadInstanceToServiceInstance(wi, services, currentServiceEntry)
			serviceInstances = append(serviceInstances, instances...)
			ckey := configKey{namespace: wi.Namespace, name: wi.Name}
			if wi.Kind == model.PodKind {
				ckey.kind = podConfigType
			} else {
				ckey.kind = workloadEntryConfigType
			}
			serviceInstancesByConfig[ckey] = instances
		}
	} else {
		serviceInstances = s.convertServiceEntryToInstances(curr, services)
		ckey := configKey{
			kind:      serviceEntryConfigType,
			name:      curr.Name,
			namespace: curr.Namespace,
		}
		serviceInstancesByConfig[ckey] = serviceInstances
	}

	return serviceInstancesByConfig, serviceInstances
}<|MERGE_RESOLUTION|>--- conflicted
+++ resolved
@@ -736,7 +736,6 @@
 	}
 }
 
-<<<<<<< HEAD
 func (s *Controller) doEdsUpdate(keys sets.Set[instancesKey], xdsUpdateFn model.EdsUpdateFn) {
 	endpoints := s.buildEndpoints(keys)
 	shard := model.ShardKeyFromRegistry(s)
@@ -748,36 +747,6 @@
 	} else {
 		for k, eps := range endpoints {
 			xdsUpdateFn(shard, string(k.hostname), k.namespace, eps)
-=======
-// doEdsCacheUpdate invokes XdsUpdater's EDSCacheUpdate to update endpoint shards.
-func (s *Controller) doEdsCacheUpdate(keys sets.Set[instancesKey]) {
-	endpoints := s.buildEndpoints(keys)
-	shard := model.ShardKeyFromRegistry(s)
-
-	for k := range keys {
-		if eps, ok := endpoints[k]; ok {
-			// Update the cache with the generated endpoints.
-			s.XdsUpdater.EDSCacheUpdate(shard, string(k.hostname), k.namespace, eps)
-		} else {
-			// Handle deletions by sending a nil endpoints update.
-			s.XdsUpdater.EDSCacheUpdate(shard, string(k.hostname), k.namespace, nil)
-		}
-	}
-}
-
-// doEdsUpdate invokes XdsUpdater's eds update to trigger eds push.
-func (s *Controller) doEdsUpdate(keys sets.Set[instancesKey]) {
-	endpoints := s.buildEndpoints(keys)
-	shard := model.ShardKeyFromRegistry(s)
-
-	for k := range keys {
-		if eps, ok := endpoints[k]; ok {
-			// Update with the generated endpoints.
-			s.XdsUpdater.EDSUpdate(shard, string(k.hostname), k.namespace, eps)
-		} else {
-			// Handle deletions by sending a nil endpoints update.
-			s.XdsUpdater.EDSUpdate(shard, string(k.hostname), k.namespace, nil)
->>>>>>> 85cd183a
 		}
 	}
 }
