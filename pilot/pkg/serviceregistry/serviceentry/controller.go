// Copyright Istio Authors
//
// Licensed under the Apache License, Version 2.0 (the "License");
// you may not use this file except in compliance with the License.
// You may obtain a copy of the License at
//
//     http://www.apache.org/licenses/LICENSE-2.0
//
// Unless required by applicable law or agreed to in writing, software
// distributed under the License is distributed on an "AS IS" BASIS,
// WITHOUT WARRANTIES OR CONDITIONS OF ANY KIND, either express or implied.
// See the License for the specific language governing permissions and
// limitations under the License.

package serviceentry

import (
	"fmt"
	"hash/fnv"
	"strconv"
	"sync"
	"time"

	"k8s.io/apimachinery/pkg/types"

	networking "istio.io/api/networking/v1alpha3"
	"istio.io/istio/pilot/pkg/features"
	"istio.io/istio/pilot/pkg/model"
	"istio.io/istio/pilot/pkg/model/status"
	"istio.io/istio/pilot/pkg/serviceregistry"
	"istio.io/istio/pilot/pkg/serviceregistry/provider"
	"istio.io/istio/pilot/pkg/serviceregistry/util/workloadinstances"
	"istio.io/istio/pkg/cluster"
	"istio.io/istio/pkg/config"
	"istio.io/istio/pkg/config/constants"
	"istio.io/istio/pkg/config/host"
	"istio.io/istio/pkg/config/labels"
	"istio.io/istio/pkg/config/schema/gvk"
	"istio.io/istio/pkg/config/schema/kind"
	"istio.io/istio/pkg/network"
	"istio.io/istio/pkg/queue"
	"istio.io/istio/pkg/util/protomarshal"
	"istio.io/istio/pkg/util/sets"
	istiolog "istio.io/pkg/log"
)

var (
	_   serviceregistry.Instance = &Controller{}
	log                          = istiolog.RegisterScope("serviceentry", "ServiceEntry registry", 0)
)

var (
	prime  = 65011     // Used for secondary hash function.
	maxIPs = 255 * 255 // Maximum possible IPs for address allocation.
)

// instancesKey acts as a key to identify all instances for a given hostname/namespace pair
// This is mostly used as an index
type instancesKey struct {
	hostname  host.Name
	namespace string
}

type octetPair struct {
	thirdOctet  int
	fourthOctet int
}

func makeInstanceKey(i *model.ServiceInstance) instancesKey {
	return instancesKey{i.Service.Hostname, i.Service.Attributes.Namespace}
}

type configType int

const (
	serviceEntryConfigType configType = iota
	workloadEntryConfigType
	podConfigType
)

// configKey unique identifies a config object managed by this registry (ServiceEntry and WorkloadEntry)
type configKey struct {
	kind      configType
	name      string
	namespace string
}

// Controller communicates with ServiceEntry CRDs and monitors for changes.
type Controller struct {
	XdsUpdater model.XDSUpdater

	store     model.ConfigStore
	clusterID cluster.ID

	// This lock is to make multi ops on the below stores. For example, in some case,
	// it requires delete all instances and then update new ones.
	mutex sync.RWMutex

	serviceInstances serviceInstancesStore
	// NOTE: historically, one index for both WorkloadEntry(s) and Pod(s);
	//       beware of naming collisions
	workloadInstances workloadinstances.Index
	services          serviceStore

	// To make sure the eds update run in serial to prevent stale ones can override new ones
	// when edsUpdate is called concurrently.
	// If all share one lock, then all the threads can have an obvious performance downgrade.
	edsQueue queue.Instance

	workloadHandlers []func(*model.WorkloadInstance, model.Event)

	// callback function used to get the networkID according to workload ip and labels.
	networkIDCallback func(IP string, labels labels.Instance) network.ID

	// Indicates whether this controller is for workload entries.
	workloadEntryController bool

	model.NoopAmbientIndexes
	model.NetworkGatewaysHandler
}

type Option func(*Controller)

func WithClusterID(clusterID cluster.ID) Option {
	return func(o *Controller) {
		o.clusterID = clusterID
	}
}

func WithNetworkIDCb(cb func(endpointIP string, labels labels.Instance) network.ID) Option {
	return func(o *Controller) {
		o.networkIDCallback = cb
	}
}

// NewController creates a new ServiceEntry discovery service.
func NewController(configController model.ConfigStoreController, xdsUpdater model.XDSUpdater,
	options ...Option,
) *Controller {
	s := newController(configController, xdsUpdater, options...)
	if configController != nil {
		configController.RegisterEventHandler(gvk.ServiceEntry, s.serviceEntryHandler)
		configController.RegisterEventHandler(gvk.WorkloadEntry, s.workloadEntryHandler)
	}
	return s
}

// NewWorkloadEntryController creates a new WorkloadEntry discovery service.
func NewWorkloadEntryController(configController model.ConfigStoreController, xdsUpdater model.XDSUpdater,
	options ...Option,
) *Controller {
	s := newController(configController, xdsUpdater, options...)
	// Disable service entry processing for workload entry controller.
	s.workloadEntryController = true
	for _, o := range options {
		o(s)
	}

	if configController != nil {
		configController.RegisterEventHandler(gvk.WorkloadEntry, s.workloadEntryHandler)
	}
	return s
}

func newController(store model.ConfigStore, xdsUpdater model.XDSUpdater, options ...Option) *Controller {
	s := &Controller{
		XdsUpdater: xdsUpdater,
		store:      store,
		serviceInstances: serviceInstancesStore{
			ip2instance:            map[string][]*model.ServiceInstance{},
			instances:              map[instancesKey]map[configKey][]*model.ServiceInstance{},
			instancesBySE:          map[types.NamespacedName]map[configKey][]*model.ServiceInstance{},
			instancesByHostAndPort: sets.New[hostPort](),
		},
		workloadInstances: workloadinstances.NewIndex(),
		services: serviceStore{
			servicesBySE: map[types.NamespacedName][]*model.Service{},
		},
		edsQueue: queue.NewQueue(time.Second),
	}
	for _, o := range options {
		o(s)
	}
	return s
}

// convertWorkloadEntry convert wle from Config.Spec and populate the metadata labels into it.
func convertWorkloadEntry(cfg config.Config) *networking.WorkloadEntry {
	wle := cfg.Spec.(*networking.WorkloadEntry)
	if wle == nil {
		return nil
	}

	labels := make(map[string]string, len(wle.Labels)+len(cfg.Labels))
	for k, v := range wle.Labels {
		labels[k] = v
	}
	// we will merge labels from metadata with spec, with precedence to the metadata
	for k, v := range cfg.Labels {
		labels[k] = v
	}
	// shallow copy
	copied := &networking.WorkloadEntry{}
	protomarshal.ShallowCopy(copied, wle)
	copied.Labels = labels
	return copied
}

// workloadEntryHandler defines the handler for workload entries
func (s *Controller) workloadEntryHandler(old, curr config.Config, event model.Event) {
	log.Debugf("Handle event %s for workload entry %s/%s", event, curr.Namespace, curr.Name)
	var oldWle *networking.WorkloadEntry
	if old.Spec != nil {
		oldWle = convertWorkloadEntry(old)
	}
	wle := convertWorkloadEntry(curr)
	curr.Spec = wle
	key := configKey{
		kind:      workloadEntryConfigType,
		name:      curr.Name,
		namespace: curr.Namespace,
	}

	// If an entry is unhealthy, we will mark this as a delete instead
	// This ensures we do not track unhealthy endpoints
	if features.WorkloadEntryHealthChecks && !isHealthy(curr) {
		event = model.EventDelete
	}

	wi := s.convertWorkloadEntryToWorkloadInstance(curr, s.Cluster())
	if wi != nil && !wi.DNSServiceEntryOnly {
		// fire off the k8s handlers
		for _, h := range s.workloadHandlers {
			h(wi, event)
		}
	}

	// includes instances new updated or unchanged, in other word it is the current state.
	instancesUpdated := []*model.ServiceInstance{}
	instancesDeleted := []*model.ServiceInstance{}
	fullPush := false
	configsUpdated := sets.New[model.ConfigKey]()

	addConfigs := func(se *networking.ServiceEntry, services []*model.Service) {
		// If serviceentry's resolution is DNS, make a full push
		// TODO: maybe cds?
		if se.Resolution == networking.ServiceEntry_DNS || se.Resolution == networking.ServiceEntry_DNS_ROUND_ROBIN {
			fullPush = true
			for key, value := range getUpdatedConfigs(services) {
				configsUpdated[key] = value
			}
		}
	}

	cfgs := s.store.List(gvk.ServiceEntry, curr.Namespace)
	currSes := getWorkloadServiceEntries(cfgs, wle)
	var oldSes map[types.NamespacedName]*config.Config
	if oldWle != nil {
		if labels.Instance(oldWle.Labels).Equals(curr.Labels) {
			oldSes = currSes
		} else {
			// labels update should trigger proxy update
			s.XdsUpdater.ProxyUpdate(s.Cluster(), wle.Address)
			oldSes = getWorkloadServiceEntries(cfgs, oldWle)
		}
	}
	unSelected := difference(oldSes, currSes)
	log.Debugf("workloadEntry %s/%s selected %v, unSelected %v serviceEntry", curr.Namespace, curr.Name, currSes, unSelected)
	s.mutex.Lock()
	for namespacedName, cfg := range currSes {
		services := s.services.getServices(namespacedName)
		se := cfg.Spec.(*networking.ServiceEntry)
		if wi.DNSServiceEntryOnly && se.Resolution != networking.ServiceEntry_DNS &&
			se.Resolution != networking.ServiceEntry_DNS_ROUND_ROBIN {
			log.Debugf("skip selecting workload instance %v/%v for DNS service entry %v", wi.Namespace, wi.Name, se.Hosts)
			continue
		}
		instance := s.convertWorkloadEntryToServiceInstances(wle, services, se, &key, s.Cluster())
		instancesUpdated = append(instancesUpdated, instance...)
		if event == model.EventDelete {
			s.serviceInstances.deleteServiceEntryInstances(namespacedName, key)
		} else {
			s.serviceInstances.updateServiceEntryInstancesPerConfig(namespacedName, key, instance)
		}
		addConfigs(se, services)
	}

	for _, namespacedName := range unSelected {
		services := s.services.getServices(namespacedName)
		cfg := oldSes[namespacedName]
		se := cfg.Spec.(*networking.ServiceEntry)
		if wi.DNSServiceEntryOnly && se.Resolution != networking.ServiceEntry_DNS &&
			se.Resolution != networking.ServiceEntry_DNS_ROUND_ROBIN {
			log.Debugf("skip selecting workload instance %v/%v for DNS service entry %v", wi.Namespace, wi.Name, se.Hosts)
			continue
		}
		instance := s.convertWorkloadEntryToServiceInstances(wle, services, se, &key, s.Cluster())
		instancesDeleted = append(instancesDeleted, instance...)
		s.serviceInstances.deleteServiceEntryInstances(namespacedName, key)
		addConfigs(se, services)
	}

	s.serviceInstances.deleteInstances(key, instancesDeleted)
	if event == model.EventDelete {
		s.workloadInstances.Delete(wi)
		s.serviceInstances.deleteInstances(key, instancesUpdated)
	} else {
		s.workloadInstances.Insert(wi)
		s.serviceInstances.updateInstances(key, instancesUpdated)
	}
	s.mutex.Unlock()

	allInstances := append(instancesUpdated, instancesDeleted...)
	if !fullPush {
		// trigger full xds push to the related sidecar proxy
		if event == model.EventAdd {
			s.XdsUpdater.ProxyUpdate(s.Cluster(), wle.Address)
		}
		s.edsUpdate(allInstances)
		return
	}

	// update eds cache only
	s.edsCacheUpdate(allInstances)

	pushReq := &model.PushRequest{
		Full:           true,
		ConfigsUpdated: configsUpdated,
		Reason:         []model.TriggerReason{model.EndpointUpdate},
	}
	// trigger a full push
	s.XdsUpdater.ConfigUpdate(pushReq)
}

// getUpdatedConfigs returns related service entries when full push
func getUpdatedConfigs(services []*model.Service) sets.Set[model.ConfigKey] {
	configsUpdated := sets.New[model.ConfigKey]()
	for _, svc := range services {
		configsUpdated.Insert(model.ConfigKey{
			Kind:      kind.ServiceEntry,
			Name:      string(svc.Hostname),
			Namespace: svc.Attributes.Namespace,
		})
	}
	return configsUpdated
}

// serviceEntryHandler defines the handler for service entries
func (s *Controller) serviceEntryHandler(_, curr config.Config, event model.Event) {
	log.Debugf("Handle event %s for service entry %s/%s", event, curr.Namespace, curr.Name)
	currentServiceEntry := curr.Spec.(*networking.ServiceEntry)
	cs := convertServices(curr)
	configsUpdated := sets.New[model.ConfigKey]()
	key := config.NamespacedName(curr)

	s.mutex.Lock()
	// If it is add/delete event we should always do a full push. If it is update event, we should do full push,
	// only when services have changed - otherwise, just push endpoint updates.
	var addedSvcs, deletedSvcs, updatedSvcs, unchangedSvcs []*model.Service
	switch event {
	case model.EventUpdate:
		addedSvcs, deletedSvcs, updatedSvcs, unchangedSvcs = servicesDiff(s.services.getServices(key), cs)
		s.services.updateServices(key, cs)
	case model.EventDelete:
		deletedSvcs = cs
		s.services.deleteServices(key)
	case model.EventAdd:
		addedSvcs = cs
		s.services.updateServices(key, cs)
	default:
		// this should not happen
		unchangedSvcs = cs
	}

	serviceInstancesByConfig, serviceInstances := s.buildServiceInstances(curr, cs)
	oldInstances := s.serviceInstances.getServiceEntryInstances(key)
	for configKey, old := range oldInstances {
		s.serviceInstances.deleteInstances(configKey, old)
	}
	if event == model.EventDelete {
		s.serviceInstances.deleteAllServiceEntryInstances(key)
	} else {
		// Update the indexes with new instances.
		for ckey, value := range serviceInstancesByConfig {
			s.serviceInstances.addInstances(ckey, value)
		}
		s.serviceInstances.updateServiceEntryInstances(key, serviceInstancesByConfig)
	}

	shard := model.ShardKeyFromRegistry(s)

	for _, svc := range addedSvcs {
		s.XdsUpdater.SvcUpdate(shard, string(svc.Hostname), svc.Attributes.Namespace, model.EventAdd)
		configsUpdated[makeConfigKey(svc)] = struct{}{}
	}

	for _, svc := range updatedSvcs {
		s.XdsUpdater.SvcUpdate(shard, string(svc.Hostname), svc.Attributes.Namespace, model.EventUpdate)
		configsUpdated[makeConfigKey(svc)] = struct{}{}
	}
	// If service entry is deleted, call SvcUpdate to cleanup endpoint shards for services.
	for _, svc := range deletedSvcs {
		instanceKey := instancesKey{namespace: svc.Attributes.Namespace, hostname: svc.Hostname}
		// There can be multiple service entries of same host reside in same namespace.
		// Delete endpoint shards only if there are no service instances.
		if len(s.serviceInstances.getByKey(instanceKey)) == 0 {
			s.XdsUpdater.SvcUpdate(shard, string(svc.Hostname), svc.Attributes.Namespace, model.EventDelete)
		} else {
			// If there are some endpoints remaining for the host, add svc to updatedSvcs to trigger eds cache update
			updatedSvcs = append(updatedSvcs, svc)
		}
		configsUpdated[makeConfigKey(svc)] = struct{}{}
	}

	// If a service is updated and is not part of updatedSvcs, that means its endpoints might have changed.
	// If this service entry had endpoints with IPs (i.e. resolution STATIC), then we do EDS update.
	// If the service entry had endpoints with FQDNs (i.e. resolution DNS), then we need to do
	// full push (as fqdn endpoints go via strict_dns clusters in cds).
	if len(unchangedSvcs) > 0 {
		if currentServiceEntry.Resolution == networking.ServiceEntry_DNS || currentServiceEntry.Resolution == networking.ServiceEntry_DNS_ROUND_ROBIN {
			for _, svc := range unchangedSvcs {
				configsUpdated[makeConfigKey(svc)] = struct{}{}
			}
		}
	}
	s.mutex.Unlock()

	fullPush := len(configsUpdated) > 0
	// if not full push needed, at least one service unchanged
	if !fullPush {
		s.edsUpdate(serviceInstances)
		return
	}

	// When doing a full push, the non DNS added, updated, unchanged services trigger an eds update
	// so that endpoint shards are updated.
	allServices := make([]*model.Service, 0, len(addedSvcs)+len(updatedSvcs)+len(unchangedSvcs))
	nonDNSServices := make([]*model.Service, 0, len(addedSvcs)+len(updatedSvcs)+len(unchangedSvcs))
	allServices = append(allServices, addedSvcs...)
	allServices = append(allServices, updatedSvcs...)
	allServices = append(allServices, unchangedSvcs...)
	for _, svc := range allServices {
		if !(svc.Resolution == model.DNSLB || svc.Resolution == model.DNSRoundRobinLB) {
			nonDNSServices = append(nonDNSServices, svc)
		}
	}
	// non dns service instances
	keys := map[instancesKey]struct{}{}
	for _, svc := range nonDNSServices {
		keys[instancesKey{hostname: svc.Hostname, namespace: curr.Namespace}] = struct{}{}
	}

	s.queueEdsEvent(keys, s.doEdsCacheUpdate)

	pushReq := &model.PushRequest{
		Full:           true,
		ConfigsUpdated: configsUpdated,
		Reason:         []model.TriggerReason{model.ServiceUpdate},
	}
	s.XdsUpdater.ConfigUpdate(pushReq)
}

// WorkloadInstanceHandler defines the handler for service instances generated by other registries
func (s *Controller) WorkloadInstanceHandler(wi *model.WorkloadInstance, event model.Event) {
	log.Debugf("Handle event %s for workload instance (%s/%s) in namespace %s", event,
		wi.Kind, wi.Endpoint.Address, wi.Namespace)
	var oldWi *model.WorkloadInstance
	key := configKey{
		kind:      podConfigType,
		name:      wi.Name,
		namespace: wi.Namespace,
	}
	// Used to indicate if this event was fired for a pod->workloadentry conversion
	// and that the event can be ignored due to no relevant change in the workloadentry
	redundantEventForPod := false

	// Used to indicate if the wi labels changed and we need to recheck all instances
	labelsChanged := false

	var addressToDelete string
	s.mutex.Lock()
	// this is from a pod. Store it in separate map so that
	// the refreshIndexes function can use these as well as the store ones.
	switch event {
	case model.EventDelete:
		redundantEventForPod = s.workloadInstances.Delete(wi) == nil
	default: // add or update
		if oldWi = s.workloadInstances.Insert(wi); oldWi != nil {
			if oldWi.Endpoint.Address != wi.Endpoint.Address {
				addressToDelete = oldWi.Endpoint.Address
			}
			// Check if the old labels still match the new labels. If they don't then we need to
			// refresh the list of instances for this wi
			if !oldWi.Endpoint.Labels.Equals(wi.Endpoint.Labels) {
				labelsChanged = true
			}
			// If multiple k8s services select the same pod or a service has multiple ports,
			// we may be getting multiple events ignore them as we only care about the Endpoint IP itself.
			if model.WorkloadInstancesEqual(oldWi, wi) {
				// ignore the update as nothing has changed
				redundantEventForPod = true
			}
		}
	}

	if redundantEventForPod {
		s.mutex.Unlock()
		return
	}

	// We will only select entries in the same namespace
	cfgs := s.store.List(gvk.ServiceEntry, wi.Namespace)
	if len(cfgs) == 0 {
		s.mutex.Unlock()
		return
	}

	instances := []*model.ServiceInstance{}
	instancesDeleted := []*model.ServiceInstance{}
	configsUpdated := sets.New[model.ConfigKey]()
	fullPush := false
	for _, cfg := range cfgs {
		se := cfg.Spec.(*networking.ServiceEntry)
<<<<<<< HEAD

		if se.WorkloadSelector == nil || (!labelsChanged && !labels.Instance(se.WorkloadSelector.Labels).SubsetOf(wi.Endpoint.Labels)) {
			// If the labels didn't change. And the new SE doesn't match then the old didn't match either and we can skip processing it.
=======
		if se.WorkloadSelector == nil || !labels.Instance(se.WorkloadSelector.Labels).Match(wi.Endpoint.Labels) {
			// Not a match, skip this one
>>>>>>> 29ef5d28
			continue
		}

		// If we are here, then there are 3 possible cases :
		// Case 1 : The new wi is a subset of se
		// Case 2 : The labelsChanged and the new wi is still a subset of se
		// Case 3 : The labelsChanged and the new wi is NOT a subset of se anymore

		seNamespacedName := config.NamespacedName(cfg)
		services := s.services.getServices(seNamespacedName)
		currInstance := convertWorkloadInstanceToServiceInstance(wi, services, se)

		// We chech if the wi is still a subset of se. This would cover Case 1 and Case 2 from above.
		if labels.Instance(se.WorkloadSelector.Labels).SubsetOf(wi.Endpoint.Labels) {
			// If the workload instance still matches. We take care of the possible events.
			instances = append(instances, currInstance...)
			if addressToDelete != "" {
				for _, i := range currInstance {
					di := i.DeepCopy()
					di.Endpoint.Address = addressToDelete
					instancesDeleted = append(instancesDeleted, di)
				}
				s.serviceInstances.deleteServiceEntryInstances(seNamespacedName, key)
			} else if event == model.EventDelete {
				s.serviceInstances.deleteServiceEntryInstances(seNamespacedName, key)
			} else {
				s.serviceInstances.updateServiceEntryInstancesPerConfig(seNamespacedName, key, currInstance)
			}
			// If serviceentry's resolution is DNS, make a full push
			// TODO: maybe cds?
			if (se.Resolution == networking.ServiceEntry_DNS || se.Resolution == networking.ServiceEntry_DNS_ROUND_ROBIN) &&
				se.WorkloadSelector != nil {

				fullPush = true
				for _, inst := range currInstance {
					configsUpdated[model.ConfigKey{
						Kind:      kind.ServiceEntry,
						Name:      string(inst.Service.Hostname),
						Namespace: cfg.Namespace,
					}] = struct{}{}
				}
			}
		} else if labels.Instance(se.WorkloadSelector.Labels).SubsetOf(oldWi.Endpoint.Labels) {
			// If we're here, it means that the labels changed and the new labels don't match the SE anymore (Case 3 from above) and the oldWi did
			// match the SE.
			// Since the instance doesn't match the SE anymore. We remove it from the list.
			oldInstance := convertWorkloadInstanceToServiceInstance(oldWi, services, se)
			instancesDeleted = append(instancesDeleted, oldInstance...)
			s.serviceInstances.deleteServiceEntryInstances(seNamespacedName, key)
		}
	}

	if len(instancesDeleted) > 0 {
		s.serviceInstances.deleteInstances(key, instancesDeleted)
	}

	if event == model.EventDelete {
		s.serviceInstances.deleteInstances(key, instances)
	} else {
		s.serviceInstances.updateInstances(key, instances)
	}
	s.mutex.Unlock()

	s.edsUpdate(append(instances, instancesDeleted...))

	// ServiceEntry with WorkloadEntry results in STRICT_DNS cluster with hardcoded endpoints
	// need to update CDS to refresh endpoints
	// https://github.com/istio/istio/issues/39505
	if fullPush {
		log.Debugf("Full push triggered during event %s for workload instance (%s/%s) in namespace %s", event,
			wi.Kind, wi.Endpoint.Address, wi.Namespace)
		pushReq := &model.PushRequest{
			Full:           true,
			ConfigsUpdated: configsUpdated,
			Reason:         []model.TriggerReason{model.EndpointUpdate},
		}
		s.XdsUpdater.ConfigUpdate(pushReq)
	}
}

func (s *Controller) Provider() provider.ID {
	return provider.External
}

func (s *Controller) Cluster() cluster.ID {
	return s.clusterID
}

// AppendServiceHandler adds service resource event handler. Service Entries does not use these handlers.
func (s *Controller) AppendServiceHandler(_ model.ServiceHandler) {}

// AppendWorkloadHandler adds instance event handler. Service Entries does not use these handlers.
func (s *Controller) AppendWorkloadHandler(h func(*model.WorkloadInstance, model.Event)) {
	s.workloadHandlers = append(s.workloadHandlers, h)
}

// Run is used by some controllers to execute background jobs after init is done.
func (s *Controller) Run(stopCh <-chan struct{}) {
	s.edsQueue.Run(stopCh)
}

// HasSynced always returns true for SE
func (s *Controller) HasSynced() bool {
	return true
}

// Services list declarations of all services in the system
func (s *Controller) Services() []*model.Service {
	s.mutex.Lock()
	allServices := s.services.getAllServices()
	out := make([]*model.Service, 0, len(allServices))
	if s.services.allocateNeeded {
		autoAllocateIPs(allServices)
		s.services.allocateNeeded = false
	}
	s.mutex.Unlock()
	for _, svc := range allServices {
		// shallow copy, copy `AutoAllocatedIPv4Address` and `AutoAllocatedIPv6Address`
		// if return the pointer directly, there will be a race with `BuildNameTable`
		// nolint: govet
		shallowSvc := *svc
		out = append(out, &shallowSvc)
	}
	return out
}

// GetService retrieves a service by host name if it exists.
// NOTE: The service entry implementation is used only for tests.
func (s *Controller) GetService(hostname host.Name) *model.Service {
	if s.workloadEntryController {
		return nil
	}
	// TODO(@hzxuzhonghu): only get the specific service instead of converting all the serviceEntries
	services := s.Services()
	for _, service := range services {
		if service.Hostname == hostname {
			return service
		}
	}

	return nil
}

// InstancesByPort retrieves instances for a service on the given ports with labels that
// match any of the supplied labels. All instances match an empty tag list.
func (s *Controller) InstancesByPort(svc *model.Service, port int) []*model.ServiceInstance {
	out := make([]*model.ServiceInstance, 0)
	s.mutex.RLock()
	instanceLists := s.serviceInstances.getByKey(instancesKey{svc.Hostname, svc.Attributes.Namespace})
	s.mutex.RUnlock()
	for _, instance := range instanceLists {
		if portMatchSingle(instance, port) {
			out = append(out, instance)
		}
	}

	return out
}

// ResyncEDS will do a full EDS update. This is needed for some tests where we have many configs loaded without calling
// the config handlers.
// This should probably not be used in production code.
func (s *Controller) ResyncEDS() {
	s.mutex.RLock()
	allInstances := s.serviceInstances.getAll()
	s.mutex.RUnlock()
	s.edsUpdate(allInstances)
}

// edsUpdate triggers an EDS push serially such that we can prevent all instances
// got at t1 can accidentally override that got at t2 if multiple threads are
// running this function. Queueing ensures latest updated wins.
func (s *Controller) edsUpdate(instances []*model.ServiceInstance) {
	// Find all keys we need to lookup
	keys := map[instancesKey]struct{}{}
	for _, i := range instances {
		keys[makeInstanceKey(i)] = struct{}{}
	}
	s.queueEdsEvent(keys, s.doEdsUpdate)
}

// edsCacheUpdate upates eds cache serially such that we can prevent allinstances
// got at t1 can accidentally override that got at t2 if multiple threads are
// running this function. Queueing ensures latest updated wins.
func (s *Controller) edsCacheUpdate(instances []*model.ServiceInstance) {
	// Find all keys we need to lookup
	keys := map[instancesKey]struct{}{}
	for _, i := range instances {
		keys[makeInstanceKey(i)] = struct{}{}
	}
	s.queueEdsEvent(keys, s.doEdsCacheUpdate)
}

// queueEdsEvent processes eds events sequentially for the passed keys and invokes the passed function.
func (s *Controller) queueEdsEvent(keys map[instancesKey]struct{}, edsFn func(keys map[instancesKey]struct{})) {
	// wait for the cache update finished
	waitCh := make(chan struct{})
	// trigger update eds endpoint shards
	s.edsQueue.Push(func() error {
		defer close(waitCh)
		edsFn(keys)
		return nil
	})
	select {
	case <-waitCh:
		return
	// To prevent goroutine leak in tests
	// in case the queue is stopped but the task has not been executed..
	case <-s.edsQueue.Closed():
		return
	}
}

// doEdsCacheUpdate invokes XdsUpdater's EDSCacheUpdate to update endpoint shards.
func (s *Controller) doEdsCacheUpdate(keys map[instancesKey]struct{}) {
	endpoints := s.buildEndpoints(keys)
	shard := model.ShardKeyFromRegistry(s)
	// This is delete.
	if len(endpoints) == 0 {
		for k := range keys {
			s.XdsUpdater.EDSCacheUpdate(shard, string(k.hostname), k.namespace, nil)
		}
	} else {
		for k, eps := range endpoints {
			s.XdsUpdater.EDSCacheUpdate(shard, string(k.hostname), k.namespace, eps)
		}
	}
}

// doEdsUpdate invokes XdsUpdater's eds update to trigger eds push.
func (s *Controller) doEdsUpdate(keys map[instancesKey]struct{}) {
	endpoints := s.buildEndpoints(keys)
	shard := model.ShardKeyFromRegistry(s)
	// This is delete.
	if len(endpoints) == 0 {
		for k := range keys {
			s.XdsUpdater.EDSUpdate(shard, string(k.hostname), k.namespace, nil)
		}
	} else {
		for k, eps := range endpoints {
			s.XdsUpdater.EDSUpdate(shard, string(k.hostname), k.namespace, eps)
		}
	}
}

// buildEndpoints builds endpoints for the instance keys.
func (s *Controller) buildEndpoints(keys map[instancesKey]struct{}) map[instancesKey][]*model.IstioEndpoint {
	var endpoints map[instancesKey][]*model.IstioEndpoint
	allInstances := []*model.ServiceInstance{}
	s.mutex.RLock()
	for key := range keys {
		i := s.serviceInstances.getByKey(key)
		allInstances = append(allInstances, i...)
	}
	s.mutex.RUnlock()

	if len(allInstances) > 0 {
		endpoints = make(map[instancesKey][]*model.IstioEndpoint)
		for _, instance := range allInstances {
			key := makeInstanceKey(instance)
			endpoints[key] = append(endpoints[key], instance.Endpoint)
		}

	}
	return endpoints
}

// returns true if an instance's port matches with any in the provided list
func portMatchSingle(instance *model.ServiceInstance, port int) bool {
	return port == 0 || port == instance.ServicePort.Port
}

// GetProxyServiceInstances lists service instances co-located with a given proxy
// NOTE: The service objects in these instances do not have the auto allocated IP set.
func (s *Controller) GetProxyServiceInstances(node *model.Proxy) []*model.ServiceInstance {
	out := make([]*model.ServiceInstance, 0)
	s.mutex.RLock()
	defer s.mutex.RUnlock()
	for _, ip := range node.IPAddresses {
		instances := s.serviceInstances.getByIP(ip)
		for _, i := range instances {
			// Insert all instances for this IP for services within the same namespace. This ensures we
			// match Kubernetes logic where Services do not cross namespace boundaries and avoids
			// possibility of other namespaces inserting service instances into namespaces they do not
			// control.
			if node.Metadata.Namespace == "" || i.Service.Attributes.Namespace == node.Metadata.Namespace {
				out = append(out, i)
			}
		}
	}
	return out
}

func (s *Controller) GetProxyWorkloadLabels(proxy *model.Proxy) labels.Instance {
	s.mutex.RLock()
	defer s.mutex.RUnlock()
	for _, ip := range proxy.IPAddresses {
		instances := s.serviceInstances.getByIP(ip)
		for _, i := range instances {
			// Insert first instances for this IP for services within the same namespace. This ensures we
			// match Kubernetes logic where Services do not cross namespace boundaries and avoids
			// possibility of other namespaces inserting service instances into namespaces they do not
			// control.
			// All instances should have the same labels so we just return the first
			if proxy.Metadata.Namespace == "" || i.Service.Attributes.Namespace == proxy.Metadata.Namespace {
				return i.Endpoint.Labels
			}
		}
	}
	return nil
}

func (s *Controller) NetworkGateways() []model.NetworkGateway {
	// TODO implement mesh networks loading logic from kube controller if needed
	return nil
}

func (s *Controller) MCSServices() []model.MCSServiceInfo {
	return nil
}

func servicesDiff(os []*model.Service, ns []*model.Service) ([]*model.Service, []*model.Service, []*model.Service, []*model.Service) {
	var added, deleted, updated, unchanged []*model.Service

	oldServiceHosts := make(map[host.Name]*model.Service, len(os))
	newServiceHosts := make(map[host.Name]*model.Service, len(ns))
	for _, s := range os {
		oldServiceHosts[s.Hostname] = s
	}
	for _, s := range ns {
		newServiceHosts[s.Hostname] = s
	}

	for _, s := range os {
		newSvc, f := newServiceHosts[s.Hostname]
		if !f {
			deleted = append(deleted, s)
		} else if !s.Equals(newSvc) {
			updated = append(updated, newSvc)
		} else {
			unchanged = append(unchanged, newSvc)
		}
	}

	for _, s := range ns {
		if _, f := oldServiceHosts[s.Hostname]; !f {
			added = append(added, s)
		}
	}

	return added, deleted, updated, unchanged
}

// Automatically allocates IPs for service entry services WITHOUT an
// address field if the hostname is not a wildcard, or when resolution
// is not NONE. The IPs are allocated from the reserved Class E subnet
// (240.240.0.0/16) that is not reachable outside the pod or reserved
// Benchmarking IP range (2001:2::/48) in RFC5180. When DNS
// capture is enabled, Envoy will resolve the DNS to these IPs. The
// listeners for TCP services will also be set up on these IPs. The
// IPs allocated to a service entry may differ from istiod to istiod
// but it does not matter because these IPs only affect the listener
// IPs on a given proxy managed by a given istiod.
//
// NOTE: If DNS capture is not enabled by the proxy, the automatically
// allocated IP addresses do not take effect.
//
// The current algorithm to allocate IPs is deterministic across all istiods.
func autoAllocateIPs(services []*model.Service) []*model.Service {
	hashedServices := make([]*model.Service, maxIPs)
	hash := fnv.New32a()
	// First iterate through the range of services and determine its position by hash
	// so that we can deterministically allocate an IP.
	// We use "Double Hashning" for collision detection.
	// The hash algorithm is
	// - h1(k) = Sum32 hash of the host name.
	// - Check if we have an empty slot for h1(x) % MAXIPS. Use it if available.
	// - If there is a collision, apply second hash i.e. h2(x) = PRIME - (Key % PRIME)
	//   where PRIME is the max prime number below MAXIPS.
	// - Calculate new hash iteratively till we find an empty slot with (h1(k) + i*h2(k)) % MAXIPS
	for _, svc := range services {
		// we can allocate IPs only if
		// 1. the service has resolution set to static/dns. We cannot allocate
		//   for NONE because we will not know the original DST IP that the application requested.
		// 2. the address is not set (0.0.0.0)
		// 3. the hostname is not a wildcard
		if svc.DefaultAddress == constants.UnspecifiedIP && !svc.Hostname.IsWildCarded() &&
			svc.Resolution != model.Passthrough {
			hash.Write([]byte(makeServiceKey(svc)))
			// First hash is calculated by
			s := hash.Sum32()
			firstHash := s % uint32(maxIPs)
			// Check if there is no service with this hash first. If there is no service
			// at this location - then we can safely assign this position for this service.
			if hashedServices[firstHash] == nil {
				hashedServices[firstHash] = svc
			} else {
				// This means we have a collision. Resolve collision by "DoubleHashing".
				i := uint32(1)
				for {
					secondHash := uint32(prime) - (s % uint32(prime))
					nh := (s + i*secondHash) % uint32(maxIPs)
					if hashedServices[nh] == nil {
						hashedServices[nh] = svc
						break
					}
					i++
				}
			}
			hash.Reset()
		}
	}
	// i is everything from 240.240.0.(j) to 240.240.255.(j)
	// j is everything from 240.240.(i).1 to 240.240.(i).254
	// we can capture this in one integer variable.
	// given X, we can compute i by X/255, and j is X%255
	// To avoid allocating 240.240.(i).255, if X % 255 is 0, increment X.
	// For example, when X=510, the resulting IP would be 240.240.2.0 (invalid)
	// So we bump X to 511, so that the resulting IP is 240.240.2.1
	x := 0
	hnMap := make(map[string]octetPair)
	allocated := 0
	for _, svc := range hashedServices {
		if svc == nil {
			// There is no service in the slot. Just increment x and move forward.
			x++
			if x%255 == 0 {
				x++
			}
			continue
		}
		n := makeServiceKey(svc)
		if v, ok := hnMap[n]; ok {
			log.Debugf("Reuse IP for domain %s", n)
			setAutoAllocatedIPs(svc, v)
		} else {
			x++
			if x%255 == 0 {
				x++
			}
			if allocated >= maxIPs {
				log.Errorf("out of IPs to allocate for service entries. x:= %d, maxips:= %d", x, maxIPs)
				return services
			}
			allocated++
			pair := octetPair{x / 255, x % 255}
			setAutoAllocatedIPs(svc, pair)
			hnMap[n] = pair
		}
	}
	return services
}

func makeServiceKey(svc *model.Service) string {
	return svc.Attributes.Namespace + "/" + svc.Hostname.String()
}

func setAutoAllocatedIPs(svc *model.Service, octets octetPair) {
	a := octets.thirdOctet
	b := octets.fourthOctet
	svc.AutoAllocatedIPv4Address = fmt.Sprintf("240.240.%d.%d", a, b)
	if a == 0 {
		svc.AutoAllocatedIPv6Address = fmt.Sprintf("2001:2::f0f0:%x", b)
	} else {
		svc.AutoAllocatedIPv6Address = fmt.Sprintf("2001:2::f0f0:%x%x", a, b)
	}
}

func makeConfigKey(svc *model.Service) model.ConfigKey {
	return model.ConfigKey{
		Kind:      kind.ServiceEntry,
		Name:      string(svc.Hostname),
		Namespace: svc.Attributes.Namespace,
	}
}

// isHealthy checks that the provided WorkloadEntry is healthy. If health checks are not enabled,
// it is assumed to always be healthy
func isHealthy(cfg config.Config) bool {
	if parseHealthAnnotation(cfg.Annotations[status.WorkloadEntryHealthCheckAnnotation]) {
		// We default to false if the condition is not set. This ensures newly created WorkloadEntries
		// are treated as unhealthy until we prove they are healthy by probe success.
		return status.GetBoolConditionFromSpec(cfg, status.ConditionHealthy, false)
	}
	// If health check is not enabled, assume its healthy
	return true
}

func parseHealthAnnotation(s string) bool {
	if s == "" {
		return false
	}
	p, err := strconv.ParseBool(s)
	if err != nil {
		return false
	}
	return p
}

func (s *Controller) buildServiceInstances(
	curr config.Config,
	services []*model.Service,
) (map[configKey][]*model.ServiceInstance, []*model.ServiceInstance) {
	currentServiceEntry := curr.Spec.(*networking.ServiceEntry)
	var serviceInstances []*model.ServiceInstance
	serviceInstancesByConfig := map[configKey][]*model.ServiceInstance{}
	// for service entry with labels
	if currentServiceEntry.WorkloadSelector != nil {
		selector := workloadinstances.ByServiceSelector(curr.Namespace, currentServiceEntry.WorkloadSelector.Labels)
		workloadInstances := workloadinstances.FindAllInIndex(s.workloadInstances, selector)
		for _, wi := range workloadInstances {
			if wi.DNSServiceEntryOnly && currentServiceEntry.Resolution != networking.ServiceEntry_DNS &&
				currentServiceEntry.Resolution != networking.ServiceEntry_DNS_ROUND_ROBIN {
				log.Debugf("skip selecting workload instance %v/%v for DNS service entry %v", wi.Namespace, wi.Name,
					currentServiceEntry.Hosts)
				continue
			}
			instances := convertWorkloadInstanceToServiceInstance(wi, services, currentServiceEntry)
			serviceInstances = append(serviceInstances, instances...)
			ckey := configKey{namespace: wi.Namespace, name: wi.Name}
			if wi.Kind == model.PodKind {
				ckey.kind = podConfigType
			} else {
				ckey.kind = workloadEntryConfigType
			}
			serviceInstancesByConfig[ckey] = instances
		}
	} else {
		serviceInstances = s.convertServiceEntryToInstances(curr, services)
		ckey := configKey{
			kind:      serviceEntryConfigType,
			name:      curr.Name,
			namespace: curr.Namespace,
		}
		serviceInstancesByConfig[ckey] = serviceInstances
	}

	return serviceInstancesByConfig, serviceInstances
}<|MERGE_RESOLUTION|>--- conflicted
+++ resolved
@@ -521,14 +521,8 @@
 	fullPush := false
 	for _, cfg := range cfgs {
 		se := cfg.Spec.(*networking.ServiceEntry)
-<<<<<<< HEAD
-
-		if se.WorkloadSelector == nil || (!labelsChanged && !labels.Instance(se.WorkloadSelector.Labels).SubsetOf(wi.Endpoint.Labels)) {
+		if se.WorkloadSelector == nil || (!labelsChanged && !labels.Instance(se.WorkloadSelector.Labels).Match(wi.Endpoint.Labels)) {
 			// If the labels didn't change. And the new SE doesn't match then the old didn't match either and we can skip processing it.
-=======
-		if se.WorkloadSelector == nil || !labels.Instance(se.WorkloadSelector.Labels).Match(wi.Endpoint.Labels) {
-			// Not a match, skip this one
->>>>>>> 29ef5d28
 			continue
 		}
 
@@ -542,7 +536,7 @@
 		currInstance := convertWorkloadInstanceToServiceInstance(wi, services, se)
 
 		// We chech if the wi is still a subset of se. This would cover Case 1 and Case 2 from above.
-		if labels.Instance(se.WorkloadSelector.Labels).SubsetOf(wi.Endpoint.Labels) {
+		if labels.Instance(se.WorkloadSelector.Labels).Match(wi.Endpoint.Labels) {
 			// If the workload instance still matches. We take care of the possible events.
 			instances = append(instances, currInstance...)
 			if addressToDelete != "" {
@@ -571,7 +565,7 @@
 					}] = struct{}{}
 				}
 			}
-		} else if labels.Instance(se.WorkloadSelector.Labels).SubsetOf(oldWi.Endpoint.Labels) {
+		} else if labels.Instance(se.WorkloadSelector.Labels).Match(oldWi.Endpoint.Labels) {
 			// If we're here, it means that the labels changed and the new labels don't match the SE anymore (Case 3 from above) and the oldWi did
 			// match the SE.
 			// Since the instance doesn't match the SE anymore. We remove it from the list.
