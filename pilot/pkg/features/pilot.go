// Copyright Istio Authors
//
// Licensed under the Apache License, Version 2.0 (the "License");
// you may not use this file except in compliance with the License.
// You may obtain a copy of the License at
//
//     http://www.apache.org/licenses/LICENSE-2.0
//
// Unless required by applicable law or agreed to in writing, software
// distributed under the License is distributed on an "AS IS" BASIS,
// WITHOUT WARRANTIES OR CONDITIONS OF ANY KIND, either express or implied.
// See the License for the specific language governing permissions and
// limitations under the License.

package features

import (
	"strings"
	"time"

	"istio.io/istio/pkg/config/constants"
	"istio.io/istio/pkg/env"
	"istio.io/istio/pkg/jwt"
	"istio.io/istio/pkg/util/sets"
)

var (
	// HTTP10 will add "accept_http_10" to http outbound listeners. Can also be set only for specific sidecars via meta.
	HTTP10 = env.Register(
		"PILOT_HTTP10",
		false,
		"Enables the use of HTTP 1.0 in the outbound HTTP listeners, to support legacy applications.",
	).Get()

	ScopeGatewayToNamespace = env.Register(
		"PILOT_SCOPE_GATEWAY_TO_NAMESPACE",
		false,
		"If enabled, a gateway workload can only select gateway resources in the same namespace. "+
			"Gateways with same selectors in different namespaces will not be applicable.",
	).Get()

	JwksFetchMode = func() jwt.JwksFetchMode {
		v := env.Register(
			"PILOT_JWT_ENABLE_REMOTE_JWKS",
			"false",
			"Mode of fetching JWKs from JwksUri in RequestAuthentication. Supported value: "+
				"istiod, false, hybrid, true, envoy. The client fetching JWKs is as following: "+
				"istiod/false - Istiod; hybrid/true - Envoy and fallback to Istiod if JWKs server is external; "+
				"envoy - Envoy.",
		).Get()
		return jwt.ConvertToJwksFetchMode(v)
	}()

	// IstiodServiceCustomHost allow user to bring a custom address or multiple custom addresses for istiod server
	// for examples: 1. istiod.mycompany.com  2. istiod.mycompany.com,istiod-canary.mycompany.com
	IstiodServiceCustomHost = env.Register("ISTIOD_CUSTOM_HOST", "",
		"Custom host name of istiod that istiod signs the server cert. "+
			"Multiple custom host names are supported, and multiple values are separated by commas.").Get()

	PilotCertProvider = env.Register("PILOT_CERT_PROVIDER", constants.CertProviderIstiod,
		"The provider of Pilot DNS certificate.").Get()

	JwtPolicy = env.Register("JWT_POLICY", jwt.PolicyThirdParty,
		"The JWT validation policy.").Get()

	ClusterName = env.Register("CLUSTER_ID", "Kubernetes",
		"Defines the cluster and service registry that this Istiod instance belongs to").Get()

	ExternalIstiod = env.Register("EXTERNAL_ISTIOD", false,
		"If this is set to true, one Istiod will control remote clusters including CA.").Get()

	EnableCAServer = env.Register("ENABLE_CA_SERVER", true,
		"If this is set to false, will not create CA server in istiod.").Get()

	EnableDebugOnHTTP = env.Register("ENABLE_DEBUG_ON_HTTP", true,
		"If this is set to false, the debug interface will not be enabled, recommended for production").Get()

	EnableUnsafeAdminEndpoints = env.Register("UNSAFE_ENABLE_ADMIN_ENDPOINTS", false,
		"If this is set to true, dangerous admin endpoints will be exposed on the debug interface. Not recommended for production.").Get()

	EnableServiceEntrySelectPods = env.Register("PILOT_ENABLE_SERVICEENTRY_SELECT_PODS", true,
		"If enabled, service entries with selectors will select pods from the cluster. "+
			"It is safe to disable it if you are quite sure you don't need this feature").Get()

	EnableK8SServiceSelectWorkloadEntries = env.RegisterBoolVar("PILOT_ENABLE_K8S_SELECT_WORKLOAD_ENTRIES", true,
		"If enabled, Kubernetes services with selectors will select workload entries with matching labels. "+
			"It is safe to disable it if you are quite sure you don't need this feature").Get()

	InjectionWebhookConfigName = env.Register("INJECTION_WEBHOOK_CONFIG_NAME", "istio-sidecar-injector",
		"Name of the mutatingwebhookconfiguration to patch, if istioctl is not used.").Get()

	ValidationWebhookConfigName = env.Register("VALIDATION_WEBHOOK_CONFIG_NAME", "istio-istio-system",
		"If not empty, the controller will automatically patch validatingwebhookconfiguration when the CA certificate changes. "+
			"Only works in kubernetes environment.").Get()

	RemoteClusterTimeout = env.Register(
		"PILOT_REMOTE_CLUSTER_TIMEOUT",
		30*time.Second,
		"After this timeout expires, pilot can become ready without syncing data from clusters added via remote-secrets. "+
			"Setting the timeout to 0 disables this behavior.",
	).Get()

	DisableMxALPN = env.Register("PILOT_DISABLE_MX_ALPN", false,
		"If true, pilot will not put istio-peer-exchange ALPN into TLS handshake configuration.",
	).Get()

	ALPNFilter = env.Register("PILOT_ENABLE_ALPN_FILTER", true,
		"If true, pilot will add Istio ALPN filters, required for proper protocol sniffing.",
	).Get()

	WorkloadEntryAutoRegistration = env.Register("PILOT_ENABLE_WORKLOAD_ENTRY_AUTOREGISTRATION", true,
		"Enables auto-registering WorkloadEntries based on associated WorkloadGroups upon XDS connection by the workload.").Get()

	WorkloadEntryCleanupGracePeriod = env.Register("PILOT_WORKLOAD_ENTRY_GRACE_PERIOD", 10*time.Second,
		"The amount of time an auto-registered workload can remain disconnected from all Pilot instances before the "+
			"associated WorkloadEntry is cleaned up.").Get()

	WorkloadEntryHealthChecks = env.Register("PILOT_ENABLE_WORKLOAD_ENTRY_HEALTHCHECKS", true,
		"Enables automatic health checks of WorkloadEntries based on the config provided in the associated WorkloadGroup").Get()

	WorkloadEntryCrossCluster = env.Register("PILOT_ENABLE_CROSS_CLUSTER_WORKLOAD_ENTRY", true,
		"If enabled, pilot will read WorkloadEntry from other clusters, selectable by Services in that cluster.").Get()

	WasmRemoteLoadConversion = env.Register("ISTIO_AGENT_ENABLE_WASM_REMOTE_LOAD_CONVERSION", true,
		"If enabled, Istio agent will intercept ECDS resource update, downloads Wasm module, "+
			"and replaces Wasm module remote load with downloaded local module file.").Get()

	PilotJwtPubKeyRefreshInterval = env.Register(
		"PILOT_JWT_PUB_KEY_REFRESH_INTERVAL",
		20*time.Minute,
		"The interval for istiod to fetch the jwks_uri for the jwks public key.",
	).Get()

<<<<<<< HEAD
	EnableInboundPassthrough = env.Register(
		"PILOT_ENABLE_INBOUND_PASSTHROUGH",
		true,
		"If enabled, inbound clusters will be configured as ORIGINAL_DST clusters. When disabled, "+
			"requests are always sent to localhost. The primary implication of this is that when enabled, binding to POD_IP "+
			"will work while localhost will not; when disable, bind to POD_IP will not work, while localhost will. "+
			"The enabled behavior matches the behavior without Istio enabled at all; this flag exists only for backwards compatibility. "+
			"Regardless of this setting, the configuration can be overridden with the Sidecar.Ingress.DefaultEndpoint configuration.",
	).Get()
=======
	// EnableHBONE provides a global Pilot flag for enabling HBONE.
	// Generally, this could be a per-proxy setting (and is, via ENABLE_HBONE node metadata).
	// However, there are some code paths that impact all clients, hence the global flag.
	// Warning: do not enable by default until endpoint_builder.go caching is fixed (and possibly other locations).
	EnableHBONE = env.Register(
		"PILOT_ENABLE_HBONE",
		false,
		"If enabled, HBONE support can be configured for proxies. "+
			"Note: proxies must opt in on a per-proxy basis with ENABLE_HBONE to actually get HBONE config, in addition to this flag.").Get()

	EnableAmbientControllers = env.Register(
		"PILOT_ENABLE_AMBIENT_CONTROLLERS",
		false,
		"If enabled, controllers required for ambient will run. This is required to run ambient mesh.").Get()
>>>>>>> 0fe7f266

	// EnableUnsafeAssertions enables runtime checks to test assertions in our code. This should never be enabled in
	// production; when assertions fail Istio will panic.
	EnableUnsafeAssertions = env.Register(
		"UNSAFE_PILOT_ENABLE_RUNTIME_ASSERTIONS",
		false,
		"If enabled, addition runtime asserts will be performed. "+
			"These checks are both expensive and panic on failure. As a result, this should be used only for testing.",
	).Get()

	// EnableUnsafeDeltaTest enables runtime checks to test Delta XDS efficiency. This should never be enabled in
	// production.
	EnableUnsafeDeltaTest = env.Register(
		"UNSAFE_PILOT_ENABLE_DELTA_TEST",
		false,
		"If enabled, addition runtime tests for Delta XDS efficiency are added. "+
			"These checks are extremely expensive, so this should be used only for testing, not production.",
	).Get()

	SharedMeshConfig = env.Register("SHARED_MESH_CONFIG", "",
		"Additional config map to load for shared MeshConfig settings. The standard mesh config will take precedence.").Get()

	MultiRootMesh = env.Register("ISTIO_MULTIROOT_MESH", false,
		"If enabled, mesh will support certificates signed by more than one trustAnchor for ISTIO_MUTUAL mTLS").Get()

	EnableEnvoyFilterMetrics = env.Register("PILOT_ENVOY_FILTER_STATS", false,
		"If true, Pilot will collect metrics for envoy filter operations.").Get()

	EnableRouteCollapse = env.Register("PILOT_ENABLE_ROUTE_COLLAPSE_OPTIMIZATION", true,
		"If true, Pilot will merge virtual hosts with the same routes into a single virtual host, as an optimization.").Get()

	MulticlusterHeadlessEnabled = env.Register("ENABLE_MULTICLUSTER_HEADLESS", true,
		"If true, the DNS name table for a headless service will resolve to same-network endpoints in any cluster.").Get()

	ResolveHostnameGateways = env.Register("RESOLVE_HOSTNAME_GATEWAYS", true,
		"If true, hostnames in the LoadBalancer addresses of a Service will be resolved at the control plane for use in cross-network gateways.").Get()

	MultiNetworkGatewayAPI = env.Register("PILOT_MULTI_NETWORK_DISCOVER_GATEWAY_API", false,
		"If true, Pilot will discover labeled Kubernetes gateway objects as multi-network gateways.").Get()

	InsecureKubeConfigOptions = func() sets.String {
		v := env.Register(
			"PILOT_INSECURE_MULTICLUSTER_KUBECONFIG_OPTIONS",
			"",
			"Comma separated list of potentially insecure kubeconfig authentication options that are allowed for multicluster authentication."+
				"Support values: all authProviders (`gcp`, `azure`, `exec`, `openstack`), "+
				"`clientKey`, `clientCertificate`, `tokenFile`, and `exec`.").Get()
		return sets.New(strings.Split(v, ",")...)
	}()

	CanonicalServiceForMeshExternalServiceEntry = env.Register("LABEL_CANONICAL_SERVICES_FOR_MESH_EXTERNAL_SERVICE_ENTRIES", false,
		"If enabled, metadata representing canonical services for ServiceEntry resources with a location of mesh_external will be populated"+
			"in the cluster metadata for those endpoints.").Get()

	LocalClusterSecretWatcher = env.Register("LOCAL_CLUSTER_SECRET_WATCHER", false,
		"If enabled, the cluster secret watcher will watch the namespace of the external cluster instead of config cluster").Get()

	InformerWatchNamespace = env.Register("ISTIO_WATCH_NAMESPACE", "",
		"If set, limit Kubernetes watches to a single namespace. "+
			"Warning: only a single namespace can be set.").Get()

	// This is a feature flag, can be removed if protobuf proves universally better.
	KubernetesClientContentType = env.Register("ISTIO_KUBE_CLIENT_CONTENT_TYPE", "protobuf",
		"The content type to use for Kubernetes clients. Defaults to protobuf. Valid options: [protobuf, json]").Get()

	EnableExternalNameAlias = env.Register("ENABLE_EXTERNAL_NAME_ALIAS", true,
		"If enabled, ExternalName Services will be treated as simple aliases: anywhere where we would match the concrete service, "+
			"we also match the ExternalName. In general, this mirrors Kubernetes behavior more closely. However, it means that policies (routes and DestinationRule) "+
			"cannot be applied to the ExternalName service. "+
			"If disabled, ExternalName behaves in fairly unexpected manner. Port matters, while it does not in Kubernetes. If it is a TCP port, "+
			"all traffic on that port will be matched, which can have disastrous consequences. Additionally, the destination is seen as an opaque destination; "+
			"even if it is another service in the mesh, policies such as mTLS and load balancing will not be used when connecting to it.").Get()

	// This is an experimental feature flag, can be removed once it became stable, and should introduced to Telemetry API.
	MetricRotationInterval = env.Register("METRIC_ROTATION_INTERVAL", 0*time.Second,
		"Metric scope rotation interval, set to 0 to disable the metric scope rotation").Get()
	MetricGracefulDeletionInterval = env.Register("METRIC_GRACEFUL_DELETION_INTERVAL", 5*time.Minute,
		"Metric expiry graceful deletion interval. No-op if METRIC_ROTATION_INTERVAL is disabled.").Get()

	EnableControllerQueueMetrics = env.Register("ISTIO_ENABLE_CONTROLLER_QUEUE_METRICS", false,
		"If enabled, publishes metrics for queue depth, latency and processing times.").Get()

	ValidateWorkloadEntryIdentity = env.Register("ISTIO_WORKLOAD_ENTRY_VALIDATE_IDENTITY", true,
		"If enabled, will validate the identity of a workload matches the identity of the "+
			"WorkloadEntry it is associating with for health checks and auto registration. "+
			"This flag is added for backwards compatibility only and will be removed in future releases").Get()

	JwksResolverInsecureSkipVerify = env.Register("JWKS_RESOLVER_INSECURE_SKIP_VERIFY", false,
		"If enabled, istiod will skip verifying the certificate of the JWKS server.").Get()

	// User should not rely on builtin resource labels, this flag will be removed in future releases(1.20).
	EnableOTELBuiltinResourceLabels = env.Register("ENABLE_OTEL_BUILTIN_RESOURCE_LABELS", false,
		"If enabled, envoy will send builtin labels(e.g. node_name) via OTel sink.").Get()

	EnableSelectorBasedK8sGatewayPolicy = env.Register("ENABLE_SELECTOR_BASED_K8S_GATEWAY_POLICY", true,
		"If disabled, Gateway API gateways will ignore workloadSelector policies, only"+
			"applying policies that select the gateway with a targetRef.").Get()

	// Useful for IPv6-only EKS clusters. See https://aws.github.io/aws-eks-best-practices/networking/ipv6/ why it assigns an additional IPv4 NAT address.
	// Also see https://github.com/istio/istio/issues/46719 why this flag is required
	EnableAdditionalIpv4OutboundListenerForIpv6Only = env.RegisterBoolVar("ISTIO_ENABLE_IPV4_OUTBOUND_LISTENER_FOR_IPV6_CLUSTERS", false,
		"If true, pilot will configure an additional IPv4 listener for outbound traffic in IPv6 only clusters, e.g. AWS EKS IPv6 only clusters.").Get()
)

// UnsafeFeaturesEnabled returns true if any unsafe features are enabled.
func UnsafeFeaturesEnabled() bool {
	return EnableUnsafeAdminEndpoints || EnableUnsafeAssertions
}<|MERGE_RESOLUTION|>--- conflicted
+++ resolved
@@ -131,33 +131,6 @@
 		"The interval for istiod to fetch the jwks_uri for the jwks public key.",
 	).Get()
 
-<<<<<<< HEAD
-	EnableInboundPassthrough = env.Register(
-		"PILOT_ENABLE_INBOUND_PASSTHROUGH",
-		true,
-		"If enabled, inbound clusters will be configured as ORIGINAL_DST clusters. When disabled, "+
-			"requests are always sent to localhost. The primary implication of this is that when enabled, binding to POD_IP "+
-			"will work while localhost will not; when disable, bind to POD_IP will not work, while localhost will. "+
-			"The enabled behavior matches the behavior without Istio enabled at all; this flag exists only for backwards compatibility. "+
-			"Regardless of this setting, the configuration can be overridden with the Sidecar.Ingress.DefaultEndpoint configuration.",
-	).Get()
-=======
-	// EnableHBONE provides a global Pilot flag for enabling HBONE.
-	// Generally, this could be a per-proxy setting (and is, via ENABLE_HBONE node metadata).
-	// However, there are some code paths that impact all clients, hence the global flag.
-	// Warning: do not enable by default until endpoint_builder.go caching is fixed (and possibly other locations).
-	EnableHBONE = env.Register(
-		"PILOT_ENABLE_HBONE",
-		false,
-		"If enabled, HBONE support can be configured for proxies. "+
-			"Note: proxies must opt in on a per-proxy basis with ENABLE_HBONE to actually get HBONE config, in addition to this flag.").Get()
-
-	EnableAmbientControllers = env.Register(
-		"PILOT_ENABLE_AMBIENT_CONTROLLERS",
-		false,
-		"If enabled, controllers required for ambient will run. This is required to run ambient mesh.").Get()
->>>>>>> 0fe7f266
-
 	// EnableUnsafeAssertions enables runtime checks to test assertions in our code. This should never be enabled in
 	// production; when assertions fail Istio will panic.
 	EnableUnsafeAssertions = env.Register(
