// Copyright 2017 Istio Authors
//
// Licensed under the Apache License, Version 2.0 (the "License");
// you may not use this file except in compliance with the License.
// You may obtain a copy of the License at
//
//     http://www.apache.org/licenses/LICENSE-2.0
//
// Unless required by applicable law or agreed to in writing, software
// distributed under the License is distributed on an "AS IS" BASIS,
// WITHOUT WARRANTIES OR CONDITIONS OF ANY KIND, either express or implied.
// See the License for the specific language governing permissions and
// limitations under the License.

package model

import (
	"fmt"
	"strings"
	"testing"
	"time"

	"github.com/gogo/protobuf/proto"
	"github.com/gogo/protobuf/types"
	multierror "github.com/hashicorp/go-multierror"

	authn "istio.io/api/authentication/v1alpha1"
	meshconfig "istio.io/api/mesh/v1alpha1"
	mpb "istio.io/api/mixer/v1"
	mccpb "istio.io/api/mixer/v1/config/client"
	networking "istio.io/api/networking/v1alpha3"
	rbac "istio.io/api/rbac/v1alpha1"
	"istio.io/istio/pilot/pkg/model/test"
)

const (
	// Config name for testing
	someName = "foo"
	// Config namespace for testing.
	someNamespace = "bar"
)

func TestConfigDescriptorValidate(t *testing.T) {
	badLabel := strings.Repeat("a", dns1123LabelMaxLength+1)
	goodLabel := strings.Repeat("a", dns1123LabelMaxLength-1)

	cases := []struct {
		name       string
		descriptor ConfigDescriptor
		wantErr    bool
	}{{
		name:       "Valid ConfigDescriptor (IstioConfig)",
		descriptor: IstioConfigTypes,
		wantErr:    false,
	}, {
		name: "Invalid DNS11234Label in ConfigDescriptor",
		descriptor: ConfigDescriptor{ProtoSchema{
			Type:        badLabel,
			MessageName: "istio.networking.v1alpha3.Gateway",
		}},
		wantErr: true,
	}, {
		name: "Bad MessageName in ProtoMessage",
		descriptor: ConfigDescriptor{ProtoSchema{
			Type:        goodLabel,
			MessageName: "nonexistent",
		}},
		wantErr: true,
	}, {
		name: "Missing key function",
		descriptor: ConfigDescriptor{ProtoSchema{
			Type:        "service-entry",
			MessageName: "istio.networking.v1alpha3.ServiceEtrny",
		}},
		wantErr: true,
	}, {
		name:       "Duplicate type and message",
		descriptor: ConfigDescriptor{DestinationRule, DestinationRule},
		wantErr:    true,
	}}

	for _, c := range cases {
		if err := c.descriptor.Validate(); (err != nil) != c.wantErr {
			t.Errorf("%v failed: got %v but wantErr=%v", c.name, err, c.wantErr)
		}
	}
}

// ValidateConfig ensures that the config object is well-defined
// TODO: also check name and namespace
func descriptorValidateConfig(descriptor ConfigDescriptor, typ string, obj interface{}) error {
	if obj == nil {
		return fmt.Errorf("invalid nil configuration object")
	}

	t, ok := descriptor.GetByType(typ)
	if !ok {
		return fmt.Errorf("undeclared type: %q", typ)
	}

	v, ok := obj.(proto.Message)
	if !ok {
		return fmt.Errorf("cannot cast to a proto message")
	}

	if proto.MessageName(v) != t.MessageName {
		return fmt.Errorf("mismatched message type %q and type %q",
			proto.MessageName(v), t.MessageName)
	}
	return t.Validate(someName, someNamespace, v)
}

func TestConfigDescriptorValidateConfig(t *testing.T) {
	cases := []struct {
		name    string
		typ     string
		config  interface{}
		wantErr bool
	}{
		{
			name:    "bad configuration object",
			typ:     "policy",
			config:  nil,
			wantErr: true,
		},
		{
			name:    "undeclared kind",
			typ:     "special-type",
			config:  nil,
			wantErr: true,
		},
		{
			name:    "non-proto object configuration",
			typ:     "policy",
			config:  "non-proto objection configuration",
			wantErr: true,
		},
		{
			name:    "message type and kind mismatch",
			typ:     "policy",
			config:  ServiceEntry,
			wantErr: true,
		},
		{
			name:    "ProtoSchema validation1",
			typ:     "service-entry",
			config:  ServiceEntry,
			wantErr: true,
		},
		{
			name:    "Successful validation",
			typ:     MockConfig.Type,
			config:  &test.MockConfig{Key: "test"},
			wantErr: false,
		},
	}

	types := append(IstioConfigTypes, MockConfig)

	for _, c := range cases {
		if err := descriptorValidateConfig(types, c.typ, c.config); (err != nil) != c.wantErr {
			t.Errorf("%v failed: got error=%v but wantErr=%v", c.name, err, c.wantErr)
		}
	}
}

var (
	endpoint1 = NetworkEndpoint{
		Address:     "192.168.1.1",
		Port:        10001,
		ServicePort: &Port{Name: "http", Port: 81, Protocol: ProtocolHTTP},
	}

	service1 = &Service{
		Hostname: "one.service.com",
		Address:  "192.168.3.1", // VIP
		Ports: PortList{
			&Port{Name: "http", Port: 81, Protocol: ProtocolHTTP},
			&Port{Name: "http-alt", Port: 8081, Protocol: ProtocolHTTP},
		},
	}
)

func TestServiceInstanceValidate(t *testing.T) {
	cases := []struct {
		name     string
		instance *ServiceInstance
		valid    bool
	}{
		{
			name: "nil service",
			instance: &ServiceInstance{
				Labels:   Labels{},
				Endpoint: endpoint1,
			},
		},
		{
			name: "bad label",
			instance: &ServiceInstance{
				Service:  service1,
				Labels:   Labels{"*": "-"},
				Endpoint: endpoint1,
			},
		},
		{
			name: "invalid service",
			instance: &ServiceInstance{
				Service: &Service{},
			},
		},
		{
			name: "invalid endpoint port and service port",
			instance: &ServiceInstance{
				Service: service1,
				Endpoint: NetworkEndpoint{
					Address: "192.168.1.2",
					Port:    -80,
				},
			},
		},
		{
			name: "endpoint missing service port",
			instance: &ServiceInstance{
				Service: service1,
				Endpoint: NetworkEndpoint{
					Address: "192.168.1.2",
					Port:    service1.Ports[1].Port,
					ServicePort: &Port{
						Name:     service1.Ports[1].Name + "-extra",
						Port:     service1.Ports[1].Port,
						Protocol: service1.Ports[1].Protocol,
					},
				},
			},
		},
		{
			name: "endpoint port and protocol mismatch",
			instance: &ServiceInstance{
				Service: service1,
				Endpoint: NetworkEndpoint{
					Address: "192.168.1.2",
					Port:    service1.Ports[1].Port,
					ServicePort: &Port{
						Name:     "http",
						Port:     service1.Ports[1].Port + 1,
						Protocol: ProtocolGRPC,
					},
				},
			},
		},
	}
	for _, c := range cases {
		t.Log("running case " + c.name)
		if got := c.instance.Validate(); (got == nil) != c.valid {
			t.Errorf("%s failed: got valid=%v but wanted valid=%v: %v", c.name, got == nil, c.valid, got)
		}
	}
}

func TestServiceValidate(t *testing.T) {
	ports := PortList{
		{Name: "http", Port: 80, Protocol: ProtocolHTTP},
		{Name: "http-alt", Port: 8080, Protocol: ProtocolHTTP},
	}
	badPorts := PortList{
		{Port: 80, Protocol: ProtocolHTTP},
		{Name: "http-alt^", Port: 8080, Protocol: ProtocolHTTP},
		{Name: "http", Port: -80, Protocol: ProtocolHTTP},
	}

	address := "192.168.1.1"

	cases := []struct {
		name    string
		service *Service
		valid   bool
	}{
		{
			name:    "empty hostname",
			service: &Service{Hostname: "", Address: address, Ports: ports},
		},
		{
			name:    "invalid hostname",
			service: &Service{Hostname: "hostname.^.com", Address: address, Ports: ports},
		},
		{
			name:    "empty ports",
			service: &Service{Hostname: "hostname", Address: address},
		},
		{
			name:    "bad ports",
			service: &Service{Hostname: "hostname", Address: address, Ports: badPorts},
		},
	}
	for _, c := range cases {
		if got := c.service.Validate(); (got == nil) != c.valid {
			t.Errorf("%s failed: got valid=%v but wanted valid=%v: %v", c.name, got == nil, c.valid, got)
		}
	}
}

func TestLabelsValidate(t *testing.T) {
	cases := []struct {
		name  string
		tags  Labels
		valid bool
	}{
		{
			name:  "empty tags",
			valid: true,
		},
		{
			name: "bad tag",
			tags: Labels{"^": "^"},
		},
		{
			name:  "good tag",
			tags:  Labels{"key": "value"},
			valid: true,
		},
	}
	for _, c := range cases {
		if got := c.tags.Validate(); (got == nil) != c.valid {
			t.Errorf("%s failed: got valid=%v but wanted valid=%v: %v", c.name, got == nil, c.valid, got)
		}
	}
}

func TestValidateFQDN(t *testing.T) {
	if ValidateFQDN(strings.Repeat("x", 256)) == nil {
		t.Error("expected error on long FQDN")
	}
	if ValidateFQDN("") == nil {
		t.Error("expected error on empty FQDN")
	}
}

func TestValidateWildcardDomain(t *testing.T) {
	tests := []struct {
		name string
		in   string
		out  string
	}{
		{"empty", "", "empty"},
		{"too long", strings.Repeat("x", 256), "too long"},
		{"happy", strings.Repeat("x", 63), ""},
		{"wildcard", "*", ""},
		{"wildcard multi-segment", "*.bar.com", ""},
		{"wildcard single segment", "*foo", ""},
		{"wildcard prefix", "*foo.bar.com", ""},
		{"wildcard prefix dash", "*-foo.bar.com", ""},
		{"bad wildcard", "foo.*.com", "invalid"},
		{"bad wildcard", "foo*.bar.com", "invalid"},
		{"IP address", "1.1.1.1", "invalid"},
	}
	for _, tt := range tests {
		t.Run(tt.name, func(t *testing.T) {
			err := ValidateWildcardDomain(tt.in)
			if err == nil && tt.out != "" {
				t.Fatalf("ValidateWildcardDomain(%v) = nil, wanted %q", tt.in, tt.out)
			} else if err != nil && tt.out == "" {
				t.Fatalf("ValidateWildcardDomain(%v) = %v, wanted nil", tt.in, err)
			} else if err != nil && !strings.Contains(err.Error(), tt.out) {
				t.Fatalf("ValidateWildcardDomain(%v) = %v, wanted %q", tt.in, err, tt.out)
			}
		})
	}
}

func TestValidatePort(t *testing.T) {
	ports := map[int]bool{
		0:     false,
		65536: false,
		-1:    false,
		100:   true,
		1000:  true,
		65535: true,
	}
	for port, valid := range ports {
		if got := ValidatePort(port); (got == nil) != valid {
			t.Errorf("Failed: got valid=%t but wanted valid=%t: %v for %d", got == nil, valid, got, port)
		}
	}
}

func TestValidateProxyAddress(t *testing.T) {
	addresses := map[string]bool{
		"istio-pilot:80":        true,
		"istio-pilot":           false,
		"isti..:80":             false,
		"10.0.0.100:9090":       true,
		"10.0.0.100":            false,
		"istio-pilot:port":      false,
		"istio-pilot:100000":    false,
		"[2001:db8::100]:80":    true,
		"[2001:db8::10::20]:80": false,
		"[2001:db8::100]":       false,
		"[2001:db8::100]:port":  false,
		"2001:db8::100:80":      false,
	}
	for addr, valid := range addresses {
		if got := ValidateProxyAddress(addr); (got == nil) != valid {
			t.Errorf("Failed: got valid=%t but wanted valid=%t: %v for %s", got == nil, valid, got, addr)
		}
	}
}

func TestValidateDuration(t *testing.T) {
	type durationCheck struct {
		duration *types.Duration
		isValid  bool
	}

	checks := []durationCheck{
		{
			duration: &types.Duration{Seconds: 1},
			isValid:  true,
		},
		{
			duration: &types.Duration{Seconds: 1, Nanos: -1},
			isValid:  false,
		},
		{
			duration: &types.Duration{Seconds: -11, Nanos: -1},
			isValid:  false,
		},
		{
			duration: &types.Duration{Nanos: 1},
			isValid:  false,
		},
		{
			duration: &types.Duration{Seconds: 1, Nanos: 1},
			isValid:  false,
		},
	}

	for _, check := range checks {
		if got := ValidateDuration(check.duration); (got == nil) != check.isValid {
			t.Errorf("Failed: got valid=%t but wanted valid=%t: %v for %v", got == nil, check.isValid, got, check.duration)
		}
	}
}

func TestValidateParentAndDrain(t *testing.T) {
	type ParentDrainTime struct {
		Parent types.Duration
		Drain  types.Duration
		Valid  bool
	}

	combinations := []ParentDrainTime{
		{
			Parent: types.Duration{Seconds: 2},
			Drain:  types.Duration{Seconds: 1},
			Valid:  true,
		},
		{
			Parent: types.Duration{Seconds: 1},
			Drain:  types.Duration{Seconds: 1},
			Valid:  false,
		},
		{
			Parent: types.Duration{Seconds: 1},
			Drain:  types.Duration{Seconds: 2},
			Valid:  false,
		},
		{
			Parent: types.Duration{Seconds: 2},
			Drain:  types.Duration{Seconds: 1, Nanos: 1000000},
			Valid:  false,
		},
		{
			Parent: types.Duration{Seconds: 2, Nanos: 1000000},
			Drain:  types.Duration{Seconds: 1},
			Valid:  false,
		},
		{
			Parent: types.Duration{Seconds: -2},
			Drain:  types.Duration{Seconds: 1},
			Valid:  false,
		},
		{
			Parent: types.Duration{Seconds: 2},
			Drain:  types.Duration{Seconds: -1},
			Valid:  false,
		},
		{
			Parent: types.Duration{Seconds: 1 + int64(time.Hour/time.Second)},
			Drain:  types.Duration{Seconds: 10},
			Valid:  false,
		},
		{
			Parent: types.Duration{Seconds: 10},
			Drain:  types.Duration{Seconds: 1 + int64(time.Hour/time.Second)},
			Valid:  false,
		},
	}
	for _, combo := range combinations {
		if got := ValidateParentAndDrain(&combo.Drain, &combo.Parent); (got == nil) != combo.Valid {
			t.Errorf("Failed: got valid=%t but wanted valid=%t: %v for Parent:%v Drain:%v",
				got == nil, combo.Valid, got, combo.Parent, combo.Drain)
		}
	}
}

func TestValidateConnectTimeout(t *testing.T) {
	type durationCheck struct {
		duration *types.Duration
		isValid  bool
	}

	checks := []durationCheck{
		{
			duration: &types.Duration{Seconds: 1},
			isValid:  true,
		},
		{
			duration: &types.Duration{Seconds: 31},
			isValid:  false,
		},
		{
			duration: &types.Duration{Nanos: 99999},
			isValid:  false,
		},
	}

	for _, check := range checks {
		if got := ValidateConnectTimeout(check.duration); (got == nil) != check.isValid {
			t.Errorf("Failed: got valid=%t but wanted valid=%t: %v for %v", got == nil, check.isValid, got, check.duration)
		}
	}
}

func TestValidateMeshConfig(t *testing.T) {
	if ValidateMeshConfig(&meshconfig.MeshConfig{}) == nil {
		t.Error("expected an error on an empty mesh config")
	}

	invalid := meshconfig.MeshConfig{
		MixerCheckServer:  "10.0.0.100",
		MixerReportServer: "10.0.0.100",
		ProxyListenPort:   0,
		ConnectTimeout:    types.DurationProto(-1 * time.Second),
		DefaultConfig:     &meshconfig.ProxyConfig{},
	}

	err := ValidateMeshConfig(&invalid)
	if err == nil {
		t.Errorf("expected an error on invalid proxy mesh config: %v", invalid)
	} else {
		switch err := err.(type) {
		case *multierror.Error:
			// each field must cause an error in the field
			if len(err.Errors) < 6 {
				t.Errorf("expected an error for each field %v", err)
			}
		default:
			t.Errorf("expected a multi error as output")
		}
	}
}

func TestValidateProxyConfig(t *testing.T) {
	valid := &meshconfig.ProxyConfig{
		ConfigPath:             "/etc/istio/proxy",
		BinaryPath:             "/usr/local/bin/envoy",
		DiscoveryAddress:       "istio-pilot.istio-system:15010",
		ProxyAdminPort:         15000,
		DrainDuration:          types.DurationProto(45 * time.Second),
		ParentShutdownDuration: types.DurationProto(60 * time.Second),
		ConnectTimeout:         types.DurationProto(10 * time.Second),
		ServiceCluster:         "istio-proxy",
		StatsdUdpAddress:       "istio-statsd-prom-bridge.istio-system:9125",
		ControlPlaneAuthPolicy: 1,
		Tracing:                nil,
	}

	modify := func(config *meshconfig.ProxyConfig, fieldSetter func(*meshconfig.ProxyConfig)) *meshconfig.ProxyConfig {
		clone := proto.Clone(config).(*meshconfig.ProxyConfig)
		fieldSetter(clone)
		return clone
	}

	cases := []struct {
		name    string
		in      *meshconfig.ProxyConfig
		isValid bool
	}{
		{
			name:    "empty proxy config",
			in:      &meshconfig.ProxyConfig{},
			isValid: false,
		},
		{
			name:    "valid proxy config",
			in:      valid,
			isValid: true,
		},
		{
			name:    "config path invalid",
			in:      modify(valid, func(c *meshconfig.ProxyConfig) { c.ConfigPath = "" }),
			isValid: false,
		},
		{
			name:    "binary path invalid",
			in:      modify(valid, func(c *meshconfig.ProxyConfig) { c.BinaryPath = "" }),
			isValid: false,
		},
		{
			name:    "discovery address invalid",
			in:      modify(valid, func(c *meshconfig.ProxyConfig) { c.DiscoveryAddress = "10.0.0.100" }),
			isValid: false,
		},
		{
			name:    "proxy admin port invalid",
			in:      modify(valid, func(c *meshconfig.ProxyConfig) { c.ProxyAdminPort = 0 }),
			isValid: false,
		},
		{
			name:    "proxy admin port invalid",
			in:      modify(valid, func(c *meshconfig.ProxyConfig) { c.ProxyAdminPort = 0 }),
			isValid: false,
		},
		{
			name:    "drain duration invalid",
			in:      modify(valid, func(c *meshconfig.ProxyConfig) { c.DrainDuration = types.DurationProto(-1 * time.Second) }),
			isValid: false,
		},
		{
			name:    "parent shutdown duration invalid",
			in:      modify(valid, func(c *meshconfig.ProxyConfig) { c.ParentShutdownDuration = types.DurationProto(-1 * time.Second) }),
			isValid: false,
		},
		{
			name:    "connect timeout invalid",
			in:      modify(valid, func(c *meshconfig.ProxyConfig) { c.ConnectTimeout = types.DurationProto(-1 * time.Second) }),
			isValid: false,
		},
		{
			name:    "service cluster invalid",
			in:      modify(valid, func(c *meshconfig.ProxyConfig) { c.ServiceCluster = "" }),
			isValid: false,
		},
		{
			name:    "statsd udp address invalid",
			in:      modify(valid, func(c *meshconfig.ProxyConfig) { c.StatsdUdpAddress = "10.0.0.100" }),
			isValid: false,
		},
		{
			name:    "control plane auth policy invalid",
			in:      modify(valid, func(c *meshconfig.ProxyConfig) { c.ControlPlaneAuthPolicy = -1 }),
			isValid: false,
		},
		{
			name: "zipkin address is valid",
			in: modify(valid,
				func(c *meshconfig.ProxyConfig) {
					c.Tracing = &meshconfig.Tracing{
						Tracer: &meshconfig.Tracing_Zipkin_{
							Zipkin: &meshconfig.Tracing_Zipkin{
								Address: "zipkin.istio-system:9411",
							},
						},
					}
				},
			),
			isValid: true,
		},
		{
			name: "zipkin config invalid",
			in: modify(valid,
				func(c *meshconfig.ProxyConfig) {
					c.Tracing = &meshconfig.Tracing{
						Tracer: &meshconfig.Tracing_Zipkin_{
							Zipkin: &meshconfig.Tracing_Zipkin{
								Address: "10.0.0.100",
							},
						},
					}
				},
			),
			isValid: false,
		},
		{
			name: "lightstep config is valid",
			in: modify(valid,
				func(c *meshconfig.ProxyConfig) {
					c.Tracing = &meshconfig.Tracing{
						Tracer: &meshconfig.Tracing_Lightstep_{
							Lightstep: &meshconfig.Tracing_Lightstep{
								Address:     "collector.lightstep:8080",
								AccessToken: "abcdefg1234567",
								Secure:      false,
								CacertPath:  "/etc/lightstep/cacert.pem",
							},
						},
					}
				},
			),
			isValid: true,
		},
		{
			name: "lightstep address invalid",
			in: modify(valid,
				func(c *meshconfig.ProxyConfig) {
					c.Tracing = &meshconfig.Tracing{
						Tracer: &meshconfig.Tracing_Lightstep_{
							Lightstep: &meshconfig.Tracing_Lightstep{
								Address:     "10.0.0.100",
								AccessToken: "abcdefg1234567",
								Secure:      false,
								CacertPath:  "/etc/lightstep/cacert.pem",
							},
						},
					}
				},
			),
			isValid: false,
		},
		{
			name: "lightstep address empty but lightstep access token is not",
			in: modify(valid,
				func(c *meshconfig.ProxyConfig) {
					c.Tracing = &meshconfig.Tracing{
						Tracer: &meshconfig.Tracing_Lightstep_{
							Lightstep: &meshconfig.Tracing_Lightstep{
								Address:     "",
								AccessToken: "abcdefg1234567",
								Secure:      false,
								CacertPath:  "/etc/lightstep/cacert.pem",
							},
						},
					}
				},
			),
			isValid: false,
		},
		{
			name: "lightstep address is valid but access token is empty",
			in: modify(valid,
				func(c *meshconfig.ProxyConfig) {
					c.Tracing = &meshconfig.Tracing{
						Tracer: &meshconfig.Tracing_Lightstep_{
							Lightstep: &meshconfig.Tracing_Lightstep{
								Address:     "collector.lightstep:8080",
								AccessToken: "",
								Secure:      false,
								CacertPath:  "/etc/lightstep/cacert.pem",
							},
						},
					}
				},
			),
			isValid: false,
		},
		{
			name: "lightstep access token empty but lightstep address is not",
			in: modify(valid,
				func(c *meshconfig.ProxyConfig) {
					c.Tracing = &meshconfig.Tracing{
						Tracer: &meshconfig.Tracing_Lightstep_{
							Lightstep: &meshconfig.Tracing_Lightstep{
								Address:     "10.0.0.100",
								AccessToken: "",
								Secure:      false,
								CacertPath:  "/etc/lightstep/cacert.pem",
							},
						},
					}
				},
			),
			isValid: false,
		},
		{
			name: "lightstep address and lightstep token both empty",
			in: modify(valid,
				func(c *meshconfig.ProxyConfig) {
					c.Tracing = &meshconfig.Tracing{
						Tracer: &meshconfig.Tracing_Lightstep_{
							Lightstep: &meshconfig.Tracing_Lightstep{
								Address:     "",
								AccessToken: "",
								Secure:      false,
								CacertPath:  "/etc/lightstep/cacert.pem",
							},
						},
					}
				},
			),
			isValid: false,
		},
		{
			name: "lightstep cacert is missing",
			in: modify(valid,
				func(c *meshconfig.ProxyConfig) {
					c.Tracing = &meshconfig.Tracing{
						Tracer: &meshconfig.Tracing_Lightstep_{
							Lightstep: &meshconfig.Tracing_Lightstep{
								Address:     "collector.lightstep:8080",
								AccessToken: "abcdefg1234567",
								Secure:      true,
								CacertPath:  "",
							},
						},
					}
				},
			),
			isValid: false,
		},
	}
	for _, c := range cases {
		t.Run(c.name, func(t *testing.T) {
			if got := ValidateProxyConfig(c.in); (got == nil) != c.isValid {
				if c.isValid {
					t.Errorf("got error %v, wanted none", got)
				} else {
					t.Error("got no error, wanted one")
				}
			}
		})
	}

	invalid := meshconfig.ProxyConfig{
		ConfigPath:             "",
		BinaryPath:             "",
		DiscoveryAddress:       "10.0.0.100",
		ProxyAdminPort:         0,
		DrainDuration:          types.DurationProto(-1 * time.Second),
		ParentShutdownDuration: types.DurationProto(-1 * time.Second),
		ConnectTimeout:         types.DurationProto(-1 * time.Second),
		ServiceCluster:         "",
		StatsdUdpAddress:       "10.0.0.100",
		ControlPlaneAuthPolicy: -1,
		Tracing: &meshconfig.Tracing{
			Tracer: &meshconfig.Tracing_Zipkin_{
				Zipkin: &meshconfig.Tracing_Zipkin{
					Address: "10.0.0.100",
				},
			},
		},
	}

	err := ValidateProxyConfig(&invalid)
	if err == nil {
		t.Errorf("expected an error on invalid proxy mesh config: %v", invalid)
	} else {
		switch err := err.(type) {
		case *multierror.Error:
			// each field must cause an error in the field
			if len(err.Errors) != 11 {
				t.Errorf("expected an error for each field %v", err)
			}
		default:
			t.Errorf("expected a multi error as output")
		}
	}
}

var (
	validService    = &mccpb.IstioService{Service: "*cnn.com"}
	validAttributes = &mpb.Attributes{
		Attributes: map[string]*mpb.Attributes_AttributeValue{
			"api.service": {Value: &mpb.Attributes_AttributeValue_StringValue{"my-service"}},
		},
	}
	invalidAttributes = &mpb.Attributes{
		Attributes: map[string]*mpb.Attributes_AttributeValue{
			"api.service": {Value: &mpb.Attributes_AttributeValue_StringValue{""}},
		},
	}
)

func TestValidateMixerAttributes(t *testing.T) {
	cases := []struct {
		name  string
		in    *mpb.Attributes_AttributeValue
		valid bool
	}{
		{"happy string",
			&mpb.Attributes_AttributeValue{Value: &mpb.Attributes_AttributeValue_StringValue{"my-service"}},
			true},
		{"invalid string",
			&mpb.Attributes_AttributeValue{Value: &mpb.Attributes_AttributeValue_StringValue{""}},
			false},
		{"happy duration",
			&mpb.Attributes_AttributeValue{Value: &mpb.Attributes_AttributeValue_DurationValue{&types.Duration{Seconds: 1}}},
			true},
		{"invalid duration",
			&mpb.Attributes_AttributeValue{Value: &mpb.Attributes_AttributeValue_DurationValue{&types.Duration{Nanos: -1e9}}},
			false},
		{"happy bytes",
			&mpb.Attributes_AttributeValue{Value: &mpb.Attributes_AttributeValue_BytesValue{[]byte{1, 2, 3}}},
			true},
		{"invalid bytes",
			&mpb.Attributes_AttributeValue{Value: &mpb.Attributes_AttributeValue_BytesValue{[]byte{}}},
			false},
		{"happy timestamp",
			&mpb.Attributes_AttributeValue{Value: &mpb.Attributes_AttributeValue_TimestampValue{&types.Timestamp{}}},
			true},
		{"invalid timestamp",
			&mpb.Attributes_AttributeValue{Value: &mpb.Attributes_AttributeValue_TimestampValue{&types.Timestamp{Nanos: -1}}},
			false},
		{"nil timestamp",
			&mpb.Attributes_AttributeValue{Value: &mpb.Attributes_AttributeValue_TimestampValue{nil}},
			false},
		{"happy stringmap",
			&mpb.Attributes_AttributeValue{Value: &mpb.Attributes_AttributeValue_StringMapValue{
				&mpb.Attributes_StringMap{Entries: map[string]string{"foo": "bar"}}}},
			true},
		{"invalid stringmap",
			&mpb.Attributes_AttributeValue{Value: &mpb.Attributes_AttributeValue_StringMapValue{
				&mpb.Attributes_StringMap{Entries: nil}}},
			false},
		{"nil stringmap",
			&mpb.Attributes_AttributeValue{Value: &mpb.Attributes_AttributeValue_StringMapValue{nil}},
			false},
	}
	for _, c := range cases {
		t.Run(c.name, func(t *testing.T) {
			attrs := &mpb.Attributes{
				Attributes: map[string]*mpb.Attributes_AttributeValue{"key": c.in},
			}
			if got := ValidateMixerAttributes(attrs); (got == nil) != c.valid {
				if c.valid {
					t.Fatal("got error, wanted none")
				} else {
					t.Fatal("got no error, wanted one")
				}
			}
		})
	}
}

func TestValidateHTTPAPISpec(t *testing.T) {
	var (
		validPattern = &mccpb.HTTPAPISpecPattern{
			Attributes: validAttributes,
			HttpMethod: "POST",
			Pattern: &mccpb.HTTPAPISpecPattern_UriTemplate{
				UriTemplate: "/pet/{id}",
			},
		}
		invalidPatternHTTPMethod = &mccpb.HTTPAPISpecPattern{
			Attributes: validAttributes,
			Pattern: &mccpb.HTTPAPISpecPattern_UriTemplate{
				UriTemplate: "/pet/{id}",
			},
		}
		invalidPatternURITemplate = &mccpb.HTTPAPISpecPattern{
			Attributes: validAttributes,
			HttpMethod: "POST",
			Pattern:    &mccpb.HTTPAPISpecPattern_UriTemplate{},
		}
		invalidPatternRegex = &mccpb.HTTPAPISpecPattern{
			Attributes: validAttributes,
			HttpMethod: "POST",
			Pattern:    &mccpb.HTTPAPISpecPattern_Regex{},
		}
		validAPIKey         = &mccpb.APIKey{Key: &mccpb.APIKey_Query{"api_key"}}
		invalidAPIKeyQuery  = &mccpb.APIKey{Key: &mccpb.APIKey_Query{}}
		invalidAPIKeyHeader = &mccpb.APIKey{Key: &mccpb.APIKey_Header{}}
		invalidAPIKeyCookie = &mccpb.APIKey{Key: &mccpb.APIKey_Cookie{}}
	)

	cases := []struct {
		name  string
		in    proto.Message
		valid bool
	}{
		{
			name: "missing pattern",
			in: &mccpb.HTTPAPISpec{
				Attributes: validAttributes,
				ApiKeys:    []*mccpb.APIKey{validAPIKey},
			},
		},
		{
			name: "invalid pattern (bad attributes)",
			in: &mccpb.HTTPAPISpec{
				Attributes: invalidAttributes,
				Patterns:   []*mccpb.HTTPAPISpecPattern{validPattern},
				ApiKeys:    []*mccpb.APIKey{validAPIKey},
			},
		},
		{
			name: "invalid pattern (bad http_method)",
			in: &mccpb.HTTPAPISpec{
				Attributes: validAttributes,
				Patterns:   []*mccpb.HTTPAPISpecPattern{invalidPatternHTTPMethod},
				ApiKeys:    []*mccpb.APIKey{validAPIKey},
			},
		},
		{
			name: "invalid pattern (missing uri_template)",
			in: &mccpb.HTTPAPISpec{
				Attributes: validAttributes,
				Patterns:   []*mccpb.HTTPAPISpecPattern{invalidPatternURITemplate},
				ApiKeys:    []*mccpb.APIKey{validAPIKey},
			},
		},
		{
			name: "invalid pattern (missing regex)",
			in: &mccpb.HTTPAPISpec{
				Attributes: validAttributes,
				Patterns:   []*mccpb.HTTPAPISpecPattern{invalidPatternRegex},
				ApiKeys:    []*mccpb.APIKey{validAPIKey},
			},
		},
		{
			name: "invalid api-key (missing query)",
			in: &mccpb.HTTPAPISpec{
				Attributes: validAttributes,
				Patterns:   []*mccpb.HTTPAPISpecPattern{validPattern},
				ApiKeys:    []*mccpb.APIKey{invalidAPIKeyQuery},
			},
		},
		{
			name: "invalid api-key (missing header)",
			in: &mccpb.HTTPAPISpec{
				Attributes: validAttributes,
				Patterns:   []*mccpb.HTTPAPISpecPattern{validPattern},
				ApiKeys:    []*mccpb.APIKey{invalidAPIKeyHeader},
			},
		},
		{
			name: "invalid api-key (missing cookie)",
			in: &mccpb.HTTPAPISpec{
				Attributes: validAttributes,
				Patterns:   []*mccpb.HTTPAPISpecPattern{validPattern},
				ApiKeys:    []*mccpb.APIKey{invalidAPIKeyCookie},
			},
		},
		{
			name: "valid",
			in: &mccpb.HTTPAPISpec{
				Attributes: validAttributes,
				Patterns:   []*mccpb.HTTPAPISpecPattern{validPattern},
				ApiKeys:    []*mccpb.APIKey{validAPIKey},
			},
			valid: true,
		},
	}
	for _, c := range cases {
		if got := ValidateHTTPAPISpec(someName, someNamespace, c.in); (got == nil) != c.valid {
			t.Errorf("ValidateHTTPAPISpec(%v): got(%v) != want(%v): %v", c.name, got == nil, c.valid, got)
		}
	}
}

func TestValidateHTTPAPISpecBinding(t *testing.T) {
	var (
		validHTTPAPISpecRef   = &mccpb.HTTPAPISpecReference{Name: "foo", Namespace: "bar"}
		invalidHTTPAPISpecRef = &mccpb.HTTPAPISpecReference{Name: "foo", Namespace: "--bar"}
	)
	cases := []struct {
		name  string
		in    proto.Message
		valid bool
	}{
		{
			name: "no service",
			in: &mccpb.HTTPAPISpecBinding{
				Services: []*mccpb.IstioService{},
				ApiSpecs: []*mccpb.HTTPAPISpecReference{validHTTPAPISpecRef},
			},
		},
		{
			name: "no spec",
			in: &mccpb.HTTPAPISpecBinding{
				Services: []*mccpb.IstioService{validService},
				ApiSpecs: []*mccpb.HTTPAPISpecReference{},
			},
		},
		{
			name: "invalid spec",
			in: &mccpb.HTTPAPISpecBinding{
				Services: []*mccpb.IstioService{validService},
				ApiSpecs: []*mccpb.HTTPAPISpecReference{invalidHTTPAPISpecRef},
			},
		},
		{
			name: "valid",
			in: &mccpb.HTTPAPISpecBinding{
				Services: []*mccpb.IstioService{validService},
				ApiSpecs: []*mccpb.HTTPAPISpecReference{validHTTPAPISpecRef},
			},
			valid: true,
		},
	}
	for _, c := range cases {
		if got := ValidateHTTPAPISpecBinding(someName, someNamespace, c.in); (got == nil) != c.valid {
			t.Errorf("ValidateHTTPAPISpecBinding(%v): got(%v) != want(%v): %v", c.name, got == nil, c.valid, got)
		}
	}
}

func TestValidateQuotaSpec(t *testing.T) {
	var (
		validMatch = &mccpb.AttributeMatch{
			Clause: map[string]*mccpb.StringMatch{
				"api.operation": {
					MatchType: &mccpb.StringMatch_Exact{
						Exact: "getPet",
					},
				},
			},
		}
		invalidMatchExact = &mccpb.AttributeMatch{
			Clause: map[string]*mccpb.StringMatch{
				"api.operation": {
					MatchType: &mccpb.StringMatch_Exact{Exact: ""},
				},
			},
		}
		invalidMatchPrefix = &mccpb.AttributeMatch{
			Clause: map[string]*mccpb.StringMatch{
				"api.operation": {
					MatchType: &mccpb.StringMatch_Prefix{Prefix: ""},
				},
			},
		}
		invalidMatchRegex = &mccpb.AttributeMatch{
			Clause: map[string]*mccpb.StringMatch{
				"api.operation": {
					MatchType: &mccpb.StringMatch_Regex{Regex: ""},
				},
			},
		}
		invalidQuota = &mccpb.Quota{
			Quota:  "",
			Charge: 0,
		}
		validQuota = &mccpb.Quota{
			Quota:  "myQuota",
			Charge: 2,
		}
	)
	cases := []struct {
		name  string
		in    proto.Message
		valid bool
	}{
		{
			name: "no rules",
			in: &mccpb.QuotaSpec{
				Rules: []*mccpb.QuotaRule{{}},
			},
		},
		{
			name: "invalid match (exact)",
			in: &mccpb.QuotaSpec{
				Rules: []*mccpb.QuotaRule{{
					Match:  []*mccpb.AttributeMatch{invalidMatchExact},
					Quotas: []*mccpb.Quota{validQuota},
				}},
			},
		},
		{
			name: "invalid match (prefix)",
			in: &mccpb.QuotaSpec{
				Rules: []*mccpb.QuotaRule{{
					Match:  []*mccpb.AttributeMatch{invalidMatchPrefix},
					Quotas: []*mccpb.Quota{validQuota},
				}},
			},
		},
		{
			name: "invalid match (regex)",
			in: &mccpb.QuotaSpec{
				Rules: []*mccpb.QuotaRule{{
					Match:  []*mccpb.AttributeMatch{invalidMatchRegex},
					Quotas: []*mccpb.Quota{validQuota},
				}},
			},
		},
		{
			name: "no quota",
			in: &mccpb.QuotaSpec{
				Rules: []*mccpb.QuotaRule{{
					Match:  []*mccpb.AttributeMatch{validMatch},
					Quotas: []*mccpb.Quota{},
				}},
			},
		},
		{
			name: "invalid quota/charge",
			in: &mccpb.QuotaSpec{
				Rules: []*mccpb.QuotaRule{{
					Match:  []*mccpb.AttributeMatch{validMatch},
					Quotas: []*mccpb.Quota{invalidQuota},
				}},
			},
		},
		{
			name: "valid",
			in: &mccpb.QuotaSpec{
				Rules: []*mccpb.QuotaRule{{
					Match:  []*mccpb.AttributeMatch{validMatch},
					Quotas: []*mccpb.Quota{validQuota},
				}},
			},
			valid: true,
		},
	}
	for _, c := range cases {
		if got := ValidateQuotaSpec(someName, someNamespace, c.in); (got == nil) != c.valid {
			t.Errorf("ValidateQuotaSpec(%v): got(%v) != want(%v): %v", c.name, got == nil, c.valid, got)
		}
	}
}

func TestValidateQuotaSpecBinding(t *testing.T) {
	var (
		validQuotaSpecRef   = &mccpb.QuotaSpecBinding_QuotaSpecReference{Name: "foo", Namespace: "bar"}
		invalidQuotaSpecRef = &mccpb.QuotaSpecBinding_QuotaSpecReference{Name: "foo", Namespace: "--bar"}
	)
	cases := []struct {
		name  string
		in    proto.Message
		valid bool
	}{
		{
			name: "no service",
			in: &mccpb.QuotaSpecBinding{
				Services:   []*mccpb.IstioService{},
				QuotaSpecs: []*mccpb.QuotaSpecBinding_QuotaSpecReference{validQuotaSpecRef},
			},
		},
		{
			name: "no spec",
			in: &mccpb.QuotaSpecBinding{
				Services:   []*mccpb.IstioService{validService},
				QuotaSpecs: []*mccpb.QuotaSpecBinding_QuotaSpecReference{},
			},
		},
		{
			name: "invalid spec",
			in: &mccpb.QuotaSpecBinding{
				Services:   []*mccpb.IstioService{validService},
				QuotaSpecs: []*mccpb.QuotaSpecBinding_QuotaSpecReference{invalidQuotaSpecRef},
			},
		},
		{
			name: "valid",
			in: &mccpb.QuotaSpecBinding{
				Services:   []*mccpb.IstioService{validService},
				QuotaSpecs: []*mccpb.QuotaSpecBinding_QuotaSpecReference{validQuotaSpecRef},
			},
			valid: true,
		},
	}
	for _, c := range cases {
		if got := ValidateQuotaSpecBinding(someName, someNamespace, c.in); (got == nil) != c.valid {
			t.Errorf("ValidateQuotaSpecBinding(%v): got(%v) != want(%v): %v", c.name, got == nil, c.valid, got)
		}
	}
}

func TestValidateGateway(t *testing.T) {
	tests := []struct {
		name string
		in   proto.Message
		out  string
	}{
		{"empty", &networking.Gateway{}, "server"},
		{"invalid message", &networking.Server{}, "cannot cast"},
		{"happy domain",
			&networking.Gateway{
				Servers: []*networking.Server{{
					Hosts: []string{"foo.bar.com"},
					Port:  &networking.Port{Name: "name1", Number: 7, Protocol: "http"},
				}},
			},
			""},
		{"happy multiple servers",
			&networking.Gateway{
				Servers: []*networking.Server{
					{
						Hosts: []string{"foo.bar.com"},
						Port:  &networking.Port{Name: "name1", Number: 7, Protocol: "http"},
					}},
			},
			""},
		{"invalid port",
			&networking.Gateway{
				Servers: []*networking.Server{
					{
						Hosts: []string{"foo.bar.com"},
						Port:  &networking.Port{Name: "name1", Number: 66000, Protocol: "http"},
					}},
			},
			"port"},
		{"duplicate port names",
			&networking.Gateway{
				Servers: []*networking.Server{
					{
						Hosts: []string{"foo.bar.com"},
						Port:  &networking.Port{Name: "foo", Number: 80, Protocol: "http"},
					},
					{
						Hosts: []string{"scooby.doo.com"},
						Port:  &networking.Port{Name: "foo", Number: 8080, Protocol: "http"},
					}},
			},
			"port names"},
		{"invalid domain",
			&networking.Gateway{
				Servers: []*networking.Server{
					{
						Hosts: []string{"foo.*.bar.com"},
						Port:  &networking.Port{Number: 7, Protocol: "http"},
					}},
			},
			"domain"},
	}
	for _, tt := range tests {
		t.Run(tt.name, func(t *testing.T) {
			err := ValidateGateway(someName, someNamespace, tt.in)
			if err == nil && tt.out != "" {
				t.Fatalf("ValidateGateway(%v) = nil, wanted %q", tt.in, tt.out)
			} else if err != nil && tt.out == "" {
				t.Fatalf("ValidateGateway(%v) = %v, wanted nil", tt.in, err)
			} else if err != nil && !strings.Contains(err.Error(), tt.out) {
				t.Fatalf("ValidateGateway(%v) = %v, wanted %q", tt.in, err, tt.out)
			}
		})
	}
}

func TestValidateGatewayNames(t *testing.T) {
	tests := []struct {
		name  string
		names []string
	}{
		{"name1", []string{"myname", "##mn"}},
	}
	for _, tt := range tests {
		t.Run(tt.name, func(t *testing.T) {
			err := validateGatewayNames(tt.names)
			if err == nil {
				t.Errorf("Expected to detect bad gateway name but did not")
			}
		})
	}
}

func TestValidateServer(t *testing.T) {
	tests := []struct {
		name string
		in   *networking.Server
		out  string
	}{
		{"empty", &networking.Server{}, "host"},
		{"empty", &networking.Server{}, "port"},
		{"happy",
			&networking.Server{
				Hosts: []string{"foo.bar.com"},
				Port:  &networking.Port{Number: 7, Name: "http", Protocol: "http"},
			},
			""},
		{"happy ip",
			&networking.Server{
				Hosts: []string{"1.1.1.1"},
				Port:  &networking.Port{Number: 7, Name: "http", Protocol: "http"},
			},
			""},
		{"happy ns/name",
			&networking.Server{
				Hosts: []string{"ns1/foo.bar.com"},
				Port:  &networking.Port{Number: 7, Name: "http", Protocol: "http"},
			},
			""},
		{"happy */name",
			&networking.Server{
				Hosts: []string{"*/foo.bar.com"},
				Port:  &networking.Port{Number: 7, Name: "http", Protocol: "http"},
			},
			""},
		{"happy ./name",
			&networking.Server{
				Hosts: []string{"./foo.bar.com"},
				Port:  &networking.Port{Number: 7, Name: "http", Protocol: "http"},
			},
			""},
		{"invalid domain ns/name format",
			&networking.Server{
				Hosts: []string{"ns1/foo.*.bar.com"},
				Port:  &networking.Port{Number: 7, Name: "http", Protocol: "http"},
			},
			"domain"},
		{"invalid domain",
			&networking.Server{
				Hosts: []string{"foo.*.bar.com"},
				Port:  &networking.Port{Number: 7, Name: "http", Protocol: "http"},
			},
			"domain"},
		{"invalid short name host",
			&networking.Server{
				Hosts: []string{"foo"},
				Port:  &networking.Port{Number: 7, Name: "http", Protocol: "http"},
			},
			"short names"},
		{"invalid port",
			&networking.Server{
				Hosts: []string{"foo.bar.com"},
				Port:  &networking.Port{Number: 66000, Name: "http", Protocol: "http"},
			},
			"port"},
		{"invalid tls options",
			&networking.Server{
				Hosts: []string{"foo.bar.com"},
				Port:  &networking.Port{Number: 1, Name: "http", Protocol: "http"},
				Tls:   &networking.Server_TLSOptions{Mode: networking.Server_TLSOptions_SIMPLE},
			},
			"TLS"},
		{"no tls on HTTPS",
			&networking.Server{
				Hosts: []string{"foo.bar.com"},
				Port:  &networking.Port{Number: 10000, Name: "https", Protocol: "https"},
			},
			"must have TLS"},
		{"tls on HTTP",
			&networking.Server{
				Hosts: []string{"foo.bar.com"},
				Port:  &networking.Port{Number: 10000, Name: "http", Protocol: "http"},
				Tls:   &networking.Server_TLSOptions{Mode: networking.Server_TLSOptions_SIMPLE},
			},
			"cannot have TLS"},
		{"tls redirect on HTTP",
			&networking.Server{
				Hosts: []string{"foo.bar.com"},
				Port:  &networking.Port{Number: 10000, Name: "http", Protocol: "http"},
				Tls: &networking.Server_TLSOptions{
					HttpsRedirect: true,
				},
			},
			""},
	}
	for _, tt := range tests {
		t.Run(tt.name, func(t *testing.T) {
			err := validateServer(tt.in)
			if err == nil && tt.out != "" {
				t.Fatalf("validateServer(%v) = nil, wanted %q", tt.in, tt.out)
			} else if err != nil && tt.out == "" {
				t.Fatalf("validateServer(%v) = %v, wanted nil", tt.in, err)
			} else if err != nil && !strings.Contains(err.Error(), tt.out) {
				t.Fatalf("validateServer(%v) = %v, wanted %q", tt.in, err, tt.out)
			}
		})
	}
}

func TestValidateServerPort(t *testing.T) {
	tests := []struct {
		name string
		in   *networking.Port
		out  string
	}{
		{"empty", &networking.Port{}, "invalid protocol"},
		{"empty", &networking.Port{}, "port name"},
		{"happy",
			&networking.Port{
				Protocol: "http",
				Number:   1,
				Name:     "Henry",
			},
			""},
		{"invalid protocol",
			&networking.Port{
				Protocol: "kafka",
				Number:   1,
				Name:     "Henry",
			},
			"invalid protocol"},
		{"invalid number",
			&networking.Port{
				Protocol: "http",
				Number:   uint32(1 << 30),
				Name:     "http",
			},
			"port number"},
		{"name, no number",
			&networking.Port{
				Protocol: "http",
				Number:   0,
				Name:     "Henry",
			},
			""},
	}
	for _, tt := range tests {
		t.Run(tt.name, func(t *testing.T) {
			err := validateServerPort(tt.in)
			if err == nil && tt.out != "" {
				t.Fatalf("validateServerPort(%v) = nil, wanted %q", tt.in, tt.out)
			} else if err != nil && tt.out == "" {
				t.Fatalf("validateServerPort(%v) = %v, wanted nil", tt.in, err)
			} else if err != nil && !strings.Contains(err.Error(), tt.out) {
				t.Fatalf("validateServerPort(%v) = %v, wanted %q", tt.in, err, tt.out)
			}
		})
	}
}

func TestValidateTlsOptions(t *testing.T) {
	tests := []struct {
		name string
		in   *networking.Server_TLSOptions
		out  string
	}{
		{"empty", &networking.Server_TLSOptions{}, ""},
		{"simple",
			&networking.Server_TLSOptions{
				Mode:              networking.Server_TLSOptions_SIMPLE,
				ServerCertificate: "Captain Jean-Luc Picard",
				PrivateKey:        "Khan Noonien Singh"},
			""},
		{"simple with client bundle",
			&networking.Server_TLSOptions{
				Mode:              networking.Server_TLSOptions_SIMPLE,
				ServerCertificate: "Captain Jean-Luc Picard",
				PrivateKey:        "Khan Noonien Singh",
				CaCertificates:    "Commander William T. Riker"},
			""},
		{"simple sds with client bundle",
			&networking.Server_TLSOptions{
				Mode:              networking.Server_TLSOptions_SIMPLE,
				ServerCertificate: "Captain Jean-Luc Picard",
				PrivateKey:        "Khan Noonien Singh",
				CaCertificates:    "Commander William T. Riker",
				CredentialName:    "sds-name"},
			""},
		{"simple no server cert",
			&networking.Server_TLSOptions{
				Mode:              networking.Server_TLSOptions_SIMPLE,
				ServerCertificate: "",
<<<<<<< HEAD
			},
			"server certificate"},
=======
				PrivateKey:        "Khan Noonien Singh",
			},
			"server certificate"},
		{"simple no private key",
			&networking.Server_TLSOptions{
				Mode:              networking.Server_TLSOptions_SIMPLE,
				ServerCertificate: "Captain Jean-Luc Picard",
				PrivateKey:        ""},
			"private key"},
		{"simple sds no server cert",
			&networking.Server_TLSOptions{
				Mode:              networking.Server_TLSOptions_SIMPLE,
				ServerCertificate: "",
				PrivateKey:        "Khan Noonien Singh",
				CredentialName:    "sds-name",
			},
			"server certificate"},
		{"simple sds no private key",
			&networking.Server_TLSOptions{
				Mode:              networking.Server_TLSOptions_SIMPLE,
				ServerCertificate: "Captain Jean-Luc Picard",
				PrivateKey:        "",
				CredentialName:    "sds-name",
			},
			"private key"},
>>>>>>> b454352a
		{"mutual",
			&networking.Server_TLSOptions{
				Mode:              networking.Server_TLSOptions_MUTUAL,
				ServerCertificate: "Captain Jean-Luc Picard",
				PrivateKey:        "Khan Noonien Singh",
				CaCertificates:    "Commander William T. Riker"},
			""},
		{"mutual sds",
			&networking.Server_TLSOptions{
				Mode:              networking.Server_TLSOptions_MUTUAL,
				ServerCertificate: "Captain Jean-Luc Picard",
				PrivateKey:        "Khan Noonien Singh",
				CaCertificates:    "Commander William T. Riker",
				CredentialName:    "sds-name",
			},
			""},
		{"mutual no server cert",
			&networking.Server_TLSOptions{
				Mode:              networking.Server_TLSOptions_MUTUAL,
				ServerCertificate: "",
				PrivateKey:        "Khan Noonien Singh",
				CaCertificates:    "Commander William T. Riker"},
			"server certificate"},
		{"mutual sds no server cert",
			&networking.Server_TLSOptions{
				Mode:              networking.Server_TLSOptions_MUTUAL,
				ServerCertificate: "",
				PrivateKey:        "Khan Noonien Singh",
				CaCertificates:    "Commander William T. Riker",
				CredentialName:    "sds-name"},
			"server certificate"},
		{"mutual no client CA bundle",
			&networking.Server_TLSOptions{
				Mode:              networking.Server_TLSOptions_MUTUAL,
				ServerCertificate: "Captain Jean-Luc Picard",
				PrivateKey:        "Khan Noonien Singh",
				CaCertificates:    ""},
			"client CA bundle"},
		// this pair asserts we get errors about both client and server certs missing when in mutual mode
		// and both are absent, but requires less rewriting of the testing harness than merging the cases
		{"mutual no certs",
			&networking.Server_TLSOptions{
				Mode:              networking.Server_TLSOptions_MUTUAL,
				ServerCertificate: "",
				PrivateKey:        "",
				CaCertificates:    ""},
			"server certificate"},
		{"mutual no certs",
			&networking.Server_TLSOptions{
				Mode:              networking.Server_TLSOptions_MUTUAL,
				ServerCertificate: "",
				PrivateKey:        "",
				CaCertificates:    ""},
			"private key"},
		{"mutual no certs",
			&networking.Server_TLSOptions{
				Mode:              networking.Server_TLSOptions_MUTUAL,
				ServerCertificate: "",
				PrivateKey:        "",
				CaCertificates:    ""},
			"client CA bundle"},
		{"pass through sds no certs",
			&networking.Server_TLSOptions{
				Mode:              networking.Server_TLSOptions_PASSTHROUGH,
				ServerCertificate: "",
				CaCertificates:    "",
				CredentialName:    "sds-name"},
			""},
	}

	for _, tt := range tests {
		t.Run(tt.name, func(t *testing.T) {
			err := validateTLSOptions(tt.in)
			if err == nil && tt.out != "" {
				t.Fatalf("validateTlsOptions(%v) = nil, wanted %q", tt.in, tt.out)
			} else if err != nil && tt.out == "" {
				t.Fatalf("validateTlsOptions(%v) = %v, wanted nil", tt.in, err)
			} else if err != nil && !strings.Contains(err.Error(), tt.out) {
				t.Fatalf("validateTlsOptions(%v) = %v, wanted %q", tt.in, err, tt.out)
			}
		})
	}
}

func TestValidateHTTPHeaderName(t *testing.T) {
	testCases := []struct {
		name  string
		valid bool
	}{
		{name: "header1", valid: true},
		{name: "X-Requested-With", valid: true},
		{name: "", valid: false},
	}

	for _, tc := range testCases {
		if got := ValidateHTTPHeaderName(tc.name); (got == nil) != tc.valid {
			t.Errorf("ValidateHTTPHeaderName(%q) => got valid=%v, want valid=%v",
				tc.name, got == nil, tc.valid)
		}
	}
}

func TestValidateCORSPolicy(t *testing.T) {
	testCases := []struct {
		name  string
		in    *networking.CorsPolicy
		valid bool
	}{
		{name: "valid", in: &networking.CorsPolicy{
			AllowMethods:  []string{"GET", "POST"},
			AllowHeaders:  []string{"header1", "header2"},
			ExposeHeaders: []string{"header3"},
			MaxAge:        &types.Duration{Seconds: 2},
		}, valid: true},
		{name: "bad method", in: &networking.CorsPolicy{
			AllowMethods:  []string{"GET", "PUTT"},
			AllowHeaders:  []string{"header1", "header2"},
			ExposeHeaders: []string{"header3"},
			MaxAge:        &types.Duration{Seconds: 2},
		}, valid: false},
		{name: "bad header", in: &networking.CorsPolicy{
			AllowMethods:  []string{"GET", "POST"},
			AllowHeaders:  []string{"header1", "header2"},
			ExposeHeaders: []string{""},
			MaxAge:        &types.Duration{Seconds: 2},
		}, valid: false},
		{name: "bad max age", in: &networking.CorsPolicy{
			AllowMethods:  []string{"GET", "POST"},
			AllowHeaders:  []string{"header1", "header2"},
			ExposeHeaders: []string{"header3"},
			MaxAge:        &types.Duration{Seconds: 2, Nanos: 42},
		}, valid: false},
	}

	for _, tc := range testCases {
		t.Run(tc.name, func(t *testing.T) {
			if got := validateCORSPolicy(tc.in); (got == nil) != tc.valid {
				t.Errorf("got valid=%v, want valid=%v: %v",
					got == nil, tc.valid, got)
			}
		})
	}
}

func TestValidateHTTPStatus(t *testing.T) {
	testCases := []struct {
		in    int32
		valid bool
	}{
		{-100, false},
		{0, true},
		{200, true},
		{600, true},
		{601, false},
	}

	for _, tc := range testCases {
		if got := validateHTTPStatus(tc.in); (got == nil) != tc.valid {
			t.Errorf("validateHTTPStatus(%d) => got valid=%v, want valid=%v",
				tc.in, got, tc.valid)
		}
	}
}

func TestValidateHTTPFaultInjectionAbort(t *testing.T) {
	testCases := []struct {
		name  string
		in    *networking.HTTPFaultInjection_Abort
		valid bool
	}{
		{name: "nil", in: nil, valid: true},
		{name: "valid", in: &networking.HTTPFaultInjection_Abort{
			Percent: 20,
			ErrorType: &networking.HTTPFaultInjection_Abort_HttpStatus{
				HttpStatus: 200,
			},
		}, valid: true},
		{name: "valid default", in: &networking.HTTPFaultInjection_Abort{
			ErrorType: &networking.HTTPFaultInjection_Abort_HttpStatus{
				HttpStatus: 200,
			},
		}, valid: true},
		{name: "invalid percent", in: &networking.HTTPFaultInjection_Abort{
			Percent: -1,
			ErrorType: &networking.HTTPFaultInjection_Abort_HttpStatus{
				HttpStatus: 200,
			},
		}, valid: false},
		{name: "invalid http status", in: &networking.HTTPFaultInjection_Abort{
			Percent: 20,
			ErrorType: &networking.HTTPFaultInjection_Abort_HttpStatus{
				HttpStatus: 9000,
			},
		}, valid: false},
		{name: "valid percentage", in: &networking.HTTPFaultInjection_Abort{
			Percentage: &networking.Percent{
				Value: 0.001,
			},
			ErrorType: &networking.HTTPFaultInjection_Abort_HttpStatus{
				HttpStatus: 200,
			},
		}, valid: true},
		{name: "invalid fractional percent", in: &networking.HTTPFaultInjection_Abort{
			Percentage: &networking.Percent{
				Value: -10.0,
			},
			ErrorType: &networking.HTTPFaultInjection_Abort_HttpStatus{
				HttpStatus: 200,
			},
		}, valid: false},
	}

	for _, tc := range testCases {
		t.Run(tc.name, func(t *testing.T) {
			if got := validateHTTPFaultInjectionAbort(tc.in); (got == nil) != tc.valid {
				t.Errorf("got valid=%v, want valid=%v: %v",
					got == nil, tc.valid, got)
			}
		})
	}
}

func TestValidateHTTPFaultInjectionDelay(t *testing.T) {
	testCases := []struct {
		name  string
		in    *networking.HTTPFaultInjection_Delay
		valid bool
	}{
		{name: "nil", in: nil, valid: true},
		{name: "valid fixed", in: &networking.HTTPFaultInjection_Delay{
			Percent: 20,
			HttpDelayType: &networking.HTTPFaultInjection_Delay_FixedDelay{
				FixedDelay: &types.Duration{Seconds: 3},
			},
		}, valid: true},
		{name: "valid default", in: &networking.HTTPFaultInjection_Delay{
			HttpDelayType: &networking.HTTPFaultInjection_Delay_FixedDelay{
				FixedDelay: &types.Duration{Seconds: 3},
			},
		}, valid: true},
		{name: "invalid percent", in: &networking.HTTPFaultInjection_Delay{
			Percent: 101,
			HttpDelayType: &networking.HTTPFaultInjection_Delay_FixedDelay{
				FixedDelay: &types.Duration{Seconds: 3},
			},
		}, valid: false},
		{name: "invalid delay", in: &networking.HTTPFaultInjection_Delay{
			Percent: 20,
			HttpDelayType: &networking.HTTPFaultInjection_Delay_FixedDelay{
				FixedDelay: &types.Duration{Seconds: 3, Nanos: 42},
			},
		}, valid: false},
		{name: "valid fractional percentage", in: &networking.HTTPFaultInjection_Delay{
			Percentage: &networking.Percent{
				Value: 0.001,
			},
			HttpDelayType: &networking.HTTPFaultInjection_Delay_FixedDelay{
				FixedDelay: &types.Duration{Seconds: 3},
			},
		}, valid: true},
		{name: "invalid fractional percentage", in: &networking.HTTPFaultInjection_Delay{
			Percentage: &networking.Percent{
				Value: -10.0,
			},
			HttpDelayType: &networking.HTTPFaultInjection_Delay_FixedDelay{
				FixedDelay: &types.Duration{Seconds: 3},
			},
		}, valid: false},
	}

	for _, tc := range testCases {
		t.Run(tc.name, func(t *testing.T) {
			if got := validateHTTPFaultInjectionDelay(tc.in); (got == nil) != tc.valid {
				t.Errorf("got valid=%v, want valid=%v: %v",
					got == nil, tc.valid, got)
			}
		})
	}
}

func TestValidateHTTPRetry(t *testing.T) {
	testCases := []struct {
		name  string
		in    *networking.HTTPRetry
		valid bool
	}{
		{name: "valid", in: &networking.HTTPRetry{
			Attempts:      10,
			PerTryTimeout: &types.Duration{Seconds: 2},
			RetryOn:       "5xx,gateway-error",
		}, valid: true},
		{name: "valid default", in: &networking.HTTPRetry{
			Attempts: 10,
		}, valid: true},
		{name: "valid http status retryOn", in: &networking.HTTPRetry{
			Attempts:      10,
			PerTryTimeout: &types.Duration{Seconds: 2},
			RetryOn:       "503,connect-failure",
		}, valid: true},
		{name: "invalid attempts", in: &networking.HTTPRetry{
			Attempts:      -1,
			PerTryTimeout: &types.Duration{Seconds: 2},
		}, valid: false},
		{name: "invalid timeout", in: &networking.HTTPRetry{
			Attempts:      10,
			PerTryTimeout: &types.Duration{Seconds: 2, Nanos: 1},
		}, valid: false},
		{name: "timeout too small", in: &networking.HTTPRetry{
			Attempts:      10,
			PerTryTimeout: &types.Duration{Nanos: 999},
		}, valid: false},
		{name: "invalid policy retryOn", in: &networking.HTTPRetry{
			Attempts:      10,
			PerTryTimeout: &types.Duration{Seconds: 2},
			RetryOn:       "5xx,invalid policy",
		}, valid: false},
		{name: "invalid http status retryOn", in: &networking.HTTPRetry{
			Attempts:      10,
			PerTryTimeout: &types.Duration{Seconds: 2},
			RetryOn:       "600,connect-failure",
		}, valid: false},
	}

	for _, tc := range testCases {
		t.Run(tc.name, func(t *testing.T) {
			if got := validateHTTPRetry(tc.in); (got == nil) != tc.valid {
				t.Errorf("got valid=%v, want valid=%v: %v",
					got == nil, tc.valid, got)
			}
		})
	}
}

func TestValidateHTTPRewrite(t *testing.T) {
	testCases := []struct {
		name  string
		in    *networking.HTTPRewrite
		valid bool
	}{
		{
			name:  "nil in",
			in:    nil,
			valid: true,
		},
		{
			name: "uri and authority",
			in: &networking.HTTPRewrite{
				Uri:       "/path/to/resource",
				Authority: "foobar.org",
			},
			valid: true,
		},
		{
			name: "uri",
			in: &networking.HTTPRewrite{
				Uri: "/path/to/resource",
			},
			valid: true,
		},
		{
			name: "authority",
			in: &networking.HTTPRewrite{
				Authority: "foobar.org",
			},
			valid: true,
		},
		{
			name:  "no uri or authority",
			in:    &networking.HTTPRewrite{},
			valid: false,
		},
	}

	for _, tc := range testCases {
		t.Run(tc.name, func(t *testing.T) {
			if got := validateHTTPRewrite(tc.in); (got == nil) != tc.valid {
				t.Errorf("got valid=%v, want valid=%v: %v",
					got == nil, tc.valid, got)
			}
		})
	}
}

func TestValidatePortName(t *testing.T) {
	testCases := []struct {
		name  string
		valid bool
	}{
		{
			name:  "",
			valid: false,
		},
		{
			name:  "simple",
			valid: true,
		},
		{
			name:  "full",
			valid: true,
		},
		{
			name:  "toolongtoolongtoolongtoolongtoolongtoolongtoolongtoolongtoolongtoolongtoolongtoolongtoolongtoolong",
			valid: false,
		},
	}

	for _, tc := range testCases {
		t.Run(tc.name, func(t *testing.T) {
			if err := validatePortName(tc.name); (err == nil) != tc.valid {
				t.Fatalf("got valid=%v but wanted valid=%v: %v", err == nil, tc.valid, err)
			}
		})
	}
}

func TestValidateHTTPRedirect(t *testing.T) {
	testCases := []struct {
		name     string
		redirect *networking.HTTPRedirect
		valid    bool
	}{
		{
			name:     "nil redirect",
			redirect: nil,
			valid:    true,
		},
		{
			name: "empty uri and authority",
			redirect: &networking.HTTPRedirect{
				Uri:       "",
				Authority: "",
			},
			valid: false,
		},
		{
			name: "empty authority",
			redirect: &networking.HTTPRedirect{
				Uri:       "t",
				Authority: "",
			},
			valid: true,
		},
		{
			name: "empty uri",
			redirect: &networking.HTTPRedirect{
				Uri:       "",
				Authority: "t",
			},
			valid: true,
		},
		{
			name: "normal redirect",
			redirect: &networking.HTTPRedirect{
				Uri:       "t",
				Authority: "t",
			},
			valid: true,
		},
	}

	for _, tc := range testCases {
		t.Run(tc.name, func(t *testing.T) {
			if err := validateHTTPRedirect(tc.redirect); (err == nil) != tc.valid {
				t.Fatalf("got valid=%v but wanted valid=%v: %v", err == nil, tc.valid, err)
			}
		})
	}
}

func TestValidateDestination(t *testing.T) {
	testCases := []struct {
		name        string
		destination *networking.Destination
		valid       bool
	}{
		{
			name:        "empty",
			destination: &networking.Destination{}, // nothing
			valid:       false,
		},
		{
			name: "simple",
			destination: &networking.Destination{
				Host: "foo.bar",
			},
			valid: true,
		},
		{name: "full",
			destination: &networking.Destination{
				Host:   "foo.bar",
				Subset: "shiny",
				Port: &networking.PortSelector{
					Port: &networking.PortSelector_Number{
						Number: 5000,
					},
				},
			},
			valid: true,
		},
	}

	for _, tc := range testCases {
		t.Run(tc.name, func(t *testing.T) {
			if err := validateDestination(tc.destination); (err == nil) != tc.valid {
				t.Fatalf("got valid=%v but wanted valid=%v: %v", err == nil, tc.valid, err)
			}
		})
	}
}

func TestValidateHTTPRoute(t *testing.T) {
	testCases := []struct {
		name  string
		route *networking.HTTPRoute
		valid bool
	}{
		{name: "empty", route: &networking.HTTPRoute{ // nothing
		}, valid:                                     false},
		{name: "simple", route: &networking.HTTPRoute{
			Route: []*networking.HTTPRouteDestination{{
				Destination: &networking.Destination{Host: "foo.baz"},
			}},
		}, valid: true},
		{name: "no destination", route: &networking.HTTPRoute{
			Route: []*networking.HTTPRouteDestination{{
				Destination: nil,
			}},
		}, valid: false},
		{name: "weighted", route: &networking.HTTPRoute{
			Route: []*networking.HTTPRouteDestination{{
				Destination: &networking.Destination{Host: "foo.baz.south"},
				Weight:      25,
			}, {
				Destination: &networking.Destination{Host: "foo.baz.east"},
				Weight:      75,
			}},
		}, valid: true},
		{name: "total weight > 100", route: &networking.HTTPRoute{
			Route: []*networking.HTTPRouteDestination{{
				Destination: &networking.Destination{Host: "foo.baz.south"},
				Weight:      55,
			}, {
				Destination: &networking.Destination{Host: "foo.baz.east"},
				Weight:      50,
			}},
		}, valid: false},
		{name: "total weight < 100", route: &networking.HTTPRoute{
			Route: []*networking.HTTPRouteDestination{{
				Destination: &networking.Destination{Host: "foo.baz.south"},
				Weight:      49,
			}, {
				Destination: &networking.Destination{Host: "foo.baz.east"},
				Weight:      50,
			}},
		}, valid: false},
		{name: "simple redirect", route: &networking.HTTPRoute{
			Redirect: &networking.HTTPRedirect{
				Uri:       "/lerp",
				Authority: "foo.biz",
			},
		}, valid: true},
		{name: "conflicting redirect and route", route: &networking.HTTPRoute{
			Route: []*networking.HTTPRouteDestination{{
				Destination: &networking.Destination{Host: "foo.baz"},
			}},
			Redirect: &networking.HTTPRedirect{
				Uri:       "/lerp",
				Authority: "foo.biz",
			},
		}, valid: false},
		{name: "request response headers", route: &networking.HTTPRoute{
			Route: []*networking.HTTPRouteDestination{{
				Destination: &networking.Destination{Host: "foo.baz"},
			}},
			AppendRequestHeaders: map[string]string{
				"name": "",
			},
			AppendResponseHeaders: map[string]string{
				"name": "",
			},
		}, valid: true},
		{name: "empty request response headers", route: &networking.HTTPRoute{
			Route: []*networking.HTTPRouteDestination{{
				Destination: &networking.Destination{Host: "foo.baz"},
			}},
			AppendRequestHeaders: map[string]string{
				"": "value",
			},
			AppendResponseHeaders: map[string]string{
				"": "value",
			},
		}, valid: false},
		{name: "valid headers", route: &networking.HTTPRoute{
			Route: []*networking.HTTPRouteDestination{{
				Destination: &networking.Destination{Host: "foo.baz"},
				Headers: &networking.Headers{
					Request: &networking.Headers_HeaderOperations{
						Add: map[string]string{
							"name": "",
						},
						Set: map[string]string{
							"name": "",
						},
						Remove: []string{
							"name",
						},
					},
					Response: &networking.Headers_HeaderOperations{
						Add: map[string]string{
							"name": "",
						},
						Set: map[string]string{
							"name": "",
						},
						Remove: []string{
							"name",
						},
					},
				},
			}},
		}, valid: true},
		{name: "empty header name - request add", route: &networking.HTTPRoute{
			Route: []*networking.HTTPRouteDestination{{
				Destination: &networking.Destination{Host: "foo.baz"},
				Headers: &networking.Headers{
					Request: &networking.Headers_HeaderOperations{
						Add: map[string]string{
							"": "value",
						},
					},
				},
			}},
		}, valid: false},
		{name: "empty header name - request set", route: &networking.HTTPRoute{
			Route: []*networking.HTTPRouteDestination{{
				Destination: &networking.Destination{Host: "foo.baz"},
				Headers: &networking.Headers{
					Request: &networking.Headers_HeaderOperations{
						Set: map[string]string{
							"": "value",
						},
					},
				},
			}},
		}, valid: false},
		{name: "empty header name - request remove", route: &networking.HTTPRoute{
			Route: []*networking.HTTPRouteDestination{{
				Destination: &networking.Destination{Host: "foo.baz"},
				Headers: &networking.Headers{
					Request: &networking.Headers_HeaderOperations{
						Remove: []string{
							"",
						},
					},
				},
			}},
		}, valid: false},
		{name: "empty header name - response add", route: &networking.HTTPRoute{
			Route: []*networking.HTTPRouteDestination{{
				Destination: &networking.Destination{Host: "foo.baz"},
				Headers: &networking.Headers{
					Response: &networking.Headers_HeaderOperations{
						Add: map[string]string{
							"": "value",
						},
					},
				},
			}},
		}, valid: false},
		{name: "empty header name - response set", route: &networking.HTTPRoute{
			Route: []*networking.HTTPRouteDestination{{
				Destination: &networking.Destination{Host: "foo.baz"},
				Headers: &networking.Headers{
					Response: &networking.Headers_HeaderOperations{
						Set: map[string]string{
							"": "value",
						},
					},
				},
			}},
		}, valid: false},
		{name: "empty header name - response remove", route: &networking.HTTPRoute{
			Route: []*networking.HTTPRouteDestination{{
				Destination: &networking.Destination{Host: "foo.baz"},
				Headers: &networking.Headers{
					Response: &networking.Headers_HeaderOperations{
						Remove: []string{
							"",
						},
					},
				},
			}},
		}, valid: false},
	}

	for _, tc := range testCases {
		t.Run(tc.name, func(t *testing.T) {
			if err := validateHTTPRoute(tc.route); (err == nil) != tc.valid {
				t.Fatalf("got valid=%v but wanted valid=%v: %v", err == nil, tc.valid, err)
			}
		})
	}
}

func TestValidateRouteDestination(t *testing.T) {
	testCases := []struct {
		name   string
		routes []*networking.RouteDestination
		valid  bool
	}{
		{name: "simple", routes: []*networking.RouteDestination{&networking.RouteDestination{
			Destination: &networking.Destination{Host: "foo.baz"},
		}}, valid: true},
		{name: "no destination", routes: []*networking.RouteDestination{&networking.RouteDestination{
			Destination: nil,
		}}, valid: false},
		{name: "weighted", routes: []*networking.RouteDestination{&networking.RouteDestination{
			Destination: &networking.Destination{Host: "foo.baz.south"},
			Weight:      25,
		}, &networking.RouteDestination{
			Destination: &networking.Destination{Host: "foo.baz.east"},
			Weight:      75,
		}}, valid: true},
		{name: "weight < 0", routes: []*networking.RouteDestination{&networking.RouteDestination{
			Destination: &networking.Destination{Host: "foo.baz.south"},
			Weight:      5,
		}, &networking.RouteDestination{
			Destination: &networking.Destination{Host: "foo.baz.east"},
			Weight:      -1,
		}}, valid: false},
		{name: "total weight > 100", routes: []*networking.RouteDestination{&networking.RouteDestination{
			Destination: &networking.Destination{Host: "foo.baz.south"},
			Weight:      55,
		}, &networking.RouteDestination{
			Destination: &networking.Destination{Host: "foo.baz.east"},
			Weight:      50,
		}}, valid: false},
		{name: "total weight < 100", routes: []*networking.RouteDestination{&networking.RouteDestination{
			Destination: &networking.Destination{Host: "foo.baz.south"},
			Weight:      49,
		}, &networking.RouteDestination{
			Destination: &networking.Destination{Host: "foo.baz.east"},
			Weight:      50,
		}}, valid: false},
		{name: "total weight = 100", routes: []*networking.RouteDestination{&networking.RouteDestination{
			Destination: &networking.Destination{Host: "foo.baz.south"},
			Weight:      100,
		}, &networking.RouteDestination{
			Destination: &networking.Destination{Host: "foo.baz.east"},
			Weight:      0,
		}}, valid: true},
		{name: "weight = 0", routes: []*networking.RouteDestination{&networking.RouteDestination{
			Destination: &networking.Destination{Host: "foo.baz.south"},
			Weight:      0,
		}}, valid: true},
		{name: "total weight = 0 with multi RouteDestination", routes: []*networking.RouteDestination{&networking.RouteDestination{
			Destination: &networking.Destination{Host: "foo.baz.south"},
			Weight:      0,
		}, &networking.RouteDestination{
			Destination: &networking.Destination{Host: "foo.baz.east"},
			Weight:      0,
		}}, valid: false},
	}

	for _, tc := range testCases {
		t.Run(tc.name, func(t *testing.T) {
			if err := validateRouteDestinations(tc.routes); (err == nil) != tc.valid {
				t.Fatalf("got valid=%v but wanted valid=%v: %v", err == nil, tc.valid, err)
			}
		})
	}
}

// TODO: add TCP test cases once it is implemented
func TestValidateVirtualService(t *testing.T) {
	testCases := []struct {
		name  string
		in    proto.Message
		valid bool
	}{
		{name: "simple", in: &networking.VirtualService{
			Hosts: []string{"foo.bar"},
			Http: []*networking.HTTPRoute{{
				Route: []*networking.HTTPRouteDestination{{
					Destination: &networking.Destination{Host: "foo.baz"},
				}},
			}},
		}, valid: true},
		{name: "duplicate hosts", in: &networking.VirtualService{
			Hosts: []string{"*.foo.bar", "*.bar"},
			Http: []*networking.HTTPRoute{{
				Route: []*networking.HTTPRouteDestination{{
					Destination: &networking.Destination{Host: "foo.baz"},
				}},
			}},
		}, valid: false},
		{name: "no hosts", in: &networking.VirtualService{
			Hosts: nil,
			Http: []*networking.HTTPRoute{{
				Route: []*networking.HTTPRouteDestination{{
					Destination: &networking.Destination{Host: "foo.baz"},
				}},
			}},
		}, valid: false},
		{name: "bad host", in: &networking.VirtualService{
			Hosts: []string{"foo.ba!r"},
			Http: []*networking.HTTPRoute{{
				Route: []*networking.HTTPRouteDestination{{
					Destination: &networking.Destination{Host: "foo.baz"},
				}},
			}},
		}, valid: false},
		{name: "no tcp or http routing", in: &networking.VirtualService{
			Hosts: []string{"foo.bar"},
		}, valid: false},
		{name: "bad gateway", in: &networking.VirtualService{
			Hosts:    []string{"foo.bar"},
			Gateways: []string{"b@dgateway"},
			Http: []*networking.HTTPRoute{{
				Route: []*networking.HTTPRouteDestination{{
					Destination: &networking.Destination{Host: "foo.baz"},
				}},
			}},
		}, valid: false},
		{name: "FQDN for gateway", in: &networking.VirtualService{
			Hosts:    []string{"foo.bar"},
			Gateways: []string{"gateway.example.com"},
			Http: []*networking.HTTPRoute{{
				Route: []*networking.HTTPRouteDestination{{
					Destination: &networking.Destination{Host: "foo.baz"},
				}},
			}},
		}, valid: true},
		{name: "namespace/name for gateway", in: &networking.VirtualService{
			Hosts:    []string{"foo.bar"},
			Gateways: []string{"ns1/gateway"},
			Http: []*networking.HTTPRoute{{
				Route: []*networking.HTTPRouteDestination{{
					Destination: &networking.Destination{Host: "foo.baz"},
				}},
			}},
		}, valid: true},
		{name: "namespace/* for gateway", in: &networking.VirtualService{
			Hosts:    []string{"foo.bar"},
			Gateways: []string{"ns1/*"},
			Http: []*networking.HTTPRoute{{
				Route: []*networking.HTTPRouteDestination{{
					Destination: &networking.Destination{Host: "foo.baz"},
				}},
			}},
		}, valid: false},
		{name: "*/name for gateway", in: &networking.VirtualService{
			Hosts:    []string{"foo.bar"},
			Gateways: []string{"*/gateway"},
			Http: []*networking.HTTPRoute{{
				Route: []*networking.HTTPRouteDestination{{
					Destination: &networking.Destination{Host: "foo.baz"},
				}},
			}},
		}, valid: false},
		{name: "wildcard for mesh gateway", in: &networking.VirtualService{
			Hosts: []string{"*"},
			Http: []*networking.HTTPRoute{{
				Route: []*networking.HTTPRouteDestination{{
					Destination: &networking.Destination{Host: "foo.baz"},
				}},
			}},
		}, valid: false},
		{name: "wildcard for non-mesh gateway", in: &networking.VirtualService{
			Hosts:    []string{"*"},
			Gateways: []string{"somegateway"},
			Http: []*networking.HTTPRoute{{
				Route: []*networking.HTTPRouteDestination{{
					Destination: &networking.Destination{Host: "foo.baz"},
				}},
			}},
		}, valid: true},
		{name: "valid removeResponseHeaders", in: &networking.VirtualService{
			Hosts: []string{"foo.bar"},
			Http: []*networking.HTTPRoute{{
				Route: []*networking.HTTPRouteDestination{{
					Destination: &networking.Destination{Host: "foo.baz"},
				}},
				RemoveResponseHeaders: []string{"unwantedHeader", "secretStuff"},
			}},
		}, valid: true},
	}

	for _, tc := range testCases {
		t.Run(tc.name, func(t *testing.T) {
			if err := ValidateVirtualService("", "", tc.in); (err == nil) != tc.valid {
				t.Fatalf("got valid=%v but wanted valid=%v: %v", err == nil, tc.valid, err)
			}
		})
	}
}

func TestValidateDestinationRule(t *testing.T) {
	cases := []struct {
		name  string
		in    proto.Message
		valid bool
	}{
		{name: "simple destination rule", in: &networking.DestinationRule{
			Host: "reviews",
			Subsets: []*networking.Subset{
				{Name: "v1", Labels: map[string]string{"version": "v1"}},
				{Name: "v2", Labels: map[string]string{"version": "v2"}},
			},
		}, valid: true},

		{name: "missing destination name", in: &networking.DestinationRule{
			Host: "",
			Subsets: []*networking.Subset{
				{Name: "v1", Labels: map[string]string{"version": "v1"}},
				{Name: "v2", Labels: map[string]string{"version": "v2"}},
			},
		}, valid: false},

		{name: "missing subset name", in: &networking.DestinationRule{
			Host: "reviews",
			Subsets: []*networking.Subset{
				{Name: "", Labels: map[string]string{"version": "v1"}},
				{Name: "v2", Labels: map[string]string{"version": "v2"}},
			},
		}, valid: false},

		{name: "valid traffic policy, top level", in: &networking.DestinationRule{
			Host: "reviews",
			TrafficPolicy: &networking.TrafficPolicy{
				LoadBalancer: &networking.LoadBalancerSettings{
					LbPolicy: &networking.LoadBalancerSettings_Simple{
						Simple: networking.LoadBalancerSettings_ROUND_ROBIN,
					},
				},
				ConnectionPool: &networking.ConnectionPoolSettings{
					Tcp:  &networking.ConnectionPoolSettings_TCPSettings{MaxConnections: 7},
					Http: &networking.ConnectionPoolSettings_HTTPSettings{Http2MaxRequests: 11},
				},
				OutlierDetection: &networking.OutlierDetection{
					ConsecutiveErrors: 5,
					MinHealthPercent:  20,
				},
			},
			Subsets: []*networking.Subset{
				{Name: "v1", Labels: map[string]string{"version": "v1"}},
				{Name: "v2", Labels: map[string]string{"version": "v2"}},
			},
		}, valid: true},

		{name: "invalid traffic policy, top level", in: &networking.DestinationRule{
			Host: "reviews",
			TrafficPolicy: &networking.TrafficPolicy{
				LoadBalancer: &networking.LoadBalancerSettings{
					LbPolicy: &networking.LoadBalancerSettings_Simple{
						Simple: networking.LoadBalancerSettings_ROUND_ROBIN,
					},
				},
				ConnectionPool: &networking.ConnectionPoolSettings{},
				OutlierDetection: &networking.OutlierDetection{
					ConsecutiveErrors: 5,
					MinHealthPercent:  20,
				},
			},
			Subsets: []*networking.Subset{
				{Name: "v1", Labels: map[string]string{"version": "v1"}},
				{Name: "v2", Labels: map[string]string{"version": "v2"}},
			},
		}, valid: false},

		{name: "valid traffic policy, subset level", in: &networking.DestinationRule{
			Host: "reviews",
			Subsets: []*networking.Subset{
				{Name: "v1", Labels: map[string]string{"version": "v1"},
					TrafficPolicy: &networking.TrafficPolicy{
						LoadBalancer: &networking.LoadBalancerSettings{
							LbPolicy: &networking.LoadBalancerSettings_Simple{
								Simple: networking.LoadBalancerSettings_ROUND_ROBIN,
							},
						},
						ConnectionPool: &networking.ConnectionPoolSettings{
							Tcp:  &networking.ConnectionPoolSettings_TCPSettings{MaxConnections: 7},
							Http: &networking.ConnectionPoolSettings_HTTPSettings{Http2MaxRequests: 11},
						},
						OutlierDetection: &networking.OutlierDetection{
							ConsecutiveErrors: 5,
							MinHealthPercent:  20,
						},
					},
				},
				{Name: "v2", Labels: map[string]string{"version": "v2"}},
			},
		}, valid: true},

		{name: "invalid traffic policy, subset level", in: &networking.DestinationRule{
			Host: "reviews",
			Subsets: []*networking.Subset{
				{Name: "v1", Labels: map[string]string{"version": "v1"},
					TrafficPolicy: &networking.TrafficPolicy{
						LoadBalancer: &networking.LoadBalancerSettings{
							LbPolicy: &networking.LoadBalancerSettings_Simple{
								Simple: networking.LoadBalancerSettings_ROUND_ROBIN,
							},
						},
						ConnectionPool: &networking.ConnectionPoolSettings{},
						OutlierDetection: &networking.OutlierDetection{
							ConsecutiveErrors: 5,
							MinHealthPercent:  20,
						},
					},
				},
				{Name: "v2", Labels: map[string]string{"version": "v2"}},
			},
		}, valid: false},

		{name: "valid traffic policy, both levels", in: &networking.DestinationRule{
			Host: "reviews",
			TrafficPolicy: &networking.TrafficPolicy{
				LoadBalancer: &networking.LoadBalancerSettings{
					LbPolicy: &networking.LoadBalancerSettings_Simple{
						Simple: networking.LoadBalancerSettings_ROUND_ROBIN,
					},
				},
				ConnectionPool: &networking.ConnectionPoolSettings{
					Tcp:  &networking.ConnectionPoolSettings_TCPSettings{MaxConnections: 7},
					Http: &networking.ConnectionPoolSettings_HTTPSettings{Http2MaxRequests: 11},
				},
				OutlierDetection: &networking.OutlierDetection{
					ConsecutiveErrors: 5,
					MinHealthPercent:  20,
				},
			},
			Subsets: []*networking.Subset{
				{Name: "v1", Labels: map[string]string{"version": "v1"},
					TrafficPolicy: &networking.TrafficPolicy{
						LoadBalancer: &networking.LoadBalancerSettings{
							LbPolicy: &networking.LoadBalancerSettings_Simple{
								Simple: networking.LoadBalancerSettings_ROUND_ROBIN,
							},
						},
						ConnectionPool: &networking.ConnectionPoolSettings{
							Tcp:  &networking.ConnectionPoolSettings_TCPSettings{MaxConnections: 7},
							Http: &networking.ConnectionPoolSettings_HTTPSettings{Http2MaxRequests: 11},
						},
						OutlierDetection: &networking.OutlierDetection{
							ConsecutiveErrors: 5,
							MinHealthPercent:  30,
						},
					},
				},
				{Name: "v2", Labels: map[string]string{"version": "v2"}},
			},
		}, valid: true},
	}
	for _, c := range cases {
		if got := ValidateDestinationRule(someName, someNamespace, c.in); (got == nil) != c.valid {
			t.Errorf("ValidateDestinationRule failed on %v: got valid=%v but wanted valid=%v: %v",
				c.name, got == nil, c.valid, got)
		}
	}
}

func TestValidateTrafficPolicy(t *testing.T) {
	cases := []struct {
		name  string
		in    networking.TrafficPolicy
		valid bool
	}{
		{name: "valid traffic policy", in: networking.TrafficPolicy{
			LoadBalancer: &networking.LoadBalancerSettings{
				LbPolicy: &networking.LoadBalancerSettings_Simple{
					Simple: networking.LoadBalancerSettings_ROUND_ROBIN,
				},
			},
			ConnectionPool: &networking.ConnectionPoolSettings{
				Tcp:  &networking.ConnectionPoolSettings_TCPSettings{MaxConnections: 7},
				Http: &networking.ConnectionPoolSettings_HTTPSettings{Http2MaxRequests: 11},
			},
			OutlierDetection: &networking.OutlierDetection{
				ConsecutiveErrors: 5,
				MinHealthPercent:  20,
			},
		},
			valid: true},
		{name: "invalid traffic policy, nil entries", in: networking.TrafficPolicy{},
			valid: false},

		{name: "invalid traffic policy, missing port in port level settings", in: networking.TrafficPolicy{
			PortLevelSettings: []*networking.TrafficPolicy_PortTrafficPolicy{
				{
					LoadBalancer: &networking.LoadBalancerSettings{
						LbPolicy: &networking.LoadBalancerSettings_Simple{
							Simple: networking.LoadBalancerSettings_ROUND_ROBIN,
						},
					},
					ConnectionPool: &networking.ConnectionPoolSettings{
						Tcp:  &networking.ConnectionPoolSettings_TCPSettings{MaxConnections: 7},
						Http: &networking.ConnectionPoolSettings_HTTPSettings{Http2MaxRequests: 11},
					},
					OutlierDetection: &networking.OutlierDetection{
						ConsecutiveErrors: 5,
						MinHealthPercent:  20,
					},
				},
			},
		},
			valid: false},
		{name: "invalid traffic policy, bad connection pool", in: networking.TrafficPolicy{
			LoadBalancer: &networking.LoadBalancerSettings{
				LbPolicy: &networking.LoadBalancerSettings_Simple{
					Simple: networking.LoadBalancerSettings_ROUND_ROBIN,
				},
			},
			ConnectionPool: &networking.ConnectionPoolSettings{},
			OutlierDetection: &networking.OutlierDetection{
				ConsecutiveErrors: 5,
				MinHealthPercent:  20,
			},
		},
			valid: false},
		{name: "invalid traffic policy, panic threshold too low", in: networking.TrafficPolicy{
			LoadBalancer: &networking.LoadBalancerSettings{
				LbPolicy: &networking.LoadBalancerSettings_Simple{
					Simple: networking.LoadBalancerSettings_ROUND_ROBIN,
				},
			},
			ConnectionPool: &networking.ConnectionPoolSettings{
				Tcp:  &networking.ConnectionPoolSettings_TCPSettings{MaxConnections: 7},
				Http: &networking.ConnectionPoolSettings_HTTPSettings{Http2MaxRequests: 11},
			},
			OutlierDetection: &networking.OutlierDetection{
				ConsecutiveErrors: 5,
				MinHealthPercent:  -1,
			},
		},
			valid: false},
	}
	for _, c := range cases {
		if got := validateTrafficPolicy(&c.in); (got == nil) != c.valid {
			t.Errorf("ValidateTrafficPolicy failed on %v: got valid=%v but wanted valid=%v: %v",
				c.name, got == nil, c.valid, got)
		}
	}
}

func TestValidateConnectionPool(t *testing.T) {
	cases := []struct {
		name  string
		in    networking.ConnectionPoolSettings
		valid bool
	}{
		{name: "valid connection pool, tcp and http", in: networking.ConnectionPoolSettings{
			Tcp: &networking.ConnectionPoolSettings_TCPSettings{
				MaxConnections: 7,
				ConnectTimeout: &types.Duration{Seconds: 2},
			},
			Http: &networking.ConnectionPoolSettings_HTTPSettings{
				Http1MaxPendingRequests:  2,
				Http2MaxRequests:         11,
				MaxRequestsPerConnection: 5,
				MaxRetries:               4,
			},
		},
			valid: true},

		{name: "valid connection pool, tcp only", in: networking.ConnectionPoolSettings{
			Tcp: &networking.ConnectionPoolSettings_TCPSettings{
				MaxConnections: 7,
				ConnectTimeout: &types.Duration{Seconds: 2},
			},
		},
			valid: true},

		{name: "valid connection pool, http only", in: networking.ConnectionPoolSettings{
			Http: &networking.ConnectionPoolSettings_HTTPSettings{
				Http1MaxPendingRequests:  2,
				Http2MaxRequests:         11,
				MaxRequestsPerConnection: 5,
				MaxRetries:               4,
			},
		},
			valid: true},

		{name: "invalid connection pool, empty", in: networking.ConnectionPoolSettings{}, valid: false},

		{name: "invalid connection pool, bad max connections", in: networking.ConnectionPoolSettings{
			Tcp: &networking.ConnectionPoolSettings_TCPSettings{MaxConnections: -1}},
			valid: false},

		{name: "invalid connection pool, bad connect timeout", in: networking.ConnectionPoolSettings{
			Tcp: &networking.ConnectionPoolSettings_TCPSettings{
				ConnectTimeout: &types.Duration{Seconds: 2, Nanos: 5}}},
			valid: false},

		{name: "invalid connection pool, bad max pending requests", in: networking.ConnectionPoolSettings{
			Http: &networking.ConnectionPoolSettings_HTTPSettings{Http1MaxPendingRequests: -1}},
			valid: false},

		{name: "invalid connection pool, bad max requests", in: networking.ConnectionPoolSettings{
			Http: &networking.ConnectionPoolSettings_HTTPSettings{Http2MaxRequests: -1}},
			valid: false},

		{name: "invalid connection pool, bad max requests per connection", in: networking.ConnectionPoolSettings{
			Http: &networking.ConnectionPoolSettings_HTTPSettings{MaxRequestsPerConnection: -1}},
			valid: false},

		{name: "invalid connection pool, bad max retries", in: networking.ConnectionPoolSettings{
			Http: &networking.ConnectionPoolSettings_HTTPSettings{MaxRetries: -1}},
			valid: false},
	}

	for _, c := range cases {
		if got := validateConnectionPool(&c.in); (got == nil) != c.valid {
			t.Errorf("ValidateConnectionSettings failed on %v: got valid=%v but wanted valid=%v: %v",
				c.name, got == nil, c.valid, got)
		}
	}
}

func TestValidateLoadBalancer(t *testing.T) {
	duration := time.Hour
	cases := []struct {
		name  string
		in    networking.LoadBalancerSettings
		valid bool
	}{
		{name: "valid load balancer with simple load balancing", in: networking.LoadBalancerSettings{
			LbPolicy: &networking.LoadBalancerSettings_Simple{
				Simple: networking.LoadBalancerSettings_ROUND_ROBIN,
			},
		},
			valid: true},

		{name: "valid load balancer with consistentHash load balancing", in: networking.LoadBalancerSettings{
			LbPolicy: &networking.LoadBalancerSettings_ConsistentHash{
				ConsistentHash: &networking.LoadBalancerSettings_ConsistentHashLB{
					MinimumRingSize: 1024,
					HashKey: &networking.LoadBalancerSettings_ConsistentHashLB_HttpCookie{
						HttpCookie: &networking.LoadBalancerSettings_ConsistentHashLB_HTTPCookie{
							Name: "test",
							Ttl:  &duration,
						},
					},
				},
			},
		},
			valid: true},

		{name: "invalid load balancer with consistentHash load balancing, missing ttl", in: networking.LoadBalancerSettings{
			LbPolicy: &networking.LoadBalancerSettings_ConsistentHash{
				ConsistentHash: &networking.LoadBalancerSettings_ConsistentHashLB{
					MinimumRingSize: 1024,
					HashKey: &networking.LoadBalancerSettings_ConsistentHashLB_HttpCookie{
						HttpCookie: &networking.LoadBalancerSettings_ConsistentHashLB_HTTPCookie{
							Name: "test",
						},
					},
				},
			},
		},
			valid: false},

		{name: "invalid load balancer with consistentHash load balancing, missing name", in: networking.LoadBalancerSettings{
			LbPolicy: &networking.LoadBalancerSettings_ConsistentHash{
				ConsistentHash: &networking.LoadBalancerSettings_ConsistentHashLB{
					MinimumRingSize: 1024,
					HashKey: &networking.LoadBalancerSettings_ConsistentHashLB_HttpCookie{
						HttpCookie: &networking.LoadBalancerSettings_ConsistentHashLB_HTTPCookie{
							Ttl: &duration,
						},
					},
				},
			},
		},
			valid: false},
	}

	for _, c := range cases {
		if got := validateLoadBalancer(&c.in); (got == nil) != c.valid {
			t.Errorf("validateLoadBalancer failed on %v: got valid=%v but wanted valid=%v: %v",
				c.name, got == nil, c.valid, got)
		}
	}
}

func TestValidateOutlierDetection(t *testing.T) {
	cases := []struct {
		name  string
		in    networking.OutlierDetection
		valid bool
	}{
		{name: "valid outlier detection", in: networking.OutlierDetection{
			ConsecutiveErrors:  5,
			Interval:           &types.Duration{Seconds: 2},
			BaseEjectionTime:   &types.Duration{Seconds: 2},
			MaxEjectionPercent: 50,
		}, valid: true},

		{name: "invalid outlier detection, bad consecutive errors", in: networking.OutlierDetection{
			ConsecutiveErrors: -1},
			valid: false},

		{name: "invalid outlier detection, bad interval", in: networking.OutlierDetection{
			Interval: &types.Duration{Seconds: 2, Nanos: 5}},
			valid: false},

		{name: "invalid outlier detection, bad base ejection time", in: networking.OutlierDetection{
			BaseEjectionTime: &types.Duration{Seconds: 2, Nanos: 5}},
			valid: false},

		{name: "invalid outlier detection, bad max ejection percent", in: networking.OutlierDetection{
			MaxEjectionPercent: 105},
			valid: false},
		{name: "invalid outlier detection, panic threshold too low", in: networking.OutlierDetection{
			MinHealthPercent: -1,
		},
			valid: false},
		{name: "invalid outlier detection, panic threshold too high", in: networking.OutlierDetection{
			MinHealthPercent: 101,
		},
			valid: false},
	}

	for _, c := range cases {
		if got := validateOutlierDetection(&c.in); (got == nil) != c.valid {
			t.Errorf("ValidateOutlierDetection failed on %v: got valid=%v but wanted valid=%v: %v",
				c.name, got == nil, c.valid, got)
		}
	}
}

func TestValidateEnvoyFilter(t *testing.T) {
	tests := []struct {
		name  string
		in    proto.Message
		error string
	}{
		{name: "empty filters", in: &networking.EnvoyFilter{}, error: "missing filters"},

		{name: "missing relativeTo", in: &networking.EnvoyFilter{
			Filters: []*networking.EnvoyFilter_Filter{
				{
					InsertPosition: &networking.EnvoyFilter_InsertPosition{
						Index: networking.EnvoyFilter_InsertPosition_AFTER,
					},
					FilterType:   networking.EnvoyFilter_Filter_NETWORK,
					FilterName:   "envoy.foo",
					FilterConfig: &types.Struct{},
				},
			},
		}, error: "missing relativeTo"},

		{name: "missing filter type", in: &networking.EnvoyFilter{
			Filters: []*networking.EnvoyFilter_Filter{
				{
					InsertPosition: &networking.EnvoyFilter_InsertPosition{
						Index: networking.EnvoyFilter_InsertPosition_FIRST,
					},
					FilterName:   "envoy.foo",
					FilterConfig: &types.Struct{},
				},
			},
		}, error: "missing filter type"},

		{name: "missing filter name", in: &networking.EnvoyFilter{
			Filters: []*networking.EnvoyFilter_Filter{
				{
					InsertPosition: &networking.EnvoyFilter_InsertPosition{
						Index: networking.EnvoyFilter_InsertPosition_FIRST,
					},
					FilterType:   networking.EnvoyFilter_Filter_NETWORK,
					FilterConfig: &types.Struct{},
				},
			},
		}, error: "missing filter name"},

		{name: "missing filter config", in: &networking.EnvoyFilter{
			Filters: []*networking.EnvoyFilter_Filter{
				{
					InsertPosition: &networking.EnvoyFilter_InsertPosition{
						Index: networking.EnvoyFilter_InsertPosition_FIRST,
					},
					FilterType: networking.EnvoyFilter_Filter_NETWORK,
					FilterName: "envoy.foo",
				},
			},
		}, error: "missing filter config"},

		{name: "happy filter config", in: &networking.EnvoyFilter{
			Filters: []*networking.EnvoyFilter_Filter{
				{
					InsertPosition: &networking.EnvoyFilter_InsertPosition{
						Index: networking.EnvoyFilter_InsertPosition_FIRST,
					},
					FilterType:   networking.EnvoyFilter_Filter_NETWORK,
					FilterName:   "envoy.foo",
					FilterConfig: &types.Struct{},
				},
			},
		}, error: ""},
	}
	for _, tt := range tests {
		t.Run(tt.name, func(t *testing.T) {
			err := ValidateEnvoyFilter(someName, someNamespace, tt.in)
			if err == nil && tt.error != "" {
				t.Fatalf("ValidateEnvoyFilter(%v) = nil, wanted %q", tt.in, tt.error)
			} else if err != nil && tt.error == "" {
				t.Fatalf("ValidateEnvoyFilter(%v) = %v, wanted nil", tt.in, err)
			} else if err != nil && !strings.Contains(err.Error(), tt.error) {
				t.Fatalf("ValidateEnvoyFilter(%v) = %v, wanted %q", tt.in, err, tt.error)
			}
		})
	}
}

func TestValidateServiceEntries(t *testing.T) {
	cases := []struct {
		name  string
		in    networking.ServiceEntry
		valid bool
	}{
		{name: "discovery type DNS", in: networking.ServiceEntry{
			Hosts: []string{"*.google.com"},
			Ports: []*networking.Port{
				{Number: 80, Protocol: "http", Name: "http-valid1"},
				{Number: 8080, Protocol: "http", Name: "http-valid2"},
			},
			Endpoints: []*networking.ServiceEntry_Endpoint{
				{Address: "lon.google.com", Ports: map[string]uint32{"http-valid1": 8080}},
				{Address: "in.google.com", Ports: map[string]uint32{"http-valid2": 9080}},
			},
			Resolution: networking.ServiceEntry_DNS,
		},
			valid: true},

		{name: "discovery type DNS, IP in endpoints", in: networking.ServiceEntry{
			Hosts: []string{"*.google.com"},
			Ports: []*networking.Port{
				{Number: 80, Protocol: "http", Name: "http-valid1"},
				{Number: 8080, Protocol: "http", Name: "http-valid2"},
			},
			Endpoints: []*networking.ServiceEntry_Endpoint{
				{Address: "1.1.1.1", Ports: map[string]uint32{"http-valid1": 8080}},
				{Address: "in.google.com", Ports: map[string]uint32{"http-valid2": 9080}},
			},
			Resolution: networking.ServiceEntry_DNS,
		},
			valid: true},

		{name: "empty hosts", in: networking.ServiceEntry{
			Ports: []*networking.Port{
				{Number: 80, Protocol: "http", Name: "http-valid1"},
			},
			Endpoints: []*networking.ServiceEntry_Endpoint{
				{Address: "in.google.com", Ports: map[string]uint32{"http-valid2": 9080}},
			},
			Resolution: networking.ServiceEntry_DNS,
		},
			valid: false},

		{name: "bad hosts", in: networking.ServiceEntry{
			Hosts: []string{"-"},
			Ports: []*networking.Port{
				{Number: 80, Protocol: "http", Name: "http-valid1"},
			},
			Endpoints: []*networking.ServiceEntry_Endpoint{
				{Address: "in.google.com", Ports: map[string]uint32{"http-valid2": 9080}},
			},
			Resolution: networking.ServiceEntry_DNS,
		},
			valid: false},
		{name: "full wildcard host", in: networking.ServiceEntry{
			Hosts: []string{"foo.com", "*"},
			Ports: []*networking.Port{
				{Number: 80, Protocol: "http", Name: "http-valid1"},
			},
			Endpoints: []*networking.ServiceEntry_Endpoint{
				{Address: "in.google.com", Ports: map[string]uint32{"http-valid2": 9080}},
			},
			Resolution: networking.ServiceEntry_DNS,
		},
			valid: false},
		{name: "short name host", in: networking.ServiceEntry{
			Hosts: []string{"foo", "bar.com"},
			Ports: []*networking.Port{
				{Number: 80, Protocol: "http", Name: "http-valid1"},
			},
			Endpoints: []*networking.ServiceEntry_Endpoint{
				{Address: "in.google.com", Ports: map[string]uint32{"http-valid1": 9080}},
			},
			Resolution: networking.ServiceEntry_DNS,
		},
			valid: true},
		{name: "undefined endpoint port", in: networking.ServiceEntry{
			Hosts: []string{"google.com"},
			Ports: []*networking.Port{
				{Number: 80, Protocol: "http", Name: "http-valid1"},
				{Number: 80, Protocol: "http", Name: "http-valid2"},
			},
			Endpoints: []*networking.ServiceEntry_Endpoint{
				{Address: "lon.google.com", Ports: map[string]uint32{"http-valid1": 8080}},
				{Address: "in.google.com", Ports: map[string]uint32{"http-dne": 9080}},
			},
			Resolution: networking.ServiceEntry_DNS,
		},
			valid: false},

		{name: "discovery type DNS, non-FQDN endpoint", in: networking.ServiceEntry{
			Hosts: []string{"*.google.com"},
			Ports: []*networking.Port{
				{Number: 80, Protocol: "http", Name: "http-valid1"},
				{Number: 8080, Protocol: "http", Name: "http-valid2"},
			},
			Endpoints: []*networking.ServiceEntry_Endpoint{
				{Address: "*.lon.google.com", Ports: map[string]uint32{"http-valid1": 8080}},
				{Address: "in.google.com", Ports: map[string]uint32{"http-dne": 9080}},
			},
			Resolution: networking.ServiceEntry_DNS,
		},
			valid: false},

		{name: "discovery type DNS, non-FQDN host", in: networking.ServiceEntry{
			Hosts: []string{"*.google.com"},
			Ports: []*networking.Port{
				{Number: 80, Protocol: "http", Name: "http-valid1"},
				{Number: 8080, Protocol: "http", Name: "http-valid2"},
			},

			Resolution: networking.ServiceEntry_DNS,
		},
			valid: false},

		{name: "discovery type DNS, no endpoints", in: networking.ServiceEntry{
			Hosts: []string{"google.com"},
			Ports: []*networking.Port{
				{Number: 80, Protocol: "http", Name: "http-valid1"},
				{Number: 8080, Protocol: "http", Name: "http-valid2"},
			},

			Resolution: networking.ServiceEntry_DNS,
		},
			valid: true},

		{name: "discovery type DNS, unix endpoint", in: networking.ServiceEntry{
			Hosts: []string{"*.google.com"},
			Ports: []*networking.Port{
				{Number: 80, Protocol: "http", Name: "http-valid1"},
			},
			Endpoints: []*networking.ServiceEntry_Endpoint{
				{Address: "unix:///lon/google/com"},
			},
			Resolution: networking.ServiceEntry_DNS,
		},
			valid: false},

		{name: "discovery type none", in: networking.ServiceEntry{
			Hosts: []string{"google.com"},
			Ports: []*networking.Port{
				{Number: 80, Protocol: "http", Name: "http-valid1"},
				{Number: 8080, Protocol: "http", Name: "http-valid2"},
			},
			Resolution: networking.ServiceEntry_NONE,
		},
			valid: true},

		{name: "discovery type none, endpoints provided", in: networking.ServiceEntry{
			Hosts: []string{"google.com"},
			Ports: []*networking.Port{
				{Number: 80, Protocol: "http", Name: "http-valid1"},
				{Number: 8080, Protocol: "http", Name: "http-valid2"},
			},
			Endpoints: []*networking.ServiceEntry_Endpoint{
				{Address: "lon.google.com", Ports: map[string]uint32{"http-valid1": 8080}},
			},
			Resolution: networking.ServiceEntry_NONE,
		},
			valid: false},

		{name: "discovery type none, cidr addresses", in: networking.ServiceEntry{
			Hosts:     []string{"google.com"},
			Addresses: []string{"172.1.2.16/16"},
			Ports: []*networking.Port{
				{Number: 80, Protocol: "http", Name: "http-valid1"},
				{Number: 8080, Protocol: "http", Name: "http-valid2"},
			},
			Resolution: networking.ServiceEntry_NONE,
		},
			valid: true},

		{name: "discovery type static, cidr addresses with endpoints", in: networking.ServiceEntry{
			Hosts:     []string{"google.com"},
			Addresses: []string{"172.1.2.16/16"},
			Ports: []*networking.Port{
				{Number: 80, Protocol: "http", Name: "http-valid1"},
				{Number: 8080, Protocol: "http", Name: "http-valid2"},
			},
			Endpoints: []*networking.ServiceEntry_Endpoint{
				{Address: "1.1.1.1", Ports: map[string]uint32{"http-valid1": 8080}},
				{Address: "2.2.2.2", Ports: map[string]uint32{"http-valid2": 9080}},
			},
			Resolution: networking.ServiceEntry_STATIC,
		},
			valid: true},

		{name: "discovery type static", in: networking.ServiceEntry{
			Hosts:     []string{"google.com"},
			Addresses: []string{"172.1.2.16"},
			Ports: []*networking.Port{
				{Number: 80, Protocol: "http", Name: "http-valid1"},
				{Number: 8080, Protocol: "http", Name: "http-valid2"},
			},
			Endpoints: []*networking.ServiceEntry_Endpoint{
				{Address: "1.1.1.1", Ports: map[string]uint32{"http-valid1": 8080}},
				{Address: "2.2.2.2", Ports: map[string]uint32{"http-valid2": 9080}},
			},
			Resolution: networking.ServiceEntry_STATIC,
		},
			valid: true},

		{name: "discovery type static, FQDN in endpoints", in: networking.ServiceEntry{
			Hosts:     []string{"google.com"},
			Addresses: []string{"172.1.2.16"},
			Ports: []*networking.Port{
				{Number: 80, Protocol: "http", Name: "http-valid1"},
				{Number: 8080, Protocol: "http", Name: "http-valid2"},
			},
			Endpoints: []*networking.ServiceEntry_Endpoint{
				{Address: "google.com", Ports: map[string]uint32{"http-valid1": 8080}},
				{Address: "2.2.2.2", Ports: map[string]uint32{"http-valid2": 9080}},
			},
			Resolution: networking.ServiceEntry_STATIC,
		},
			valid: false},

		{name: "discovery type static, missing endpoints", in: networking.ServiceEntry{
			Hosts:     []string{"google.com"},
			Addresses: []string{"172.1.2.16"},
			Ports: []*networking.Port{
				{Number: 80, Protocol: "http", Name: "http-valid1"},
				{Number: 8080, Protocol: "http", Name: "http-valid2"},
			},
			Resolution: networking.ServiceEntry_STATIC,
		},
			valid: false},

		{name: "discovery type static, bad endpoint port name", in: networking.ServiceEntry{
			Hosts:     []string{"google.com"},
			Addresses: []string{"172.1.2.16"},
			Ports: []*networking.Port{
				{Number: 80, Protocol: "http", Name: "http-valid1"},
				{Number: 8080, Protocol: "http", Name: "http-valid2"},
			},
			Endpoints: []*networking.ServiceEntry_Endpoint{
				{Address: "1.1.1.1", Ports: map[string]uint32{"http-valid1": 8080}},
				{Address: "2.2.2.2", Ports: map[string]uint32{"http-dne": 9080}},
			},
			Resolution: networking.ServiceEntry_STATIC,
		},
			valid: false},

		{name: "discovery type none, conflicting port names", in: networking.ServiceEntry{
			Hosts: []string{"google.com"},
			Ports: []*networking.Port{
				{Number: 80, Protocol: "http", Name: "http-conflict"},
				{Number: 8080, Protocol: "http", Name: "http-conflict"},
			},
			Resolution: networking.ServiceEntry_NONE,
		},
			valid: false},

		{name: "discovery type none, conflicting port numbers", in: networking.ServiceEntry{
			Hosts: []string{"google.com"},
			Ports: []*networking.Port{
				{Number: 80, Protocol: "http", Name: "http-conflict1"},
				{Number: 80, Protocol: "http", Name: "http-conflict2"},
			},
			Resolution: networking.ServiceEntry_NONE,
		},
			valid: false},

		{name: "unix socket", in: networking.ServiceEntry{
			Hosts: []string{"uds.cluster.local"},
			Ports: []*networking.Port{
				{Number: 6553, Protocol: "grpc", Name: "grpc-service1"},
			},
			Resolution: networking.ServiceEntry_STATIC,
			Endpoints: []*networking.ServiceEntry_Endpoint{
				{Address: "unix:///path/to/socket"},
			},
		},
			valid: true},

		{name: "unix socket, relative path", in: networking.ServiceEntry{
			Hosts: []string{"uds.cluster.local"},
			Ports: []*networking.Port{
				{Number: 6553, Protocol: "grpc", Name: "grpc-service1"},
			},
			Resolution: networking.ServiceEntry_STATIC,
			Endpoints: []*networking.ServiceEntry_Endpoint{
				{Address: "unix://./relative/path.sock"},
			},
		},
			valid: false},

		{name: "unix socket, endpoint ports", in: networking.ServiceEntry{
			Hosts: []string{"uds.cluster.local"},
			Ports: []*networking.Port{
				{Number: 6553, Protocol: "grpc", Name: "grpc-service1"},
			},
			Resolution: networking.ServiceEntry_STATIC,
			Endpoints: []*networking.ServiceEntry_Endpoint{
				{Address: "unix:///path/to/socket", Ports: map[string]uint32{"grpc-service1": 6553}},
			},
		},
			valid: false},

		{name: "unix socket, multiple service ports", in: networking.ServiceEntry{
			Hosts: []string{"uds.cluster.local"},
			Ports: []*networking.Port{
				{Number: 6553, Protocol: "grpc", Name: "grpc-service1"},
				{Number: 80, Protocol: "http", Name: "http-service2"},
			},
			Resolution: networking.ServiceEntry_STATIC,
			Endpoints: []*networking.ServiceEntry_Endpoint{
				{Address: "unix:///path/to/socket"},
			},
		},
			valid: false},
	}

	for _, c := range cases {
		t.Run(c.name, func(t *testing.T) {
			if got := ValidateServiceEntry(someName, someNamespace, &c.in); (got == nil) != c.valid {
				t.Errorf("ValidateServiceEntry got valid=%v but wanted valid=%v: %v",
					got == nil, c.valid, got)
			}
		})
	}
}

func TestValidateAuthenticationPolicy(t *testing.T) {
	cases := []struct {
		name       string
		configName string
		in         proto.Message
		valid      bool
	}{
		{
			name:       "empty policy with namespace-wide policy name",
			configName: DefaultAuthenticationPolicyName,
			in:         &authn.Policy{},
			valid:      true,
		},
		{
			name:       "empty policy with non-default name",
			configName: someName,
			in:         &authn.Policy{},
			valid:      false,
		},
		{
			name:       "service-specific policy with namespace-wide name",
			configName: DefaultAuthenticationPolicyName,
			in: &authn.Policy{
				Targets: []*authn.TargetSelector{{
					Name: "foo",
				}},
			},
			valid: false,
		},
		{
			name:       "Targets only policy",
			configName: someName,
			in: &authn.Policy{
				Targets: []*authn.TargetSelector{{
					Name: "foo",
				}},
			},
			valid: true,
		},
		{
			name:       "Source mTLS",
			configName: DefaultAuthenticationPolicyName,
			in: &authn.Policy{
				Peers: []*authn.PeerAuthenticationMethod{{
					Params: &authn.PeerAuthenticationMethod_Mtls{},
				}},
			},
			valid: true,
		},
		{
			name:       "Source JWT",
			configName: DefaultAuthenticationPolicyName,
			in: &authn.Policy{
				Peers: []*authn.PeerAuthenticationMethod{{
					Params: &authn.PeerAuthenticationMethod_Jwt{
						Jwt: &authn.Jwt{
							Issuer:     "istio.io",
							JwksUri:    "https://secure.istio.io/oauth/v1/certs",
							JwtHeaders: []string{"x-goog-iap-jwt-assertion"},
						},
					},
				}},
			},
			valid: true,
		},
		{
			name:       "Origin",
			configName: DefaultAuthenticationPolicyName,
			in: &authn.Policy{
				Origins: []*authn.OriginAuthenticationMethod{
					{
						Jwt: &authn.Jwt{
							Issuer:     "istio.io",
							JwksUri:    "https://secure.istio.io/oauth/v1/certs",
							JwtHeaders: []string{"x-goog-iap-jwt-assertion"},
						},
					},
				},
			},
			valid: true,
		},
		{
			name:       "Bad JkwsURI",
			configName: DefaultAuthenticationPolicyName,
			in: &authn.Policy{
				Origins: []*authn.OriginAuthenticationMethod{
					{
						Jwt: &authn.Jwt{
							Issuer:     "istio.io",
							JwksUri:    "secure.istio.io/oauth/v1/certs",
							JwtHeaders: []string{"x-goog-iap-jwt-assertion"},
						},
					},
				},
			},
			valid: false,
		},
		{
			name:       "Bad JkwsURI Port",
			configName: DefaultAuthenticationPolicyName,
			in: &authn.Policy{
				Origins: []*authn.OriginAuthenticationMethod{
					{
						Jwt: &authn.Jwt{
							Issuer:     "istio.io",
							JwksUri:    "https://secure.istio.io:not-a-number/oauth/v1/certs",
							JwtHeaders: []string{"x-goog-iap-jwt-assertion"},
						},
					},
				},
			},
			valid: false,
		},
		{
			name:       "Duplicate Jwt issuers",
			configName: DefaultAuthenticationPolicyName,
			in: &authn.Policy{
				Peers: []*authn.PeerAuthenticationMethod{{
					Params: &authn.PeerAuthenticationMethod_Jwt{
						Jwt: &authn.Jwt{
							Issuer:     "istio.io",
							JwksUri:    "https://secure.istio.io/oauth/v1/certs",
							JwtHeaders: []string{"x-goog-iap-jwt-assertion"},
						},
					},
				}},
				Origins: []*authn.OriginAuthenticationMethod{
					{
						Jwt: &authn.Jwt{
							Issuer:     "istio.io",
							JwksUri:    "https://secure.istio.io/oauth/v1/certs",
							JwtHeaders: []string{"x-goog-iap-jwt-assertion"},
						},
					},
				},
			},
			valid: false,
		},
		{
			name:       "Just binding",
			configName: DefaultAuthenticationPolicyName,
			in: &authn.Policy{
				PrincipalBinding: authn.PrincipalBinding_USE_ORIGIN,
			},
			valid: true,
		},
		{
			name:       "Bad target name",
			configName: someName,
			in: &authn.Policy{
				Targets: []*authn.TargetSelector{
					{
						Name: "foo.bar",
					},
				},
			},
			valid: false,
		},
		{
			name:       "Good target name",
			configName: someName,
			in: &authn.Policy{
				Targets: []*authn.TargetSelector{
					{
						Name: "good-service-name",
					},
				},
			},
			valid: true,
		},
	}
	for _, c := range cases {
		if got := ValidateAuthenticationPolicy(c.configName, someNamespace, c.in); (got == nil) != c.valid {
			t.Errorf("ValidateAuthenticationPolicy(%v): got(%v) != want(%v): %v\n", c.name, got == nil, c.valid, got)
		}
	}
}

func TestValidateAuthenticationMeshPolicy(t *testing.T) {
	cases := []struct {
		name       string
		configName string
		in         proto.Message
		valid      bool
	}{
		{
			name:       "good name",
			configName: DefaultAuthenticationPolicyName,
			in:         &authn.Policy{},
			valid:      true,
		},
		{
			name:       "bad-name",
			configName: someName,
			in:         &authn.Policy{},
			valid:      false,
		},
		{
			name:       "has targets",
			configName: DefaultAuthenticationPolicyName,
			in: &authn.Policy{
				Targets: []*authn.TargetSelector{{
					Name: "foo",
				}},
			},
			valid: false,
		},
		{
			name:       "good",
			configName: DefaultAuthenticationPolicyName,
			in: &authn.Policy{
				Peers: []*authn.PeerAuthenticationMethod{{
					Params: &authn.PeerAuthenticationMethod_Mtls{},
				}},
			},
			valid: true,
		},
	}
	for _, c := range cases {
		if got := ValidateAuthenticationPolicy(c.configName, "", c.in); (got == nil) != c.valid {
			t.Errorf("ValidateAuthenticationPolicy(%v): got(%v) != want(%v): %v\n", c.name, got == nil, c.valid, got)
		}
	}
}

func TestValidateServiceRole(t *testing.T) {
	cases := []struct {
		name         string
		in           proto.Message
		expectErrMsg string
	}{
		{
			name:         "invalid proto",
			expectErrMsg: "cannot cast to ServiceRole",
		},
		{
			name:         "empty rules",
			in:           &rbac.ServiceRole{},
			expectErrMsg: "at least 1 rule must be specified",
		},
		{
			name: "no service",
			in: &rbac.ServiceRole{Rules: []*rbac.AccessRule{
				{
					Services: []string{"service0"},
					Methods:  []string{"GET", "POST"},
					Constraints: []*rbac.AccessRule_Constraint{
						{Key: "key", Values: []string{"value"}},
						{Key: "key", Values: []string{"value"}},
					},
				},
				{
					Services: []string{},
					Methods:  []string{"GET", "POST"},
					Constraints: []*rbac.AccessRule_Constraint{
						{Key: "key", Values: []string{"value"}},
						{Key: "key", Values: []string{"value"}},
					},
				},
			}},
			expectErrMsg: "at least 1 service must be specified for rule 1",
		},
		{
			name: "no key in constraint",
			in: &rbac.ServiceRole{Rules: []*rbac.AccessRule{
				{
					Services: []string{"service0"},
					Methods:  []string{"GET", "POST"},
					Constraints: []*rbac.AccessRule_Constraint{
						{Key: "key", Values: []string{"value"}},
						{Key: "key", Values: []string{"value"}},
					},
				},
				{
					Services: []string{"service0"},
					Methods:  []string{"GET", "POST"},
					Constraints: []*rbac.AccessRule_Constraint{
						{Key: "key", Values: []string{"value"}},
						{Values: []string{"value"}},
					},
				},
			}},
			expectErrMsg: "key cannot be empty for constraint 1 in rule 1",
		},
		{
			name: "no value in constraint",
			in: &rbac.ServiceRole{Rules: []*rbac.AccessRule{
				{
					Services: []string{"service0"},
					Methods:  []string{"GET", "POST"},
					Constraints: []*rbac.AccessRule_Constraint{
						{Key: "key", Values: []string{"value"}},
						{Key: "key", Values: []string{"value"}},
					},
				},
				{
					Services: []string{"service0"},
					Methods:  []string{"GET", "POST"},
					Constraints: []*rbac.AccessRule_Constraint{
						{Key: "key", Values: []string{"value"}},
						{Key: "key", Values: []string{}},
					},
				},
			}},
			expectErrMsg: "at least 1 value must be specified for constraint 1 in rule 1",
		},
		{
			name: "success proto",
			in: &rbac.ServiceRole{Rules: []*rbac.AccessRule{
				{
					Services: []string{"service0"},
					Methods:  []string{"GET", "POST"},
					Constraints: []*rbac.AccessRule_Constraint{
						{Key: "key", Values: []string{"value"}},
						{Key: "key", Values: []string{"value"}},
					},
				},
				{
					Services: []string{"service0"},
					Methods:  []string{"GET", "POST"},
					Constraints: []*rbac.AccessRule_Constraint{
						{Key: "key", Values: []string{"value"}},
						{Key: "key", Values: []string{"value"}},
					},
				},
			}},
		},
	}
	for _, c := range cases {
		err := ValidateServiceRole(someName, someNamespace, c.in)
		if err == nil {
			if len(c.expectErrMsg) != 0 {
				t.Errorf("ValidateServiceRole(%v): got nil but want %q\n", c.name, c.expectErrMsg)
			}
		} else if err.Error() != c.expectErrMsg {
			t.Errorf("ValidateServiceRole(%v): got %q but want %q\n", c.name, err.Error(), c.expectErrMsg)
		}
	}
}

func TestValidateServiceRoleBinding(t *testing.T) {
	cases := []struct {
		name         string
		in           proto.Message
		expectErrMsg string
	}{
		{
			name:         "invalid proto",
			expectErrMsg: "cannot cast to ServiceRoleBinding",
		},
		{
			name: "no subject",
			in: &rbac.ServiceRoleBinding{
				Subjects: []*rbac.Subject{},
				RoleRef:  &rbac.RoleRef{Kind: "ServiceRole", Name: "ServiceRole001"},
			},
			expectErrMsg: "at least 1 subject must be specified",
		},
		{
			name: "no user, group and properties",
			in: &rbac.ServiceRoleBinding{
				Subjects: []*rbac.Subject{
					{User: "User0", Group: "Group0", Properties: map[string]string{"prop0": "value0"}},
					{User: "", Group: "", Properties: map[string]string{}},
				},
				RoleRef: &rbac.RoleRef{Kind: "ServiceRole", Name: "ServiceRole001"},
			},
			expectErrMsg: "at least 1 of user, group or properties must be specified for subject 1",
		},
		{
			name: "no roleRef",
			in: &rbac.ServiceRoleBinding{
				Subjects: []*rbac.Subject{
					{User: "User0", Group: "Group0", Properties: map[string]string{"prop0": "value0"}},
					{User: "User1", Group: "Group1", Properties: map[string]string{"prop1": "value1"}},
				},
			},
			expectErrMsg: "roleRef must be specified",
		},
		{
			name: "incorrect kind",
			in: &rbac.ServiceRoleBinding{
				Subjects: []*rbac.Subject{
					{User: "User0", Group: "Group0", Properties: map[string]string{"prop0": "value0"}},
					{User: "User1", Group: "Group1", Properties: map[string]string{"prop1": "value1"}},
				},
				RoleRef: &rbac.RoleRef{Kind: "ServiceRoleTypo", Name: "ServiceRole001"},
			},
			expectErrMsg: `kind set to "ServiceRoleTypo", currently the only supported value is "ServiceRole"`,
		},
		{
			name: "no name",
			in: &rbac.ServiceRoleBinding{
				Subjects: []*rbac.Subject{
					{User: "User0", Group: "Group0", Properties: map[string]string{"prop0": "value0"}},
					{User: "User1", Group: "Group1", Properties: map[string]string{"prop1": "value1"}},
				},
				RoleRef: &rbac.RoleRef{Kind: "ServiceRole", Name: ""},
			},
			expectErrMsg: "name cannot be empty",
		},
		{
			name: "success proto",
			in: &rbac.ServiceRoleBinding{
				Subjects: []*rbac.Subject{
					{User: "User0", Group: "Group0", Properties: map[string]string{"prop0": "value0"}},
					{User: "User1", Group: "Group1", Properties: map[string]string{"prop1": "value1"}},
				},
				RoleRef: &rbac.RoleRef{Kind: "ServiceRole", Name: "ServiceRole001"},
			},
		},
	}
	for _, c := range cases {
		err := ValidateServiceRoleBinding(someName, someNamespace, c.in)
		if err == nil {
			if len(c.expectErrMsg) != 0 {
				t.Errorf("ValidateServiceRoleBinding(%v): got nil but want %q\n", c.name, c.expectErrMsg)
			}
		} else if err.Error() != c.expectErrMsg {
			t.Errorf("ValidateServiceRoleBinding(%v): got %q but want %q\n", c.name, err.Error(), c.expectErrMsg)
		}
	}
}

func TestValidateNetworkEndpointAddress(t *testing.T) {
	testCases := []struct {
		name  string
		ne    *NetworkEndpoint
		valid bool
	}{
		{
			"Unix OK",
			&NetworkEndpoint{Family: AddressFamilyUnix, Address: "/absolute/path"},
			true,
		},
		{
			"IP OK",
			&NetworkEndpoint{Address: "12.3.4.5", Port: 76},
			true,
		},
		{
			"Unix not absolute",
			&NetworkEndpoint{Family: AddressFamilyUnix, Address: "./socket"},
			false,
		},
		{
			"IP invalid",
			&NetworkEndpoint{Address: "260.3.4.5", Port: 76},
			false,
		},
	}
	for _, tc := range testCases {
		t.Run(tc.name, func(t *testing.T) {
			err := ValidateNetworkEndpointAddress(tc.ne)
			if tc.valid && err != nil {
				t.Fatalf("ValidateAddress() => want error nil got %v", err)
			} else if !tc.valid && err == nil {
				t.Fatalf("ValidateAddress() => want error got nil")
			}
		})
	}
}

func TestValidateClusterRbacConfig(t *testing.T) {
	cases := []struct {
		caseName     string
		name         string
		namespace    string
		in           proto.Message
		expectErrMsg string
	}{
		{
			caseName:     "invalid proto",
			expectErrMsg: "cannot cast to ClusterRbacConfig",
		},
		{
			caseName: "invalid name",
			name:     "cluster-rbac-config",
			in:       &rbac.RbacConfig{Mode: rbac.RbacConfig_ON_WITH_INCLUSION},
			expectErrMsg: fmt.Sprintf("ClusterRbacConfig has invalid name(cluster-rbac-config), name must be %q",
				DefaultRbacConfigName),
		},
		{
			caseName: "success proto",
			name:     DefaultRbacConfigName,
			in:       &rbac.RbacConfig{Mode: rbac.RbacConfig_ON},
		},
		{
			caseName:     "empty exclusion",
			name:         DefaultRbacConfigName,
			in:           &rbac.RbacConfig{Mode: rbac.RbacConfig_ON_WITH_EXCLUSION},
			expectErrMsg: "exclusion cannot be null (use 'exclusion: {}' for none)",
		},
		{
			caseName:     "empty inclusion",
			name:         DefaultRbacConfigName,
			in:           &rbac.RbacConfig{Mode: rbac.RbacConfig_ON_WITH_INCLUSION},
			expectErrMsg: "inclusion cannot be null (use 'inclusion: {}' for none)",
		},
	}
	for _, c := range cases {
		err := ValidateClusterRbacConfig(c.name, c.namespace, c.in)
		if err == nil {
			if len(c.expectErrMsg) != 0 {
				t.Errorf("ValidateClusterRbacConfig(%v): got nil but want %q\n", c.caseName, c.expectErrMsg)
			}
		} else if err.Error() != c.expectErrMsg {
			t.Errorf("ValidateClusterRbacConfig(%v): got %q but want %q\n", c.caseName, err.Error(), c.expectErrMsg)
		}
	}
}

func TestValidateMixerService(t *testing.T) {
	cases := []struct {
		name  string
		in    *mccpb.IstioService
		valid bool
	}{
		{
			name: "no name and service",
			in:   &mccpb.IstioService{},
		},
		{
			name: "specify both name and service",
			in:   &mccpb.IstioService{Service: "test-service-service", Name: "test-service-name"},
		},
		{
			name: "specify both namespace and service",
			in:   &mccpb.IstioService{Service: "test-service-service", Namespace: "test-service-namespace"},
		},
		{
			name: "specify both domain and service",
			in:   &mccpb.IstioService{Service: "test-service-service", Domain: "test-service-domain"},
		},
		{
			name: "invalid name label",
			in:   &mccpb.IstioService{Name: strings.Repeat("x", 64)},
		},
		{
			name: "invalid namespace label",
			in:   &mccpb.IstioService{Name: "test-service-name", Namespace: strings.Repeat("x", 64)},
		},
		{
			name: "invalid domian or labels",
			in:   &mccpb.IstioService{Name: "test-service-name", Domain: strings.Repeat("x", 256)},
		},
		{
			name:  "valid",
			in:    validService,
			valid: true,
		},
	}

	for _, c := range cases {
		t.Run(c.name, func(t *testing.T) {
			if got := ValidateMixerService(c.in); (got == nil) != c.valid {
				t.Errorf("ValidateMixerService(%v): got(%v) != want(%v): %v", c.name, got == nil, c.valid, got)
			}
		})
	}
}

func TestValidateSidecar(t *testing.T) {
	tests := []struct {
		name  string
		in    *networking.Sidecar
		valid bool
	}{
		{"empty ingress and egress", &networking.Sidecar{}, false},
		{"default", &networking.Sidecar{
			Egress: []*networking.IstioEgressListener{
				{
					Hosts: []string{"*/*"},
				},
			},
		}, true},
		{"import local namespace with wildcard", &networking.Sidecar{
			Egress: []*networking.IstioEgressListener{
				{
					Hosts: []string{"./*"},
				},
			},
		}, true},
		{"import local namespace with fqdn", &networking.Sidecar{
			Egress: []*networking.IstioEgressListener{
				{
					Hosts: []string{"./foo.com"},
				},
			},
		}, true},
		{"import nothing", &networking.Sidecar{
			Egress: []*networking.IstioEgressListener{
				{
					Hosts: []string{"~/*"},
				},
			},
		}, true},
		{"bad egress host 1", &networking.Sidecar{
			Egress: []*networking.IstioEgressListener{
				{
					Hosts: []string{"*"},
				},
			},
		}, false},
		{"bad egress host 2", &networking.Sidecar{
			Egress: []*networking.IstioEgressListener{
				{
					Hosts: []string{"/"},
				},
			},
		}, false},
		{"empty egress host", &networking.Sidecar{
			Egress: []*networking.IstioEgressListener{
				{
					Hosts: []string{},
				},
			},
		}, false},
		{"multiple wildcard egress", &networking.Sidecar{
			Egress: []*networking.IstioEgressListener{
				{
					Hosts: []string{
						"*/foo.com",
					},
				},
				{
					Hosts: []string{
						"ns1/bar.com",
					},
				},
			},
		}, false},
		{"wildcard egress not in end", &networking.Sidecar{
			Egress: []*networking.IstioEgressListener{
				{
					Hosts: []string{
						"*/foo.com",
					},
				},
				{
					Port: &networking.Port{
						Protocol: "http",
						Number:   8080,
						Name:     "h8080",
					},
					Hosts: []string{
						"ns1/bar.com",
					},
				},
			},
		}, false},
		{"invalid Port", &networking.Sidecar{
			Egress: []*networking.IstioEgressListener{
				{
					Port: &networking.Port{
						Protocol: "http1",
						Number:   1000000,
						Name:     "",
					},
					Hosts: []string{
						"ns1/bar.com",
					},
				},
			},
		}, false},
		{"UDS bind", &networking.Sidecar{
			Egress: []*networking.IstioEgressListener{
				{
					Port: &networking.Port{
						Protocol: "http",
						Number:   0,
						Name:     "uds",
					},
					Hosts: []string{
						"ns1/bar.com",
					},
					Bind: "unix:///@foo/bar/com",
				},
			},
		}, true},
		{"UDS bind 2", &networking.Sidecar{
			Egress: []*networking.IstioEgressListener{
				{
					Port: &networking.Port{
						Protocol: "http",
						Number:   0,
						Name:     "uds",
					},
					Hosts: []string{
						"ns1/bar.com",
					},
					Bind: "unix:///foo/bar/com",
				},
			},
		}, true},
		{"invalid bind", &networking.Sidecar{
			Egress: []*networking.IstioEgressListener{
				{
					Port: &networking.Port{
						Protocol: "http",
						Number:   0,
						Name:     "uds",
					},
					Hosts: []string{
						"ns1/bar.com",
					},
					Bind: "foobar:///@foo/bar/com",
				},
			},
		}, false},
		{"invalid capture mode with uds bind", &networking.Sidecar{
			Egress: []*networking.IstioEgressListener{
				{
					Port: &networking.Port{
						Protocol: "http",
						Number:   0,
						Name:     "uds",
					},
					Hosts: []string{
						"ns1/bar.com",
					},
					Bind:        "unix:///@foo/bar/com",
					CaptureMode: networking.CaptureMode_IPTABLES,
				},
			},
		}, false},
		{"duplicate UDS bind", &networking.Sidecar{
			Egress: []*networking.IstioEgressListener{
				{
					Port: &networking.Port{
						Protocol: "http",
						Number:   0,
						Name:     "uds",
					},
					Hosts: []string{
						"ns1/bar.com",
					},
					Bind: "unix:///@foo/bar/com",
				},
				{
					Port: &networking.Port{
						Protocol: "http",
						Number:   0,
						Name:     "uds",
					},
					Hosts: []string{
						"ns1/bar.com",
					},
					Bind: "unix:///@foo/bar/com",
				},
			},
		}, false},
		{"duplicate ports", &networking.Sidecar{
			Egress: []*networking.IstioEgressListener{
				{
					Port: &networking.Port{
						Protocol: "http",
						Number:   90,
						Name:     "foo",
					},
					Hosts: []string{
						"ns1/bar.com",
					},
				},
				{
					Port: &networking.Port{
						Protocol: "tcp",
						Number:   90,
						Name:     "tcp",
					},
					Hosts: []string{
						"ns2/bar.com",
					},
				},
			},
		}, false},
		{"ingress without port", &networking.Sidecar{
			Ingress: []*networking.IstioIngressListener{
				{
					DefaultEndpoint: "127.0.0.1:110",
				},
			},
			Egress: []*networking.IstioEgressListener{
				{
					Hosts: []string{"*/*"},
				},
			},
		}, false},
		{"ingress with duplicate ports", &networking.Sidecar{
			Ingress: []*networking.IstioIngressListener{
				{
					Port: &networking.Port{
						Protocol: "http",
						Number:   90,
						Name:     "foo",
					},
					DefaultEndpoint: "127.0.0.1:110",
				},
				{
					Port: &networking.Port{
						Protocol: "tcp",
						Number:   90,
						Name:     "bar",
					},
					DefaultEndpoint: "127.0.0.1:110",
				},
			},
			Egress: []*networking.IstioEgressListener{
				{
					Hosts: []string{"*/*"},
				},
			},
		}, false},
		{"ingress without default endpoint", &networking.Sidecar{
			Ingress: []*networking.IstioIngressListener{
				{
					Port: &networking.Port{
						Protocol: "http",
						Number:   90,
						Name:     "foo",
					},
				},
			},
			Egress: []*networking.IstioEgressListener{
				{
					Hosts: []string{"*/*"},
				},
			},
		}, false},
		{"ingress with invalid default endpoint IP", &networking.Sidecar{
			Ingress: []*networking.IstioIngressListener{
				{
					Port: &networking.Port{
						Protocol: "http",
						Number:   90,
						Name:     "foo",
					},
					DefaultEndpoint: "1.1.1.1:90",
				},
			},
		}, false},
		{"ingress with invalid default endpoint uds", &networking.Sidecar{
			Ingress: []*networking.IstioIngressListener{
				{
					Port: &networking.Port{
						Protocol: "http",
						Number:   90,
						Name:     "foo",
					},
					DefaultEndpoint: "unix:///",
				},
			},
			Egress: []*networking.IstioEgressListener{
				{
					Hosts: []string{"*/*"},
				},
			},
		}, false},
		{"ingress with invalid default endpoint port", &networking.Sidecar{
			Ingress: []*networking.IstioIngressListener{
				{
					Port: &networking.Port{
						Protocol: "http",
						Number:   90,
						Name:     "foo",
					},
					DefaultEndpoint: "127.0.0.1:hi",
				},
			},
			Egress: []*networking.IstioEgressListener{
				{
					Hosts: []string{"*/*"},
				},
			},
		}, false},
		{"valid ingress and egress", &networking.Sidecar{
			Ingress: []*networking.IstioIngressListener{
				{
					Port: &networking.Port{
						Protocol: "http",
						Number:   90,
						Name:     "foo",
					},
					DefaultEndpoint: "127.0.0.1:9999",
				},
			},
			Egress: []*networking.IstioEgressListener{
				{
					Hosts: []string{"*/*"},
				},
			},
		}, true},
		{"valid ingress and empty egress", &networking.Sidecar{
			Ingress: []*networking.IstioIngressListener{
				{
					Port: &networking.Port{
						Protocol: "http",
						Number:   90,
						Name:     "foo",
					},
					DefaultEndpoint: "127.0.0.1:9999",
				},
			},
		}, false},
	}

	for _, tt := range tests {
		t.Run(tt.name, func(t *testing.T) {
			err := ValidateSidecar("foo", "bar", tt.in)
			if err == nil && !tt.valid {
				t.Fatalf("ValidateSidecar(%v) = true, wanted false", tt.in)
			} else if err != nil && tt.valid {
				t.Fatalf("ValidateSidecar(%v) = %v, wanted true", tt.in, err)
			}
		})
	}
}

func TestValidateLocalityLbSetting(t *testing.T) {
	cases := []struct {
		name  string
		in    *meshconfig.LocalityLoadBalancerSetting
		valid bool
	}{
		{
			name:  "valid mesh config without LocalityLoadBalancerSetting",
			in:    nil,
			valid: true,
		},

		{
			name: "invalid LocalityLoadBalancerSetting_Distribute total weight > 100",
			in: &meshconfig.LocalityLoadBalancerSetting{
				Distribute: []*meshconfig.LocalityLoadBalancerSetting_Distribute{
					{
						From: "a/b/c",
						To: map[string]uint32{
							"a/b/c": 80,
							"a/b1":  25,
						},
					},
				},
			},
			valid: false,
		},
		{
			name: "invalid LocalityLoadBalancerSetting_Distribute total weight < 100",
			in: &meshconfig.LocalityLoadBalancerSetting{
				Distribute: []*meshconfig.LocalityLoadBalancerSetting_Distribute{
					{
						From: "a/b/c",
						To: map[string]uint32{
							"a/b/c": 80,
							"a/b1":  15,
						},
					},
				},
			},
			valid: false,
		},
		{
			name: "invalid LocalityLoadBalancerSetting_Distribute weight = 0",
			in: &meshconfig.LocalityLoadBalancerSetting{
				Distribute: []*meshconfig.LocalityLoadBalancerSetting_Distribute{
					{
						From: "a/b/c",
						To: map[string]uint32{
							"a/b/c": 0,
							"a/b1":  100,
						},
					},
				},
			},
			valid: false,
		},
		{
			name: "invalid LocalityLoadBalancerSetting specify both distribute and failover",
			in: &meshconfig.LocalityLoadBalancerSetting{
				Distribute: []*meshconfig.LocalityLoadBalancerSetting_Distribute{
					{
						From: "a/b/c",
						To: map[string]uint32{
							"a/b/c": 80,
							"a/b1":  20,
						},
					},
				},
				Failover: []*meshconfig.LocalityLoadBalancerSetting_Failover{
					{
						From: "region1",
						To:   "region2",
					},
				},
			},
			valid: false,
		},

		{
			name: "invalid failover src and dst have same region",
			in: &meshconfig.LocalityLoadBalancerSetting{
				Failover: []*meshconfig.LocalityLoadBalancerSetting_Failover{
					{
						From: "region1",
						To:   "region1",
					},
				},
			},
			valid: false,
		},
	}

	for _, c := range cases {
		if got := validateLocalityLbSetting(c.in); (got == nil) != c.valid {
			t.Errorf("ValidateLocalityLbSetting failed on %v: got valid=%v but wanted valid=%v: %v",
				c.name, got == nil, c.valid, got)
		}
	}
}

func TestValidateLocalities(t *testing.T) {
	cases := []struct {
		name       string
		localities []string
		valid      bool
	}{
		{
			name:       "multi wildcard locality",
			localities: []string{"*/zone/*"},
			valid:      false,
		},
		{
			name:       "wildcard not in suffix",
			localities: []string{"*/zone"},
			valid:      false,
		},
		{
			name:       "explicit wildcard region overlap",
			localities: []string{"*", "a/b/c"},
			valid:      false,
		},
		{
			name:       "implicit wildcard region overlap",
			localities: []string{"a", "a/b/c"},
			valid:      false,
		},
		{
			name:       "explicit wildcard zone overlap",
			localities: []string{"a/*", "a/b/c"},
			valid:      false,
		},
		{
			name:       "implicit wildcard zone overlap",
			localities: []string{"a/b", "a/b/c"},
			valid:      false,
		},
		{
			name:       "explicit wildcard subzone overlap",
			localities: []string{"a/b/*", "a/b/c"},
			valid:      false,
		},
		{
			name:       "implicit wildcard subzone overlap",
			localities: []string{"a/b", "a/b/c"},
			valid:      false,
		},
		{
			name:       "valid localities",
			localities: []string{"a1/*", "a2/*", "a3/b3/c3", "a4/b4", "a5/b5/*"},
			valid:      true,
		},
	}
	for _, c := range cases {
		t.Run(c.name, func(t *testing.T) {
			err := validateLocalities(c.localities)
			if !c.valid && err == nil {
				t.Errorf("expect invalid localities")
			}

			if c.valid && err != nil {
				t.Errorf("expect valid localities. but got err %v", err)
			}
		})
	}

}<|MERGE_RESOLUTION|>--- conflicted
+++ resolved
@@ -1533,10 +1533,6 @@
 			&networking.Server_TLSOptions{
 				Mode:              networking.Server_TLSOptions_SIMPLE,
 				ServerCertificate: "",
-<<<<<<< HEAD
-			},
-			"server certificate"},
-=======
 				PrivateKey:        "Khan Noonien Singh",
 			},
 			"server certificate"},
@@ -1562,7 +1558,6 @@
 				CredentialName:    "sds-name",
 			},
 			"private key"},
->>>>>>> b454352a
 		{"mutual",
 			&networking.Server_TLSOptions{
 				Mode:              networking.Server_TLSOptions_MUTUAL,
