// Copyright Istio Authors
//
// Licensed under the Apache License, Version 2.0 (the "License");
// you may not use this file except in compliance with the License.
// You may obtain a copy of the License at
//
//     http://www.apache.org/licenses/LICENSE-2.0
//
// Unless required by applicable law or agreed to in writing, software
// distributed under the License is distributed on an "AS IS" BASIS,
// WITHOUT WARRANTIES OR CONDITIONS OF ANY KIND, either express or implied.
// See the License for the specific language governing permissions and
// limitations under the License.

package model

import (
	"strings"
	"testing"
	"time"

	core "github.com/envoyproxy/go-control-plane/envoy/config/core/v3"
	listener "github.com/envoyproxy/go-control-plane/envoy/config/listener/v3"
	fileaccesslog "github.com/envoyproxy/go-control-plane/envoy/extensions/access_loggers/file/v3"
	httpwasm "github.com/envoyproxy/go-control-plane/envoy/extensions/filters/http/wasm/v3"
	hcm "github.com/envoyproxy/go-control-plane/envoy/extensions/filters/network/http_connection_manager/v3"
	wasmfilter "github.com/envoyproxy/go-control-plane/envoy/extensions/filters/network/wasm/v3"
	"github.com/google/go-cmp/cmp"
	"google.golang.org/protobuf/types/known/durationpb"
	"google.golang.org/protobuf/types/known/structpb"
	wrappers "google.golang.org/protobuf/types/known/wrapperspb"
	"k8s.io/apimachinery/pkg/types"

	"istio.io/api/envoy/extensions/stats"
	meshconfig "istio.io/api/mesh/v1alpha1"
	tpb "istio.io/api/telemetry/v1alpha1"
	"istio.io/api/type/v1beta1"
	networking "istio.io/istio/pilot/pkg/networking"
	"istio.io/istio/pilot/pkg/serviceregistry/provider"
	"istio.io/istio/pkg/config"
	"istio.io/istio/pkg/config/mesh"
	"istio.io/istio/pkg/config/schema/collection"
	"istio.io/istio/pkg/config/schema/gvk"
	"istio.io/istio/pkg/ptr"
	"istio.io/istio/pkg/test/util/assert"
	"istio.io/istio/pkg/util/protomarshal"
)

var (
	jsonTextProvider = &meshconfig.MeshConfig_ExtensionProvider{
		Name: "envoy-json",
		Provider: &meshconfig.MeshConfig_ExtensionProvider_EnvoyFileAccessLog{
			EnvoyFileAccessLog: &meshconfig.MeshConfig_ExtensionProvider_EnvoyFileAccessLogProvider{
				Path: "/dev/stdout",
				LogFormat: &meshconfig.MeshConfig_ExtensionProvider_EnvoyFileAccessLogProvider_LogFormat{
					LogFormat: &meshconfig.MeshConfig_ExtensionProvider_EnvoyFileAccessLogProvider_LogFormat_Labels{
						Labels: &structpb.Struct{},
					},
				},
			},
		},
	}

	textFormattersProvider = &meshconfig.MeshConfig_ExtensionProvider{
		Name: "envoy-text-formatters",
		Provider: &meshconfig.MeshConfig_ExtensionProvider_EnvoyFileAccessLog{
			EnvoyFileAccessLog: &meshconfig.MeshConfig_ExtensionProvider_EnvoyFileAccessLogProvider{
				Path: "/dev/stdout",
				LogFormat: &meshconfig.MeshConfig_ExtensionProvider_EnvoyFileAccessLogProvider_LogFormat{
					LogFormat: &meshconfig.MeshConfig_ExtensionProvider_EnvoyFileAccessLogProvider_LogFormat_Text{
						Text: "%REQ_WITHOUT_QUERY(key1:val1)% REQ_WITHOUT_QUERY(key2:val1)% %METADATA(UPSTREAM_HOST:istio)% %METADATA(CLUSTER:istio)%\n",
					},
				},
			},
		},
	}

	jsonFormattersProvider = &meshconfig.MeshConfig_ExtensionProvider{
		Name: "envoy-json-formatters",
		Provider: &meshconfig.MeshConfig_ExtensionProvider_EnvoyFileAccessLog{
			EnvoyFileAccessLog: &meshconfig.MeshConfig_ExtensionProvider_EnvoyFileAccessLogProvider{
				Path: "/dev/stdout",
				LogFormat: &meshconfig.MeshConfig_ExtensionProvider_EnvoyFileAccessLogProvider_LogFormat{
					LogFormat: &meshconfig.MeshConfig_ExtensionProvider_EnvoyFileAccessLogProvider_LogFormat_Labels{
						Labels: &structpb.Struct{
							Fields: map[string]*structpb.Value{
								"req1": {Kind: &structpb.Value_StringValue{StringValue: "%REQ_WITHOUT_QUERY(key1:val1)%"}},
								"req2": {Kind: &structpb.Value_StringValue{StringValue: "%REQ_WITHOUT_QUERY(key2:val1)%"}},
								"key1": {Kind: &structpb.Value_StringValue{StringValue: "%METADATA(CLUSTER:istio)%"}},
								"key2": {Kind: &structpb.Value_StringValue{StringValue: "%METADATA(UPSTREAM_HOST:istio)%"}},
							},
						},
					},
				},
			},
		},
	}

	defaultJSONLabelsOut = &fileaccesslog.FileAccessLog{
		Path: "/dev/stdout",
		AccessLogFormat: &fileaccesslog.FileAccessLog_LogFormat{
			LogFormat: &core.SubstitutionFormatString{
				Format: &core.SubstitutionFormatString_JsonFormat{
					JsonFormat: EnvoyJSONLogFormatIstio,
				},
				JsonFormatOptions: &core.JsonFormatOptions{SortProperties: false},
			},
		},
	}

	formattersJSONLabelsOut = &fileaccesslog.FileAccessLog{
		Path: "/dev/stdout",
		AccessLogFormat: &fileaccesslog.FileAccessLog_LogFormat{
			LogFormat: &core.SubstitutionFormatString{
				Formatters: []*core.TypedExtensionConfig{
					reqWithoutQueryFormatter,
					metadataFormatter,
				},
				Format: &core.SubstitutionFormatString_JsonFormat{
					JsonFormat: &structpb.Struct{
						Fields: map[string]*structpb.Value{
							"req1": {Kind: &structpb.Value_StringValue{StringValue: "%REQ_WITHOUT_QUERY(key1:val1)%"}},
							"req2": {Kind: &structpb.Value_StringValue{StringValue: "%REQ_WITHOUT_QUERY(key2:val1)%"}},
							"key1": {Kind: &structpb.Value_StringValue{StringValue: "%METADATA(CLUSTER:istio)%"}},
							"key2": {Kind: &structpb.Value_StringValue{StringValue: "%METADATA(UPSTREAM_HOST:istio)%"}},
						},
					},
				},
				JsonFormatOptions: &core.JsonFormatOptions{SortProperties: false},
			},
		},
	}

	formattersTextLabelsOut = &fileaccesslog.FileAccessLog{
		Path: "/dev/stdout",
		AccessLogFormat: &fileaccesslog.FileAccessLog_LogFormat{
			LogFormat: &core.SubstitutionFormatString{
				Formatters: []*core.TypedExtensionConfig{
					reqWithoutQueryFormatter,
					metadataFormatter,
				},
				Format: &core.SubstitutionFormatString_TextFormatSource{
					TextFormatSource: &core.DataSource{
						Specifier: &core.DataSource_InlineString{
							InlineString: "%REQ_WITHOUT_QUERY(key1:val1)% REQ_WITHOUT_QUERY(key2:val1)% %METADATA(UPSTREAM_HOST:istio)% %METADATA(CLUSTER:istio)%\n",
						},
					},
				},
			},
		},
	}
)

func createTestTelemetries(configs []config.Config, t *testing.T) (*Telemetries, *PushContext) {
	t.Helper()

	store := &telemetryStore{}
	for _, cfg := range configs {
		store.add(cfg)
	}
	m := mesh.DefaultMeshConfig()

	m.ExtensionProviders = append(m.ExtensionProviders, jsonTextProvider, textFormattersProvider, jsonFormattersProvider)

	environment := &Environment{
		ConfigStore: store,
		Watcher:     mesh.NewFixedWatcher(m),
	}
	telemetries := getTelemetries(environment)

	ctx := NewPushContext()
	ctx.Mesh = m
	return telemetries, ctx
}

func newTelemetry(ns string, spec config.Spec) config.Config {
	return config.Config{
		Meta: config.Meta{
			GroupVersionKind: gvk.Telemetry,
			Name:             "default",
			Namespace:        ns,
		},
		Spec: spec,
	}
}

type telemetryStore struct {
	ConfigStore

	data []struct {
		typ config.GroupVersionKind
		ns  string
		cfg config.Config
	}
}

func (ts *telemetryStore) add(cfg config.Config) {
	ts.data = append(ts.data, struct {
		typ config.GroupVersionKind
		ns  string
		cfg config.Config
	}{
		typ: cfg.GroupVersionKind,
		ns:  cfg.Namespace,
		cfg: cfg,
	})
}

func (ts *telemetryStore) Schemas() collection.Schemas {
	return collection.SchemasFor()
}

func (ts *telemetryStore) Get(_ config.GroupVersionKind, _, _ string) *config.Config {
	return nil
}

func (ts *telemetryStore) List(typ config.GroupVersionKind, namespace string) []config.Config {
	var configs []config.Config
	for _, data := range ts.data {
		if data.typ == typ {
			if namespace != "" && data.ns == namespace {
				continue
			}
			configs = append(configs, data.cfg)
		}
	}
	return configs
}

func newTracingConfig(providerName string, disabled bool) *TracingConfig {
	return &TracingConfig{
		ClientSpec: TracingSpec{
			Provider:                     &meshconfig.MeshConfig_ExtensionProvider{Name: providerName},
			Disabled:                     disabled,
			UseRequestIDForTraceSampling: true,
		},
		ServerSpec: TracingSpec{
			Provider:                     &meshconfig.MeshConfig_ExtensionProvider{Name: providerName},
			Disabled:                     disabled,
			UseRequestIDForTraceSampling: true,
		},
	}
}

const (
	reportingEnabled  = false
	reportingDisabled = !reportingEnabled
)

func TestTracing(t *testing.T) {
	sidecar := &Proxy{
		ConfigNamespace: "default",
		Labels:          map[string]string{"app": "test"},
		Metadata:        &NodeMetadata{Labels: map[string]string{"app": "test"}},
	}
	envoy := &tpb.Telemetry{
		Tracing: []*tpb.Tracing{
			{
				Providers: []*tpb.ProviderRef{
					{
						Name: "envoy",
					},
				},
			},
		},
	}
	stackdriver := &tpb.Telemetry{
		Tracing: []*tpb.Tracing{
			{
				Providers: []*tpb.ProviderRef{
					{
						Name: "stackdriver",
					},
				},
			},
		},
	}
	empty := &tpb.Telemetry{
		Tracing: []*tpb.Tracing{{}},
	}
	disabled := &tpb.Telemetry{
		Tracing: []*tpb.Tracing{
			{
				DisableSpanReporting: &wrappers.BoolValue{Value: true},
			},
		},
	}
	overidesA := &tpb.Telemetry{
		Tracing: []*tpb.Tracing{
			{
				RandomSamplingPercentage: &wrappers.DoubleValue{Value: 50.0},
				CustomTags: map[string]*tpb.Tracing_CustomTag{
					"foo": {},
					"bar": {},
				},
				UseRequestIdForTraceSampling: &wrappers.BoolValue{Value: false},
			},
		},
	}
	overidesB := &tpb.Telemetry{
		Tracing: []*tpb.Tracing{
			{
				RandomSamplingPercentage: &wrappers.DoubleValue{Value: 80.0},
				CustomTags: map[string]*tpb.Tracing_CustomTag{
					"foo": {},
					"baz": {},
				},
				UseRequestIdForTraceSampling: &wrappers.BoolValue{Value: true},
			},
		},
	}
	overridesWithDefaultSampling := &tpb.Telemetry{
		Tracing: []*tpb.Tracing{
			{
				CustomTags: map[string]*tpb.Tracing_CustomTag{
					"foo": {},
					"baz": {},
				},
			},
		},
	}
	nonExistant := &tpb.Telemetry{
		Tracing: []*tpb.Tracing{
			{
				Providers: []*tpb.ProviderRef{
					{
						Name: "custom-provider",
					},
				},
			},
		},
	}
	clientSideSampling := &tpb.Telemetry{
		Tracing: []*tpb.Tracing{
			{
				Match: &tpb.Tracing_TracingSelector{
					Mode: tpb.WorkloadMode_CLIENT,
				},
				Providers: []*tpb.ProviderRef{
					{
						Name: "stackdriver",
					},
				},
				RandomSamplingPercentage: &wrappers.DoubleValue{Value: 99.9},
			},
		},
	}
	serverSideDisabled := &tpb.Telemetry{
		Tracing: []*tpb.Tracing{
			{
				Match: &tpb.Tracing_TracingSelector{
					Mode: tpb.WorkloadMode_SERVER,
				},
				DisableSpanReporting: &wrappers.BoolValue{Value: true},
			},
		},
	}

	tests := []struct {
		name             string
		cfgs             []config.Config
		proxy            *Proxy
		defaultProviders []string
		want             *TracingConfig
	}{
		{
			"empty",
			nil,
			sidecar,
			nil,
			nil,
		},
		{
			"default provider only",
			nil,
			sidecar,
			[]string{"envoy"},
			newTracingConfig("envoy", reportingEnabled),
		},
		{
			"provider only",
			[]config.Config{newTelemetry("istio-system", envoy)},
			sidecar,
			nil,
			newTracingConfig("envoy", reportingEnabled),
		},
		{
			"override default",
			[]config.Config{newTelemetry("istio-system", envoy)},
			sidecar,
			[]string{"stackdriver"},
			newTracingConfig("envoy", reportingEnabled),
		},
		{
			"override namespace",
			[]config.Config{newTelemetry("istio-system", envoy), newTelemetry("default", stackdriver)},
			sidecar,
			nil,
			newTracingConfig("stackdriver", reportingEnabled),
		},
		{
			"empty config inherits",
			[]config.Config{newTelemetry("istio-system", envoy), newTelemetry("default", empty)},
			sidecar,
			nil,
			newTracingConfig("envoy", reportingEnabled),
		},
		{
			"disable config",
			[]config.Config{newTelemetry("istio-system", envoy), newTelemetry("default", disabled)},
			sidecar,
			nil,
			newTracingConfig("envoy", reportingDisabled),
		},
		{
			"disable default",
			[]config.Config{newTelemetry("default", disabled)},
			sidecar,
			[]string{"envoy"},
			newTracingConfig("envoy", reportingDisabled),
		},
		{
			"non existing",
			[]config.Config{newTelemetry("default", nonExistant)},
			sidecar,
			[]string{"envoy"},
			&TracingConfig{
				ClientSpec: TracingSpec{Disabled: true, UseRequestIDForTraceSampling: true},
				ServerSpec: TracingSpec{Disabled: true, UseRequestIDForTraceSampling: true},
			},
		},
		{
			"overrides",
			[]config.Config{newTelemetry("istio-system", overidesA)},
			sidecar,
			[]string{"envoy"},
			&TracingConfig{
				ClientSpec: TracingSpec{
					Provider:                 &meshconfig.MeshConfig_ExtensionProvider{Name: "envoy"},
					RandomSamplingPercentage: ptr.Of(50.0),
					CustomTags: map[string]*tpb.Tracing_CustomTag{
						"foo": {},
						"bar": {},
					},
					UseRequestIDForTraceSampling: false,
				}, ServerSpec: TracingSpec{
					Provider:                 &meshconfig.MeshConfig_ExtensionProvider{Name: "envoy"},
					RandomSamplingPercentage: ptr.Of(50.0),
					CustomTags: map[string]*tpb.Tracing_CustomTag{
						"foo": {},
						"bar": {},
					},
					UseRequestIDForTraceSampling: false,
				},
			},
		},
		{
			"overrides with default sampling",
			[]config.Config{newTelemetry("istio-system", overridesWithDefaultSampling)},
			sidecar,
			[]string{"envoy"},
			&TracingConfig{
				ClientSpec: TracingSpec{
					Provider: &meshconfig.MeshConfig_ExtensionProvider{Name: "envoy"},
					CustomTags: map[string]*tpb.Tracing_CustomTag{
						"foo": {},
						"baz": {},
					},
					UseRequestIDForTraceSampling: true,
				}, ServerSpec: TracingSpec{
					Provider: &meshconfig.MeshConfig_ExtensionProvider{Name: "envoy"},
					CustomTags: map[string]*tpb.Tracing_CustomTag{
						"foo": {},
						"baz": {},
					},
					UseRequestIDForTraceSampling: true,
				},
			},
		},
		{
			"multi overrides",
			[]config.Config{
				newTelemetry("istio-system", overidesA),
				newTelemetry("default", overidesB),
			},
			sidecar,
			[]string{"envoy"},
			&TracingConfig{
				ClientSpec: TracingSpec{
					Provider:                 &meshconfig.MeshConfig_ExtensionProvider{Name: "envoy"},
					RandomSamplingPercentage: ptr.Of(80.0),
					CustomTags: map[string]*tpb.Tracing_CustomTag{
						"foo": {},
						"baz": {},
					},
					UseRequestIDForTraceSampling: true,
				},
				ServerSpec: TracingSpec{
					Provider:                 &meshconfig.MeshConfig_ExtensionProvider{Name: "envoy"},
					RandomSamplingPercentage: ptr.Of(80.0),
					CustomTags: map[string]*tpb.Tracing_CustomTag{
						"foo": {},
						"baz": {},
					},
					UseRequestIDForTraceSampling: true,
				},
			},
		},
		{
			"client-only override",
			[]config.Config{newTelemetry("istio-system", envoy), newTelemetry("default", clientSideSampling)},
			sidecar,
			[]string{"envoy"},
			&TracingConfig{
				ClientSpec: TracingSpec{
					Provider: &meshconfig.MeshConfig_ExtensionProvider{
						Name: "stackdriver",
						Provider: &meshconfig.MeshConfig_ExtensionProvider_Stackdriver{
							Stackdriver: &meshconfig.MeshConfig_ExtensionProvider_StackdriverProvider{},
						},
					},
					RandomSamplingPercentage:     ptr.Of(99.9),
					UseRequestIDForTraceSampling: true,
				},
				ServerSpec: TracingSpec{
					Provider:                     &meshconfig.MeshConfig_ExtensionProvider{Name: "envoy"},
					UseRequestIDForTraceSampling: true,
				},
			},
		},
		{
			"server-only override",
			[]config.Config{newTelemetry("istio-system", envoy), newTelemetry("default", serverSideDisabled)},
			sidecar,
			[]string{"envoy"},
			&TracingConfig{
				ClientSpec: TracingSpec{
					Provider:                     &meshconfig.MeshConfig_ExtensionProvider{Name: "envoy"},
					UseRequestIDForTraceSampling: true,
				},
				ServerSpec: TracingSpec{
					Provider:                     &meshconfig.MeshConfig_ExtensionProvider{Name: "envoy"},
					Disabled:                     true,
					UseRequestIDForTraceSampling: true,
				},
			},
		},
	}
	for _, tt := range tests {
		t.Run(tt.name, func(t *testing.T) {
			telemetry, _ := createTestTelemetries(tt.cfgs, t)
			telemetry.meshConfig.DefaultProviders.Tracing = tt.defaultProviders
			got := telemetry.Tracing(tt.proxy, nil)
			if got != nil && got.ServerSpec.Provider != nil {
				// We don't match on this, just the name for test simplicity
				got.ServerSpec.Provider.Provider = nil
			}
			assert.Equal(t, got, tt.want)
		})
	}
}

func TestTelemetryFilters(t *testing.T) {
	overrides := []*tpb.MetricsOverrides{{
		Match: &tpb.MetricSelector{
			MetricMatch: &tpb.MetricSelector_Metric{
				Metric: tpb.MetricSelector_REQUEST_COUNT,
			},
		},
		TagOverrides: map[string]*tpb.MetricsOverrides_TagOverride{
			"remove": {
				Operation: tpb.MetricsOverrides_TagOverride_REMOVE,
			},
			"add": {
				Operation: tpb.MetricsOverrides_TagOverride_UPSERT,
				Value:     "bar",
			},
		},
	}}
	sidecar := &Proxy{
		ConfigNamespace: "default",
		Labels:          map[string]string{"app": "test"},
		Metadata:        &NodeMetadata{Labels: map[string]string{"app": "test"}},
	}
	waypoint := &Proxy{
		ConfigNamespace: "default",
		Type:            Waypoint,
		Labels:          map[string]string{"gateway.networking.k8s.io/gateway-name": "waypoint"},
		Metadata:        &NodeMetadata{Labels: map[string]string{"gateway.networking.k8s.io/gateway-name": "waypoint"}},
	}
	emptyPrometheus := &tpb.Telemetry{
		Metrics: []*tpb.Metrics{
			{
				Providers: []*tpb.ProviderRef{{Name: "prometheus"}},
			},
		},
	}
	reenable := &tpb.Telemetry{
		Metrics: []*tpb.Metrics{
			{
				Providers: []*tpb.ProviderRef{{Name: "prometheus"}},
				// need this to override disabledAllMetrics.overrides
				Overrides: []*tpb.MetricsOverrides{{
					Match: &tpb.MetricSelector{
						MetricMatch: &tpb.MetricSelector_Metric{
							Metric: tpb.MetricSelector_ALL_METRICS,
						},
					},
				}},
			},
		},
	}
	overridesPrometheus := &tpb.Telemetry{
		Metrics: []*tpb.Metrics{
			{
				Providers: []*tpb.ProviderRef{{Name: "prometheus"}},
				Overrides: overrides,
			},
		},
	}
	reportingInterval := &tpb.Telemetry{
		Metrics: []*tpb.Metrics{
			{
				Providers:         []*tpb.ProviderRef{{Name: "prometheus"}},
				ReportingInterval: durationpb.New(15 * time.Second),
			},
		},
	}
	overridesInterval := &tpb.Telemetry{
		Metrics: []*tpb.Metrics{
			{
				Providers:         []*tpb.ProviderRef{{Name: "prometheus"}},
				ReportingInterval: durationpb.New(10 * time.Second),
			},
		},
	}
	overridesEmptyProvider := &tpb.Telemetry{
		Metrics: []*tpb.Metrics{
			{
				Overrides: overrides,
			},
		},
	}
	disabledAllMetrics := &tpb.Telemetry{
		Metrics: []*tpb.Metrics{
			{
				Overrides: []*tpb.MetricsOverrides{{
					Match: &tpb.MetricSelector{
						MetricMatch: &tpb.MetricSelector_Metric{
							Metric: tpb.MetricSelector_ALL_METRICS,
						},
					},
					Disabled: &wrappers.BoolValue{
						Value: true,
					},
				}},

				Providers: []*tpb.ProviderRef{{Name: "prometheus"}},
			},
		},
	}
	disabledAllMetricsImplicit := &tpb.Telemetry{
		Metrics: []*tpb.Metrics{
			{
				Overrides: []*tpb.MetricsOverrides{{
					Disabled: &wrappers.BoolValue{
						Value: true,
					},
				}},

				Providers: []*tpb.ProviderRef{{Name: "prometheus"}},
			},
		},
	}
	targetRefs := &tpb.Telemetry{
		TargetRefs: []*v1beta1.PolicyTargetReference{{
			Group: gvk.Service.Group,
			Kind:  gvk.Service.Kind,
			Name:  "sample-svc",
		}},
		Metrics: []*tpb.Metrics{
			{
				Overrides: overrides,
			},
		},
	}
	emptyWaypointMetrics := `{"disable_host_header_fallback":true,"reporter":"SERVER_GATEWAY"}`
	cfg := `{"metrics":[{"dimensions":{"add":"bar"},"name":"requests_total","tags_to_remove":["remove"]}]}`

	tests := []struct {
		name             string
		cfgs             []config.Config
		proxy            *Proxy
		class            networking.ListenerClass
		protocol         networking.ListenerProtocol
		defaultProviders *meshconfig.MeshConfig_DefaultProviders
		service          *Service
		want             map[string]string
	}{
		{
			name:     "empty",
			proxy:    sidecar,
			class:    networking.ListenerClassSidecarOutbound,
			protocol: networking.ListenerProtocolHTTP,
			want:     map[string]string{},
		},
		{
			name:     "disabled-prometheus",
			cfgs:     []config.Config{newTelemetry("istio-system", disabledAllMetrics)},
			proxy:    sidecar,
			class:    networking.ListenerClassSidecarOutbound,
			protocol: networking.ListenerProtocolHTTP,
			want:     map[string]string{},
		},
		{
			name:     "disabled-prometheus-implicit",
			cfgs:     []config.Config{newTelemetry("istio-system", disabledAllMetricsImplicit)},
			proxy:    sidecar,
			class:    networking.ListenerClassSidecarOutbound,
			protocol: networking.ListenerProtocolHTTP,
			want:     map[string]string{},
		},
		{
			name: "disabled-then-empty",
			cfgs: []config.Config{
				newTelemetry("istio-system", disabledAllMetrics),
				newTelemetry("default", emptyPrometheus),
			},
			proxy:    sidecar,
			class:    networking.ListenerClassSidecarOutbound,
			protocol: networking.ListenerProtocolHTTP,
			want:     map[string]string{},
		},
		{
			name: "disabled-then-reenable",
			cfgs: []config.Config{
				newTelemetry("istio-system", disabledAllMetrics),
				newTelemetry("default", reenable),
			},
<<<<<<< HEAD
			sidecar,
			networking.ListenerClassSidecarOutbound,
			networking.ListenerProtocolHTTP,
			nil,
			map[string]string{
				"istio.stats": `{}`,
=======
			proxy:    sidecar,
			class:    networking.ListenerClassSidecarOutbound,
			protocol: networking.ListenerProtocolHTTP,
			want: map[string]string{
				"istio.stats": `{"metrics":[` +
					`{"name":"request_messages_total"},` +
					`{"name":"response_messages_total"},` +
					`{"name":"requests_total"},` +
					`{"name":"request_duration_milliseconds"},` +
					`{"name":"request_bytes"},` +
					`{"name":"response_bytes"},` +
					`{"name":"tcp_connections_closed_total"},` +
					`{"name":"tcp_connections_opened_total"},` +
					`{"name":"tcp_received_bytes_total"},` +
					`{"name":"tcp_sent_bytes_total"}` +
					`]}`,
>>>>>>> 6d0ffb30
			},
		},
		{
			name: "disabled-then-overrides",
			cfgs: []config.Config{
				newTelemetry("istio-system", disabledAllMetrics),
				newTelemetry("default", overridesPrometheus),
			},
			proxy:    sidecar,
			class:    networking.ListenerClassSidecarOutbound,
			protocol: networking.ListenerProtocolHTTP,
			want: map[string]string{
				"istio.stats": cfg,
			},
		},
		{
			name:     "default prometheus",
			cfgs:     []config.Config{newTelemetry("istio-system", emptyPrometheus)},
			proxy:    sidecar,
			class:    networking.ListenerClassSidecarOutbound,
			protocol: networking.ListenerProtocolHTTP,
			want: map[string]string{
				"istio.stats": "{}",
			},
		},
		{
			name:             "default provider prometheus",
			cfgs:             []config.Config{},
			proxy:            sidecar,
			class:            networking.ListenerClassSidecarOutbound,
			protocol:         networking.ListenerProtocolHTTP,
			defaultProviders: &meshconfig.MeshConfig_DefaultProviders{Metrics: []string{"prometheus"}},
			want: map[string]string{
				"istio.stats": "{}",
			},
		},
		{
			name:     "prometheus overrides",
			cfgs:     []config.Config{newTelemetry("istio-system", overridesPrometheus)},
			proxy:    sidecar,
			class:    networking.ListenerClassSidecarOutbound,
			protocol: networking.ListenerProtocolHTTP,
			want: map[string]string{
				"istio.stats": cfg,
			},
		},
		{
			name: "prometheus overrides all metrics",
			cfgs: []config.Config{newTelemetry("istio-system", &tpb.Telemetry{
				Metrics: []*tpb.Metrics{
					{
						Providers: []*tpb.ProviderRef{{Name: "prometheus"}},
						Overrides: []*tpb.MetricsOverrides{
							{
								TagOverrides: map[string]*tpb.MetricsOverrides_TagOverride{
									"remove": {
										Operation: tpb.MetricsOverrides_TagOverride_REMOVE,
									},
									"add": {
										Operation: tpb.MetricsOverrides_TagOverride_UPSERT,
										Value:     "bar",
									},
								},
							},
						},
					},
				},
			})},
			proxy:    sidecar,
			class:    networking.ListenerClassSidecarOutbound,
			protocol: networking.ListenerProtocolHTTP,
			// TODO: the following should be simple to `{"metrics":[{"dimensions":{"add":"bar"},"tags_to_remove":["remove"]}]}`
			want: map[string]string{
				"istio.stats": `{"metrics":[` +
					`{"dimensions":{"add":"bar"},"tags_to_remove":["remove"]}` +
					`]}`,
			},
		},
		{
			name: "prometheus overrides all metrics first",
			cfgs: []config.Config{newTelemetry("istio-system", &tpb.Telemetry{
				Metrics: []*tpb.Metrics{
					{
						Providers: []*tpb.ProviderRef{{Name: "prometheus"}},
						Overrides: []*tpb.MetricsOverrides{
							{
								TagOverrides: map[string]*tpb.MetricsOverrides_TagOverride{
									"remove": {
										Operation: tpb.MetricsOverrides_TagOverride_REMOVE,
									},
									"add": {
										Operation: tpb.MetricsOverrides_TagOverride_UPSERT,
										Value:     "bar",
									},
								},
							},
							{
								Match: &tpb.MetricSelector{
									MetricMatch: &tpb.MetricSelector_Metric{
										Metric: tpb.MetricSelector_REQUEST_COUNT,
									},
								},
								TagOverrides: map[string]*tpb.MetricsOverrides_TagOverride{
									"add": {
										Value: "add-override",
									},
								},
							},
						},
					},
				},
			})},
			proxy:    sidecar,
			class:    networking.ListenerClassSidecarOutbound,
			protocol: networking.ListenerProtocolHTTP,
			want: map[string]string{
				"istio.stats": `{"metrics":[` +
					`{"tags_to_remove":["remove"]},` +
					`{"dimensions":{"add":"bar"},"name":"request_messages_total"},` +
					`{"dimensions":{"add":"bar"},"name":"response_messages_total"},` +
					`{"dimensions":{"add":"add-override"},"name":"requests_total"},` +
					`{"dimensions":{"add":"bar"},"name":"request_duration_milliseconds"},` +
					`{"dimensions":{"add":"bar"},"name":"request_bytes"},` +
					`{"dimensions":{"add":"bar"},"name":"response_bytes"},` +
					`{"dimensions":{"add":"bar"},"name":"tcp_connections_closed_total"},` +
					`{"dimensions":{"add":"bar"},"name":"tcp_connections_opened_total"},` +
					`{"dimensions":{"add":"bar"},"name":"tcp_received_bytes_total"},` +
					`{"dimensions":{"add":"bar"},"name":"tcp_sent_bytes_total"}` +
					`]}`,
			},
		},
		{
			name: "prometheus overrides all metrics secondary",
			cfgs: []config.Config{newTelemetry("istio-system", &tpb.Telemetry{
				Metrics: []*tpb.Metrics{
					{
						Providers: []*tpb.ProviderRef{{Name: "prometheus"}},
						Overrides: []*tpb.MetricsOverrides{
							{
								Match: &tpb.MetricSelector{
									MetricMatch: &tpb.MetricSelector_Metric{
										Metric: tpb.MetricSelector_REQUEST_COUNT,
									},
								},
								TagOverrides: map[string]*tpb.MetricsOverrides_TagOverride{
									"add": {
										Value: "add-override",
									},
								},
							},
							{
								TagOverrides: map[string]*tpb.MetricsOverrides_TagOverride{
									"remove": {
										Operation: tpb.MetricsOverrides_TagOverride_REMOVE,
									},
									"add": {
										Operation: tpb.MetricsOverrides_TagOverride_UPSERT,
										Value:     "bar",
									},
								},
							},
						},
					},
				},
			})},
			proxy:    sidecar,
			class:    networking.ListenerClassSidecarOutbound,
			protocol: networking.ListenerProtocolHTTP,
			want: map[string]string{
				"istio.stats": `{"metrics":[` +
					`{"dimensions":{"add":"bar"},"tags_to_remove":["remove"]}` +
					`]}`,
			},
		},
		{
			name:     "prometheus overrides TCP",
			cfgs:     []config.Config{newTelemetry("istio-system", overridesPrometheus)},
			proxy:    sidecar,
			class:    networking.ListenerClassSidecarOutbound,
			protocol: networking.ListenerProtocolTCP,
			want: map[string]string{
				"istio.stats": cfg,
			},
		},
		{
			name:     "reporting-interval",
			cfgs:     []config.Config{newTelemetry("istio-system", reportingInterval)},
			proxy:    sidecar,
			class:    networking.ListenerClassSidecarOutbound,
			protocol: networking.ListenerProtocolHTTP,
			want: map[string]string{
				"istio.stats": `{"tcp_reporting_duration":"15s"}`,
			},
		},
		{
			name: "override-interval",
			cfgs: []config.Config{
				newTelemetry("istio-system", reportingInterval),
				newTelemetry("default", overridesInterval),
			},
			proxy:    sidecar,
			class:    networking.ListenerClassSidecarOutbound,
			protocol: networking.ListenerProtocolHTTP,
			want: map[string]string{
				"istio.stats": `{"tcp_reporting_duration":"10s"}`,
			},
		},
		{
			name: "namespace overrides merge without provider",
			cfgs: []config.Config{
				newTelemetry("istio-system", emptyPrometheus),
				newTelemetry("default", overridesEmptyProvider),
			},
			proxy:    sidecar,
			class:    networking.ListenerClassSidecarOutbound,
			protocol: networking.ListenerProtocolHTTP,
			want: map[string]string{
				"istio.stats": cfg,
			},
		},
		{
			name: "namespace overrides merge with default provider",
			cfgs: []config.Config{
				newTelemetry("default", overridesEmptyProvider),
			},
			proxy:            sidecar,
			class:            networking.ListenerClassSidecarOutbound,
			protocol:         networking.ListenerProtocolHTTP,
			defaultProviders: &meshconfig.MeshConfig_DefaultProviders{Metrics: []string{"prometheus"}},
			want: map[string]string{
				"istio.stats": cfg,
			},
		},
		{
			name: "targetRef mismatch no service",
			cfgs: []config.Config{
				newTelemetry("default", targetRefs),
			},
			proxy:            waypoint,
			class:            networking.ListenerClassSidecarInbound,
			protocol:         networking.ListenerProtocolHTTP,
			defaultProviders: &meshconfig.MeshConfig_DefaultProviders{Metrics: []string{"prometheus"}},
			want: map[string]string{
				// Config is for a service, but we are not building a service-based filter, so ignore it. We just fallback to default provider
				"istio.stats": emptyWaypointMetrics,
			},
		},
		{
			name: "targetRef mismatch wrong service",
			cfgs: []config.Config{
				newTelemetry("default", targetRefs),
			},
			service: &Service{
				Attributes: ServiceAttributes{
					Name:            "not-sample-svc",
					Namespace:       "default",
					ServiceRegistry: provider.Kubernetes,
				},
			},
			proxy:            waypoint,
			class:            networking.ListenerClassSidecarInbound,
			protocol:         networking.ListenerProtocolHTTP,
			defaultProviders: &meshconfig.MeshConfig_DefaultProviders{Metrics: []string{"prometheus"}},
			want: map[string]string{
				// Config is not for the service, so ignore it. We just fallback to default provider
				"istio.stats": emptyWaypointMetrics,
			},
		},
		{
			name: "targetRef match",
			cfgs: []config.Config{
				newTelemetry("default", targetRefs),
			},
			service: &Service{
				Attributes: ServiceAttributes{
					Name:            "sample-svc",
					Namespace:       "default",
					ServiceRegistry: provider.Kubernetes,
				},
			},
			proxy:            waypoint,
			class:            networking.ListenerClassSidecarInbound,
			protocol:         networking.ListenerProtocolHTTP,
			defaultProviders: &meshconfig.MeshConfig_DefaultProviders{Metrics: []string{"prometheus"}},
			want: map[string]string{
				"istio.stats": `{"disable_host_header_fallback":true,"metrics":[{"dimensions":{"add":"bar"},"name":"requests_total"` +
					`,"tags_to_remove":["remove"]}],"reporter":"SERVER_GATEWAY"}`,
			},
		},
	}
	for _, tt := range tests {
		t.Run(tt.name, func(t *testing.T) {
			telemetry, _ := createTestTelemetries(tt.cfgs, t)
			telemetry.meshConfig.DefaultProviders = tt.defaultProviders
			got := telemetry.telemetryFilters(tt.proxy, tt.class, tt.protocol, tt.service)
			res := map[string]string{}
			http, ok := got.([]*hcm.HttpFilter)
			if ok {
				for _, f := range http {
					if strings.HasSuffix(f.GetTypedConfig().GetTypeUrl(), "/stats.PluginConfig") {
						w := &stats.PluginConfig{}
						if err := f.GetTypedConfig().UnmarshalTo(w); err != nil {
							t.Fatal(err)
						}
						cfgJSON, _ := protomarshal.MarshalProtoNames(w)
						res[f.GetName()] = string(cfgJSON)
					} else {
						w := &httpwasm.Wasm{}

						if err := f.GetTypedConfig().UnmarshalTo(w); err != nil {
							t.Fatal(err)
						}
						cfg := &wrappers.StringValue{}
						if err := w.GetConfig().GetConfiguration().UnmarshalTo(cfg); err != nil {
							t.Fatal(err)
						}
						if _, dupe := res[f.GetName()]; dupe {
							t.Fatalf("duplicate filter found: %v", f.GetName())
						}
						res[f.GetName()] = cfg.GetValue()
					}
				}
			}
			tcp, ok := got.([]*listener.Filter)
			if ok {
				for _, f := range tcp {
					if strings.HasSuffix(f.GetTypedConfig().GetTypeUrl(), "/stats.PluginConfig") {
						w := &stats.PluginConfig{}
						if err := f.GetTypedConfig().UnmarshalTo(w); err != nil {
							t.Fatal(err)
						}
						cfgJSON, _ := protomarshal.MarshalProtoNames(w)
						res[f.GetName()] = string(cfgJSON)
					} else {
						w := &wasmfilter.Wasm{}

						if err := f.GetTypedConfig().UnmarshalTo(w); err != nil {
							t.Fatal(err)
						}
						cfg := &wrappers.StringValue{}
						if err := w.GetConfig().GetConfiguration().UnmarshalTo(cfg); err != nil {
							t.Fatal(err)
						}
						if _, dupe := res[f.GetName()]; dupe {
							t.Fatalf("duplicate filter found: %v", f.GetName())
						}
						res[f.GetName()] = cfg.GetValue()
					}
				}
			}
			if diff := cmp.Diff(res, tt.want); diff != "" {
				t.Errorf("got diff: %v", diff)
			}
		})
	}
}

func TestGetInterval(t *testing.T) {
	cases := []struct {
		name              string
		input, defaultVal time.Duration
		expected          *durationpb.Duration
	}{
		{
			name:       "return nil",
			input:      0,
			defaultVal: 0,
			expected:   nil,
		},
		{
			name:       "return input",
			input:      1 * time.Second,
			defaultVal: 0,
			expected:   durationpb.New(1 * time.Second),
		},
	}

	for _, tc := range cases {
		t.Run(tc.name, func(t *testing.T) {
			actual := getInterval(tc.input, tc.defaultVal)
			assert.Equal(t, tc.expected, actual)
		})
	}
}

func Test_appendApplicableTelemetries(t *testing.T) {
	namespacedName := types.NamespacedName{
		Name:      "my-telemetry",
		Namespace: "my-namespace",
	}
	emptyStackDriverTracing := &tpb.Tracing{
		Match: &tpb.Tracing_TracingSelector{
			Mode: tpb.WorkloadMode_CLIENT,
		},
		Providers: []*tpb.ProviderRef{
			{
				Name: "stackdriver",
			},
		},
	}
	prometheusMetrics := &tpb.Metrics{
		Providers:         []*tpb.ProviderRef{{Name: "prometheus"}},
		ReportingInterval: durationpb.New(15 * time.Second),
	}
	emptyEnvoyLogging := &tpb.AccessLogging{
		Providers: []*tpb.ProviderRef{
			{
				Name: "envoy",
			},
		},
	}
	testComputeAccessLogging := &computedAccessLogging{
		telemetryKey: telemetryKey{
			Workload: namespacedName,
		},
		Logging: []*tpb.AccessLogging{
			emptyEnvoyLogging,
		},
	}
	validTelemetryConfigurationWithTargetRef := &tpb.Telemetry{
		TargetRef: &v1beta1.PolicyTargetReference{
			Group: gvk.KubernetesGateway.Group,
			Kind:  gvk.KubernetesGateway.Kind,
			Name:  "my-gateway",
		},
		Tracing: []*tpb.Tracing{
			emptyStackDriverTracing,
		},
		Metrics: []*tpb.Metrics{
			prometheusMetrics,
		},
		AccessLogging: []*tpb.AccessLogging{
			emptyEnvoyLogging,
		},
	}
	validTelemetryConfiguration := &tpb.Telemetry{
		Tracing: []*tpb.Tracing{
			emptyStackDriverTracing,
		},
		Metrics: []*tpb.Metrics{
			prometheusMetrics,
		},
		AccessLogging: []*tpb.AccessLogging{
			emptyEnvoyLogging,
		},
	}
	type args struct {
		ct   *computedTelemetries
		tel  Telemetry
		spec *tpb.Telemetry
	}

	tests := []struct {
		name string
		args args
		want *computedTelemetries
	}{
		{
			name: "empty telemetry configuration",
			args: args{
				ct:   &computedTelemetries{},
				tel:  Telemetry{},
				spec: &tpb.Telemetry{},
			},
			want: &computedTelemetries{},
		},
		{
			name: "targetRef is defined, telemetry configurations are added to empty computed telemetries",
			args: args{
				ct: &computedTelemetries{},
				tel: Telemetry{
					Name:      "my-telemetry",
					Namespace: "my-namespace",
					Spec:      validTelemetryConfigurationWithTargetRef,
				},
				spec: validTelemetryConfigurationWithTargetRef,
			},
			want: &computedTelemetries{
				telemetryKey: telemetryKey{Workload: namespacedName},
				Metrics:      []*tpb.Metrics{prometheusMetrics},
				Logging:      []*computedAccessLogging{testComputeAccessLogging},
				Tracing:      []*tpb.Tracing{emptyStackDriverTracing},
			},
		},
		{
			name: "targetRef is not defined, telemetry configurations are added to empty computed telemetries",
			args: args{
				ct: &computedTelemetries{},
				tel: Telemetry{
					Name:      "my-telemetry",
					Namespace: "my-namespace",
					Spec:      validTelemetryConfiguration,
				},
				spec: validTelemetryConfiguration,
			},
			want: &computedTelemetries{
				telemetryKey: telemetryKey{
					Workload: namespacedName,
				},
				Metrics: []*tpb.Metrics{prometheusMetrics},
				Logging: []*computedAccessLogging{testComputeAccessLogging},
				Tracing: []*tpb.Tracing{emptyStackDriverTracing},
			},
		},
	}
	for _, tt := range tests {
		t.Run(tt.name, func(t *testing.T) {
			if got := appendApplicableTelemetries(tt.args.ct, tt.args.tel, tt.args.spec); !cmp.Equal(got, tt.want) {
				t.Errorf("appendApplicableTelemetries() = want %v", cmp.Diff(got, tt.want))
			}
		})
	}
}

func Test_computedTelemetries_Equal(t *testing.T) {
	type args struct {
		other *computedTelemetries
	}

	tests := []struct {
		name                string
		computedTelemetries *computedTelemetries
		args                args
		want                bool
	}{
		{
			name:                "nil",
			computedTelemetries: nil,
			args: args{
				other: nil,
			},
			want: true,
		},
		{
			name:                "empty",
			computedTelemetries: &computedTelemetries{},
			args: args{
				other: &computedTelemetries{},
			},
			want: true,
		},
		{
			name:                "computedTelemetries is nil and other computedTelemetries is not",
			computedTelemetries: nil,
			args: args{
				other: &computedTelemetries{
					Metrics: []*tpb.Metrics{
						{
							Providers: []*tpb.ProviderRef{{Name: "prometheus"}},
						},
					},
				},
			},
			want: false,
		},
		{
			name: "other computedTelemetries is nil and computedTelemetries is not",
			computedTelemetries: &computedTelemetries{
				Metrics: []*tpb.Metrics{
					{
						Providers: []*tpb.ProviderRef{{Name: "prometheus"}},
					},
				},
			},
			args: args{
				other: nil,
			},
			want: false,
		},
		{
			name: "different length in metrics slice comparison",
			computedTelemetries: &computedTelemetries{
				Metrics: []*tpb.Metrics{
					{
						Providers: []*tpb.ProviderRef{{Name: "prometheus"}},
					},
				},
			},
			args: args{
				other: &computedTelemetries{
					Metrics: []*tpb.Metrics{
						{
							Providers: []*tpb.ProviderRef{{Name: "prometheus"}},
						},
						{
							Providers: []*tpb.ProviderRef{{Name: "stackdriver"}},
						},
					},
				},
			},
			want: false,
		},
		{
			name: "different length in tracing slice comparison",
			computedTelemetries: &computedTelemetries{
				Tracing: []*tpb.Tracing{
					{
						Providers: []*tpb.ProviderRef{{Name: "stackdriver"}},
					},
				},
			},
			args: args{
				other: &computedTelemetries{
					Tracing: []*tpb.Tracing{
						{
							Providers: []*tpb.ProviderRef{{Name: "stackdriver"}},
						},
						{
							Providers: []*tpb.ProviderRef{{Name: "prometheus"}},
						},
					},
				},
			},
			want: false,
		},
		{
			name: "different length in logging slice comparison",
			computedTelemetries: &computedTelemetries{
				Logging: []*computedAccessLogging{
					{
						Logging: []*tpb.AccessLogging{
							{
								Providers: []*tpb.ProviderRef{{Name: "stackdriver"}},
							},
						},
					},
				},
			},
			args: args{
				other: &computedTelemetries{
					Logging: []*computedAccessLogging{
						{
							Logging: []*tpb.AccessLogging{
								{
									Providers: []*tpb.ProviderRef{{Name: "stackdriver"}},
								},
							},
						},
						{
							Logging: []*tpb.AccessLogging{
								{
									Providers: []*tpb.ProviderRef{{Name: "prometheus"}},
								},
							},
						},
					},
				},
			},
			want: false,
		},
		{
			name: "different metrics",
			computedTelemetries: &computedTelemetries{
				Metrics: []*tpb.Metrics{
					{
						Providers: []*tpb.ProviderRef{{Name: "prometheus"}},
					},
				},
			},
			args: args{
				other: &computedTelemetries{
					Metrics: []*tpb.Metrics{
						{
							Providers: []*tpb.ProviderRef{{Name: "stackdriver"}},
						},
					},
				},
			},
			want: false,
		},
		{
			name: "different metrics reporting interval",
			computedTelemetries: &computedTelemetries{
				Metrics: []*tpb.Metrics{
					{
						Providers: []*tpb.ProviderRef{{Name: "prometheus"}},
						ReportingInterval: &durationpb.Duration{
							Seconds: 10,
						},
					},
				},
			},
			args: args{
				other: &computedTelemetries{
					Metrics: []*tpb.Metrics{
						{
							Providers: []*tpb.ProviderRef{{Name: "prometheus"}},
							ReportingInterval: &durationpb.Duration{
								Seconds: 15,
							},
						},
					},
				},
			},
			want: false,
		},
		{
			name: "different tracing providers",
			computedTelemetries: &computedTelemetries{
				Tracing: []*tpb.Tracing{
					{
						Providers: []*tpb.ProviderRef{{Name: "stackdriver"}},
					},
				},
			},
			args: args{
				other: &computedTelemetries{
					Tracing: []*tpb.Tracing{
						{
							Providers: []*tpb.ProviderRef{{Name: "prometheus"}},
						},
					},
				},
			},
			want: false,
		},
		{
			name: "different tracing match",
			computedTelemetries: &computedTelemetries{
				Tracing: []*tpb.Tracing{
					{
						Providers: []*tpb.ProviderRef{{Name: "stackdriver"}},
						Match: &tpb.Tracing_TracingSelector{
							Mode: tpb.WorkloadMode_CLIENT,
						},
					},
				},
			},
			args: args{
				other: &computedTelemetries{
					Tracing: []*tpb.Tracing{
						{
							Providers: []*tpb.ProviderRef{{Name: "stackdriver"}},
							Match: &tpb.Tracing_TracingSelector{
								Mode: tpb.WorkloadMode_SERVER,
							},
						},
					},
				},
			},
			want: false,
		},
		{
			name: "different logging providers",
			computedTelemetries: &computedTelemetries{
				Logging: []*computedAccessLogging{
					{
						Logging: []*tpb.AccessLogging{
							{
								Providers: []*tpb.ProviderRef{{Name: "stackdriver"}},
							},
						},
					},
				},
			},
			args: args{
				other: &computedTelemetries{
					Logging: []*computedAccessLogging{
						{
							Logging: []*tpb.AccessLogging{
								{
									Providers: []*tpb.ProviderRef{{Name: "prometheus"}},
								},
							},
						},
					},
				},
			},
			want: false,
		},
		{
			name: "different logging telemetryKey",
			computedTelemetries: &computedTelemetries{
				Logging: []*computedAccessLogging{
					{
						telemetryKey: telemetryKey{
							Workload: types.NamespacedName{
								Name:      "my-telemetry",
								Namespace: "my-namespace",
							},
						},
					},
				},
			},
			args: args{
				other: &computedTelemetries{
					Logging: []*computedAccessLogging{
						{
							telemetryKey: telemetryKey{
								Workload: types.NamespacedName{
									Name:      "my-telemetry",
									Namespace: "my-namespace-2",
								},
							},
						},
					},
				},
			},
			want: false,
		},
	}
	for _, tt := range tests {
		t.Run(tt.name, func(t *testing.T) {
			if got := tt.computedTelemetries.Equal(tt.args.other); got != tt.want {
				t.Errorf("computedTelemetries.Equal() = %v, want %v", got, tt.want)
			}
		})
	}
}

func TestSimplyMetricConfig(t *testing.T) {
	cases := []struct {
		name     string
		input    metricConfig
		expected metricConfig
	}{
		{
			name: "merge all metrics",
			input: metricConfig{
				Overrides: func() []metricsOverride {
					var result []metricsOverride

					for _, n := range allMetrics {
						result = append(result, metricsOverride{
							Name: n,
							Tags: []tagOverride{
								{
									Name:  "add",
									Value: "add_val",
								},
							},
						})
					}

					return result
				}(),
			},
			expected: metricConfig{
				Overrides: []metricsOverride{
					{
						Tags: []tagOverride{
							{
								Name:  "add",
								Value: "add_val",
							},
						},
					},
				},
			},
		},
		{
			name: "cannot merge",
			input: metricConfig{
				Overrides: func() []metricsOverride {
					var result []metricsOverride

					for _, n := range allMetrics {
						if n == "REQUEST_COUNT" {
							continue
						}

						result = append(result, metricsOverride{
							Name: n,
							Tags: []tagOverride{
								{
									Name:  "add",
									Value: "add_val",
								},
							},
						})
					}

					return result
				}(),
			},
			expected: metricConfig{
				Overrides: []metricsOverride{
					{
						Name: "GRPC_REQUEST_MESSAGES",
						Tags: []tagOverride{
							{
								Name:  "add",
								Value: "add_val",
							},
						},
					},
					{
						Name: "GRPC_RESPONSE_MESSAGES",
						Tags: []tagOverride{
							{
								Name:  "add",
								Value: "add_val",
							},
						},
					},
					{
						Name: "REQUEST_DURATION",
						Tags: []tagOverride{
							{
								Name:  "add",
								Value: "add_val",
							},
						},
					},
					{
						Name: "REQUEST_SIZE",
						Tags: []tagOverride{
							{
								Name:  "add",
								Value: "add_val",
							},
						},
					},
					{
						Name: "RESPONSE_SIZE",
						Tags: []tagOverride{
							{
								Name:  "add",
								Value: "add_val",
							},
						},
					},
					{
						Name: "TCP_CLOSED_CONNECTIONS",
						Tags: []tagOverride{
							{
								Name:  "add",
								Value: "add_val",
							},
						},
					},
					{
						Name: "TCP_OPENED_CONNECTIONS",
						Tags: []tagOverride{
							{
								Name:  "add",
								Value: "add_val",
							},
						},
					},
					{
						Name: "TCP_RECEIVED_BYTES",
						Tags: []tagOverride{
							{
								Name:  "add",
								Value: "add_val",
							},
						},
					},
					{
						Name: "TCP_SENT_BYTES",
						Tags: []tagOverride{
							{
								Name:  "add",
								Value: "add_val",
							},
						},
					},
				},
			},
		},
		{
			name: "merge metrics with different tags",
			input: metricConfig{
				Overrides: func() []metricsOverride {
					var result []metricsOverride

					for _, n := range allMetrics {
						if n == "REQUEST_COUNT" {
							result = append(result, metricsOverride{
								Name: n,
								Tags: []tagOverride{
									{
										Name:  "add",
										Value: "add_val",
									},
									{
										Name:  "add2",
										Value: "add_val2",
									},
								},
							})
							continue
						}

						result = append(result, metricsOverride{
							Name: n,
							Tags: []tagOverride{
								{
									Name:  "add",
									Value: "add_val",
								},
							},
						})
					}

					return result
				}(),
			},
			expected: metricConfig{
				Overrides: []metricsOverride{
					{
						Tags: []tagOverride{
							{
								Name:  "add",
								Value: "add_val",
							},
						},
					},
					{
						Name: "REQUEST_COUNT",
						Tags: []tagOverride{
							{
								Name:  "add2",
								Value: "add_val2",
							},
						},
					},
				},
			},
		},
		{
			name: "merge metrics with remove tags",
			input: metricConfig{
				Overrides: func() []metricsOverride {
					var result []metricsOverride

					for _, n := range allMetrics {
						if n == "REQUEST_COUNT" {
							result = append(result, metricsOverride{
								Name: n,
								Tags: []tagOverride{
									{
										Name:  "add",
										Value: "add_val",
									},
									{
										Name:   "add2",
										Remove: true,
										Value:  "add_val2",
									},
								},
							})
							continue
						}

						result = append(result, metricsOverride{
							Name: n,
							Tags: []tagOverride{
								{
									Name:  "add",
									Value: "add_val",
								},
							},
						})
					}

					return result
				}(),
			},
			expected: metricConfig{
				Overrides: []metricsOverride{
					{
						Tags: []tagOverride{
							{
								Name:  "add",
								Value: "add_val",
							},
						},
					},
					{
						Name: "REQUEST_COUNT",
						Tags: []tagOverride{
							{
								Name:   "add2",
								Remove: true,
								Value:  "add_val2",
							},
						},
					},
				},
			},
		},
		{
			name: "merge metrics with remove same tags",
			input: metricConfig{
				Overrides: func() []metricsOverride {
					var result []metricsOverride

					for _, n := range allMetrics {
						if n == "REQUEST_COUNT" {
							result = append(result, metricsOverride{
								Name: n,
								Tags: []tagOverride{
									{
										Name:  "add",
										Value: "add_val",
									},
									{
										Name:   "add",
										Remove: true,
										Value:  "add_val",
									},
								},
							})
							continue
						}

						result = append(result, metricsOverride{
							Name: n,
							Tags: []tagOverride{
								{
									Name:  "add",
									Value: "add_val",
								},
							},
						})
					}

					return result
				}(),
			},
			expected: metricConfig{
				Overrides: []metricsOverride{
					{
						Tags: []tagOverride{
							{
								Name:  "add",
								Value: "add_val",
							},
						},
					},
					{
						Name: "REQUEST_COUNT",
						Tags: []tagOverride{
							{
								Name:   "add",
								Remove: true,
								Value:  "add_val",
							},
						},
					},
				},
			},
		},
	}

	for _, tc := range cases {
		t.Run(tc.name, func(t *testing.T) {
			got := simplyMetricConfig(tc.input)

			assert.Equal(t, tc.expected, got)
		})
	}
}<|MERGE_RESOLUTION|>--- conflicted
+++ resolved
@@ -737,31 +737,11 @@
 				newTelemetry("istio-system", disabledAllMetrics),
 				newTelemetry("default", reenable),
 			},
-<<<<<<< HEAD
-			sidecar,
-			networking.ListenerClassSidecarOutbound,
-			networking.ListenerProtocolHTTP,
-			nil,
-			map[string]string{
-				"istio.stats": `{}`,
-=======
 			proxy:    sidecar,
 			class:    networking.ListenerClassSidecarOutbound,
 			protocol: networking.ListenerProtocolHTTP,
 			want: map[string]string{
-				"istio.stats": `{"metrics":[` +
-					`{"name":"request_messages_total"},` +
-					`{"name":"response_messages_total"},` +
-					`{"name":"requests_total"},` +
-					`{"name":"request_duration_milliseconds"},` +
-					`{"name":"request_bytes"},` +
-					`{"name":"response_bytes"},` +
-					`{"name":"tcp_connections_closed_total"},` +
-					`{"name":"tcp_connections_opened_total"},` +
-					`{"name":"tcp_received_bytes_total"},` +
-					`{"name":"tcp_sent_bytes_total"}` +
-					`]}`,
->>>>>>> 6d0ffb30
+				"istio.stats": `{}`,
 			},
 		},
 		{
