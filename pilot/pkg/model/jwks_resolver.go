// Copyright Istio Authors
//
// Licensed under the Apache License, Version 2.0 (the "License");
// you may not use this file except in compliance with the License.
// You may obtain a copy of the License at
//
//     http://www.apache.org/licenses/LICENSE-2.0
//
// Unless required by applicable law or agreed to in writing, software
// distributed under the License is distributed on an "AS IS" BASIS,
// WITHOUT WARRANTIES OR CONDITIONS OF ANY KIND, either express or implied.
// See the License for the specific language governing permissions and
// limitations under the License.

package model

import (
	"crypto/tls"
	"crypto/x509"
	"encoding/json"
	"errors"
	"fmt"
	"io/ioutil"
	"net/http"
	"net/url"
	"reflect"
	"sort"
	"strings"
	"sync"
	"sync/atomic"
	"time"

<<<<<<< HEAD
=======
	"istio.io/api/security/v1beta1"
	"istio.io/istio/pilot/pkg/features"
	"istio.io/pkg/cache"
>>>>>>> 85eaf1d3
	"istio.io/pkg/monitoring"
)

const (
	// https://openid.net/specs/openid-connect-discovery-1_0.html
	// OpenID Providers supporting Discovery MUST make a JSON document available at the path
	// formed by concatenating the string /.well-known/openid-configuration to the Issuer.
	openIDDiscoveryCfgURLSuffix = "/.well-known/openid-configuration"

	// OpenID Discovery web request timeout.
	jwksHTTPTimeOutInSec = 5

	// JwtPubKeyEvictionDuration is the life duration for cached item.
	// Cached item will be removed from the cache if it hasn't been used longer than JwtPubKeyEvictionDuration or if pilot
	// has failed to refresh it for more than JwtPubKeyEvictionDuration.
	JwtPubKeyEvictionDuration = 24 * 7 * time.Hour

<<<<<<< HEAD
	// JwtPubKeyRefreshInterval is the running interval of JWT pubKey refresh job on default.
	JwtPubKeyRefreshInterval = time.Minute * 20

	// JwtPubKeyRefreshIntervalOnFailure is the running interval of JWT pubKey refresh job on failure.
	JwtPubKeyRefreshIntervalOnFailure = time.Minute

=======
>>>>>>> 85eaf1d3
	// JwtPubKeyRetryInterval is the retry interval between the attempt to retry getting the remote
	// content from network.
	JwtPubKeyRetryInterval = time.Second

	// JwtPubKeyRefreshIntervalOnFailureResetThreshold is the threshold to reset the refresh interval on failure.
	JwtPubKeyRefreshIntervalOnFailureResetThreshold = 60 * time.Minute

	// How many times should we retry the failed network fetch on main flow. The main flow
	// means it's called when Pilot is pushing configs. Do not retry to make sure not to block Pilot
	// too long.
	networkFetchRetryCountOnMainFlow = 0

	// How many times should we retry the failed network fetch on refresh flow. The refresh flow
	// means it's called when the periodically refresh job is triggered. We can retry more aggressively
	// as it's running separately from the main flow.
	networkFetchRetryCountOnRefreshFlow = 3

	// jwksExtraRootCABundlePath is the path to any additional CA certificates pilot should accept when resolving JWKS URIs
	jwksExtraRootCABundlePath = "/cacerts/extra.pem"
)

var (
	// Close channel
	closeChan = make(chan bool)

	networkFetchSuccessCounter = monitoring.NewSum(
		"pilot_jwks_resolver_network_fetch_success_total",
		"Total number of successfully network fetch by pilot jwks resolver",
	)
	networkFetchFailCounter = monitoring.NewSum(
		"pilot_jwks_resolver_network_fetch_fail_total",
		"Total number of failed network fetch by pilot jwks resolver",
	)

	// jwtKeyResolverOnce lazy init jwt key resolver
	jwtKeyResolverOnce sync.Once
	jwtKeyResolver     *JwksResolver

	// JwtPubKeyRefreshInterval is the running interval of JWT pubKey refresh job.
	JwtPubKeyRefreshInterval = features.PilotJwtPubKeyRefreshInterval
)

// jwtPubKeyEntry is a single cached entry for jwt public key.
type jwtPubKeyEntry struct {
	pubKey string

	// The last success refreshed time of the pubKey.
	lastRefreshedTime time.Time

	// Cached item's last used time, which is set in GetPublicKey.
	lastUsedTime time.Time
}

// jwtKey is a key in the JwksResolver keyEntries map.
type jwtKey struct {
	jwksURI string
	issuer  string
}

// JwksResolver is resolver for jwksURI and jwt public key.
type JwksResolver struct {
	// Callback function to invoke when detecting jwt public key change.
	PushFunc func()

	// cache for JWT public key.
	// map key is jwtKey, map value is jwtPubKeyEntry.
	keyEntries sync.Map

	secureHTTPClient *http.Client
	httpClient       *http.Client
	refreshTicker    *time.Ticker

	// Cached key will be removed from cache if (time.now - cachedItem.lastUsedTime >= evictionDuration), this prevents key cache growing indefinitely.
	evictionDuration time.Duration

	// Refresher job running interval.
	refreshInterval time.Duration

	// Refresher job running interval on failure.
	refreshIntervalOnFailure time.Duration

	// Refresher job default running interval without failure.
	refreshDefaultInterval time.Duration

	retryInterval time.Duration

	// How many times refresh job has detected JWT public key change happened, used in unit test.
	refreshJobKeyChangedCount uint64

	// How many times refresh job failed to fetch the public key from network, used in unit test.
	refreshJobFetchFailedCount uint64
}

func init() {
	monitoring.MustRegister(networkFetchSuccessCounter, networkFetchFailCounter)
}

// newJwksResolver creates new instance of JwksResolver.
func newJwksResolver(evictionDuration, refreshDefaultInterval, refreshIntervalOnFailure, retryInterval time.Duration) *JwksResolver {
	return newJwksResolverWithCABundlePaths(
		evictionDuration,
		refreshDefaultInterval,
		refreshIntervalOnFailure,
		retryInterval,
		[]string{jwksExtraRootCABundlePath},
	)
}

// GetJwtKeyResolver lazy-creates JwtKeyResolver resolves JWT public key and JwksURI.
func GetJwtKeyResolver() *JwksResolver {
	jwtKeyResolverOnce.Do(func() {
		jwtKeyResolver = newJwksResolver(JwtPubKeyEvictionDuration, JwtPubKeyRefreshInterval, JwtPubKeyRefreshIntervalOnFailure, JwtPubKeyRetryInterval)
	})
	return jwtKeyResolver
}

func newJwksResolverWithCABundlePaths(
	evictionDuration,
	refreshDefaultInterval,
	refreshIntervalOnFailure,
	retryInterval time.Duration,
	caBundlePaths []string,
) *JwksResolver {
	ret := &JwksResolver{
		evictionDuration:         evictionDuration,
		refreshInterval:          refreshDefaultInterval,
		refreshDefaultInterval:   refreshDefaultInterval,
		refreshIntervalOnFailure: refreshIntervalOnFailure,
		retryInterval:            retryInterval,
		httpClient: &http.Client{
			Timeout: jwksHTTPTimeOutInSec * time.Second,
			Transport: &http.Transport{
				Proxy:             http.ProxyFromEnvironment,
				DisableKeepAlives: true,
				TLSClientConfig:   &tls.Config{InsecureSkipVerify: true},
			},
		},
	}

	caCertPool, err := x509.SystemCertPool()
	caCertsFound := true
	if err != nil {
		caCertsFound = false
		log.Errorf("Failed to fetch Cert from SystemCertPool: %v", err)
	}
	for _, pemFile := range caBundlePaths {
		caCert, err := ioutil.ReadFile(pemFile)
		if err == nil {
			caCertsFound = caCertPool.AppendCertsFromPEM(caCert) || caCertsFound
		}
	}
	if caCertsFound {
		ret.secureHTTPClient = &http.Client{
			Timeout: jwksHTTPTimeOutInSec * time.Second,
			Transport: &http.Transport{
				Proxy:             http.ProxyFromEnvironment,
				DisableKeepAlives: true,
				TLSClientConfig: &tls.Config{
					RootCAs: caCertPool,
				},
			},
		}
	}

	atomic.StoreUint64(&ret.refreshJobKeyChangedCount, 0)
	atomic.StoreUint64(&ret.refreshJobFetchFailedCount, 0)
	go ret.refresher()

	return ret
}

var errEmptyPubKeyFoundInCache = errors.New("empty public key found in cache")

// GetPublicKey gets JWT public key and cache the key for future use.
func (r *JwksResolver) GetPublicKey(issuer string, jwksURI string) (string, error) {
	now := time.Now()
	key := jwtKey{issuer: issuer, jwksURI: jwksURI}
	if val, found := r.keyEntries.Load(key); found {
		e := val.(jwtPubKeyEntry)
		// Update cached key's last used time.
		e.lastUsedTime = now
		r.keyEntries.Store(key, e)
		if e.pubKey == "" {
			return e.pubKey, errEmptyPubKeyFoundInCache
		}
		return e.pubKey, nil
	}

	var err error
	var pubKey string
	if jwksURI == "" {
		// Fetch the jwks URI if it is not hardcoded on config.
		jwksURI, err = r.resolveJwksURIUsingOpenID(issuer)
	}
	if err != nil {
		log.Errorf("Failed to jwks URI from %q: %v", issuer, err)
	} else {
		var resp []byte
		resp, err = r.getRemoteContentWithRetry(jwksURI, networkFetchRetryCountOnMainFlow)
		if err != nil {
			log.Errorf("Failed to fetch public key from %q: %v", jwksURI, err)
		}
		pubKey = string(resp)
	}

	r.keyEntries.Store(key, jwtPubKeyEntry{
		pubKey:            pubKey,
		lastRefreshedTime: now,
		lastUsedTime:      now,
	})

	return pubKey, err
}

// Resolve jwks_uri through openID discovery.
func (r *JwksResolver) resolveJwksURIUsingOpenID(issuer string) (string, error) {
	// Try to get jwks_uri through OpenID Discovery.
	body, err := r.getRemoteContentWithRetry(issuer+openIDDiscoveryCfgURLSuffix, networkFetchRetryCountOnMainFlow)
	if err != nil {
		log.Errorf("Failed to fetch jwks_uri from %q: %v", issuer+openIDDiscoveryCfgURLSuffix, err)
		return "", err
	}
	var data map[string]interface{}
	if err := json.Unmarshal(body, &data); err != nil {
		return "", err
	}

	jwksURI, ok := data["jwks_uri"].(string)
	if !ok {
		return "", fmt.Errorf("invalid jwks_uri %v in openID discovery configuration", data["jwks_uri"])
	}

	return jwksURI, nil
}

func (r *JwksResolver) getRemoteContentWithRetry(uri string, retry int) ([]byte, error) {
	u, err := url.Parse(uri)
	if err != nil {
		log.Errorf("Failed to parse %q", uri)
		return nil, err
	}

	client := r.httpClient
	if strings.EqualFold(u.Scheme, "https") {
		// https client may be uninitialized because of root CA bundle missing.
		if r.secureHTTPClient == nil {
			return nil, fmt.Errorf("pilot does not support fetch public key through https endpoint %q", uri)
		}

		client = r.secureHTTPClient
	}

	getPublicKey := func() (b []byte, e error) {
		resp, err := client.Get(uri)
		defer func() {
			if e != nil {
				networkFetchFailCounter.Increment()
				return
			}
			networkFetchSuccessCounter.Increment()
			_ = resp.Body.Close()
		}()
		if err != nil {
			return nil, err
		}

		body, err := ioutil.ReadAll(resp.Body)
		if err != nil {
			return nil, err
		}

		if resp.StatusCode < 200 || resp.StatusCode >= 300 {
			return nil, fmt.Errorf("status %d, %s", resp.StatusCode, string(body))
		}

		return body, nil
	}

	for i := 0; i < retry; i++ {
		body, err := getPublicKey()
		if err == nil {
			return body, nil
		}
		log.Warnf("Failed to GET from %q: %s. Retry in %v", uri, err, r.retryInterval)
		time.Sleep(r.retryInterval)
	}

	// Return the last fetch directly, reaching here means we have tried `retry` times, this will be
	// the last time for the retry.
	return getPublicKey()
}

func (r *JwksResolver) refresher() {
	// Wake up once in a while and refresh stale items.
	r.refreshTicker = time.NewTicker(r.refreshInterval)
	lastHasError := false
	for {
		select {
		case <-r.refreshTicker.C:
			currentHasError := r.refresh()
			if currentHasError {
				if lastHasError {
					// update to exponential backoff if last time also failed.
					r.refreshInterval *= 2
					if r.refreshInterval > JwtPubKeyRefreshIntervalOnFailureResetThreshold {
						r.refreshInterval = r.refreshIntervalOnFailure
					}
				} else {
					// change to the refreshIntervalOnFailure if failed for the first time.
					r.refreshInterval = r.refreshIntervalOnFailure
				}
			} else {
				// reset the refresh interval if success.
				r.refreshInterval = r.refreshDefaultInterval
			}
			lastHasError = currentHasError
			r.refreshTicker.Stop()
			r.refreshTicker = time.NewTicker(r.refreshInterval)
		case <-closeChan:
			r.refreshTicker.Stop()
			return
		}
	}
}

func (r *JwksResolver) refresh() bool {
	var wg sync.WaitGroup
	hasChange := false
	hasErrors := false

	r.keyEntries.Range(func(key interface{}, value interface{}) bool {
		now := time.Now()
		k := key.(jwtKey)
		e := value.(jwtPubKeyEntry)

		// Remove cached item for either of the following 2 situations
		// 1) it hasn't been used for a while
		// 2) it hasn't been refreshed successfully for a while
		// This makes sure 2 things, we don't grow the cache infinitely and also we don't reuse a cached public key
		// with no success refresh for too much time.
		if now.Sub(e.lastUsedTime) >= r.evictionDuration || now.Sub(e.lastRefreshedTime) >= r.evictionDuration {
			log.Infof("Removed cached JWT public key (lastRefreshed: %s, lastUsed: %s) from %q",
				e.lastRefreshedTime, e.lastUsedTime, k.issuer)
			r.keyEntries.Delete(k)
			return true
		}

		oldPubKey := e.pubKey

		// Increment the WaitGroup counter.
		wg.Add(1)

		go func() {
			// Decrement the counter when the goroutine completes.
			defer wg.Done()
			jwksURI := k.jwksURI
			if jwksURI == "" {
				var err error
				jwksURI, err = r.resolveJwksURIUsingOpenID(k.issuer)
				if err != nil {
					hasErrors = true
					log.Errorf("Failed to resolve Jwks from issuer %q: %v", k.issuer, err)
					atomic.AddUint64(&r.refreshJobFetchFailedCount, 1)
					return
				}
			}

			resp, err := r.getRemoteContentWithRetry(jwksURI, networkFetchRetryCountOnRefreshFlow)
			if err != nil {
				hasErrors = true
				log.Errorf("Failed to refresh JWT public key from %q: %v", jwksURI, err)
				atomic.AddUint64(&r.refreshJobFetchFailedCount, 1)
				return
			}
			newPubKey := string(resp)
			r.keyEntries.Store(k, jwtPubKeyEntry{
				pubKey:            newPubKey,
				lastRefreshedTime: now,            // update the lastRefreshedTime if we get a success response from the network.
				lastUsedTime:      e.lastUsedTime, // keep original lastUsedTime.
			})
			isNewKey, err := compareJWKSResponse(oldPubKey, newPubKey)
			if err != nil {
				hasErrors = true
				log.Errorf("Failed to refresh JWT public key from %q: %v", jwksURI, err)
				return
			}
			if isNewKey {
				hasChange = true
				log.Infof("Updated cached JWT public key from %q", jwksURI)
			}
		}()

		return true
	})

	// Wait for all go routine to complete.
	wg.Wait()

	if hasChange {
		atomic.AddUint64(&r.refreshJobKeyChangedCount, 1)
		// Push public key changes to sidecars.
		if r.PushFunc != nil {
			r.PushFunc()
		}
	}
	return hasErrors
}

// Close will shut down the refresher job.
// TODO: may need to figure out the right place to call this function.
// (right now calls it from initDiscoveryService in pkg/bootstrap/server.go).
func (r *JwksResolver) Close() {
	closeChan <- true
}

// Compare two JWKS responses, returning true if there is a difference and false otherwise
func compareJWKSResponse(oldKeyString string, newKeyString string) (bool, error) {
	if oldKeyString == newKeyString {
		return false, nil
	}

	var oldJWKs map[string]interface{}
	var newJWKs map[string]interface{}
	if err := json.Unmarshal([]byte(newKeyString), &newJWKs); err != nil {
		// If the new key is not parseable as JSON return an error since we will not want to use this key
		log.Warnf("New JWKs public key JSON is not parseable: %s", newKeyString)
		return false, err
	}
	if err := json.Unmarshal([]byte(oldKeyString), &oldJWKs); err != nil {
		log.Warnf("Previous JWKs public key JSON is not parseable: %s", oldKeyString)
		return true, nil
	}

	// Sort both sets of keys by "kid (key ID)" to be able to directly compare
	oldKeys, oldKeysExists := oldJWKs["keys"].([]interface{})
	newKeys, newKeysExists := newJWKs["keys"].([]interface{})
	if oldKeysExists && newKeysExists {
		sort.Slice(oldKeys, func(i, j int) bool {
			key1, ok1 := oldKeys[i].(map[string]interface{})
			key2, ok2 := oldKeys[j].(map[string]interface{})
			if ok1 && ok2 {
				key1Id, kid1Exists := key1["kid"]
				key2Id, kid2Exists := key2["kid"]
				if kid1Exists && kid2Exists {
					key1IdStr, ok1 := key1Id.(string)
					key2IdStr, ok2 := key2Id.(string)
					if ok1 && ok2 {
						return key1IdStr < key2IdStr
					}
				}
			}
			return len(key1) < len(key2)
		})
		sort.Slice(newKeys, func(i, j int) bool {
			key1, ok1 := newKeys[i].(map[string]interface{})
			key2, ok2 := newKeys[j].(map[string]interface{})
			if ok1 && ok2 {
				key1Id, kid1Exists := key1["kid"]
				key2Id, kid2Exists := key2["kid"]
				if kid1Exists && kid2Exists {
					key1IdStr, ok1 := key1Id.(string)
					key2IdStr, ok2 := key2Id.(string)
					if ok1 && ok2 {
						return key1IdStr < key2IdStr
					}
				}
			}
			return len(key1) < len(key2)
		})

		// Once sorted, return the result of deep comparison of the arrays of keys
		return !reflect.DeepEqual(oldKeys, newKeys), nil
	}

	// If we aren't able to compare using keys, we should return true
	// since we already checked exact equality of the responses
	return true, nil
}<|MERGE_RESOLUTION|>--- conflicted
+++ resolved
@@ -30,12 +30,6 @@
 	"sync/atomic"
 	"time"
 
-<<<<<<< HEAD
-=======
-	"istio.io/api/security/v1beta1"
-	"istio.io/istio/pilot/pkg/features"
-	"istio.io/pkg/cache"
->>>>>>> 85eaf1d3
 	"istio.io/pkg/monitoring"
 )
 
@@ -53,15 +47,12 @@
 	// has failed to refresh it for more than JwtPubKeyEvictionDuration.
 	JwtPubKeyEvictionDuration = 24 * 7 * time.Hour
 
-<<<<<<< HEAD
 	// JwtPubKeyRefreshInterval is the running interval of JWT pubKey refresh job on default.
 	JwtPubKeyRefreshInterval = time.Minute * 20
 
 	// JwtPubKeyRefreshIntervalOnFailure is the running interval of JWT pubKey refresh job on failure.
 	JwtPubKeyRefreshIntervalOnFailure = time.Minute
 
-=======
->>>>>>> 85eaf1d3
 	// JwtPubKeyRetryInterval is the retry interval between the attempt to retry getting the remote
 	// content from network.
 	JwtPubKeyRetryInterval = time.Second
