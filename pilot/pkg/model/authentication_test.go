--- conflicted
+++ resolved
@@ -17,17 +17,11 @@
 import (
 	"reflect"
 	"testing"
-<<<<<<< HEAD
 	"time"
 
 	"github.com/envoyproxy/go-control-plane/envoy/api/v2/auth"
 	"github.com/envoyproxy/go-control-plane/envoy/api/v2/core"
 	"github.com/gogo/protobuf/types"
-
-	authn "istio.io/api/authentication/v1alpha1"
-	meshconfig "istio.io/api/mesh/v1alpha1"
-=======
->>>>>>> b5e4e7d9
 )
 
 func TestParseJwksURI(t *testing.T) {
@@ -90,33 +84,6 @@
 					c.in, c.expectedHostname, c.expectedPort, c.expectedUseSSL,
 					host, port, useSSL)
 			}
-		}
-	}
-<<<<<<< HEAD
-}
-
-func TestLegacyAuthenticationPolicyToPolicy(t *testing.T) {
-	cases := []struct {
-		in       meshconfig.MeshConfig_AuthPolicy
-		expected *authn.Policy
-	}{
-		{
-			in: meshconfig.MeshConfig_MUTUAL_TLS,
-			expected: &authn.Policy{
-				Peers: []*authn.PeerAuthenticationMethod{{
-					Params: &authn.PeerAuthenticationMethod_Mtls{&authn.MutualTls{}},
-				}},
-			},
-		},
-		{
-			in:       meshconfig.MeshConfig_NONE,
-			expected: nil,
-		},
-	}
-
-	for _, c := range cases {
-		if got := legacyAuthenticationPolicyToPolicy(c.in); !reflect.DeepEqual(got, c.expected) {
-			t.Errorf("legacyAuthenticationPolicyToPolicy(%v): got(%#v) != want(%#v)\n", c.in, got, c.expected)
 		}
 	}
 }
@@ -188,6 +155,4 @@
 			t.Errorf("ConstructSdsSecretConfig: got(%#v) != want(%#v)\n", got, c.expected)
 		}
 	}
-=======
->>>>>>> b5e4e7d9
 }