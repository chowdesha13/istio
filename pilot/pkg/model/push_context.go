// Copyright Istio Authors
//
// Licensed under the Apache License, Version 2.0 (the "License");
// you may not use this file except in compliance with the License.
// You may obtain a copy of the License at
//
//     http://www.apache.org/licenses/LICENSE-2.0
//
// Unless required by applicable law or agreed to in writing, software
// distributed under the License is distributed on an "AS IS" BASIS,
// WITHOUT WARRANTIES OR CONDITIONS OF ANY KIND, either express or implied.
// See the License for the specific language governing permissions and
// limitations under the License.

package model

import (
	"encoding/json"
	"fmt"
	"math"
	"sort"
	"strconv"
	"strings"
	"sync"
	"time"

	"go.uber.org/atomic"
	"k8s.io/apimachinery/pkg/types"

	extensions "istio.io/api/extensions/v1alpha1"
	meshconfig "istio.io/api/mesh/v1alpha1"
	networking "istio.io/api/networking/v1alpha3"
	"istio.io/istio/pilot/pkg/features"
	"istio.io/istio/pkg/cluster"
	"istio.io/istio/pkg/config"
	"istio.io/istio/pkg/config/constants"
	"istio.io/istio/pkg/config/host"
	"istio.io/istio/pkg/config/labels"
	"istio.io/istio/pkg/config/protocol"
	"istio.io/istio/pkg/config/schema/gvk"
	"istio.io/istio/pkg/config/schema/kind"
	"istio.io/istio/pkg/config/visibility"
	"istio.io/istio/pkg/spiffe"
	"istio.io/istio/pkg/util/sets"
	"istio.io/pkg/monitoring"
)

// Metrics is an interface for capturing metrics on a per-node basis.
type Metrics interface {
	// AddMetric will add an case to the metric for the given node.
	AddMetric(metric monitoring.Metric, key string, proxyID, msg string)
}

var _ Metrics = &PushContext{}

// serviceIndex is an index of all services by various fields for easy access during push.
type serviceIndex struct {
	// privateByNamespace are services that can reachable within the same namespace, with exportTo "."
	privateByNamespace map[string][]*Service
	// public are services reachable within the mesh with exportTo "*"
	public []*Service
	// exportedToNamespace are services that were made visible to this namespace
	// by an exportTo explicitly specifying this namespace.
	exportedToNamespace map[string][]*Service

	// HostnameAndNamespace has all services, indexed by hostname then namespace.
	HostnameAndNamespace map[host.Name]map[string]*Service `json:"-"`

	// instancesByPort contains a map of service key and instances by port. It is stored here
	// to avoid recomputations during push. This caches instanceByPort calls with empty labels.
	// Call InstancesByPort directly when instances need to be filtered by actual labels.
	instancesByPort map[string]map[int][]*ServiceInstance
}

func newServiceIndex() serviceIndex {
	return serviceIndex{
		public:               []*Service{},
		privateByNamespace:   map[string][]*Service{},
		exportedToNamespace:  map[string][]*Service{},
		HostnameAndNamespace: map[host.Name]map[string]*Service{},
		instancesByPort:      map[string]map[int][]*ServiceInstance{},
	}
}

// exportToDefaults contains the default exportTo values.
type exportToDefaults struct {
	service         map[visibility.Instance]bool
	virtualService  map[visibility.Instance]bool
	destinationRule map[visibility.Instance]bool
}

// virtualServiceIndex is the index of virtual services by various fields.
type virtualServiceIndex struct {
	exportedToNamespaceByGateway map[string]map[string][]config.Config
	// this contains all the virtual services with exportTo "." and current namespace. The keys are namespace,gateway.
	privateByNamespaceAndGateway map[string]map[string][]config.Config
	// This contains all virtual services whose exportTo is "*", keyed by gateway
	publicByGateway map[string][]config.Config
	// root vs namespace/name ->delegate vs virtualservice gvk/namespace/name
	delegates map[ConfigKey][]ConfigKey
}

func newVirtualServiceIndex() virtualServiceIndex {
	return virtualServiceIndex{
		publicByGateway:              map[string][]config.Config{},
		privateByNamespaceAndGateway: map[string]map[string][]config.Config{},
		exportedToNamespaceByGateway: map[string]map[string][]config.Config{},
		delegates:                    map[ConfigKey][]ConfigKey{},
	}
}

// destinationRuleIndex is the index of destination rules by various fields.
type destinationRuleIndex struct {
	//  namespaceLocal contains all public/private dest rules pertaining to a service defined in a given namespace.
	namespaceLocal map[string]*consolidatedDestRules
	//  exportedByNamespace contains all dest rules pertaining to a service exported by a namespace.
	exportedByNamespace map[string]*consolidatedDestRules
	rootNamespaceLocal  *consolidatedDestRules
	// mesh/namespace dest rules to be inherited
	inheritedByNamespace map[string]*consolidatedDestRule
}

func newDestinationRuleIndex() destinationRuleIndex {
	return destinationRuleIndex{
		namespaceLocal:       map[string]*consolidatedDestRules{},
		exportedByNamespace:  map[string]*consolidatedDestRules{},
		inheritedByNamespace: map[string]*consolidatedDestRule{},
	}
}

// sidecarIndex is the index of sidecar rules
type sidecarIndex struct {
	// sidecars for each namespace
	sidecarsByNamespace map[string][]*SidecarScope
	// the Sidecar for the root namespace (if present). This applies to any namespace without its own Sidecar.
	rootConfig *config.Config
	// computedSidecarsByNamespace contains the default sidecar for namespaces that do not have a sidecar.
	// These may be DefaultSidecarScopeForNamespace if rootConfig is empty or ConvertToSidecarScope if not.
	// These are lazy-loaded. Access protected by defaultSidecarMu
	computedSidecarsByNamespace map[string]*SidecarScope
	// gatewayDefaultSidecarsByNamespace contains the default sidecar for namespaces that do not have a sidecar,
	// for gateways.
	// Unlike computedSidecarsByNamespace, this is *always* the output of DefaultSidecarScopeForNamespace.
	// These are lazy-loaded. Access protected by defaultSidecarMu
	gatewayDefaultSidecarsByNamespace map[string]*SidecarScope
	defaultSidecarMu                  *sync.Mutex
}

func newSidecarIndex() sidecarIndex {
	return sidecarIndex{
		sidecarsByNamespace:               map[string][]*SidecarScope{},
		computedSidecarsByNamespace:       map[string]*SidecarScope{},
		gatewayDefaultSidecarsByNamespace: map[string]*SidecarScope{},
		defaultSidecarMu:                  &sync.Mutex{},
	}
}

// gatewayIndex is the index of gateways by various fields.
type gatewayIndex struct {
	// namespace contains gateways by namespace.
	namespace map[string][]config.Config
	// all contains all gateways.
	all []config.Config
}

func newGatewayIndex() gatewayIndex {
	return gatewayIndex{
		namespace: map[string][]config.Config{},
		all:       []config.Config{},
	}
}

// PushContext tracks the status of a push - metrics and errors.
// Metrics are reset after a push - at the beginning all
// values are zero, and when push completes the status is reset.
// The struct is exposed in a debug endpoint - fields public to allow
// easy serialization as json.
type PushContext struct {
	proxyStatusMutex sync.RWMutex
	// ProxyStatus is keyed by the error code, and holds a map keyed
	// by the ID.
	ProxyStatus map[string]map[string]ProxyPushStatus

	// Synthesized from env.Mesh
	exportToDefaults exportToDefaults

	// ServiceIndex is the index of services by various fields.
	ServiceIndex serviceIndex

	// ServiceAccounts contains a map of hostname and port to service accounts.
	ServiceAccounts map[host.Name]map[int][]string `json:"-"`

	// virtualServiceIndex is the index of virtual services by various fields.
	virtualServiceIndex virtualServiceIndex

	// destinationRuleIndex is the index of destination rules by various fields.
	destinationRuleIndex destinationRuleIndex

	// gatewayIndex is the index of gateways.
	gatewayIndex gatewayIndex

	// clusterLocalHosts extracted from the MeshConfig
	clusterLocalHosts ClusterLocalHosts

	// sidecarIndex stores sidecar resources
	sidecarIndex sidecarIndex

	// envoy filters for each namespace including global config namespace
	envoyFiltersByNamespace map[string][]*EnvoyFilterWrapper

	// wasm plugins for each namespace including global config namespace
	wasmPluginsByNamespace map[string][]*WasmPluginWrapper

	// AuthnPolicies contains Authn policies by namespace.
	AuthnPolicies *AuthenticationPolicies `json:"-"`

	// AuthzPolicies stores the existing authorization policies in the cluster. Could be nil if there
	// are no authorization policies in the cluster.
	AuthzPolicies *AuthorizationPolicies `json:"-"`

	// Telemetry stores the existing Telemetry resources for the cluster.
	Telemetry *Telemetries `json:"-"`

	// ProxyConfig stores the existing ProxyConfig resources for the cluster.
	ProxyConfigs *ProxyConfigs `json:"-"`

	// The following data is either a global index or used in the inbound path.
	// Namespace specific views do not apply here.

	// Mesh configuration for the mesh.
	Mesh *meshconfig.MeshConfig `json:"-"`

	// PushVersion describes the push version this push context was computed for
	PushVersion string

	// LedgerVersion is the version of the configuration ledger
	LedgerVersion string

	// JwtKeyResolver holds a reference to the JWT key resolver instance.
	JwtKeyResolver *JwksResolver

	// GatewayAPIController holds a reference to the gateway API controller.
	GatewayAPIController GatewayController

	// cache gateways addresses for each network
	// this is mainly used for kubernetes multi-cluster scenario
	networkMgr *NetworkManager

	Networks *meshconfig.MeshNetworks

	InitDone        atomic.Bool
	initializeMutex sync.Mutex
}

type consolidatedDestRules struct {
	// Map of dest rule host to the list of namespaces to which this destination rule has been exported to
	exportTo map[host.Name]map[visibility.Instance]bool
	// Map of dest rule host and the merged destination rules for that host
	destRules map[host.Name][]*consolidatedDestRule
}

// consolidatedDestRule represents a dr and from which it is consolidated.
type consolidatedDestRule struct {
	// rule is merged from the following destinationRules.
	rule *config.Config
	// the original dest rules from which above rule is merged.
	from []types.NamespacedName
}

// XDSUpdater is used for direct updates of the xDS model and incremental push.
// Pilot uses multiple registries - for example each K8S cluster is a registry
// instance. Each registry is responsible for tracking a set
// of endpoints associated with mesh services, and calling the EDSUpdate on changes.
// A registry may group endpoints for a service in smaller subsets - for example by
// deployment, or to deal with very large number of endpoints for a service. We want
// to avoid passing around large objects - like full list of endpoints for a registry,
// or the full list of endpoints for a service across registries, since it limits
// scalability.
//
// Future optimizations will include grouping the endpoints by labels, gateway or region to
// reduce the time when subsetting or split-horizon is used. This design assumes pilot
// tracks all endpoints in the mesh and they fit in RAM - so limit is few M endpoints.
// It is possible to split the endpoint tracking in future.
type XDSUpdater interface {
	// EDSUpdate is called when the list of endpoints or labels in a Service is changed.
	// For each cluster and hostname, the full list of active endpoints (including empty list)
	// must be sent. The shard name is used as a key - current implementation is using the
	// registry name.
	EDSUpdate(shard ShardKey, hostname string, namespace string, entry []*IstioEndpoint)

	// EDSCacheUpdate is called when the list of endpoints or labels in a Service is changed.
	// For each cluster and hostname, the full list of active endpoints (including empty list)
	// must be sent. The shard name is used as a key - current implementation is using the
	// registry name.
	// Note: the difference with `EDSUpdate` is that it only update the cache rather than requesting a push
	EDSCacheUpdate(shard ShardKey, hostname string, namespace string, entry []*IstioEndpoint)

	// SvcUpdate is called when a service definition is updated/deleted.
	SvcUpdate(shard ShardKey, hostname string, namespace string, event Event)

	// ConfigUpdate is called to notify the XDS server of config updates and request a push.
	// The requests may be collapsed and throttled.
	ConfigUpdate(req *PushRequest)

	// ProxyUpdate is called to notify the XDS server to send a push to the specified proxy.
	// The requests may be collapsed and throttled.
	ProxyUpdate(clusterID cluster.ID, ip string)

	// RemoveShard removes all endpoints for the given shard key
	RemoveShard(shardKey ShardKey)
}

// PushRequest defines a request to push to proxies
// It is used to send updates to the config update debouncer and pass to the PushQueue.
type PushRequest struct {
	// Full determines whether a full push is required or not. If false, an incremental update will be sent.
	// Incremental pushes:
	// * Do not recompute the push context
	// * Do not recompute proxy state (such as ServiceInstances)
	// * Are not reported in standard metrics such as push time
	// As a result, configuration updates should never be incremental. Generally, only EDS will set this, but
	// in the future SDS will as well.
	Full bool

	// ConfigsUpdated keeps track of configs that have changed.
	// This is used as an optimization to avoid unnecessary pushes to proxies that are scoped with a Sidecar.
	// If this is empty, then all proxies will get an update.
	// Otherwise only proxies depend on these configs will get an update.
	// The kind of resources are defined in pkg/config/schemas.
	ConfigsUpdated map[ConfigKey]struct{}

	// Push stores the push context to use for the update. This may initially be nil, as we will
	// debounce changes before a PushContext is eventually created.
	Push *PushContext

	// Start represents the time a push was started. This represents the time of adding to the PushQueue.
	// Note that this does not include time spent debouncing.
	Start time.Time

	// Reason represents the reason for requesting a push. This should only be a fixed set of values,
	// to avoid unbounded cardinality in metrics. If this is not set, it may be automatically filled in later.
	// There should only be multiple reasons if the push request is the result of two distinct triggers, rather than
	// classifying a single trigger as having multiple reasons.
	Reason []TriggerReason

	// Delta defines the resources that were added or removed as part of this push request.
	// This is set only on requests from the client which change the set of resources they (un)subscribe from.
	Delta ResourceDelta
}

// ResourceDelta records the difference in requested resources by an XDS client
type ResourceDelta struct {
	// Subscribed indicates the client requested these additional resources
	Subscribed sets.Set
	// Unsubscribed indicates the client no longer requires these resources
	Unsubscribed sets.Set
}

func (rd ResourceDelta) IsEmpty() bool {
	return len(rd.Subscribed) == 0 && len(rd.Unsubscribed) == 0
}

type TriggerReason string

// If adding a new reason, update xds/monitoring.go:triggerMetric
const (
	// EndpointUpdate describes a push triggered by an Endpoint change
	EndpointUpdate TriggerReason = "endpoint"
	// ConfigUpdate describes a push triggered by a config (generally and Istio CRD) change.
	ConfigUpdate TriggerReason = "config"
	// ServiceUpdate describes a push triggered by a Service change
	ServiceUpdate TriggerReason = "service"
	// ProxyUpdate describes a push triggered by a change to an individual proxy (such as label change)
	ProxyUpdate TriggerReason = "proxy"
	// GlobalUpdate describes a push triggered by a change to global config, such as mesh config
	GlobalUpdate TriggerReason = "global"
	// UnknownTrigger describes a push triggered by an unknown reason
	UnknownTrigger TriggerReason = "unknown"
	// DebugTrigger describes a push triggered for debugging
	DebugTrigger TriggerReason = "debug"
	// SecretTrigger describes a push triggered for a Secret change
	SecretTrigger TriggerReason = "secret"
	// NetworksTrigger describes a push triggered for Networks change
	NetworksTrigger TriggerReason = "networks"
	// ProxyRequest describes a push triggered based on proxy request
	ProxyRequest TriggerReason = "proxyrequest"
	// NamespaceUpdate describes a push triggered by a Namespace change
	NamespaceUpdate TriggerReason = "namespace"
	// ClusterUpdate describes a push triggered by a Cluster change
	ClusterUpdate TriggerReason = "cluster"
)

// Merge two update requests together
// Merge behaves similarly to a list append; usage should in the form `a = a.merge(b)`.
// Importantly, Merge may decide to allocate a new PushRequest object or reuse the existing one - both
// inputs should not be used after completion.
func (pr *PushRequest) Merge(other *PushRequest) *PushRequest {
	if pr == nil {
		return other
	}
	if other == nil {
		return pr
	}

	// Keep the first (older) start time

	// Merge the two reasons. Note that we shouldn't deduplicate here, or we would under count
	pr.Reason = append(pr.Reason, other.Reason...)

	// If either is full we need a full push
	pr.Full = pr.Full || other.Full

	// The other push context is presumed to be later and more up to date
	if other.Push != nil {
		pr.Push = other.Push
	}

	// Do not merge when any one is empty
	if len(pr.ConfigsUpdated) == 0 || len(other.ConfigsUpdated) == 0 {
		pr.ConfigsUpdated = nil
	} else {
		for conf := range other.ConfigsUpdated {
			pr.ConfigsUpdated[conf] = struct{}{}
		}
	}

	return pr
}

// CopyMerge two update requests together. Unlike Merge, this will not mutate either input.
// This should be used when we are modifying a shared PushRequest (typically any time it's in the context
// of a single proxy)
func (pr *PushRequest) CopyMerge(other *PushRequest) *PushRequest {
	if pr == nil {
		return other
	}
	if other == nil {
		return pr
	}

	var reason []TriggerReason
	if len(pr.Reason)+len(other.Reason) > 0 {
		reason = make([]TriggerReason, 0, len(pr.Reason)+len(other.Reason))
		reason = append(reason, pr.Reason...)
		reason = append(reason, other.Reason...)
	}
	merged := &PushRequest{
		// Keep the first (older) start time
		Start: pr.Start,

		// If either is full we need a full push
		Full: pr.Full || other.Full,

		// The other push context is presumed to be later and more up to date
		Push: other.Push,

		// Merge the two reasons. Note that we shouldn't deduplicate here, or we would under count
		Reason: reason,
	}

	// Do not merge when any one is empty
	if len(pr.ConfigsUpdated) > 0 && len(other.ConfigsUpdated) > 0 {
		merged.ConfigsUpdated = make(map[ConfigKey]struct{}, len(pr.ConfigsUpdated)+len(other.ConfigsUpdated))
		for conf := range pr.ConfigsUpdated {
			merged.ConfigsUpdated[conf] = struct{}{}
		}
		for conf := range other.ConfigsUpdated {
			merged.ConfigsUpdated[conf] = struct{}{}
		}
	}

	return merged
}

func (pr *PushRequest) PushReason() string {
	if len(pr.Reason) == 1 && pr.Reason[0] == ProxyRequest {
		return " request"
	}
	return ""
}

// ProxyPushStatus represents an event captured during config push to proxies.
// It may contain additional message and the affected proxy.
type ProxyPushStatus struct {
	Proxy   string `json:"proxy,omitempty"`
	Message string `json:"message,omitempty"`
}

// AddMetric will add an case to the metric.
func (ps *PushContext) AddMetric(metric monitoring.Metric, key string, proxyID, msg string) {
	if ps == nil {
		log.Infof("Metric without context %s %v %s", key, proxyID, msg)
		return
	}
	ps.proxyStatusMutex.Lock()
	defer ps.proxyStatusMutex.Unlock()

	metricMap, f := ps.ProxyStatus[metric.Name()]
	if !f {
		metricMap = map[string]ProxyPushStatus{}
		ps.ProxyStatus[metric.Name()] = metricMap
	}
	ev := ProxyPushStatus{Message: msg, Proxy: proxyID}
	metricMap[key] = ev
}

var (

	// EndpointNoPod tracks endpoints without an associated pod. This is an error condition, since
	// we can't figure out the labels. It may be a transient problem, if endpoint is processed before
	// pod.
	EndpointNoPod = monitoring.NewGauge(
		"endpoint_no_pod",
		"Endpoints without an associated pod.",
	)

	// ProxyStatusNoService represents proxies not selected by any service
	// This can be normal - for workloads that act only as client, or are not covered by a Service.
	// It can also be an error, for example in cases the Endpoint list of a service was not updated by the time
	// the sidecar calls.
	// Updated by GetProxyServiceInstances
	ProxyStatusNoService = monitoring.NewGauge(
		"pilot_no_ip",
		"Pods not found in the endpoint table, possibly invalid.",
	)

	// ProxyStatusEndpointNotReady represents proxies found not be ready.
	// Updated by GetProxyServiceInstances. Normal condition when starting
	// an app with readiness, error if it doesn't change to 0.
	ProxyStatusEndpointNotReady = monitoring.NewGauge(
		"pilot_endpoint_not_ready",
		"Endpoint found in unready state.",
	)

	// ProxyStatusConflictOutboundListenerTCPOverHTTP metric tracks number of
	// wildcard TCP listeners that conflicted with existing wildcard HTTP listener on same port
	ProxyStatusConflictOutboundListenerTCPOverHTTP = monitoring.NewGauge(
		"pilot_conflict_outbound_listener_tcp_over_current_http",
		"Number of conflicting wildcard tcp listeners with current wildcard http listener.",
	)

	// ProxyStatusConflictOutboundListenerTCPOverTCP metric tracks number of
	// TCP listeners that conflicted with existing TCP listeners on same port
	ProxyStatusConflictOutboundListenerTCPOverTCP = monitoring.NewGauge(
		"pilot_conflict_outbound_listener_tcp_over_current_tcp",
		"Number of conflicting tcp listeners with current tcp listener.",
	)

	// ProxyStatusConflictOutboundListenerHTTPOverTCP metric tracks number of
	// wildcard HTTP listeners that conflicted with existing wildcard TCP listener on same port
	ProxyStatusConflictOutboundListenerHTTPOverTCP = monitoring.NewGauge(
		"pilot_conflict_outbound_listener_http_over_current_tcp",
		"Number of conflicting wildcard http listeners with current wildcard tcp listener.",
	)

	// ProxyStatusConflictInboundListener tracks cases of multiple inbound
	// listeners - 2 services selecting the same port of the pod.
	ProxyStatusConflictInboundListener = monitoring.NewGauge(
		"pilot_conflict_inbound_listener",
		"Number of conflicting inbound listeners.",
	)

	// DuplicatedClusters tracks duplicate clusters seen while computing CDS
	DuplicatedClusters = monitoring.NewGauge(
		"pilot_duplicate_envoy_clusters",
		"Duplicate envoy clusters caused by service entries with same hostname",
	)

	// DNSNoEndpointClusters tracks dns clusters without endpoints
	DNSNoEndpointClusters = monitoring.NewGauge(
		"pilot_dns_cluster_without_endpoints",
		"DNS clusters without endpoints caused by the endpoint field in "+
			"STRICT_DNS type cluster is not set or the corresponding subset cannot select any endpoint",
	)

	// ProxyStatusClusterNoInstances tracks clusters (services) without workloads.
	ProxyStatusClusterNoInstances = monitoring.NewGauge(
		"pilot_eds_no_instances",
		"Number of clusters without instances.",
	)

	// DuplicatedDomains tracks rejected VirtualServices due to duplicated hostname.
	DuplicatedDomains = monitoring.NewGauge(
		"pilot_vservice_dup_domain",
		"Virtual services with dup domains.",
	)

	// DuplicatedSubsets tracks duplicate subsets that we rejected while merging multiple destination rules for same host
	DuplicatedSubsets = monitoring.NewGauge(
		"pilot_destrule_subsets",
		"Duplicate subsets across destination rules for same host",
	)

	// totalVirtualServices tracks the total number of virtual service
	totalVirtualServices = monitoring.NewGauge(
		"pilot_virt_services",
		"Total virtual services known to pilot.",
	)

	// LastPushStatus preserves the metrics and data collected during lasts global push.
	// It can be used by debugging tools to inspect the push event. It will be reset after each push with the
	// new version.
	LastPushStatus *PushContext
	// LastPushMutex will protect the LastPushStatus
	LastPushMutex sync.Mutex

	// All metrics we registered.
	metrics = []monitoring.Metric{
		EndpointNoPod,
		ProxyStatusNoService,
		ProxyStatusEndpointNotReady,
		ProxyStatusConflictOutboundListenerTCPOverHTTP,
		ProxyStatusConflictOutboundListenerTCPOverTCP,
		ProxyStatusConflictOutboundListenerHTTPOverTCP,
		ProxyStatusConflictInboundListener,
		DuplicatedClusters,
		ProxyStatusClusterNoInstances,
		DuplicatedDomains,
		DuplicatedSubsets,
	}
)

func init() {
	for _, m := range metrics {
		monitoring.MustRegister(m)
	}
	monitoring.MustRegister(totalVirtualServices)
}

// NewPushContext creates a new PushContext structure to track push status.
func NewPushContext() *PushContext {
	return &PushContext{
		ServiceIndex:            newServiceIndex(),
		virtualServiceIndex:     newVirtualServiceIndex(),
		destinationRuleIndex:    newDestinationRuleIndex(),
		sidecarIndex:            newSidecarIndex(),
		envoyFiltersByNamespace: map[string][]*EnvoyFilterWrapper{},
		gatewayIndex:            newGatewayIndex(),
		ProxyStatus:             map[string]map[string]ProxyPushStatus{},
		ServiceAccounts:         map[host.Name]map[int][]string{},
	}
}

// AddPublicServices adds the services to context public services - mainly used in tests.
func (ps *PushContext) AddPublicServices(services []*Service) {
	ps.ServiceIndex.public = append(ps.ServiceIndex.public, services...)
}

// AddServiceInstances adds instances to the context service instances - mainly used in tests.
func (ps *PushContext) AddServiceInstances(service *Service, instances map[int][]*ServiceInstance) {
	svcKey := service.Key()
	for port, inst := range instances {
		if _, exists := ps.ServiceIndex.instancesByPort[svcKey]; !exists {
			ps.ServiceIndex.instancesByPort[svcKey] = make(map[int][]*ServiceInstance)
		}
		ps.ServiceIndex.instancesByPort[svcKey][port] = append(ps.ServiceIndex.instancesByPort[svcKey][port], inst...)
	}
}

// StatusJSON implements json.Marshaller, with a lock.
func (ps *PushContext) StatusJSON() ([]byte, error) {
	if ps == nil {
		return []byte{'{', '}'}, nil
	}
	ps.proxyStatusMutex.RLock()
	defer ps.proxyStatusMutex.RUnlock()
	return json.MarshalIndent(ps.ProxyStatus, "", "    ")
}

// OnConfigChange is called when a config change is detected.
func (ps *PushContext) OnConfigChange() {
	LastPushMutex.Lock()
	LastPushStatus = ps
	LastPushMutex.Unlock()
	ps.UpdateMetrics()
}

// UpdateMetrics will update the prometheus metrics based on the
// current status of the push.
func (ps *PushContext) UpdateMetrics() {
	ps.proxyStatusMutex.RLock()
	defer ps.proxyStatusMutex.RUnlock()

	for _, pm := range metrics {
		mmap := ps.ProxyStatus[pm.Name()]
		pm.Record(float64(len(mmap)))
	}
}

// It is called after virtual service short host name is resolved to FQDN
func virtualServiceDestinations(v *networking.VirtualService) map[string]sets.IntSet {
	if v == nil {
		return nil
	}

	out := make(map[string]sets.IntSet)

	addDestination := func(host string, port *networking.PortSelector) {
		if _, ok := out[host]; !ok {
			out[host] = make(sets.IntSet)
		}
		if port != nil {
			out[host].Insert(int(port.Number))
		} else {
			// Use the value 0 as a sentinel indicating that one of the destinations
			// in the Virtual Service does not specify a port for this host.
			out[host].Insert(0)
		}
	}

	for _, h := range v.Http {
		for _, r := range h.Route {
			if r.Destination != nil {
				addDestination(r.Destination.Host, r.Destination.GetPort())
			}
		}
		if h.Mirror != nil {
			addDestination(h.Mirror.Host, h.Mirror.GetPort())
		}
	}
	for _, t := range v.Tcp {
		for _, r := range t.Route {
			if r.Destination != nil {
				addDestination(r.Destination.Host, r.Destination.GetPort())
			}
		}
	}
	for _, t := range v.Tls {
		for _, r := range t.Route {
			if r.Destination != nil {
				addDestination(r.Destination.Host, r.Destination.GetPort())
			}
		}
	}

	return out
}

// GatewayServices returns the set of services which are referred from the proxy gateways.
func (ps *PushContext) GatewayServices(proxy *Proxy) []*Service {
	svcs := proxy.SidecarScope.services

	// MergedGateway will be nil when there are no configs in the
	// system during initial installation.
	if proxy.MergedGateway == nil {
		return nil
	}

	// host set.
	hostsFromGateways := sets.New()
	for _, gw := range proxy.MergedGateway.GatewayNameForServer {
		for _, vsConfig := range ps.VirtualServicesForGateway(proxy.ConfigNamespace, gw) {
			vs, ok := vsConfig.Spec.(*networking.VirtualService)
			if !ok { // should never happen
				log.Errorf("Failed in getting a virtual service: %v", vsConfig.Labels)
				return svcs
			}

			for host := range virtualServiceDestinations(vs) {
				hostsFromGateways.Insert(host)
			}
		}
	}

	hostsFromMeshConfig := getHostsFromMeshConfig(ps)
	hostsFromGateways.Merge(hostsFromMeshConfig)

	log.Debugf("GatewayServices: gateway %v is exposing these hosts:%v", proxy.ID, hostsFromGateways)

	gwSvcs := make([]*Service, 0, len(svcs))

	for _, s := range svcs {
		svcHost := string(s.Hostname)

		if _, ok := hostsFromGateways[svcHost]; ok {
			gwSvcs = append(gwSvcs, s)
		}
	}

	log.Debugf("GatewayServices:: gateways len(services)=%d, len(filtered)=%d", len(svcs), len(gwSvcs))

	return gwSvcs
}

// add services from MeshConfig.ExtensionProviders
// TODO: include cluster from EnvoyFilter such as global ratelimit [demo](https://istio.io/latest/docs/tasks/policy-enforcement/rate-limit/#global-rate-limit)
func getHostsFromMeshConfig(ps *PushContext) sets.Set {
	hostsFromMeshConfig := sets.New()

	for _, prov := range ps.Mesh.ExtensionProviders {
		switch p := prov.Provider.(type) {
		case *meshconfig.MeshConfig_ExtensionProvider_EnvoyExtAuthzHttp:
			hostsFromMeshConfig.Insert(p.EnvoyExtAuthzHttp.Service)
		case *meshconfig.MeshConfig_ExtensionProvider_EnvoyExtAuthzGrpc:
			hostsFromMeshConfig.Insert(p.EnvoyExtAuthzGrpc.Service)
		case *meshconfig.MeshConfig_ExtensionProvider_Zipkin:
			hostsFromMeshConfig.Insert(p.Zipkin.Service)
		case *meshconfig.MeshConfig_ExtensionProvider_Lightstep:
			hostsFromMeshConfig.Insert(p.Lightstep.Service)
		case *meshconfig.MeshConfig_ExtensionProvider_Datadog:
			hostsFromMeshConfig.Insert(p.Datadog.Service)
		case *meshconfig.MeshConfig_ExtensionProvider_Opencensus:
			hostsFromMeshConfig.Insert(p.Opencensus.Service)
		case *meshconfig.MeshConfig_ExtensionProvider_Skywalking:
			hostsFromMeshConfig.Insert(p.Skywalking.Service)
		case *meshconfig.MeshConfig_ExtensionProvider_EnvoyHttpAls:
			hostsFromMeshConfig.Insert(p.EnvoyHttpAls.Service)
		case *meshconfig.MeshConfig_ExtensionProvider_EnvoyTcpAls:
			hostsFromMeshConfig.Insert(p.EnvoyTcpAls.Service)
		case *meshconfig.MeshConfig_ExtensionProvider_EnvoyOtelAls:
			hostsFromMeshConfig.Insert(p.EnvoyOtelAls.Service)
		}
	}
	return hostsFromMeshConfig
}

// servicesExportedToNamespace returns the list of services that are visible to a namespace.
// namespace "" indicates all namespaces
func (ps *PushContext) servicesExportedToNamespace(ns string) []*Service {
	out := make([]*Service, 0)

	// First add private services and explicitly exportedTo services
	if ns == NamespaceAll {
		for _, privateServices := range ps.ServiceIndex.privateByNamespace {
			out = append(out, privateServices...)
		}
	} else {
		out = append(out, ps.ServiceIndex.privateByNamespace[ns]...)
		out = append(out, ps.ServiceIndex.exportedToNamespace[ns]...)
	}

	// Second add public services
	out = append(out, ps.ServiceIndex.public...)

	return out
}

// GetAllServices returns the total services within the mesh.
// Note: per proxy services should use SidecarScope.Services.
func (ps *PushContext) GetAllServices() []*Service {
	return ps.servicesExportedToNamespace(NamespaceAll)
}

// ServiceForHostname returns the service associated with a given hostname following SidecarScope
func (ps *PushContext) ServiceForHostname(proxy *Proxy, hostname host.Name) *Service {
	if proxy != nil && proxy.SidecarScope != nil {
		return proxy.SidecarScope.servicesByHostname[hostname]
	}

	// SidecarScope shouldn't be null here. If it is, we can't disambiguate the hostname to use for a namespace,
	// so the selection must be undefined.
	for _, service := range ps.ServiceIndex.HostnameAndNamespace[hostname] {
		return service
	}

	// No service found
	return nil
}

// IsServiceVisible returns true if the input service is visible to the given namespace.
func (ps *PushContext) IsServiceVisible(service *Service, namespace string) bool {
	if service == nil {
		return false
	}

	ns := service.Attributes.Namespace
	if len(service.Attributes.ExportTo) == 0 {
		if ps.exportToDefaults.service[visibility.Private] {
			return ns == namespace
		} else if ps.exportToDefaults.service[visibility.Public] {
			return true
		}
	}

	return service.Attributes.ExportTo[visibility.Public] ||
		(service.Attributes.ExportTo[visibility.Private] && ns == namespace) ||
		service.Attributes.ExportTo[visibility.Instance(namespace)]
}

// VirtualServicesForGateway lists all virtual services bound to the specified gateways
// This replaces store.VirtualServices. Used only by the gateways
// Sidecars use the egressListener.VirtualServices().
func (ps *PushContext) VirtualServicesForGateway(proxyNamespace, gateway string) []config.Config {
	res := make([]config.Config, 0, len(ps.virtualServiceIndex.privateByNamespaceAndGateway[proxyNamespace][gateway])+
		len(ps.virtualServiceIndex.exportedToNamespaceByGateway[proxyNamespace][gateway])+
		len(ps.virtualServiceIndex.publicByGateway[gateway]))
	res = append(res, ps.virtualServiceIndex.privateByNamespaceAndGateway[proxyNamespace][gateway]...)
	res = append(res, ps.virtualServiceIndex.exportedToNamespaceByGateway[proxyNamespace][gateway]...)
	res = append(res, ps.virtualServiceIndex.publicByGateway[gateway]...)

	return res
}

// DelegateVirtualServicesConfigKey lists all the delegate virtual services configkeys associated with the provided virtual services
func (ps *PushContext) DelegateVirtualServicesConfigKey(vses []config.Config) []ConfigKey {
	var out []ConfigKey
	for _, vs := range vses {
		out = append(out, ps.virtualServiceIndex.delegates[ConfigKey{Kind: kind.VirtualService, Namespace: vs.Namespace, Name: vs.Name}]...)
	}

	return out
}

// getSidecarScope returns a SidecarScope object associated with the
// proxy. The SidecarScope object is a semi-processed view of the service
// registry, and config state associated with the sidecar crd. The scope contains
// a set of inbound and outbound listeners, services/configs per listener,
// etc. The sidecar scopes are precomputed in the initSidecarContext
// function based on the Sidecar API objects in each namespace. If there is
// no sidecar api object, a default sidecarscope is assigned to the
// namespace which enables connectivity to all services in the mesh.
//
// Callers can check if the sidecarScope is from user generated object or not
// by checking the sidecarScope.Config field, that contains the user provided config
func (ps *PushContext) getSidecarScope(proxy *Proxy, workloadLabels labels.Instance) *SidecarScope {
	// Find the most specific matching sidecar config from the proxy's
	// config namespace If none found, construct a sidecarConfig on the fly
	// that allows the sidecar to talk to any namespace (the default
	// behavior in the absence of sidecars).
	if sidecars, ok := ps.sidecarIndex.sidecarsByNamespace[proxy.ConfigNamespace]; ok {
		// TODO: logic to merge multiple sidecar resources
		// Currently we assume that there will be only one sidecar config for a namespace.
		if proxy.Type == Router {
			for _, wrapper := range sidecars {
				// Gateways should just have a default scope with egress: */*
				if wrapper.Sidecar == nil {
					return wrapper
				}
			}
		}
		if proxy.Type == SidecarProxy {
			for _, wrapper := range sidecars {
				if wrapper.Sidecar != nil {
					sidecar := wrapper.Sidecar
					// if there is no workload selector, the config applies to all workloads
					// if there is a workload selector, check for matching workload labels
					if sidecar.GetWorkloadSelector() != nil {
						workloadSelector := labels.Instance(sidecar.GetWorkloadSelector().GetLabels())
						// exclude workload selector that not match
						if !workloadSelector.SubsetOf(workloadLabels) {
							continue
						}
					}

					// it is guaranteed sidecars with selectors are put in front
					// and the sidecars are sorted by creation timestamp,
					// return exact/wildcard matching one directly
					return wrapper
				}
				// this happens at last, it is the default sidecar scope
				return wrapper
			}
		}
	}

	// We didn't have a Sidecar in the namespace. This means we should use the default - either an implicit
	// default selecting everything, or pulling from the root namespace.
	ps.sidecarIndex.defaultSidecarMu.Lock()
	defer ps.sidecarIndex.defaultSidecarMu.Unlock()
	if proxy.Type == Router {
		sc, f := ps.sidecarIndex.gatewayDefaultSidecarsByNamespace[proxy.ConfigNamespace]
		if f {
			// We have already computed the scope for this namespace, just fetch it
			return sc
		}
		computed := DefaultSidecarScopeForNamespace(ps, proxy.ConfigNamespace)
		ps.sidecarIndex.gatewayDefaultSidecarsByNamespace[proxy.ConfigNamespace] = computed
		return computed
	}
	sc, f := ps.sidecarIndex.computedSidecarsByNamespace[proxy.ConfigNamespace]
	if f {
		// We have already computed the scope for this namespace, just fetch it
		return sc
	}
	// We need to compute this namespace
	var computed *SidecarScope
	if ps.sidecarIndex.rootConfig != nil {
		computed = ConvertToSidecarScope(ps, ps.sidecarIndex.rootConfig, proxy.ConfigNamespace)
	} else {
		computed = DefaultSidecarScopeForNamespace(ps, proxy.ConfigNamespace)
		// Even though we are a sidecar, we can store this as a gateway one since it could be used by a gateway
		ps.sidecarIndex.gatewayDefaultSidecarsByNamespace[proxy.ConfigNamespace] = computed
	}
	ps.sidecarIndex.computedSidecarsByNamespace[proxy.ConfigNamespace] = computed
	return computed
}

// destinationRule returns a destination rule for a service name in a given namespace.
func (ps *PushContext) destinationRule(proxyNameSpace string, service *Service) []*consolidatedDestRule {
	if service == nil {
		return nil
	}
	// If the proxy config namespace is same as the root config namespace
	// look for dest rules in the service's namespace first. This hack is needed
	// because sometimes, istio-system tends to become the root config namespace.
	// Destination rules are defined here for global purposes. We do not want these
	// catch all destination rules to be the only dest rule, when processing CDS for
	// proxies like the istio-ingressgateway or istio-egressgateway.
	// If there are no service specific dest rules, we will end up picking up the same
	// rules anyway, later in the code

	// 1. select destination rule from proxy config namespace
	if proxyNameSpace != ps.Mesh.RootNamespace {
		// search through the DestinationRules in proxy's namespace first
		if ps.destinationRuleIndex.namespaceLocal[proxyNameSpace] != nil {
			if hostname, ok := MostSpecificHostMatch(service.Hostname,
				ps.destinationRuleIndex.namespaceLocal[proxyNameSpace].destRules,
			); ok {
				return ps.destinationRuleIndex.namespaceLocal[proxyNameSpace].destRules[hostname]
			}
		}
	} else {
		// If this is a namespace local DR in the same namespace, this must be meant for this proxy, so we do not
		// need to worry about overriding other DRs with *.local type rules here. If we ignore this, then exportTo=. in
		// root namespace would always be ignored
		if hostname, ok := MostSpecificHostMatch(service.Hostname,
			ps.destinationRuleIndex.rootNamespaceLocal.destRules,
		); ok {
			return ps.destinationRuleIndex.rootNamespaceLocal.destRules[hostname]
		}
	}

	// 2. select destination rule from service namespace
	svcNs := service.Attributes.Namespace

	// This can happen when finding the subset labels for a proxy in root namespace.
	// Because based on a pure cluster's fqdn, we do not know the service and
	// construct a fake service without setting Attributes at all.
	if svcNs == "" {
		for _, svc := range ps.servicesExportedToNamespace(proxyNameSpace) {
			if service.Hostname == svc.Hostname && svc.Attributes.Namespace != "" {
				svcNs = svc.Attributes.Namespace
				break
			}
		}
	}

	// 3. if no private/public rule matched in the calling proxy's namespace,
	// check the target service's namespace for exported rules
	if svcNs != "" {
		if out := ps.getExportedDestinationRuleFromNamespace(svcNs, service.Hostname, proxyNameSpace); out != nil {
			return out
		}
	}

	// 4. if no public/private rule in calling proxy's namespace matched, and no public rule in the
	// target service's namespace matched, search for any exported destination rule in the config root namespace
	if out := ps.getExportedDestinationRuleFromNamespace(ps.Mesh.RootNamespace, service.Hostname, proxyNameSpace); out != nil {
		return out
	}

	// 5. service DestinationRules were merged in SetDestinationRules, return mesh/namespace rules if present
	if features.EnableDestinationRuleInheritance {
		// return namespace rule if present
		if out := ps.destinationRuleIndex.inheritedByNamespace[proxyNameSpace]; out != nil {
			return []*consolidatedDestRule{out}
		}
		// return mesh rule
		if out := ps.destinationRuleIndex.inheritedByNamespace[ps.Mesh.RootNamespace]; out != nil {
			return []*consolidatedDestRule{out}
		}
	}

	return nil
}

func (ps *PushContext) getExportedDestinationRuleFromNamespace(owningNamespace string, hostname host.Name, clientNamespace string) []*consolidatedDestRule {
	if ps.destinationRuleIndex.exportedByNamespace[owningNamespace] != nil {
		if specificHostname, ok := MostSpecificHostMatch(hostname,
			ps.destinationRuleIndex.exportedByNamespace[owningNamespace].destRules,
		); ok {
			// Check if the dest rule for this host is actually exported to the proxy's (client) namespace
			exportToMap := ps.destinationRuleIndex.exportedByNamespace[owningNamespace].exportTo[specificHostname]
			if len(exportToMap) == 0 || exportToMap[visibility.Public] || exportToMap[visibility.Instance(clientNamespace)] {
				if features.EnableDestinationRuleInheritance {
					var parent *consolidatedDestRule
					// client inherits global DR from its own namespace, not from the exported DR's owning namespace
					// grab the client namespace DR or mesh if none exists
					if parent = ps.destinationRuleIndex.inheritedByNamespace[clientNamespace]; parent == nil {
						parent = ps.destinationRuleIndex.inheritedByNamespace[ps.Mesh.RootNamespace]
					}
					var inheritedDrList []*consolidatedDestRule
					for _, child := range ps.destinationRuleIndex.exportedByNamespace[owningNamespace].destRules[specificHostname] {
						inheritedDr := ps.inheritDestinationRule(parent, child)
						if inheritedDr != nil {
							inheritedDrList = append(inheritedDrList, inheritedDr)
						}

					}
					return inheritedDrList
				}
				if dr, ok := ps.destinationRuleIndex.exportedByNamespace[owningNamespace].destRules[specificHostname]; ok {
					return dr
				}
			}
		}
	}
	return nil
}

// IsClusterLocal indicates whether the endpoints for the service should only be accessible to clients
// within the cluster.
func (ps *PushContext) IsClusterLocal(service *Service) bool {
	if service == nil {
		return false
	}
	return ps.clusterLocalHosts.IsClusterLocal(service.Hostname)
}

// InitContext will initialize the data structures used for code generation.
// This should be called before starting the push, from the thread creating
// the push context.
func (ps *PushContext) InitContext(env *Environment, oldPushContext *PushContext, pushReq *PushRequest) error {
	// Acquire a lock to ensure we don't concurrently initialize the same PushContext.
	// If this does happen, one thread will block then exit early from InitDone=true
	ps.initializeMutex.Lock()
	defer ps.initializeMutex.Unlock()
	if ps.InitDone.Load() {
		return nil
	}

	ps.Mesh = env.Mesh()
	ps.Networks = env.MeshNetworks()
	ps.LedgerVersion = env.Version()

	// Must be initialized first
	// as initServiceRegistry/VirtualServices/Destrules
	// use the default export map
	ps.initDefaultExportMaps()

	// create new or incremental update
	if pushReq == nil || oldPushContext == nil || !oldPushContext.InitDone.Load() || len(pushReq.ConfigsUpdated) == 0 {
		if err := ps.createNewContext(env); err != nil {
			return err
		}
	} else {
		if err := ps.updateContext(env, oldPushContext, pushReq); err != nil {
			return err
		}
	}

	ps.networkMgr = env.NetworkManager

	ps.clusterLocalHosts = env.ClusterLocal().GetClusterLocalHosts()

	ps.InitDone.Store(true)
	return nil
}

func (ps *PushContext) createNewContext(env *Environment) error {
	if err := ps.initServiceRegistry(env); err != nil {
		return err
	}

	if err := ps.initKubernetesGateways(env); err != nil {
		return err
	}

	if err := ps.initVirtualServices(env); err != nil {
		return err
	}

	if err := ps.initDestinationRules(env); err != nil {
		return err
	}

	if err := ps.initAuthnPolicies(env); err != nil {
		return err
	}

	if err := ps.initAuthorizationPolicies(env); err != nil {
		authzLog.Errorf("failed to initialize authorization policies: %v", err)
		return err
	}

	if err := ps.initTelemetry(env); err != nil {
		return err
	}

	if err := ps.initProxyConfigs(env); err != nil {
		return err
	}

	if err := ps.initWasmPlugins(env); err != nil {
		return err
	}

	if err := ps.initEnvoyFilters(env); err != nil {
		return err
	}

	if err := ps.initGateways(env); err != nil {
		return err
	}

	// Must be initialized in the end
	if err := ps.initSidecarScopes(env); err != nil {
		return err
	}
	return nil
}

func (ps *PushContext) updateContext(
	env *Environment,
	oldPushContext *PushContext,
	pushReq *PushRequest,
) error {
	var servicesChanged, virtualServicesChanged, destinationRulesChanged, gatewayChanged,
		authnChanged, authzChanged, envoyFiltersChanged, sidecarsChanged, telemetryChanged, gatewayAPIChanged,
		wasmPluginsChanged, proxyConfigsChanged bool

	for conf := range pushReq.ConfigsUpdated {
		switch conf.Kind {
		case kind.ServiceEntry:
			servicesChanged = true
		case kind.DestinationRule:
			destinationRulesChanged = true
		case kind.VirtualService:
			virtualServicesChanged = true
		case kind.Gateway:
			gatewayChanged = true
		case kind.Sidecar:
			sidecarsChanged = true
		case kind.WasmPlugin:
			wasmPluginsChanged = true
		case kind.EnvoyFilter:
			envoyFiltersChanged = true
		case kind.AuthorizationPolicy:
			authzChanged = true
		case kind.RequestAuthentication,
			kind.PeerAuthentication:
			authnChanged = true
<<<<<<< HEAD
		case kind.HTTPRoute, kind.TCPRoute, kind.GatewayClass, kind.KubernetesGateway, kind.TLSRoute, kind.ReferencePolicy:
=======
		case gvk.HTTPRoute, gvk.TCPRoute, gvk.GatewayClass, gvk.KubernetesGateway, gvk.TLSRoute, gvk.ReferencePolicy, gvk.ReferenceGrant:
>>>>>>> dd8baaa8
			gatewayAPIChanged = true
			// VS and GW are derived from gatewayAPI, so if it changed we need to update those as well
			virtualServicesChanged = true
			gatewayChanged = true
		case kind.Telemetry:
			telemetryChanged = true
		case kind.ProxyConfig:
			proxyConfigsChanged = true
		}
	}

	if servicesChanged {
		// Services have changed. initialize service registry
		if err := ps.initServiceRegistry(env); err != nil {
			return err
		}
	} else {
		// make sure we copy over things that would be generated in initServiceRegistry
		ps.ServiceIndex = oldPushContext.ServiceIndex
		ps.ServiceAccounts = oldPushContext.ServiceAccounts
	}

	if servicesChanged || gatewayAPIChanged {
		// Gateway status depends on services, so recompute if they change as well
		if err := ps.initKubernetesGateways(env); err != nil {
			return err
		}
	}

	if virtualServicesChanged {
		if err := ps.initVirtualServices(env); err != nil {
			return err
		}
	} else {
		ps.virtualServiceIndex = oldPushContext.virtualServiceIndex
	}

	if destinationRulesChanged {
		if err := ps.initDestinationRules(env); err != nil {
			return err
		}
	} else {
		ps.destinationRuleIndex = oldPushContext.destinationRuleIndex
	}

	if authnChanged {
		if err := ps.initAuthnPolicies(env); err != nil {
			return err
		}
	} else {
		ps.AuthnPolicies = oldPushContext.AuthnPolicies
	}

	if authzChanged {
		if err := ps.initAuthorizationPolicies(env); err != nil {
			authzLog.Errorf("failed to initialize authorization policies: %v", err)
			return err
		}
	} else {
		ps.AuthzPolicies = oldPushContext.AuthzPolicies
	}

	if telemetryChanged {
		if err := ps.initTelemetry(env); err != nil {
			return err
		}
	} else {
		ps.Telemetry = oldPushContext.Telemetry
	}

	if proxyConfigsChanged {
		if err := ps.initProxyConfigs(env); err != nil {
			return err
		}
	} else {
		ps.ProxyConfigs = oldPushContext.ProxyConfigs
	}

	if wasmPluginsChanged {
		if err := ps.initWasmPlugins(env); err != nil {
			return err
		}
	} else {
		ps.wasmPluginsByNamespace = oldPushContext.wasmPluginsByNamespace
	}

	if envoyFiltersChanged {
		if err := ps.initEnvoyFilters(env); err != nil {
			return err
		}
	} else {
		ps.envoyFiltersByNamespace = oldPushContext.envoyFiltersByNamespace
	}

	if gatewayChanged {
		if err := ps.initGateways(env); err != nil {
			return err
		}
	} else {
		ps.gatewayIndex = oldPushContext.gatewayIndex
	}

	// Must be initialized in the end
	// Sidecars need to be updated if services, virtual services, destination rules, or the sidecar configs change
	if servicesChanged || virtualServicesChanged || destinationRulesChanged || sidecarsChanged {
		if err := ps.initSidecarScopes(env); err != nil {
			return err
		}
	} else {
		ps.sidecarIndex.sidecarsByNamespace = oldPushContext.sidecarIndex.sidecarsByNamespace
	}

	return nil
}

// Caches list of services in the registry, and creates a map
// of hostname to service
func (ps *PushContext) initServiceRegistry(env *Environment) error {
	// Sort the services in order of creation.
	allServices := SortServicesByCreationTime(env.Services())
	for _, s := range allServices {
		svcKey := s.Key()
		// Precache instances
		for _, port := range s.Ports {
			if _, ok := ps.ServiceIndex.instancesByPort[svcKey]; !ok {
				ps.ServiceIndex.instancesByPort[svcKey] = make(map[int][]*ServiceInstance)
			}
			instances := make([]*ServiceInstance, 0)
			instances = append(instances, env.InstancesByPort(s, port.Port, nil)...)
			ps.ServiceIndex.instancesByPort[svcKey][port.Port] = instances
		}

		if _, f := ps.ServiceIndex.HostnameAndNamespace[s.Hostname]; !f {
			ps.ServiceIndex.HostnameAndNamespace[s.Hostname] = map[string]*Service{}
		}
		ps.ServiceIndex.HostnameAndNamespace[s.Hostname][s.Attributes.Namespace] = s

		ns := s.Attributes.Namespace
		if len(s.Attributes.ExportTo) == 0 {
			if ps.exportToDefaults.service[visibility.Private] {
				ps.ServiceIndex.privateByNamespace[ns] = append(ps.ServiceIndex.privateByNamespace[ns], s)
			} else if ps.exportToDefaults.service[visibility.Public] {
				ps.ServiceIndex.public = append(ps.ServiceIndex.public, s)
			}
		} else {
			// if service has exportTo ~ - i.e. not visible to anyone, ignore all exportTos
			// if service has exportTo *, make public and ignore all other exportTos
			// if service has exportTo ., replace with current namespace
			if s.Attributes.ExportTo[visibility.Public] {
				ps.ServiceIndex.public = append(ps.ServiceIndex.public, s)
				continue
			} else if s.Attributes.ExportTo[visibility.None] {
				continue
			} else {
				// . or other namespaces
				for exportTo := range s.Attributes.ExportTo {
					if exportTo == visibility.Private || string(exportTo) == ns {
						// exportTo with same namespace is effectively private
						ps.ServiceIndex.privateByNamespace[ns] = append(ps.ServiceIndex.privateByNamespace[ns], s)
					} else {
						// exportTo is a specific target namespace
						ps.ServiceIndex.exportedToNamespace[string(exportTo)] = append(ps.ServiceIndex.exportedToNamespace[string(exportTo)], s)
					}
				}
			}
		}
	}

	ps.initServiceAccounts(env, allServices)

	return nil
}

// SortServicesByCreationTime sorts the list of services in ascending order by their creation time (if available).
func SortServicesByCreationTime(services []*Service) []*Service {
	sort.SliceStable(services, func(i, j int) bool {
		// If creation time is the same, then behavior is nondeterministic. In this case, we can
		// pick an arbitrary but consistent ordering based on name and namespace, which is unique.
		// CreationTimestamp is stored in seconds, so this is not uncommon.
		if services[i].CreationTime.Equal(services[j].CreationTime) {
			in := services[i].Attributes.Name + "." + services[i].Attributes.Namespace
			jn := services[j].Attributes.Name + "." + services[j].Attributes.Namespace
			return in < jn
		}
		return services[i].CreationTime.Before(services[j].CreationTime)
	})
	return services
}

// Caches list of service accounts in the registry
func (ps *PushContext) initServiceAccounts(env *Environment, services []*Service) {
	for _, svc := range services {
		if ps.ServiceAccounts[svc.Hostname] == nil {
			ps.ServiceAccounts[svc.Hostname] = map[int][]string{}
		}
		for _, port := range svc.Ports {
			if port.Protocol == protocol.UDP {
				continue
			}
			s, f := env.EndpointIndex.ShardsForService(string(svc.Hostname), svc.Attributes.Namespace)
			if !f {
				continue
			}
			s.RLock()
			sa := spiffe.ExpandWithTrustDomains(s.ServiceAccounts, ps.Mesh.TrustDomainAliases).SortedList()
			s.RUnlock()
			ps.ServiceAccounts[svc.Hostname][port.Port] = sa
		}
	}
}

// Caches list of authentication policies
func (ps *PushContext) initAuthnPolicies(env *Environment) error {
	// Init beta policy.
	var err error
	ps.AuthnPolicies, err = initAuthenticationPolicies(env)
	return err
}

// Caches list of virtual services
func (ps *PushContext) initVirtualServices(env *Environment) error {
	ps.virtualServiceIndex.exportedToNamespaceByGateway = map[string]map[string][]config.Config{}
	ps.virtualServiceIndex.privateByNamespaceAndGateway = map[string]map[string][]config.Config{}
	ps.virtualServiceIndex.publicByGateway = map[string][]config.Config{}

	virtualServices, err := env.List(gvk.VirtualService, NamespaceAll)
	if err != nil {
		return err
	}

	// values returned from ConfigStore.List are immutable.
	// Therefore, we make a copy
	vservices := make([]config.Config, len(virtualServices))

	for i := range vservices {
		vservices[i] = virtualServices[i].DeepCopy()
	}

	totalVirtualServices.Record(float64(len(virtualServices)))

	// TODO(rshriram): parse each virtual service and maintain a map of the
	// virtualservice name, the list of registry hosts in the VS and non
	// registry DNS names in the VS.  This should cut down processing in
	// the RDS code. See separateVSHostsAndServices in route/route.go
	sortConfigByCreationTime(vservices)

	// convert all shortnames in virtual services into FQDNs
	for _, r := range vservices {
		resolveVirtualServiceShortnames(r.Spec.(*networking.VirtualService), r.Meta)
	}

	vservices, ps.virtualServiceIndex.delegates = mergeVirtualServicesIfNeeded(vservices, ps.exportToDefaults.virtualService)

	for _, virtualService := range vservices {
		ns := virtualService.Namespace
		rule := virtualService.Spec.(*networking.VirtualService)
		gwNames := getGatewayNames(rule)
		if len(rule.ExportTo) == 0 {
			// No exportTo in virtualService. Use the global default
			// We only honor ., *
			if ps.exportToDefaults.virtualService[visibility.Private] {
				if _, f := ps.virtualServiceIndex.privateByNamespaceAndGateway[ns]; !f {
					ps.virtualServiceIndex.privateByNamespaceAndGateway[ns] = map[string][]config.Config{}
				}
				// add to local namespace only
				private := ps.virtualServiceIndex.privateByNamespaceAndGateway
				for _, gw := range gwNames {
					private[ns][gw] = append(private[ns][gw], virtualService)
				}
			} else if ps.exportToDefaults.virtualService[visibility.Public] {
				for _, gw := range gwNames {
					ps.virtualServiceIndex.publicByGateway[gw] = append(ps.virtualServiceIndex.publicByGateway[gw], virtualService)
				}
			}
		} else {
			exportToMap := make(map[visibility.Instance]bool)
			for _, e := range rule.ExportTo {
				exportToMap[visibility.Instance(e)] = true
			}
			// if vs has exportTo ~ - i.e. not visible to anyone, ignore all exportTos
			// if vs has exportTo *, make public and ignore all other exportTos
			// if vs has exportTo ., replace with current namespace
			if exportToMap[visibility.Public] {
				for _, gw := range gwNames {
					ps.virtualServiceIndex.publicByGateway[gw] = append(ps.virtualServiceIndex.publicByGateway[gw], virtualService)
				}
				continue
			} else if exportToMap[visibility.None] {
				// not possible
				continue
			} else {
				// . or other namespaces
				for exportTo := range exportToMap {
					if exportTo == visibility.Private || string(exportTo) == ns {
						if _, f := ps.virtualServiceIndex.privateByNamespaceAndGateway[ns]; !f {
							ps.virtualServiceIndex.privateByNamespaceAndGateway[ns] = map[string][]config.Config{}
						}
						// add to local namespace only
						for _, gw := range gwNames {
							ps.virtualServiceIndex.privateByNamespaceAndGateway[ns][gw] = append(ps.virtualServiceIndex.privateByNamespaceAndGateway[ns][gw], virtualService)
						}
					} else {
						if _, f := ps.virtualServiceIndex.exportedToNamespaceByGateway[string(exportTo)]; !f {
							ps.virtualServiceIndex.exportedToNamespaceByGateway[string(exportTo)] = map[string][]config.Config{}
						}
						exported := ps.virtualServiceIndex.exportedToNamespaceByGateway
						// add to local namespace only
						for _, gw := range gwNames {
							exported[string(exportTo)][gw] = append(exported[string(exportTo)][gw], virtualService)
						}
					}
				}
			}
		}
	}

	return nil
}

var meshGateways = []string{constants.IstioMeshGateway}

func getGatewayNames(vs *networking.VirtualService) []string {
	if len(vs.Gateways) == 0 {
		return meshGateways
	}
	res := make([]string, 0, len(vs.Gateways))
	res = append(res, vs.Gateways...)
	return res
}

func (ps *PushContext) initDefaultExportMaps() {
	ps.exportToDefaults.destinationRule = make(map[visibility.Instance]bool)
	if ps.Mesh.DefaultDestinationRuleExportTo != nil {
		for _, e := range ps.Mesh.DefaultDestinationRuleExportTo {
			ps.exportToDefaults.destinationRule[visibility.Instance(e)] = true
		}
	} else {
		// default to *
		ps.exportToDefaults.destinationRule[visibility.Public] = true
	}

	ps.exportToDefaults.service = make(map[visibility.Instance]bool)
	if ps.Mesh.DefaultServiceExportTo != nil {
		for _, e := range ps.Mesh.DefaultServiceExportTo {
			ps.exportToDefaults.service[visibility.Instance(e)] = true
		}
	} else {
		ps.exportToDefaults.service[visibility.Public] = true
	}

	ps.exportToDefaults.virtualService = make(map[visibility.Instance]bool)
	if ps.Mesh.DefaultVirtualServiceExportTo != nil {
		for _, e := range ps.Mesh.DefaultVirtualServiceExportTo {
			ps.exportToDefaults.virtualService[visibility.Instance(e)] = true
		}
	} else {
		ps.exportToDefaults.virtualService[visibility.Public] = true
	}
}

// initSidecarScopes synthesizes Sidecar CRDs into objects called
// SidecarScope.  The SidecarScope object is a semi-processed view of the
// service registry, and config state associated with the sidecar CRD. The
// scope contains a set of inbound and outbound listeners, services/configs
// per listener, etc. The sidecar scopes are precomputed based on the
// Sidecar API objects in each namespace. If there is no sidecar api object
// for a namespace, a default sidecarscope is assigned to the namespace
// which enables connectivity to all services in the mesh.
//
// When proxies connect to Pilot, we identify the sidecar scope associated
// with the proxy and derive listeners/routes/clusters based on the sidecar
// scope.
func (ps *PushContext) initSidecarScopes(env *Environment) error {
	sidecarConfigs, err := env.List(gvk.Sidecar, NamespaceAll)
	if err != nil {
		return err
	}

	sortConfigByCreationTime(sidecarConfigs)

	sidecarConfigWithSelector := make([]config.Config, 0)
	sidecarConfigWithoutSelector := make([]config.Config, 0)
	for _, sidecarConfig := range sidecarConfigs {
		sidecar := sidecarConfig.Spec.(*networking.Sidecar)
		if sidecar.WorkloadSelector != nil {
			sidecarConfigWithSelector = append(sidecarConfigWithSelector, sidecarConfig)
		} else {
			sidecarConfigWithoutSelector = append(sidecarConfigWithoutSelector, sidecarConfig)
		}
	}

	sidecarNum := len(sidecarConfigs)
	sidecarConfigs = make([]config.Config, 0, sidecarNum)
	// sidecars with selector take preference
	sidecarConfigs = append(sidecarConfigs, sidecarConfigWithSelector...)
	sidecarConfigs = append(sidecarConfigs, sidecarConfigWithoutSelector...)

	// Hold reference root namespace's sidecar config
	// Root namespace can have only one sidecar config object
	// Currently we expect that it has no workloadSelectors
	var rootNSConfig *config.Config
	ps.sidecarIndex.sidecarsByNamespace = make(map[string][]*SidecarScope, sidecarNum)
	for i, sidecarConfig := range sidecarConfigs {
		ps.sidecarIndex.sidecarsByNamespace[sidecarConfig.Namespace] = append(ps.sidecarIndex.sidecarsByNamespace[sidecarConfig.Namespace],
			ConvertToSidecarScope(ps, &sidecarConfig, sidecarConfig.Namespace))
		if rootNSConfig == nil && sidecarConfig.Namespace == ps.Mesh.RootNamespace &&
			sidecarConfig.Spec.(*networking.Sidecar).WorkloadSelector == nil {
			rootNSConfig = &sidecarConfigs[i]
		}
	}
	ps.sidecarIndex.rootConfig = rootNSConfig

	return nil
}

// Split out of DestinationRule expensive conversions - once per push.
func (ps *PushContext) initDestinationRules(env *Environment) error {
	configs, err := env.List(gvk.DestinationRule, NamespaceAll)
	if err != nil {
		return err
	}

	// values returned from ConfigStore.List are immutable.
	// Therefore, we make a copy
	destRules := make([]config.Config, len(configs))
	for i := range destRules {
		destRules[i] = configs[i].DeepCopy()
	}

	ps.SetDestinationRules(destRules)
	return nil
}

func newConsolidatedDestRules() *consolidatedDestRules {
	return &consolidatedDestRules{
		exportTo:  map[host.Name]map[visibility.Instance]bool{},
		destRules: map[host.Name][]*consolidatedDestRule{},
	}
}

// SetDestinationRules is updates internal structures using a set of configs.
// Split out of DestinationRule expensive conversions, computed once per push.
// This also allows tests to inject a config without having the mock.
// This will not work properly for Sidecars, which will precompute their destination rules on init
func (ps *PushContext) SetDestinationRules(configs []config.Config) {
	// Sort by time first. So if two destination rule have top level traffic policies
	// we take the first one.
	sortConfigByCreationTime(configs)
	namespaceLocalDestRules := make(map[string]*consolidatedDestRules)
	exportedDestRulesByNamespace := make(map[string]*consolidatedDestRules)
	rootNamespaceLocalDestRules := newConsolidatedDestRules()
	inheritedConfigs := make(map[string]*consolidatedDestRule)

	for i := range configs {
		rule := configs[i].Spec.(*networking.DestinationRule)

		if features.EnableDestinationRuleInheritance && rule.Host == "" {
			if t, ok := inheritedConfigs[configs[i].Namespace]; ok {
				log.Warnf("Namespace/mesh-level DestinationRule is already defined for %q at time %v."+
					" Ignore %q which was created at time %v",
					configs[i].Namespace, t.rule.CreationTimestamp, configs[i].Name, configs[i].CreationTimestamp)
				continue
			}
			inheritedConfigs[configs[i].Namespace] = convertConsolidatedDestRule(&configs[i])
		}

		rule.Host = string(ResolveShortnameToFQDN(rule.Host, configs[i].Meta))
		exportToMap := make(map[visibility.Instance]bool)

		// destination rules with workloadSelector should not be exported to other namespaces
		if rule.GetWorkloadSelector() == nil {
			for _, e := range rule.ExportTo {
				exportToMap[visibility.Instance(e)] = true
			}
		} else {
			exportToMap[visibility.Private] = true
		}

		// add only if the dest rule is exported with . or * or explicit exportTo containing this namespace
		// The global exportTo doesn't matter here (its either . or * - both of which are applicable here)
		if len(exportToMap) == 0 || exportToMap[visibility.Public] || exportToMap[visibility.Private] ||
			exportToMap[visibility.Instance(configs[i].Namespace)] {
			// Store in an index for the config's namespace
			// a proxy from this namespace will first look here for the destination rule for a given service
			// This pool consists of both public/private destination rules.
			if _, exist := namespaceLocalDestRules[configs[i].Namespace]; !exist {
				namespaceLocalDestRules[configs[i].Namespace] = newConsolidatedDestRules()
			}
			// Merge this destination rule with any public/private dest rules for same host in the same namespace
			// If there are no duplicates, the dest rule will be added to the list
			ps.mergeDestinationRule(namespaceLocalDestRules[configs[i].Namespace], configs[i], exportToMap)
		}

		isPrivateOnly := false
		// No exportTo in destinationRule. Use the global default
		// We only honor . and *
		if len(exportToMap) == 0 && ps.exportToDefaults.destinationRule[visibility.Private] {
			isPrivateOnly = true
		} else if len(exportToMap) == 1 && (exportToMap[visibility.Private] || exportToMap[visibility.Instance(configs[i].Namespace)]) {
			isPrivateOnly = true
		}

		if !isPrivateOnly {
			if _, exist := exportedDestRulesByNamespace[configs[i].Namespace]; !exist {
				exportedDestRulesByNamespace[configs[i].Namespace] = newConsolidatedDestRules()
			}
			// Merge this destination rule with any other exported dest rule for the same host in the same namespace
			// If there are no duplicates, the dest rule will be added to the list
			ps.mergeDestinationRule(exportedDestRulesByNamespace[configs[i].Namespace], configs[i], exportToMap)
		} else if configs[i].Namespace == ps.Mesh.RootNamespace {
			// Keep track of private root namespace destination rules
			ps.mergeDestinationRule(rootNamespaceLocalDestRules, configs[i], exportToMap)
		}
	}

	// precompute DestinationRules with inherited fields
	if features.EnableDestinationRuleInheritance {
		globalRule := inheritedConfigs[ps.Mesh.RootNamespace]
		for ns := range namespaceLocalDestRules {
			nsRule := inheritedConfigs[ns]
			inheritedRule := ps.inheritDestinationRule(globalRule, nsRule)
			for hostname, cfgList := range namespaceLocalDestRules[ns].destRules {
				for i, cfg := range cfgList {
					namespaceLocalDestRules[ns].destRules[hostname][i] = ps.inheritDestinationRule(inheritedRule, cfg)
				}
			}
			// update namespace rule after it has been merged with mesh rule
			inheritedConfigs[ns] = inheritedRule
		}
		// can't precalculate exportedDestRulesByNamespace since we don't know all the client namespaces in advance
		// inheritance is performed in getExportedDestinationRuleFromNamespace
	}

	ps.destinationRuleIndex.namespaceLocal = namespaceLocalDestRules
	ps.destinationRuleIndex.exportedByNamespace = exportedDestRulesByNamespace
	ps.destinationRuleIndex.rootNamespaceLocal = rootNamespaceLocalDestRules
	ps.destinationRuleIndex.inheritedByNamespace = inheritedConfigs
}

func (ps *PushContext) initAuthorizationPolicies(env *Environment) error {
	var err error
	if ps.AuthzPolicies, err = GetAuthorizationPolicies(env); err != nil {
		authzLog.Errorf("failed to initialize authorization policies: %v", err)
		return err
	}
	return nil
}

func (ps *PushContext) initTelemetry(env *Environment) (err error) {
	if ps.Telemetry, err = getTelemetries(env); err != nil {
		telemetryLog.Errorf("failed to initialize telemetry: %v", err)
		return
	}
	return
}

func (ps *PushContext) initProxyConfigs(env *Environment) error {
	var err error
	if ps.ProxyConfigs, err = GetProxyConfigs(env.ConfigStore, env.Mesh()); err != nil {
		pclog.Errorf("failed to initialize proxy configs: %v", err)
		return err
	}
	return nil
}

// pre computes WasmPlugins per namespace
func (ps *PushContext) initWasmPlugins(env *Environment) error {
	wasmplugins, err := env.List(gvk.WasmPlugin, NamespaceAll)
	if err != nil {
		return err
	}

	sortConfigByCreationTime(wasmplugins)
	ps.wasmPluginsByNamespace = map[string][]*WasmPluginWrapper{}
	for _, plugin := range wasmplugins {
		if pluginWrapper := convertToWasmPluginWrapper(plugin); pluginWrapper != nil {
			ps.wasmPluginsByNamespace[plugin.Namespace] = append(ps.wasmPluginsByNamespace[plugin.Namespace], pluginWrapper)
		}
	}

	return nil
}

// WasmPlugins return the WasmPluginWrappers of a proxy
func (ps *PushContext) WasmPlugins(proxy *Proxy) map[extensions.PluginPhase][]*WasmPluginWrapper {
	if proxy == nil {
		return nil
	}
	matchedPlugins := make(map[extensions.PluginPhase][]*WasmPluginWrapper)
	// First get all the extension configs from the config root namespace
	// and then add the ones from proxy's own namespace
	if ps.Mesh.RootNamespace != "" {
		// if there is no workload selector, the config applies to all workloads
		// if there is a workload selector, check for matching workload labels
		for _, plugin := range ps.wasmPluginsByNamespace[ps.Mesh.RootNamespace] {
			if plugin.Selector == nil || labels.Instance(plugin.Selector.MatchLabels).SubsetOf(proxy.Metadata.Labels) {
				matchedPlugins[plugin.Phase] = append(matchedPlugins[plugin.Phase], plugin)
			}
		}
	}

	// To prevent duplicate extensions in case root namespace equals proxy's namespace
	if proxy.ConfigNamespace != ps.Mesh.RootNamespace {
		for _, plugin := range ps.wasmPluginsByNamespace[proxy.ConfigNamespace] {
			if plugin.Selector == nil || labels.Instance(plugin.Selector.MatchLabels).SubsetOf(proxy.Metadata.Labels) {
				matchedPlugins[plugin.Phase] = append(matchedPlugins[plugin.Phase], plugin)
			}
		}
	}

	// sort slices by priority
	for i, slice := range matchedPlugins {
		sort.SliceStable(slice, func(i, j int) bool {
			iPriority := int64(math.MinInt64)
			if prio := slice[i].Priority; prio != nil {
				iPriority = prio.Value
			}
			jPriority := int64(math.MinInt64)
			if prio := slice[j].Priority; prio != nil {
				jPriority = prio.Value
			}
			return iPriority > jPriority
		})
		matchedPlugins[i] = slice
	}

	return matchedPlugins
}

// pre computes envoy filters per namespace
func (ps *PushContext) initEnvoyFilters(env *Environment) error {
	envoyFilterConfigs, err := env.List(gvk.EnvoyFilter, NamespaceAll)
	if err != nil {
		return err
	}

	sort.Slice(envoyFilterConfigs, func(i, j int) bool {
		ifilter := envoyFilterConfigs[i].Spec.(*networking.EnvoyFilter)
		jfilter := envoyFilterConfigs[j].Spec.(*networking.EnvoyFilter)
		if ifilter.Priority != jfilter.Priority {
			return ifilter.Priority < jfilter.Priority
		}
		// If priority is same fallback to name and creation timestamp, else use priority.
		// If creation time is the same, then behavior is nondeterministic. In this case, we can
		// pick an arbitrary but consistent ordering based on name and namespace, which is unique.
		// CreationTimestamp is stored in seconds, so this is not uncommon.
		if envoyFilterConfigs[i].CreationTimestamp != envoyFilterConfigs[j].CreationTimestamp {
			return envoyFilterConfigs[i].CreationTimestamp.Before(envoyFilterConfigs[j].CreationTimestamp)
		}
		in := envoyFilterConfigs[i].Name + "." + envoyFilterConfigs[i].Namespace
		jn := envoyFilterConfigs[j].Name + "." + envoyFilterConfigs[j].Namespace
		return in < jn
	})

	ps.envoyFiltersByNamespace = make(map[string][]*EnvoyFilterWrapper)
	for _, envoyFilterConfig := range envoyFilterConfigs {
		efw := convertToEnvoyFilterWrapper(&envoyFilterConfig)
		if _, exists := ps.envoyFiltersByNamespace[envoyFilterConfig.Namespace]; !exists {
			ps.envoyFiltersByNamespace[envoyFilterConfig.Namespace] = make([]*EnvoyFilterWrapper, 0)
		}
		ps.envoyFiltersByNamespace[envoyFilterConfig.Namespace] = append(ps.envoyFiltersByNamespace[envoyFilterConfig.Namespace], efw)
	}
	return nil
}

// EnvoyFilters return the merged EnvoyFilterWrapper of a proxy
func (ps *PushContext) EnvoyFilters(proxy *Proxy) *EnvoyFilterWrapper {
	// this should never happen
	if proxy == nil {
		return nil
	}
	var matchedEnvoyFilters []*EnvoyFilterWrapper
	// EnvoyFilters supports inheritance (global ones plus namespace local ones).
	// First get all the filter configs from the config root namespace
	// and then add the ones from proxy's own namespace
	if ps.Mesh.RootNamespace != "" {
		matchedEnvoyFilters = ps.getMatchedEnvoyFilters(proxy, ps.Mesh.RootNamespace)
	}

	// To prevent duplicate envoyfilters in case root namespace equals proxy's namespace
	if proxy.ConfigNamespace != ps.Mesh.RootNamespace {
		matched := ps.getMatchedEnvoyFilters(proxy, proxy.ConfigNamespace)
		matchedEnvoyFilters = append(matchedEnvoyFilters, matched...)
	}

	var out *EnvoyFilterWrapper
	if len(matchedEnvoyFilters) > 0 {
		out = &EnvoyFilterWrapper{
			// no need populate workloadSelector, as it is not used later.
			Patches: make(map[networking.EnvoyFilter_ApplyTo][]*EnvoyFilterConfigPatchWrapper),
		}
		// merge EnvoyFilterWrapper
		for _, efw := range matchedEnvoyFilters {
			for applyTo, cps := range efw.Patches {
				for _, cp := range cps {
					if proxyMatch(proxy, cp) {
						out.Patches[applyTo] = append(out.Patches[applyTo], cp)
					}
				}
			}
		}
	}

	return out
}

// if there is no workload selector, the config applies to all workloads
// if there is a workload selector, check for matching workload labels
func (ps *PushContext) getMatchedEnvoyFilters(proxy *Proxy, namespaces string) []*EnvoyFilterWrapper {
	matchedEnvoyFilters := make([]*EnvoyFilterWrapper, 0)
	for _, efw := range ps.envoyFiltersByNamespace[namespaces] {
		if efw.workloadSelector == nil || efw.workloadSelector.SubsetOf(proxy.Metadata.Labels) {
			matchedEnvoyFilters = append(matchedEnvoyFilters, efw)
		}
	}
	return matchedEnvoyFilters
}

// HasEnvoyFilters checks if an EnvoyFilter exists with the given name at the given namespace.
func (ps *PushContext) HasEnvoyFilters(name, namespace string) bool {
	for _, efw := range ps.envoyFiltersByNamespace[namespace] {
		if efw.Name == name {
			return true
		}
	}
	return false
}

// pre computes gateways per namespace
func (ps *PushContext) initGateways(env *Environment) error {
	gatewayConfigs, err := env.List(gvk.Gateway, NamespaceAll)
	if err != nil {
		return err
	}

	sortConfigByCreationTime(gatewayConfigs)

	if features.ScopeGatewayToNamespace {
		ps.gatewayIndex.namespace = make(map[string][]config.Config)
		for _, gatewayConfig := range gatewayConfigs {
			if _, exists := ps.gatewayIndex.namespace[gatewayConfig.Namespace]; !exists {
				ps.gatewayIndex.namespace[gatewayConfig.Namespace] = make([]config.Config, 0)
			}
			ps.gatewayIndex.namespace[gatewayConfig.Namespace] = append(ps.gatewayIndex.namespace[gatewayConfig.Namespace], gatewayConfig)
		}
	} else {
		ps.gatewayIndex.all = gatewayConfigs
	}
	return nil
}

// InternalGatewayServiceAnnotation represents the hostname of the service a gateway will use. This is
// only used internally to transfer information from the Kubernetes Gateway API to the Istio Gateway API
// which does not have a field to represent this.
// The format is a comma separated list of hostnames. For example, "ingress.istio-system.svc.cluster.local,ingress.example.com"
// The Gateway will apply to all ServiceInstances of these services, *in the same namespace as the Gateway*.
const InternalGatewayServiceAnnotation = "internal.istio.io/gateway-service"

type gatewayWithInstances struct {
	gateway config.Config
	// If true, ports that are not present in any instance will be used directly (without targetPort translation)
	// This supports the legacy behavior of selecting gateways by pod label selector
	legacyGatewaySelector bool
	instances             []*ServiceInstance
}

func (ps *PushContext) mergeGateways(proxy *Proxy) *MergedGateway {
	// this should never happen
	if proxy == nil {
		return nil
	}
	gatewayInstances := make([]gatewayWithInstances, 0)

	var configs []config.Config
	if features.ScopeGatewayToNamespace {
		configs = ps.gatewayIndex.namespace[proxy.ConfigNamespace]
	} else {
		configs = ps.gatewayIndex.all
	}

	for _, cfg := range configs {
		gw := cfg.Spec.(*networking.Gateway)
		if gwsvcstr, f := cfg.Annotations[InternalGatewayServiceAnnotation]; f {
			gwsvcs := strings.Split(gwsvcstr, ",")
			known := map[host.Name]struct{}{}
			for _, g := range gwsvcs {
				known[host.Name(g)] = struct{}{}
			}
			matchingInstances := make([]*ServiceInstance, 0, len(proxy.ServiceInstances))
			for _, si := range proxy.ServiceInstances {
				if _, f := known[si.Service.Hostname]; f && si.Service.Attributes.Namespace == cfg.Namespace {
					matchingInstances = append(matchingInstances, si)
				}
			}
			// Only if we have a matching instance should we apply the configuration
			if len(matchingInstances) > 0 {
				gatewayInstances = append(gatewayInstances, gatewayWithInstances{cfg, false, matchingInstances})
			}
		} else if gw.GetSelector() == nil {
			// no selector. Applies to all workloads asking for the gateway
			gatewayInstances = append(gatewayInstances, gatewayWithInstances{cfg, true, proxy.ServiceInstances})
		} else {
			gatewaySelector := labels.Instance(gw.GetSelector())
			if gatewaySelector.SubsetOf(proxy.Metadata.Labels) {
				gatewayInstances = append(gatewayInstances, gatewayWithInstances{cfg, true, proxy.ServiceInstances})
			}
		}
	}

	if len(gatewayInstances) == 0 {
		return nil
	}

	return MergeGateways(gatewayInstances, proxy, ps)
}

// GatewayContext contains a minimal subset of push context functionality to be exposed to GatewayAPIControllers
type GatewayContext struct {
	ps *PushContext
}

func NewGatewayContext(ps *PushContext) GatewayContext {
	return GatewayContext{ps}
}

// ResolveGatewayInstances attempts to resolve all instances that a gateway will be exposed on.
// Note: this function considers *all* instances of the service; its possible those instances will not actually be properly functioning
// gateways, so this is not 100% accurate, but sufficient to expose intent to users.
// The actual configuration generation is done on a per-workload basis and will get the exact set of matched instances for that workload.
// Three sets are exposed:
// * Internal addresses (ie istio-ingressgateway.istio-system.svc.cluster.local:80).
// * External addresses (ie 1.2.3.4), this comes from LoadBalancer services. There may be multiple in some cases (especially multi cluster).
// * Warnings for references that could not be resolved. These are intended to be user facing.
func (gc GatewayContext) ResolveGatewayInstances(namespace string, gwsvcs []string, servers []*networking.Server) (internal, external, warns []string) {
	ports := map[int]struct{}{}
	for _, s := range servers {
		ports[int(s.Port.Number)] = struct{}{}
	}
	foundInternal := sets.New()
	foundExternal := sets.New()
	warnings := []string{}
	for _, g := range gwsvcs {
		svc, f := gc.ps.ServiceIndex.HostnameAndNamespace[host.Name(g)][namespace]
		if !f {
			otherNamespaces := []string{}
			for ns := range gc.ps.ServiceIndex.HostnameAndNamespace[host.Name(g)] {
				otherNamespaces = append(otherNamespaces, `"`+ns+`"`) // Wrap in quotes for output
			}
			if len(otherNamespaces) > 0 {
				sort.Strings(otherNamespaces)
				warnings = append(warnings, fmt.Sprintf("hostname %q not found in namespace %q, but it was found in namespace(s) %v",
					g, namespace, strings.Join(otherNamespaces, ", ")))
			} else {
				warnings = append(warnings, fmt.Sprintf("hostname %q not found", g))
			}
			continue
		}
		svcKey := svc.Key()
		for port := range ports {
			instances := gc.ps.ServiceIndex.instancesByPort[svcKey][port]
			if len(instances) > 0 {
				foundInternal.Insert(fmt.Sprintf("%s:%d", g, port))
				// Fetch external IPs from all clusters
				svc.Attributes.ClusterExternalAddresses.ForEach(func(c cluster.ID, externalIPs []string) {
					foundExternal.InsertAll(externalIPs...)
				})
			} else {
				if instancesEmpty(gc.ps.ServiceIndex.instancesByPort[svcKey]) {
					warnings = append(warnings, fmt.Sprintf("no instances found for hostname %q", g))
				} else {
					hintPort := sets.New()
					for _, instances := range gc.ps.ServiceIndex.instancesByPort[svcKey] {
						for _, i := range instances {
							if i.Endpoint.EndpointPort == uint32(port) {
								hintPort.Insert(strconv.Itoa(i.ServicePort.Port))
							}
						}
					}
					if len(hintPort) > 0 {
						warnings = append(warnings, fmt.Sprintf(
							"port %d not found for hostname %q (hint: the service port should be specified, not the workload port. Did you mean one of these ports: %v?)",
							port, g, hintPort.SortedList()))
					} else {
						warnings = append(warnings, fmt.Sprintf("port %d not found for hostname %q", port, g))
					}
				}
			}
		}
	}
	sort.Strings(warnings)
	return foundInternal.SortedList(), foundExternal.SortedList(), warnings
}

func instancesEmpty(m map[int][]*ServiceInstance) bool {
	for _, instances := range m {
		if len(instances) > 0 {
			return false
		}
	}
	return true
}

func (ps *PushContext) NetworkManager() *NetworkManager {
	return ps.networkMgr
}

// BestEffortInferServiceMTLSMode infers the mTLS mode for the service + port from all authentication
// policies (both alpha and beta) in the system. The function always returns MTLSUnknown for external service.
// The result is a best effort. It is because the PeerAuthentication is workload-based, this function is unable
// to compute the correct service mTLS mode without knowing service to workload binding. For now, this
// function uses only mesh and namespace level PeerAuthentication and ignore workload & port level policies.
// This function is used to give a hint for auto-mTLS configuration on client side.
func (ps *PushContext) BestEffortInferServiceMTLSMode(tp *networking.TrafficPolicy, service *Service, port *Port) MutualTLSMode {
	if service.MeshExternal {
		// Only need the authentication mTLS mode when service is not external.
		return MTLSUnknown
	}

	// For passthrough traffic (headless service or explicitly defined in DestinationRule), we look at the instances
	// If ALL instances have a sidecar, we enable TLS, otherwise we disable
	// TODO(https://github.com/istio/istio/issues/27376) enable mixed deployments
	// A service with passthrough resolution is always passthrough, regardless of the TrafficPolicy.
	if service.Resolution == Passthrough || tp.GetLoadBalancer().GetSimple() == networking.LoadBalancerSettings_PASSTHROUGH {
		instances := ps.ServiceInstancesByPort(service, port.Port, nil)
		if len(instances) == 0 {
			return MTLSDisable
		}
		for _, i := range instances {
			// Infer mTls disabled if any of the endpoint is with tls disabled
			if i.Endpoint.TLSMode == DisabledTLSModeLabel {
				return MTLSDisable
			}
		}
	}

	// 2. check mTLS settings from beta policy (i.e PeerAuthentication) at namespace / mesh level.
	// If the mode is not unknown, use it.
	if serviceMTLSMode := ps.AuthnPolicies.GetNamespaceMutualTLSMode(service.Attributes.Namespace); serviceMTLSMode != MTLSUnknown {
		return serviceMTLSMode
	}

	// Fallback to permissive.
	return MTLSPermissive
}

// ServiceInstancesByPort returns the cached instances by port if it exists.
func (ps *PushContext) ServiceInstancesByPort(svc *Service, port int, labels labels.Instance) []*ServiceInstance {
	out := []*ServiceInstance{}
	if instances, exists := ps.ServiceIndex.instancesByPort[svc.Key()][port]; exists {
		// Use cached version of instances by port when labels are empty.
		if len(labels) == 0 {
			return instances
		}
		// If there are labels,	we will filter instances by pod labels.
		for _, instance := range instances {
			// check that one of the input labels is a subset of the labels
			if labels.SubsetOf(instance.Endpoint.Labels) {
				out = append(out, instance)
			}
		}
	}

	return out
}

// initKubernetesGateways initializes Kubernetes gateway-api objects
func (ps *PushContext) initKubernetesGateways(env *Environment) error {
	if env.GatewayAPIController != nil {
		ps.GatewayAPIController = env.GatewayAPIController
		return env.GatewayAPIController.Recompute(GatewayContext{ps})
	}
	return nil
}

// ReferenceAllowed determines if a given resource (of type `kind` and name `resourceName`) can be
// accessed by `namespace`, based of specific reference policies.
// Note: this function only determines if a reference is *explicitly* allowed; the reference may not require
// explicitly authorization to be made at all in most cases. Today, this only is for allowing cross-namespace
// secret access.
func (ps *PushContext) ReferenceAllowed(kind config.GroupVersionKind, resourceName string, namespace string) bool {
	// Currently, only Secret has reference policy, and only implemented by Gateway API controller.
	switch kind {
	case gvk.Secret:
		if ps.GatewayAPIController != nil {
			return ps.GatewayAPIController.SecretAllowed(resourceName, namespace)
		}
	default:
	}
	return false
}<|MERGE_RESOLUTION|>--- conflicted
+++ resolved
@@ -1230,11 +1230,7 @@
 		case kind.RequestAuthentication,
 			kind.PeerAuthentication:
 			authnChanged = true
-<<<<<<< HEAD
-		case kind.HTTPRoute, kind.TCPRoute, kind.GatewayClass, kind.KubernetesGateway, kind.TLSRoute, kind.ReferencePolicy:
-=======
-		case gvk.HTTPRoute, gvk.TCPRoute, gvk.GatewayClass, gvk.KubernetesGateway, gvk.TLSRoute, gvk.ReferencePolicy, gvk.ReferenceGrant:
->>>>>>> dd8baaa8
+		case kind.HTTPRoute, kind.TCPRoute, kind.GatewayClass, kind.KubernetesGateway, kind.TLSRoute, kind.ReferencePolicy, kind.ReferenceGrant:
 			gatewayAPIChanged = true
 			// VS and GW are derived from gatewayAPI, so if it changed we need to update those as well
 			virtualServicesChanged = true
