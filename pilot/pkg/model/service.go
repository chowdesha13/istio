// Copyright 2017 Istio Authors
//
// Licensed under the Apache License, Version 2.0 (the "License");
// you may not use this file except in compliance with the License.
// You may obtain a copy of the License at
//
//     http://www.apache.org/licenses/LICENSE-2.0
//
// Unless required by applicable law or agreed to in writing, software
// distributed under the License is distributed on an "AS IS" BASIS,
// WITHOUT WARRANTIES OR CONDITIONS OF ANY KIND, either express or implied.
// See the License for the specific language governing permissions and
// limitations under the License.

// This file describes the abstract model of services (and their instances) as
// represented in Istio. This model is independent of the underlying platform
// (Kubernetes, Mesos, etc.). Platform specific adapters found populate the
// model object with various fields, from the metadata found in the platform.
// The platform independent proxy code uses the representation in the model to
// generate the configuration files for the Layer 7 proxy sidecar. The proxy
// code is specific to individual proxy implementations

package model

import (
	"bytes"
	"fmt"
	"sort"
	"strconv"
	"strings"

	authn "istio.io/api/authentication/v1alpha1"
)

// Hostname describes a (possibly wildcarded) hostname
type Hostname string

// Service describes an Istio service (e.g., catalog.mystore.com:8080)
// Each service has a fully qualified domain name (FQDN) and one or more
// ports where the service is listening for connections. *Optionally*, a
// service can have a single load balancer/virtual IP address associated
// with it, such that the DNS queries for the FQDN resolves to the virtual
// IP address (a load balancer IP).
//
// E.g., in kubernetes, a service foo is associated with
// foo.default.svc.cluster.local hostname, has a virtual IP of 10.0.1.1 and
// listens on ports 80, 8080
type Service struct {
	// Hostname of the service, e.g. "catalog.mystore.com"
	Hostname Hostname `json:"hostname"`

	// Address specifies the service IPv4 address of the load balancer
	Address string `json:"address,omitempty"`

	// ClusterVIPs specifies the service address of the load balancer
	// in each of the clusters where the service resides
	ClusterVIPs map[string]string `json:"cluster-vips,omitempty"`

	// Ports is the set of network ports where the service is listening for
	// connections
	Ports PortList `json:"ports,omitempty"`

	// ExternalName is only set for external services and holds the external
	// service DNS name.  External services are name-based solution to represent
	// external service instances as a service inside the cluster.
	// Deprecated : made obsolete by the MeshExternal and Resolution flags.
	ExternalName Hostname `json:"external"`

	// ServiceAccounts specifies the service accounts that run the service.
	ServiceAccounts []string `json:"serviceaccounts,omitempty"`

	// MeshExternal (if true) indicates that the service is external to the mesh.
	// These services are defined using Istio's ServiceEntry spec.
	MeshExternal bool

	// LoadBalancingDisabled indicates that no load balancing should be done for this service.
	// Deprecated : made obsolete by the MeshExternal and Resolution flags.
	LoadBalancingDisabled bool `json:"-"`

	// Resolution indicates how the service instances need to be resolved before routing
	// traffic. Most services in the service registry will use static load balancing wherein
	// the proxy will decide the service instance that will receive the traffic. Service entries
	// could either use DNS load balancing (i.e. proxy will query DNS server for the IP of the service)
	// or use the passthrough model (i.e. proxy will forward the traffic to the network endpoint requested
	// by the caller)
	Resolution Resolution
}

// Resolution indicates how the service instances need to be resolved before routing
// traffic.
type Resolution int

const (
	// ClientSideLB implies that the proxy will decide the endpoint from its local lb pool
	ClientSideLB Resolution = iota
	// DNSLB implies that the proxy will resolve a DNS address and forward to the resolved address
	DNSLB
	// Passthrough implies that the proxy should forward traffic to the destination IP requested by the caller
	Passthrough
)

const (
	// UnspecifiedIP constant for empty IP address
	UnspecifiedIP = "0.0.0.0"

	// IstioDefaultConfigNamespace constant for default namespace
	IstioDefaultConfigNamespace = "default"
)

// Port represents a network port where a service is listening for
// connections. The port should be annotated with the type of protocol
// used by the port.
type Port struct {
	// Name ascribes a human readable name for the port object. When a
	// service has multiple ports, the name field is mandatory
	Name string `json:"name,omitempty"`

	// Port number where the service can be reached. Does not necessarily
	// map to the corresponding port numbers for the instances behind the
	// service. See NetworkEndpoint definition below.
	Port int `json:"port"`

	// Protocol to be used for the port.
	Protocol Protocol `json:"protocol,omitempty"`
}

// PortList is a set of ports
type PortList []*Port

// Protocol defines network protocols for ports
type Protocol string

const (
	// ProtocolGRPC declares that the port carries gRPC traffic
	ProtocolGRPC Protocol = "GRPC"
	// ProtocolHTTP declares that the port carries HTTP/1.1 traffic.
	// Note that HTTP/1.0 or earlier may not be supported by the proxy.
	ProtocolHTTP Protocol = "HTTP"
	// ProtocolHTTP2 declares that the port carries HTTP/2 traffic
	ProtocolHTTP2 Protocol = "HTTP2"
	// ProtocolHTTPS declares that the port carries HTTPS traffic
	ProtocolHTTPS Protocol = "HTTPS"
	// ProtocolTCP declares the the port uses TCP.
	// This is the default protocol for a service port.
	ProtocolTCP Protocol = "TCP"
<<<<<<< HEAD
	// ProtocolTLS declares that the port carries TLS traffic.
	// TLS traffic is assumed to contain SNI as part of the handshake.
	ProtocolTLS Protocol = "TLS"
=======
	// ProtocolBOLT declares the the port uses BOLT.
	// This is the default protocol for a SOFA RPC service port.
	ProtocolBOLT Protocol = "BOLT"
>>>>>>> 77cbbf70
	// ProtocolUDP declares that the port uses UDP.
	// Note that UDP protocol is not currently supported by the proxy.
	ProtocolUDP Protocol = "UDP"
	// ProtocolMongo declares that the port carries mongoDB traffic
	ProtocolMongo Protocol = "Mongo"
	// ProtocolRedis declares that the port carries redis traffic
	ProtocolRedis Protocol = "Redis"
	// ProtocolUnsupported - value to signify that the protocol is unsupported
	ProtocolUnsupported Protocol = "UnsupportedProtocol"
)

// AddressFamily indicates the kind of transport used to reach a NetworkEndpoint
type AddressFamily int

const (
	// AddressFamilyTCP represents an address that connects to a TCP endpoint. It consists of an IP address or host and
	// a port number.
	AddressFamilyTCP AddressFamily = iota
	// AddressFamilyUnix represents an address that connects to a Unix Domain Socket. It consists of a socket file path.
	AddressFamilyUnix
)

func (f AddressFamily) String() string {
	switch f {
	case AddressFamilyTCP:
		return "tcp"
	case AddressFamilyUnix:
		return "unix"
	default:
		return fmt.Sprintf("%d", f)
	}
}

// TrafficDirection defines whether traffic exists a service instance or enters a service instance
type TrafficDirection string

const (
	// TrafficDirectionInbound indicates inbound traffic
	TrafficDirectionInbound TrafficDirection = "inbound"
	// TrafficDirectionOutbound indicates outbound traffic
	TrafficDirectionOutbound TrafficDirection = "outbound"
)

// ParseProtocol from string ignoring case
func ParseProtocol(s string) Protocol {
	switch strings.ToLower(s) {
	case "tcp":
		return ProtocolTCP
	case "udp":
		return ProtocolUDP
	case "grpc":
		return ProtocolGRPC
	case "http":
		return ProtocolHTTP
	case "http2":
		return ProtocolHTTP2
	case "https":
		return ProtocolHTTPS
	case "tls":
		return ProtocolTLS
	case "mongo":
		return ProtocolMongo
	case "redis":
		return ProtocolRedis
	case "bolt":
		return ProtocolBOLT
	}

	return ProtocolUnsupported
}

// IsHTTP2 is true for protocols that use HTTP/2 as transport protocol
func (p Protocol) IsHTTP2() bool {
	switch p {
	case ProtocolHTTP2, ProtocolGRPC:
		return true
	default:
		return false
	}
}

// IsHTTP is true for protocols that use HTTP as transport protocol
func (p Protocol) IsHTTP() bool {
	switch p {
	case ProtocolHTTP, ProtocolHTTP2, ProtocolGRPC:
		return true
	default:
		return false
	}
}

func (p Protocol) IsRPC() bool {
	switch p {
	case ProtocolBOLT:
		return true
	default:
		return false
	}
}

// IsTCP is true for protocols that use TCP as transport protocol
func (p Protocol) IsTCP() bool {
	switch p {
	case ProtocolTCP, ProtocolHTTPS, ProtocolTLS, ProtocolMongo, ProtocolRedis:
		return true
	default:
		return false
	}
}

// IsTLS is true for protocols on top of TLS (e.g. HTTPS)
func (p Protocol) IsTLS() bool {
	switch p {
	case ProtocolHTTPS, ProtocolTLS:
		return true
	default:
		return false
	}
}

// NetworkEndpoint defines a network address (IP:port) associated with an instance of the
// service. A service has one or more instances each running in a
// container/VM/pod. If a service has multiple ports, then the same
// instance IP is expected to be listening on multiple ports (one per each
// service port). Note that the port associated with an instance does not
// have to be the same as the port associated with the service. Depending
// on the network setup (NAT, overlays), this could vary.
//
// For e.g., if catalog.mystore.com is accessible through port 80 and 8080,
// and it maps to an instance with IP 172.16.0.1, such that connections to
// port 80 are forwarded to port 55446, and connections to port 8080 are
// forwarded to port 33333,
//
// then internally, we have two two endpoint structs for the
// service catalog.mystore.com
//  --> 172.16.0.1:54546 (with ServicePort pointing to 80) and
//  --> 172.16.0.1:33333 (with ServicePort pointing to 8080)
type NetworkEndpoint struct {
	// Family indicates what type of endpoint, such as TCP or Unix Domain Socket.
	Family AddressFamily

	// Address of the network endpoint. If Family is `AddressFamilyTCP`, it is
	// typically an IPv4 address. If Family is `AddressFamilyUnix`, it is the
	// path to the domain socket.
	Address string

	// Port number where this instance is listening for connections This
	// need not be the same as the port where the service is accessed.
	// e.g., catalog.mystore.com:8080 -> 172.16.0.1:55446
	// Ignored for `AddressFamilyUnix`.
	Port int

	// Port declaration from the service declaration This is the port for
	// the service associated with this instance (e.g.,
	// catalog.mystore.com)
	ServicePort *Port

	// Defines a platform-specific workload instance identifier (optional).
	UID string
}

// Labels is a non empty set of arbitrary strings. Each version of a service can
// be differentiated by a unique set of labels associated with the version. These
// labels are assigned to all instances of a particular service version. For
// example, lets say catalog.mystore.com has 2 versions v1 and v2. v1 instances
// could have labels gitCommit=aeiou234, region=us-east, while v2 instances could
// have labels name=kittyCat,region=us-east.
type Labels map[string]string

// LabelsCollection is a collection of labels used for comparing labels against a
// collection of labels
type LabelsCollection []Labels

// Probe represents a health probe associated with an instance of service.
type Probe struct {
	Port *Port  `json:"port,omitempty"`
	Path string `json:"path,omitempty"`
}

// ProbeList is a set of probes
type ProbeList []*Probe

// ServiceInstance represents an individual instance of a specific version
// of a service. It binds a network endpoint (ip:port), the service
// description (which is oblivious to various versions) and a set of labels
// that describe the service version associated with this instance.
//
// Since a ServiceInstance has a single NetworkEndpoint, which has a single port,
// multiple ServiceInstances are required to represent a workload that listens
// on multiple ports.
//
// The labels associated with a service instance are unique per a network endpoint.
// There is one well defined set of labels for each service instance network endpoint.
//
// For example, the set of service instances associated with catalog.mystore.com
// are modeled like this
//      --> NetworkEndpoint(172.16.0.1:8888), Service(catalog.myservice.com), Labels(foo=bar)
//      --> NetworkEndpoint(172.16.0.2:8888), Service(catalog.myservice.com), Labels(foo=bar)
//      --> NetworkEndpoint(172.16.0.3:8888), Service(catalog.myservice.com), Labels(kitty=cat)
//      --> NetworkEndpoint(172.16.0.4:8888), Service(catalog.myservice.com), Labels(kitty=cat)
type ServiceInstance struct {
	Endpoint         NetworkEndpoint `json:"endpoint,omitempty"`
	Service          *Service        `json:"service,omitempty"`
	Labels           Labels          `json:"labels,omitempty"`
	AvailabilityZone string          `json:"az,omitempty"`
	ServiceAccount   string          `json:"serviceaccount,omitempty"`
}

const (
	// AZLabel indicates the region/zone of an instance. It is used if the native
	// registry doesn't provide one.
	AZLabel = "istio-az"
)

// GetAZ returns the availability zone from an instance.
// - k8s: region/zone, extracted from node's failure-domain.beta.kubernetes.io/{region,zone}
// - consul: defaults to 'instance.Datacenter'
//
// This is used by EDS to group the endpoints by AZ and by .
func (si *ServiceInstance) GetAZ() string {
	if si.AvailabilityZone != "" {
		return si.AvailabilityZone
	}
	return si.Labels[AZLabel]
}

// ServiceAttributes represents a group of custom attributes of the service.
type ServiceAttributes struct {
	// Name is "destination.service.name" attribute
	Name string
	// Namespace is "destination.service.namespace" attribute
	Namespace string
	// UID is "destination.service.uid" attribute
	UID string
}

// ServiceDiscovery enumerates Istio service instances.
type ServiceDiscovery interface {
	// Services list declarations of all services in the system
	Services() ([]*Service, error)

	// GetService retrieves a service by host name if it exists
	GetService(hostname Hostname) (*Service, error)

	// GetServiceAttributes retrieves the custom attributes of a service
	GetServiceAttributes(hostname Hostname) (*ServiceAttributes, error)

	// Instances retrieves instances for a service and its ports that match
	// any of the supplied labels. All instances match an empty tag list.
	//
	// For example, consider the example of catalog.mystore.com as described in NetworkEndpoints
	// Instances(catalog.myservice.com, 80) ->
	//      --> NetworkEndpoint(172.16.0.1:8888), Service(catalog.myservice.com), Labels(foo=bar)
	//      --> NetworkEndpoint(172.16.0.2:8888), Service(catalog.myservice.com), Labels(foo=bar)
	//      --> NetworkEndpoint(172.16.0.3:8888), Service(catalog.myservice.com), Labels(kitty=cat)
	//      --> NetworkEndpoint(172.16.0.4:8888), Service(catalog.myservice.com), Labels(kitty=cat)
	//
	// Calling Instances with specific labels returns a trimmed list.
	// e.g., Instances(catalog.myservice.com, 80, foo=bar) ->
	//      --> NetworkEndpoint(172.16.0.1:8888), Service(catalog.myservice.com), Labels(foo=bar)
	//      --> NetworkEndpoint(172.16.0.2:8888), Service(catalog.myservice.com), Labels(foo=bar)
	//
	// Similar concepts apply for calling this function with a specific
	// port, hostname and labels.
	// Deprecated: made obsolete by InstancesByPort
	Instances(hostname Hostname, ports []string, labels LabelsCollection) ([]*ServiceInstance, error)

	// InstancesByPort retrieves instances for a service on the given ports with labels that match
	// any of the supplied labels. All instances match an empty tag list.
	//
	// For example, consider the example of catalog.mystore.com as described in NetworkEndpoints
	// Instances(catalog.myservice.com, 80) ->
	//      --> NetworkEndpoint(172.16.0.1:8888), Service(catalog.myservice.com), Labels(foo=bar)
	//      --> NetworkEndpoint(172.16.0.2:8888), Service(catalog.myservice.com), Labels(foo=bar)
	//      --> NetworkEndpoint(172.16.0.3:8888), Service(catalog.myservice.com), Labels(kitty=cat)
	//      --> NetworkEndpoint(172.16.0.4:8888), Service(catalog.myservice.com), Labels(kitty=cat)
	//
	// Calling Instances with specific labels returns a trimmed list.
	// e.g., Instances(catalog.myservice.com, 80, foo=bar) ->
	//      --> NetworkEndpoint(172.16.0.1:8888), Service(catalog.myservice.com), Labels(foo=bar)
	//      --> NetworkEndpoint(172.16.0.2:8888), Service(catalog.myservice.com), Labels(foo=bar)
	//
	// Similar concepts apply for calling this function with a specific
	// port, hostname and labels.
	//
	// Introduced in Istio 0.8. It is only called with 1 port.
	// CDS (clusters.go) calls it for building 'dnslb' type clusters.
	// EDS calls it for building the endpoints result.
	// Consult istio-dev before using this for anything else (except debugging/tools)
	InstancesByPort(hostname Hostname, servicePort int, labels LabelsCollection) ([]*ServiceInstance, error)

	// GetProxyServiceInstances returns the service instances that co-located with a given Proxy
	//
	// Co-located generally means running in the same network namespace and security context.
	//
	// A Proxy operating as a Sidecar will return a non-empty slice.  A stand-alone Proxy
	// will return an empty slice.
	//
	// There are two reasons why this returns multiple ServiceInstances instead of one:
	// - A ServiceInstance has a single NetworkEndpoint which has a single Port.  But a Service
	//   may have many ports.  So a workload implementing such a Service would need
	//   multiple ServiceInstances, one for each port.
	// - A single workload may implement multiple logical Services.
	//
	// In the second case, multiple services may be implemented by the same physical port number,
	// though with a different ServicePort and NetworkEndpoint for each.  If any of these overlapping
	// services are not HTTP or H2-based, behavior is undefined, since the listener may not be able to
	// determine the intended destination of a connection without a Host header on the request.
	GetProxyServiceInstances(*Proxy) ([]*ServiceInstance, error)

	// ManagementPorts lists set of management ports associated with an IPv4 address.
	// These management ports are typically used by the platform for out of band management
	// tasks such as health checks, etc. In a scenario where the proxy functions in the
	// transparent mode (traps all traffic to and from the service instance IP address),
	// the configuration generated for the proxy will not manipulate traffic destined for
	// the management ports
	ManagementPorts(addr string) PortList

	// WorkloadHealthCheckInfo lists set of probes associated with an IPv4 address.
	// These probes are used by the platform to identify requests that are performing
	// health checks.
	WorkloadHealthCheckInfo(addr string) ProbeList
}

// ServiceAccounts exposes Istio service accounts
type ServiceAccounts interface {
	// GetIstioServiceAccounts returns a list of service accounts looked up from
	// the specified service hostname and ports.
	GetIstioServiceAccounts(hostname Hostname, ports []string) []string
}

// String returns Hostname as a string; Hostname is already an alias of a string, so this is really for convenience over
// explicit casting.
func (h Hostname) String() string {
	return string(h)
}

// Matches returns true if this Hostname "matches" the other hostname. Hostnames match if:
// - they're fully resolved (i.e. not wildcarded) and match exactly (i.e. an exact string match)
// - one or both are wildcarded (e.g. "*.foo.com"), in which case we use wildcard resolution rules
// to determine if h is covered by o.
// e.g.:
//  Hostname("foo.com").Matches("foo.com")   = true
//  Hostname("foo.com").Matches("bar.com")   = false
//  Hostname("*.com").Matches("foo.com")     = true
//  Hostname("*.com").Matches("foo.com")     = true
//  Hostname("*.foo.com").Matches("foo.com") = false
func (h Hostname) Matches(o Hostname) bool {
	if !strings.Contains(string(h), "*") && !strings.Contains(string(o), "*") {
		return h == o
	}
	la, sa := strings.Contains(string(h), "*"), strings.Contains(string(o), "*")
	longer, shorter := strings.TrimLeft(string(h), "*"), strings.TrimLeft(string(o), "*")
	if len(longer) < len(shorter) {
		longer, shorter = shorter, longer
		la, sa = sa, la
	}

	matches := strings.HasSuffix(longer, shorter)
	if matches && la && !sa && strings.TrimSuffix(longer, shorter) == "." {
		// we match, but the longer is a wildcard and the shorter is not; we need to ensure we don't match input
		// like `*.foo.com` to `foo.com` in that case (to avoid matching a domain literal to a wildcard subdomain)
		return false
	}
	return matches
}

// Hostnames is a collection of Hostname; it exists so it's easy to sort hostnames consistently across Pilot.
// In a few locations we care about the order hostnames appear in Envoy config: primarily HTTP routes, but also in
// gateways, and for SNI. In those locations, we sort hostnames longest to shortest with wildcards last.
type Hostnames []Hostname

// prove we implement the interface at compile time
var _ sort.Interface = Hostnames{}

func (h Hostnames) Len() int {
	return len(h)
}

func (h Hostnames) Less(i, j int) bool {
	a, b := h[i], h[j]
	if len(a) == 0 && len(b) == 0 {
		return true // doesn't matter, they're both the empty string
	}
	// we sort longest to shortest, alphabetically, with wildcards last
	ai, aj := strings.Contains(a.String(), "*"), strings.Contains(b.String(), "*")
	if ai && !aj {
		// h[i] is a wildcard, but h[j] isn't; therefore h[j] < h[i]
		return false
	} else if !ai && aj {
		// h[j] is a wildcard, but h[i] isn't; therefore h[i] < h[j]
		return true
	}
	// they're either both wildcards, or both not; in either case we sort them longest to shortest, alphabetically
	if len(a) == len(b) {
		return a < b
	}
	return len(a) > len(b)
}

func (h Hostnames) Swap(i, j int) {
	h[i], h[j] = h[j], h[i]
}

// SubsetOf is true if the label has identical values for the keys
func (l Labels) SubsetOf(that Labels) bool {
	for k, v := range l {
		if that[k] != v {
			return false
		}
	}
	return true
}

// Equals returns true if the labels are identical
func (l Labels) Equals(that Labels) bool {
	if l == nil {
		return that == nil
	}
	if that == nil {
		return l == nil
	}
	return l.SubsetOf(that) && that.SubsetOf(l)
}

// HasSubsetOf returns true if the input labels are a super set of one labels in a
// collection or if the tag collection is empty
func (labels LabelsCollection) HasSubsetOf(that Labels) bool {
	if len(labels) == 0 {
		return true
	}
	for _, label := range labels {
		if label.SubsetOf(that) {
			return true
		}
	}
	return false
}

// IsSupersetOf returns true if the input labels are a subset set of any set of labels in a
// collection
func (labels LabelsCollection) IsSupersetOf(that Labels) bool {

	if len(labels) == 0 {
		return len(that) == 0
	}

	for _, label := range labels {
		if that.SubsetOf(label) {
			return true
		}
	}
	return false
}

// Match returns true if port matches with authentication port selector criteria.
func (port Port) Match(portSelector *authn.PortSelector) bool {
	if portSelector == nil {
		return true
	}
	switch portSelector.Port.(type) {
	case *authn.PortSelector_Name:
		return portSelector.GetName() == port.Name
	case *authn.PortSelector_Number:
		return portSelector.GetNumber() == uint32(port.Port)
	default:
		return false
	}
}

// GetNames returns port names
func (ports PortList) GetNames() []string {
	names := make([]string, 0, len(ports))
	for _, port := range ports {
		names = append(names, port.Name)
	}
	return names
}

// Get retrieves a port declaration by name
func (ports PortList) Get(name string) (*Port, bool) {
	for _, port := range ports {
		if port.Name == name {
			return port, true
		}
	}
	return nil, false
}

// GetByPort retrieves a port declaration by port value
func (ports PortList) GetByPort(num int) (*Port, bool) {
	for _, port := range ports {
		if port.Port == num {
			return port, true
		}
	}
	return nil, false
}

// External predicate checks whether the service is external
func (s *Service) External() bool {
	return s.ExternalName != ""
}

// Key generates a unique string referencing service instances for a given port and labels.
// The separator character must be exclusive to the regular expressions allowed in the
// service declaration.
// Deprecated
func (s *Service) Key(port *Port, labels Labels) string {
	// TODO: check port is non nil and membership of port in service
	return ServiceKey(s.Hostname, PortList{port}, LabelsCollection{labels})
}

// ServiceKey generates a service key for a collection of ports and labels
// Deprecated
//
// Interface wants to turn `Hostname` into `fmt.Stringer`, completely defeating the purpose of the type alias.
// nolint: interfacer
func ServiceKey(hostname Hostname, servicePorts PortList, labelsList LabelsCollection) string {
	// example: name.namespace|http|env=prod;env=test,version=my-v1
	var buffer bytes.Buffer
	buffer.WriteString(hostname.String())
	np := len(servicePorts)
	nt := len(labelsList)

	if nt == 1 && labelsList[0] == nil {
		nt = 0
	}

	if np == 0 && nt == 0 {
		return buffer.String()
	} else if np == 1 && nt == 0 && servicePorts[0].Name == "" {
		return buffer.String()
	} else {
		buffer.WriteString("|")
	}

	if np > 0 {
		ports := make([]string, np)
		for i := 0; i < np; i++ {
			ports[i] = servicePorts[i].Name
		}
		sort.Strings(ports)
		for i := 0; i < np; i++ {
			if i > 0 {
				buffer.WriteString(",")
			}
			buffer.WriteString(ports[i])
		}
	}

	if nt > 0 {
		buffer.WriteString("|")
		labels := make([]string, nt)
		for i := 0; i < nt; i++ {
			labels[i] = labelsList[i].String()
		}
		sort.Strings(labels)
		for i := 0; i < nt; i++ {
			if i > 0 {
				buffer.WriteString(";")
			}
			buffer.WriteString(labels[i])
		}
	}
	return buffer.String()
}

// ParseServiceKey is the inverse of the Service.String() method
// Deprecated
func ParseServiceKey(s string) (hostname Hostname, ports PortList, labels LabelsCollection) {
	parts := strings.Split(s, "|")
	hostname = Hostname(parts[0])

	var names []string
	if len(parts) > 1 {
		names = strings.Split(parts[1], ",")
	} else {
		names = []string{""}
	}

	for _, name := range names {
		ports = append(ports, &Port{Name: name})
	}

	if len(parts) > 2 && len(parts[2]) > 0 {
		for _, tag := range strings.Split(parts[2], ";") {
			labels = append(labels, ParseLabelsString(tag))
		}
	}
	return
}

// BuildSubsetKey generates a unique string referencing service instances for a given service name, a subset and a port.
// The proxy queries Pilot with this key to obtain the list of instances in a subset.
func BuildSubsetKey(direction TrafficDirection, subsetName string, hostname Hostname, port int) string {
	return fmt.Sprintf("%s|%d|%s|%s", direction, port, subsetName, hostname)
}

// IsValidSubsetKey checks if a string is valid for subset key parsing.
func IsValidSubsetKey(s string) bool {
	return strings.Count(s, "|") == 3
}

// ParseSubsetKey is the inverse of the BuildSubsetKey method
func ParseSubsetKey(s string) (direction TrafficDirection, subsetName string, hostname Hostname, port int) {
	parts := strings.Split(s, "|")
	direction = TrafficDirection(parts[0])
	port, _ = strconv.Atoi(parts[1])
	subsetName = parts[2]
	hostname = Hostname(parts[3])
	return
}

func (l Labels) String() string {
	labels := make([]string, 0, len(l))
	for k, v := range l {
		if len(v) > 0 {
			labels = append(labels, fmt.Sprintf("%s=%s", k, v))
		} else {
			labels = append(labels, k)
		}
	}
	sort.Strings(labels)

	var buffer bytes.Buffer
	var first = true
	for _, label := range labels {
		if !first {
			buffer.WriteString(",")
		} else {
			first = false
		}
		buffer.WriteString(label)
	}
	return buffer.String()
}

// ParseLabelsString extracts labels from a string
func ParseLabelsString(s string) Labels {
	pairs := strings.Split(s, ",")
	tag := make(map[string]string, len(pairs))

	for _, pair := range pairs {
		kv := strings.Split(pair, "=")
		if len(kv) > 1 {
			tag[kv[0]] = kv[1]
		} else {
			tag[kv[0]] = ""
		}
	}
	return tag
}

// GetServiceAddressForProxy returns a Service's IP address specific to the cluster where the node resides
func (s Service) GetServiceAddressForProxy(node *Proxy) string {
	if node.ClusterID != "" && s.ClusterVIPs[node.ClusterID] != "" {
		return s.ClusterVIPs[node.ClusterID]
	}
	return s.Address
}<|MERGE_RESOLUTION|>--- conflicted
+++ resolved
@@ -143,15 +143,12 @@
 	// ProtocolTCP declares the the port uses TCP.
 	// This is the default protocol for a service port.
 	ProtocolTCP Protocol = "TCP"
-<<<<<<< HEAD
 	// ProtocolTLS declares that the port carries TLS traffic.
 	// TLS traffic is assumed to contain SNI as part of the handshake.
 	ProtocolTLS Protocol = "TLS"
-=======
 	// ProtocolBOLT declares the the port uses BOLT.
 	// This is the default protocol for a SOFA RPC service port.
 	ProtocolBOLT Protocol = "BOLT"
->>>>>>> 77cbbf70
 	// ProtocolUDP declares that the port uses UDP.
 	// Note that UDP protocol is not currently supported by the proxy.
 	ProtocolUDP Protocol = "UDP"
