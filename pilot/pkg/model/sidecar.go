// Copyright 2019 Istio Authors
//
// Licensed under the Apache License, Version 2.0 (the "License");
// you may not use this file except in compliance with the License.
// You may obtain a copy of the License at
//
//     http://www.apache.org/licenses/LICENSE-2.0
//
// Unless required by applicable law or agreed to in writing, software
// distributed under the License is distributed on an "AS IS" BASIS,
// WITHOUT WARRANTIES OR CONDITIONS OF ANY KIND, either express or implied.
// See the License for the specific language governing permissions and
// limitations under the License.

package model

import (
	"strings"

	xdsapi "github.com/envoyproxy/go-control-plane/envoy/api/v2"

	networking "istio.io/api/networking/v1alpha3"
)

const (
	wildcardNamespace = "*"
	currentNamespace  = "."
	wildcardService   = Hostname("*")
)

// SidecarScope is a wrapper over the Sidecar resource with some
// preprocessed data to determine the list of services, virtualServices,
// and destinationRules that are accessible to a given
// sidecar. Precomputing the list of services, virtual services, dest rules
// for a sidecar improves performance as we no longer need to compute this
// list for every sidecar. We simply have to match a sidecar to a
// SidecarScope. Note that this is not the same as public/private scoped
// services. The list of services seen by every sidecar scope (namespace
// wide or per workload) depends on the imports, the listeners, and other
// settings.
//
// Every proxy workload of SidecarProxy type will always map to a
// SidecarScope object. If the proxy's namespace does not have a user
// specified Sidecar CRD, we will construct one that has a catch all egress
// listener that imports every public service/virtualService in the mesh.
type SidecarScope struct {
	// The crd itself. Can be nil if we are constructing the default
	// sidecar scope
	Config *Config

	// Set of egress listeners, and their associated services.  A sidecar
	// scope should have either ingress/egress listeners or both.  For
	// every proxy workload that maps to a sidecar API object (or the
	// default object), we will go through every egress listener in the
	// object and process the Envoy listener or RDS based on the imported
	// services/virtual services in that listener.
	EgressListeners []*IstioEgressListenerWrapper

	// HasCustomIngressListeners is a convenience variable that if set to
	// true indicates that the config object has one or more listeners.
	// If set to false, networking code should derive the inbound
	// listeners from the proxy service instances
	HasCustomIngressListeners bool

	// Union of services imported across all egress listeners for use by CDS code.
	// Right now, we include all the ports in these services.
	// TODO: Trim the ports in the services to only those referred to by the
	// egress listeners.
	services []*Service

	// Destination rules imported across all egress listeners. This
	// contains the computed set based on public/private destination rules
	// as well as the inherited ones, in addition to the wildcard matches
	// such as *.com applying to foo.bar.com. Each hostname in this map
	// corresponds to a service in the services array above. When computing
	// CDS, we simply have to find the matching service and return the
	// destination rule.
	destinationRules map[Hostname]*Config

<<<<<<< HEAD
	// XDSOutboundClusters is the CDS output for sidecars that map to this
	// sidecarScope object. Contains the outbound clusters only
	XDSOutboundClusters []*xdsapi.Cluster

	// PluginData contains pre-computed data for plugins
	PluginData map[string]interface{}
=======
	// CDSOutboundClusters is the CDS output for sidecars that map to this
	// sidecarScope object. Contains the outbound clusters only, indexed
	// by localities
	CDSOutboundClusters map[string][]*xdsapi.Cluster
>>>>>>> 77af0995
}

// IstioEgressListenerWrapper is a wrapper for
// networking.IstioEgressListener object. The wrapper provides performance
// optimizations as it allows us to precompute and store the list of
// services/virtualServices that apply to this listener.
type IstioEgressListenerWrapper struct {
	// The actual IstioEgressListener api object from the Config. It can be
	// nil if this is for the default sidecar scope.
	IstioListener *networking.IstioEgressListener

	// A preprocessed form of networking.IstioEgressListener.hosts field.
	// The hosts field has entries of the form namespace/dnsName. For
	// example ns1/*, */*, */foo.tcp.com, etc. This map preprocesses all
	// these string fields into a map of namespace and services.
	// We cannot use a map of Hostnames because Hostname match allows
	// wildcard matching semantics (i.e. foo.bar.com will match import like *.com).
	// Go's map/hash data structure doesn't do such semantic matches
	listenerHosts map[string][]Hostname

	// List of services imported by this egress listener extracted from the
	// listenerHosts above. This will be used by LDS and RDS code when
	// building the set of virtual hosts or the tcp filterchain matches for
	// a given listener port. Two listeners, on user specified ports or
	// unix domain sockets could have completely different sets of
	// services. So a global list of services per sidecar scope will be
	// incorrect. Hence the per listener set of services.
	services []*Service

	// List of virtual services imported by this egress listener extracted
	// from the listenerHosts above. As with per listener services, this
	// will be used by RDS code to compute the virtual host configs for
	// http listeners, as well as by TCP/TLS filter code to compute the
	// service routing configs and the filter chain matches. We need a
	// virtualService set per listener and not one per sidecarScope because
	// each listener imports an independent set of virtual services.
	// Listener 1 could import a public virtual service for serviceA from
	// namespace A that has some path rewrite, while listener2 could import
	// a private virtual service for serviceA from the local namespace,
	// with a different path rewrite or no path rewrites.
	virtualServices []Config
}

// DefaultSidecarScope is a sidecar scope object with a default catch all egress listener
// that matches the default Istio behavior: a sidecar has listeners for all services in the mesh
// We use this scope when the user has not set any sidecar Config for a given config namespace.
func DefaultSidecarScopeForNamespace(ps *PushContext, configNamespace string) *SidecarScope {
	dummyNode := Proxy{
		ConfigNamespace: configNamespace,
	}

	defaultEgressListener := &IstioEgressListenerWrapper{
		listenerHosts: map[string][]Hostname{wildcardNamespace: {wildcardService}},
	}
	defaultEgressListener.services = ps.Services(&dummyNode)

	meshGateway := map[string]bool{IstioMeshGateway: true}
	defaultEgressListener.virtualServices = ps.VirtualServices(&dummyNode, meshGateway)

	out := &SidecarScope{
		EgressListeners:  []*IstioEgressListenerWrapper{defaultEgressListener},
		services:         defaultEgressListener.services,
		destinationRules: make(map[Hostname]*Config),
	}

	// Now that we have all the services that sidecars using this scope (in
	// this config namespace) will see, identify all the destinationRules
	// that these services need
	for _, s := range out.services {
		out.destinationRules[s.Hostname] = ps.DestinationRule(&dummyNode, s)
	}

	return out
}

// ConvertToSidecarScope converts from Sidecar config to SidecarScope object
func ConvertToSidecarScope(ps *PushContext, sidecarConfig *Config, configNamespace string) *SidecarScope {
	if sidecarConfig == nil {
		return DefaultSidecarScopeForNamespace(ps, configNamespace)
	}

	r := sidecarConfig.Spec.(*networking.Sidecar)
	out := &SidecarScope{}

	out.EgressListeners = make([]*IstioEgressListenerWrapper, 0)
	for _, e := range r.Egress {
		out.EgressListeners = append(out.EgressListeners,
			convertIstioListenerToWrapper(ps, configNamespace, e))
	}

	// Now collect all the imported services across all egress listeners in
	// this sidecar crd. This is needed to generate CDS output
	out.services = make([]*Service, 0)
	servicesAdded := make(map[string]struct{})
	dummyNode := Proxy{
		ConfigNamespace: configNamespace,
	}

	for _, listener := range out.EgressListeners {
		for _, s := range listener.services {
			// TODO: port merging when each listener generates a partial service
			if _, found := servicesAdded[string(s.Hostname)]; !found {
				servicesAdded[string(s.Hostname)] = struct{}{}
				out.services = append(out.services, s)
			}
		}
	}

	// Now that we have all the services that sidecars using this scope (in
	// this config namespace) will see, identify all the destinationRules
	// that these services need
	out.destinationRules = make(map[Hostname]*Config)
	for _, s := range out.services {
		out.destinationRules[s.Hostname] = ps.DestinationRule(&dummyNode, s)
	}

	out.Config = sidecarConfig
	if len(r.Ingress) > 0 {
		out.HasCustomIngressListeners = true
	}

	return out
}

func convertIstioListenerToWrapper(ps *PushContext, configNamespace string,
	istioListener *networking.IstioEgressListener) *IstioEgressListenerWrapper {

	out := &IstioEgressListenerWrapper{
		IstioListener: istioListener,
		listenerHosts: make(map[string][]Hostname),
	}

	if istioListener.Hosts != nil {
		for _, h := range istioListener.Hosts {
			parts := strings.SplitN(h, "/", 2)
			if parts[0] == currentNamespace {
				parts[0] = configNamespace
			}
			if _, exists := out.listenerHosts[parts[0]]; !exists {
				out.listenerHosts[parts[0]] = make([]Hostname, 0)
			}

			out.listenerHosts[parts[0]] = append(out.listenerHosts[parts[0]], Hostname(parts[1]))
		}
	}

	dummyNode := Proxy{
		ConfigNamespace: configNamespace,
	}

	out.services = out.selectServices(ps.Services(&dummyNode))
	meshGateway := map[string]bool{IstioMeshGateway: true}
	out.virtualServices = out.selectVirtualServices(ps.VirtualServices(&dummyNode, meshGateway))

	return out
}

// Services returns the list of services imported across all egress listeners by this
// Sidecar config
func (sc *SidecarScope) Services() []*Service {
	if sc == nil {
		return nil
	}

	return sc.services
}

// DestinationRule returns the destination rule applicable for a given hostname
// used by CDS code
func (sc *SidecarScope) DestinationRule(hostname Hostname) *Config {
	if sc == nil {
		return nil
	}

	return sc.destinationRules[hostname]
}

// GetEgressListenerForRDS returns the egress listener corresponding to
// the listener port or the bind address or the catch all listener
func (sc *SidecarScope) GetEgressListenerForRDS(port int, bind string) *IstioEgressListenerWrapper {
	if sc == nil {
		return nil
	}

	for _, e := range sc.EgressListeners {
		// We hit a catchall listener. This is the last listener in the list of listeners
		// return as is
		if e.IstioListener == nil || e.IstioListener.Port == nil {
			return e
		}

		// Check if the ports match
		// for unix domain sockets (i.e. port == 0), check if the bind is equal to the routeName
		if int(e.IstioListener.Port.Number) == port {
			if port == 0 { // unix domain socket
				if e.IstioListener.Bind == bind {
					return e
				}
				// no match.. continue searching
				continue
			}
			// this is a non-zero port match
			return e
		}
	}

	// This should never be reached unless user explicitly set an empty array for egress
	// listeners which we actually forbid
	return nil
}

// Services returns the list of services imported by this egress listener
func (ilw *IstioEgressListenerWrapper) Services() []*Service {
	if ilw == nil {
		return nil
	}

	return ilw.services
}

// VirtualServices returns the list of virtual services imported by this
// egress listener
func (ilw *IstioEgressListenerWrapper) VirtualServices() []Config {
	if ilw == nil {
		return nil
	}

	return ilw.virtualServices
}

// Given a list of virtual services visible to this namespace,
// selectVirtualServices returns the list of virtual services that are
// applicable to this egress listener, based on the hosts field specified
// in the API. This code is called only once during the construction of the
// listener wrapper. The parent object (sidecarScope) and its listeners are
// constructed only once and reused for every sidecar that selects this
// sidecarScope object. Selection is based on labels at the moment.
func (ilw *IstioEgressListenerWrapper) selectVirtualServices(virtualServices []Config) []Config {
	importedVirtualServices := make([]Config, 0)
	for _, c := range virtualServices {
		configNamespace := c.Namespace
		rule := c.Spec.(*networking.VirtualService)

		// Selection algorithm:
		// virtualservices have a list of hosts in the API spec
		// Sidecars have a list of hosts in the api spec (namespace/host format)
		// if any host in the virtualService.hosts matches the sidecar's egress'
		// entry <virtualServiceNamespace>/virtualServiceHost, select the virtual service
		// and break out of the loop.
		// OR if any host in the virtualService.hosts matches the sidecar's egress'
		// entry */virtualServiceHost, select the virtual service and break out of the loop.

		// Check if there is an explicit import of form ns/* or ns/host
		if importedHosts, nsFound := ilw.listenerHosts[configNamespace]; nsFound {
			for _, importedHost := range importedHosts {
				// Check if the hostnames match per usual hostname matching rules
				hostFound := false
				for _, h := range rule.Hosts {
					// TODO: This is a bug. VirtualServices can have many hosts
					// while the user might be importing only a single host
					// We need to generate a new VirtualService with just the matched host
					if importedHost.Matches(Hostname(h)) {
						importedVirtualServices = append(importedVirtualServices, c)
						hostFound = true
						break
					}
				}

				if hostFound {
					break
				}
			}
		}

		// Check if there is an import of form */host or */*
		if importedHosts, wnsFound := ilw.listenerHosts[wildcardNamespace]; wnsFound {
			for _, importedHost := range importedHosts {
				// Check if the hostnames match per usual hostname matching rules
				hostFound := false
				for _, h := range rule.Hosts {
					// TODO: This is a bug. VirtualServices can have many hosts
					// while the user might be importing only a single host
					// We need to generate a new VirtualService with just the matched host
					if importedHost.Matches(Hostname(h)) {
						importedVirtualServices = append(importedVirtualServices, c)
						hostFound = true
						break
					}
				}

				if hostFound {
					break
				}
			}
		}
	}

	return importedVirtualServices
}

// selectServices returns the list of services selected through the hosts field
// in the egress portion of the Sidecar config
func (ilw *IstioEgressListenerWrapper) selectServices(services []*Service) []*Service {

	importedServices := make([]*Service, 0)
	for _, s := range services {
		configNamespace := s.Attributes.Namespace
		// Check if there is an explicit import of form ns/* or ns/host
		if importedHosts, nsFound := ilw.listenerHosts[configNamespace]; nsFound {
			hostFound := false
			for _, importedHost := range importedHosts {
				// Check if the hostnames match per usual hostname matching rules
				if importedHost.Matches(s.Hostname) {
					// TODO: See if the service's ports match.
					//   If there is a listener port for this Listener, then
					//   check if the service has a port of same value.
					//   If not, check if the service has a single port - and choose that port
					//   if service has multiple ports none of which match the listener port, check if there is
					//   a virtualService with match Port
					importedServices = append(importedServices, s)
					hostFound = true
					break
				}
			}
			if hostFound {
				continue
			}
		}

		// Check if there is an import of form */host or */*
		if importedHosts, wnsFound := ilw.listenerHosts[wildcardNamespace]; wnsFound {
			for _, importedHost := range importedHosts {
				// Check if the hostnames match per usual hostname matching rules
				if importedHost.Matches(s.Hostname) {
					importedServices = append(importedServices, s)
					break
				}
			}
		}
	}

	return importedServices
}<|MERGE_RESOLUTION|>--- conflicted
+++ resolved
@@ -77,19 +77,13 @@
 	// destination rule.
 	destinationRules map[Hostname]*Config
 
-<<<<<<< HEAD
-	// XDSOutboundClusters is the CDS output for sidecars that map to this
-	// sidecarScope object. Contains the outbound clusters only
-	XDSOutboundClusters []*xdsapi.Cluster
-
-	// PluginData contains pre-computed data for plugins
-	PluginData map[string]interface{}
-=======
 	// CDSOutboundClusters is the CDS output for sidecars that map to this
 	// sidecarScope object. Contains the outbound clusters only, indexed
 	// by localities
 	CDSOutboundClusters map[string][]*xdsapi.Cluster
->>>>>>> 77af0995
+
+	// PluginData contains pre-computed data for plugins
+	PluginData map[string]interface{}
 }
 
 // IstioEgressListenerWrapper is a wrapper for
