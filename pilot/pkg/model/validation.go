--- conflicted
+++ resolved
@@ -141,522 +141,12 @@
 	return errs
 }
 
-<<<<<<< HEAD
-// Validate ensures tag is well-formed
-func (l Labels) Validate() error {
-	var errs error
-	for k, v := range l {
-		if !tagRegexp.MatchString(k) {
-			errs = multierror.Append(errs, fmt.Errorf("invalid tag key: %q", k))
-		}
-		if !labelValueRegexp.MatchString(v) {
-			errs = multierror.Append(errs, fmt.Errorf("invalid tag value: %q", v))
-		}
-	}
-	return errs
-}
-
-// ValidateFQDN checks a fully-qualified domain name
-func ValidateFQDN(fqdn string) error {
-	if err := checkDNS1123Preconditions(fqdn); err != nil {
-		return err
-	}
-	return validateDNS1123Labels(fqdn)
-}
-
-// ValidateWildcardDomain checks that a domain is a valid FQDN, but also allows wildcard prefixes.
-func ValidateWildcardDomain(domain string) error {
-	if err := checkDNS1123Preconditions(domain); err != nil {
-		return err
-	}
-	// We only allow wildcards in the first label; split off the first label (parts[0]) from the rest of the host (parts[1])
-	parts := strings.SplitN(domain, ".", 2)
-	if !IsWildcardDNS1123Label(parts[0]) {
-		return fmt.Errorf("domain name %q invalid (label %q invalid)", domain, parts[0])
-	} else if len(parts) > 1 {
-		return validateDNS1123Labels(parts[1])
-	}
-	return nil
-}
-
-// encapsulates DNS 1123 checks common to both wildcarded hosts and FQDNs
-func checkDNS1123Preconditions(name string) error {
-	if len(name) > 255 {
-		return fmt.Errorf("domain name %q too long (max 255)", name)
-	}
-	if len(name) == 0 {
-		return fmt.Errorf("empty domain name not allowed")
-	}
-	return nil
-}
-
-func validateDNS1123Labels(domain string) error {
-	parts := strings.Split(domain, ".")
-	topLevelDomain := parts[len(parts)-1]
-	if _, err := strconv.Atoi(topLevelDomain); err == nil {
-		return fmt.Errorf("domain name %q invalid (top level domain %q cannot be all-numeric)", domain, topLevelDomain)
-	}
-	for i, label := range parts {
-		// Allow the last part to be empty, for unambiguous names like `istio.io.`
-		if i == len(parts)-1 && label == "" {
-			return nil
-		}
-		if !IsDNS1123Label(label) {
-			return fmt.Errorf("domain name %q invalid (label %q invalid)", domain, label)
-		}
-	}
-	return nil
-}
-
-// IsDNS1123Label tests for a string that conforms to the definition of a label in
-// DNS (RFC 1123).
-func IsDNS1123Label(value string) bool {
-	return len(value) <= dns1123LabelMaxLength && dns1123LabelRegexp.MatchString(value)
-}
-
-// IsWildcardDNS1123Label tests for a string that conforms to the definition of a label in DNS (RFC 1123), but allows
-// the wildcard label (`*`), and typical labels with a leading astrisk instead of alphabetic character (e.g. "*-foo")
-func IsWildcardDNS1123Label(value string) bool {
-	return len(value) <= dns1123LabelMaxLength && wildcardPrefixRegexp.MatchString(value)
-}
-
-// ValidateMixerService checks for validity of a service reference
-func ValidateMixerService(svc *mccpb.IstioService) (errs error) {
-	if svc.Name == "" && svc.Service == "" {
-		errs = multierror.Append(errs, errors.New("name or service is mandatory for a service reference"))
-	} else if svc.Service != "" && svc.Name != "" {
-		errs = multierror.Append(errs, errors.New("specify either name or service, not both"))
-	} else if svc.Service != "" {
-		if svc.Namespace != "" {
-			errs = multierror.Append(errs, errors.New("namespace is not valid when service is provided"))
-		}
-		if svc.Domain != "" {
-			errs = multierror.Append(errs, errors.New("domain is not valid when service is provided"))
-		}
-	} else if svc.Name != "" {
-		if !IsDNS1123Label(svc.Name) {
-			errs = multierror.Append(errs, fmt.Errorf("name %q must be a valid label", svc.Name))
-		}
-	}
-
-	if svc.Namespace != "" && !IsDNS1123Label(svc.Namespace) {
-		errs = multierror.Append(errs, fmt.Errorf("namespace %q must be a valid label", svc.Namespace))
-	}
-
-	if svc.Domain != "" {
-		if err := ValidateFQDN(svc.Domain); err != nil {
-			errs = multierror.Append(errs, err)
-		}
-	}
-
-	if err := Labels(svc.Labels).Validate(); err != nil {
-		errs = multierror.Append(errs, err)
-	}
-
-	return
-}
-
-// ValidateHTTPHeaderName validates a header name
-func ValidateHTTPHeaderName(name string) error {
-	if name == "" {
-		return fmt.Errorf("header name cannot be empty")
-	}
-	return nil
-}
-
-// ValidatePercent checks that percent is in range
-func ValidatePercent(val int32) error {
-	if val < 0 || val > 100 {
-		return fmt.Errorf("percentage %v is not in range 0..100", val)
-	}
-	return nil
-}
-
-// validatePercentageOrDefault checks if the specified fractional percentage is
-// valid. If a nil fractional percentage is supplied, it validates the default
-// integer percent value.
-func validatePercentageOrDefault(percentage *networking.Percent, defaultPercent int32) error {
-	if percentage != nil {
-		if percentage.Value < 0.0 || percentage.Value > 100.0 || (percentage.Value > 0.0 && percentage.Value < 0.0001) {
-			return fmt.Errorf("percentage %v is neither 0.0, nor in range [0.0001, 100.0]", percentage.Value)
-		}
-		return nil
-	}
-	return ValidatePercent(defaultPercent)
-}
-
-// ValidateIPv4Subnet checks that a string is in "CIDR notation" or "Dot-decimal notation"
-func ValidateIPv4Subnet(subnet string) error {
-	// We expect a string in "CIDR notation" or "Dot-decimal notation"
-	// E.g., a.b.c.d/xx form or just a.b.c.d
-	if strings.Count(subnet, "/") == 1 {
-		// We expect a string in "CIDR notation", i.e. a.b.c.d/xx form
-		ip, _, err := net.ParseCIDR(subnet)
-		if err != nil {
-			return fmt.Errorf("%v is not a valid CIDR block", subnet)
-		}
-		// The current implementation only supports IP v4 addresses
-		if ip.To4() == nil {
-			return fmt.Errorf("%v is not a valid IPv4 address", subnet)
-		}
-		return nil
-	}
-	return ValidateIPv4Address(subnet)
-}
-
-// ValidateIPv4Address validates that a string in "CIDR notation" or "Dot-decimal notation"
-func ValidateIPv4Address(addr string) error {
-	ip := net.ParseIP(addr)
-	if ip == nil {
-		return fmt.Errorf("%v is not a valid IP", addr)
-	}
-
-	// The current implementation only supports IP v4 addresses
-	if ip.To4() == nil {
-		return fmt.Errorf("%v is not a valid IPv4 address", addr)
-	}
-
-	return nil
-}
-
-// ValidateUnixAddress validates that the string is a valid unix domain socket path.
-func ValidateUnixAddress(addr string) error {
-	if len(addr) == 0 {
-		return errors.New("unix address must not be empty")
-	}
-
-	// Allow unix abstract domain sockets whose names start with @
-	if strings.HasPrefix(addr, "@") {
-		return nil
-	}
-
-	// Note that we use path, not path/filepath even though a domain socket path is a file path.  We don't want the
-	// Pilot output to depend on which OS Pilot is run on, so we always use Unix-style forward slashes.
-	if !path.IsAbs(addr) || strings.HasSuffix(addr, "/") {
-		return fmt.Errorf("%s is not an absolute path to a file", addr)
-	}
-	return nil
-}
-
-// ValidateGateway checks gateway specifications
-func ValidateGateway(name, _ string, msg proto.Message) (errs error) {
-	// Gateway name must conform to the DNS label format (no dots)
-	if !IsDNS1123Label(name) {
-		errs = appendErrors(errs, fmt.Errorf("invalid gateway name: %q", name))
-	}
-	value, ok := msg.(*networking.Gateway)
-	if !ok {
-		errs = appendErrors(errs, fmt.Errorf("cannot cast to gateway: %#v", msg))
-		return
-	}
-
-	if len(value.Servers) == 0 {
-		errs = appendErrors(errs, fmt.Errorf("gateway must have at least one server"))
-	} else {
-		for _, server := range value.Servers {
-			errs = appendErrors(errs, validateServer(server))
-		}
-	}
-
-	// Ensure unique port names
-	portNames := make(map[string]bool)
-
-	for _, s := range value.Servers {
-		if s.Port != nil {
-			if portNames[s.Port.Name] {
-				errs = appendErrors(errs, fmt.Errorf("port names in servers must be unique: duplicate name %s", s.Port.Name))
-			}
-			portNames[s.Port.Name] = true
-		}
-	}
-
-	return errs
-}
-
-func validateServer(server *networking.Server) (errs error) {
-	if len(server.Hosts) == 0 {
-		errs = appendErrors(errs, fmt.Errorf("server config must contain at least one host"))
-	} else {
-		for _, host := range server.Hosts {
-			errs = appendErrors(errs, validateNamespaceSlashWildcardHostname(host, true))
-		}
-	}
-	portErr := validateServerPort(server.Port)
-	if portErr != nil {
-		errs = appendErrors(errs, portErr)
-	}
-	errs = appendErrors(errs, validateTLSOptions(server.Tls))
-
-	// If port is HTTPS or TLS, make sure that server has TLS options
-	if portErr == nil {
-		protocol := ParseProtocol(server.Port.Protocol)
-		if protocol.IsTLS() && server.Tls == nil {
-			errs = appendErrors(errs, fmt.Errorf("server must have TLS settings for HTTPS/TLS protocols"))
-		} else if !protocol.IsTLS() && server.Tls != nil {
-			// only tls redirect is allowed if this is a HTTP server
-			if protocol.IsHTTP() {
-				if !IsPassThroughServer(server) ||
-					server.Tls.CaCertificates != "" || server.Tls.PrivateKey != "" || server.Tls.ServerCertificate != "" {
-					errs = appendErrors(errs, fmt.Errorf("server cannot have TLS settings for plain text HTTP ports"))
-				}
-			} else {
-				errs = appendErrors(errs, fmt.Errorf("server cannot have TLS settings for non HTTPS/TLS ports"))
-			}
-		}
-	}
-	return errs
-}
-
-func validateServerPort(port *networking.Port) (errs error) {
-	if port == nil {
-		return appendErrors(errs, fmt.Errorf("port is required"))
-	}
-	if ParseProtocol(port.Protocol) == ProtocolUnsupported {
-		errs = appendErrors(errs, fmt.Errorf("invalid protocol %q, supported protocols are HTTP, HTTP2, GRPC, MONGO, REDIS, MYSQL, TCP", port.Protocol))
-	}
-	if port.Number > 0 {
-		errs = appendErrors(errs, ValidatePort(int(port.Number)))
-	}
-
-	if port.Name == "" {
-		errs = appendErrors(errs, fmt.Errorf("port name must be set: %v", port))
-	}
-	return
-}
-
-func validateTLSOptions(tls *networking.Server_TLSOptions) (errs error) {
-	if tls == nil {
-		// no tls config at all is valid
-		return
-	}
-
-	if (tls.Mode == networking.Server_TLSOptions_SIMPLE || tls.Mode == networking.Server_TLSOptions_MUTUAL) && tls.CredentialName != "" {
-		// If tls mode is SIMPLE or MUTUAL, and CredentialName is specified, credentials are fetched
-		// remotely. ServerCertificate and CaCertificates fields are not required.
-		return
-	}
-	if tls.Mode == networking.Server_TLSOptions_SIMPLE {
-		if tls.ServerCertificate == "" {
-			errs = appendErrors(errs, fmt.Errorf("SIMPLE TLS requires a server certificate"))
-		}
-		if tls.PrivateKey == "" {
-			errs = appendErrors(errs, fmt.Errorf("SIMPLE TLS requires a private key"))
-		}
-	} else if tls.Mode == networking.Server_TLSOptions_MUTUAL {
-		if tls.ServerCertificate == "" {
-			errs = appendErrors(errs, fmt.Errorf("MUTUAL TLS requires a server certificate"))
-		}
-		if tls.PrivateKey == "" {
-			errs = appendErrors(errs, fmt.Errorf("MUTUAL TLS requires a private key"))
-		}
-		if tls.CaCertificates == "" {
-			errs = appendErrors(errs, fmt.Errorf("MUTUAL TLS requires a client CA bundle"))
-		}
-	}
-	return
-}
-
-// ValidateDestinationRule checks proxy policies
-func ValidateDestinationRule(_, _ string, msg proto.Message) (errs error) {
-	rule, ok := msg.(*networking.DestinationRule)
-	if !ok {
-		return fmt.Errorf("cannot cast to destination rule")
-	}
-
-	errs = appendErrors(errs,
-		ValidateWildcardDomain(rule.Host),
-		validateTrafficPolicy(rule.TrafficPolicy))
-
-	for _, subset := range rule.Subsets {
-		errs = appendErrors(errs, validateSubset(subset))
-	}
-
-	errs = appendErrors(errs, validateExportTo(rule.ExportTo))
-	return
-}
-
-func validateExportTo(exportTo []string) (errs error) {
-	if len(exportTo) > 0 {
-		if len(exportTo) > 1 {
-			errs = appendErrors(errs, fmt.Errorf("exportTo should have only one entry (. or *) in the current release"))
-		} else {
-			switch Visibility(exportTo[0]) {
-			case VisibilityPrivate, VisibilityPublic:
-			default:
-				errs = appendErrors(errs, fmt.Errorf("only . or * is allowed in the exportTo in the current release"))
-			}
-		}
-	}
-
-	return
-}
-
-// ValidateEnvoyFilter checks envoy filter config supplied by user
-func ValidateEnvoyFilter(_, _ string, msg proto.Message) (errs error) {
-	rule, ok := msg.(*networking.EnvoyFilter)
-	if !ok {
-		return fmt.Errorf("cannot cast to envoy filter")
-	}
-
-	if len(rule.Filters) > 0 {
-		log.Warn("envoy filter: Filters is deprecated. use configPatches instead")
-	}
-
-	if rule.WorkloadLabels != nil {
-		log.Warn("envoy filter: workloadLabels is deprecated. use workloadSelector instead")
-	}
-
-	if rule.WorkloadSelector != nil {
-		if rule.WorkloadSelector.GetLabels() == nil {
-			errs = appendErrors(errs, fmt.Errorf("envoy filter: workloadSelector cannot have empty labels"))
-		}
-	}
-
-	for _, f := range rule.Filters {
-		if f.InsertPosition != nil {
-			if f.InsertPosition.Index == networking.EnvoyFilter_InsertPosition_BEFORE ||
-				f.InsertPosition.Index == networking.EnvoyFilter_InsertPosition_AFTER {
-				if f.InsertPosition.RelativeTo == "" {
-					errs = appendErrors(errs, fmt.Errorf("envoy filter: missing relativeTo filter with BEFORE/AFTER index"))
-				}
-			}
-		}
-		if f.FilterType == networking.EnvoyFilter_Filter_INVALID {
-			errs = appendErrors(errs, fmt.Errorf("envoy filter: missing filter type"))
-		}
-		if len(f.FilterName) == 0 {
-			errs = appendErrors(errs, fmt.Errorf("envoy filter: missing filter name"))
-		}
-
-		if f.FilterConfig == nil {
-			errs = appendErrors(errs, fmt.Errorf("envoy filter: missing filter config"))
-		}
-	}
-
-	for _, cp := range rule.ConfigPatches {
-		if cp.ApplyTo == networking.EnvoyFilter_INVALID {
-			errs = appendErrors(errs, fmt.Errorf("envoy filter: missing applyTo"))
-			continue
-		}
-		if cp.Patch == nil {
-			errs = appendErrors(errs, fmt.Errorf("envoy filter: missing patch"))
-			continue
-		}
-		if cp.Patch.Operation == networking.EnvoyFilter_Patch_INVALID {
-			errs = appendErrors(errs, fmt.Errorf("envoy filter: missing patch operation"))
-			continue
-		}
-		if cp.Patch.Operation != networking.EnvoyFilter_Patch_REMOVE && cp.Patch.Value == nil {
-			errs = appendErrors(errs, fmt.Errorf("envoy filter: missing patch value for non-remove operation"))
-			continue
-		}
-
-		// Add operations should not use match context any as we will end up adding the same object in inbound/outbound directions
-		if cp.Match == nil && (cp.Patch.Operation == networking.EnvoyFilter_Patch_ADD ||
-			cp.Patch.Operation == networking.EnvoyFilter_Patch_INSERT_BEFORE ||
-			cp.Patch.Operation == networking.EnvoyFilter_Patch_INSERT_AFTER) {
-			errs = appendErrors(errs, fmt.Errorf("envoy filter: missing match context for add operations"))
-			continue
-		}
-
-		// Add operations should not use match context any as we will end up adding the same object in inbound/outbound directions
-		if cp.Match != nil && (cp.Patch.Operation == networking.EnvoyFilter_Patch_ADD ||
-			cp.Patch.Operation == networking.EnvoyFilter_Patch_INSERT_BEFORE ||
-			cp.Patch.Operation == networking.EnvoyFilter_Patch_INSERT_AFTER) {
-			if cp.Match.Context == networking.EnvoyFilter_ANY {
-				errs = appendErrors(errs, fmt.Errorf("envoy filter: add operations cannot use ANY match context"))
-				continue
-			}
-		}
-
-		// ensure that applyTo, match and patch all line up
-		switch cp.ApplyTo {
-		case networking.EnvoyFilter_LISTENER,
-			networking.EnvoyFilter_FILTER_CHAIN,
-			networking.EnvoyFilter_NETWORK_FILTER,
-			networking.EnvoyFilter_HTTP_FILTER:
-			if cp.Match != nil && cp.Match.ObjectTypes != nil {
-				if cp.Match.GetListener() == nil {
-					errs = appendErrors(errs, fmt.Errorf("envoy filter: applyTo for listener class objects cannot have non listener match"))
-					continue
-				}
-				listenerMatch := cp.Match.GetListener()
-				if listenerMatch.FilterChain != nil {
-					if listenerMatch.FilterChain.Filter != nil {
-						// filter names are required if network filter matches are being made
-						if listenerMatch.FilterChain.Filter.Name == "" {
-							errs = appendErrors(errs, fmt.Errorf("envoy filter: filter match has no name to match on"))
-							continue
-						} else if listenerMatch.FilterChain.Filter.SubFilter != nil {
-							// sub filter match is supported only for applyTo HTTP_FILTER
-							if cp.ApplyTo != networking.EnvoyFilter_HTTP_FILTER {
-								errs = appendErrors(errs, fmt.Errorf("envoy filter: subfilter match can be used with applyTo HTTP_FILTER only"))
-								continue
-							}
-							// sub filter match requires the network filter to match to envoy http connection manager
-							if listenerMatch.FilterChain.Filter.Name != xdsutil.HTTPConnectionManager {
-								errs = appendErrors(errs, fmt.Errorf("envoy filter: subfilter match requires filter match with %s",
-									xdsutil.HTTPConnectionManager))
-								continue
-							}
-							if listenerMatch.FilterChain.Filter.SubFilter.Name == "" {
-								errs = appendErrors(errs, fmt.Errorf("envoy filter: subfilter match has no name to match on"))
-								continue
-							}
-						}
-					}
-				}
-			}
-		case networking.EnvoyFilter_ROUTE_CONFIGURATION, networking.EnvoyFilter_VIRTUAL_HOST:
-			if cp.Match != nil && cp.Match.ObjectTypes != nil {
-				if cp.Match.GetRouteConfiguration() == nil {
-					errs = appendErrors(errs, fmt.Errorf("envoy filter: applyTo for http route class objects cannot have non route configuration match"))
-				}
-			}
-			// only merge is allowed on route configuration
-			if cp.ApplyTo == networking.EnvoyFilter_ROUTE_CONFIGURATION && cp.Patch.Operation != networking.EnvoyFilter_Patch_MERGE {
-				errs = appendErrors(errs, fmt.Errorf("envoy filter: only merge operation is allowed for route configuration"))
-			}
-
-		case networking.EnvoyFilter_CLUSTER:
-			if cp.Match != nil && cp.Match.ObjectTypes != nil {
-				if cp.Match.GetCluster() == nil {
-					errs = appendErrors(errs, fmt.Errorf("envoy filter: applyTo for cluster class objects cannot have non cluster match"))
-				}
-			}
-		}
-		// ensure that the struct is valid
-		if _, err := buildXDSObjectFromStruct(cp.ApplyTo, cp.Patch.Value); err != nil {
-			errs = appendErrors(errs, err)
-		}
-	}
-
-	return
-}
-
-// validates that hostname in ns/<hostname> is a valid hostname according to
-// API specs
-func validateSidecarOrGatewayHostnamePart(host string, isGateway bool) (errs error) {
-	// short name hosts are not allowed
-	if host != "*" && !strings.Contains(host, ".") {
-		errs = appendErrors(errs, fmt.Errorf("short names (non FQDN) are not allowed"))
-	}
-
-	if err := ValidateWildcardDomain(host); err != nil {
-		if !isGateway {
-			errs = appendErrors(errs, err)
-		}
-
-		// Gateway allows IP as the host string, as well
-		ipAddr := net.ParseIP(host)
-=======
 // ValidateNetworkEndpointAddress checks the Address field of a NetworkEndpoint. If the family is TCP, it checks the
 // address is a valid IP address. If the family is Unix, it checks the address is a valid socket file path.
 func ValidateNetworkEndpointAddress(n *NetworkEndpoint) error {
 	switch n.Family {
 	case AddressFamilyTCP:
 		ipAddr := net.ParseIP(n.Address) // Typically it is an IP address
->>>>>>> 510058f6
 		if ipAddr == nil {
 			if err := config.ValidateFQDN(n.Address); err != nil { // Otherwise could be an FQDN
 				return errors.New("invalid address " + n.Address)
