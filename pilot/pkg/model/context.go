// Copyright 2017 Istio Authors
//
// Licensed under the Apache License, Version 2.0 (the "License");
// you may not use this file except in compliance with the License.
// You may obtain a copy of the License at
//
//     http://www.apache.org/licenses/LICENSE-2.0
//
// Unless required by applicable law or agreed to in writing, software
// distributed under the License is distributed on an "AS IS" BASIS,
// WITHOUT WARRANTIES OR CONDITIONS OF ANY KIND, either express or implied.
// See the License for the specific language governing permissions and
// limitations under the License.

package model

import (
	"fmt"
	"net"
	"strconv"
	"strings"
	"time"

	"github.com/envoyproxy/go-control-plane/envoy/api/v2/core"
	"github.com/gogo/protobuf/types"
	multierror "github.com/hashicorp/go-multierror"

	meshconfig "istio.io/api/mesh/v1alpha1"
)

// Environment provides an aggregate environmental API for Pilot
type Environment struct {
	// Discovery interface for listing services and instances.
	ServiceDiscovery

<<<<<<< HEAD
	// Accounts interface for listing service accounts
	// Deprecated - use PushContext.ServiceAccounts
	ServiceAccounts

=======
>>>>>>> 82797c0c
	// Config interface for listing routing rules
	IstioConfigStore

	// Mesh is the mesh config (to be merged into the config store)
	Mesh *meshconfig.MeshConfig

	// Mixer subject alternate name for mutual TLS
	MixerSAN []string

	// PushContext holds informations during push generation. It is reset on config change, at the beginning
	// of the pushAll. It will hold all errors and stats and possibly caches needed during the entire cache computation.
	// DO NOT USE EXCEPT FOR TESTS AND HANDLING OF NEW CONNECTIONS.
	// ALL USE DURING A PUSH SHOULD USE THE ONE CREATED AT THE
	// START OF THE PUSH, THE GLOBAL ONE MAY CHANGE AND REFLECT A DIFFERENT
	// CONFIG AND PUSH
	// Deprecated - a local config for ads will be used instead
	PushContext *PushContext

	// MeshNetworks (loaded from a config map) provides information about the
	// set of networks inside a mesh and how to route to endpoints in each
	// network. Each network provides information about the endpoints in a
	// routable L3 network. A single routable L3 network can have one or more
	// service registries.
	MeshNetworks *meshconfig.MeshNetworks
}

// Proxy contains information about an specific instance of a proxy (envoy sidecar, gateway,
// etc). The Proxy is initialized when a sidecar connects to Pilot, and populated from
// 'node' info in the protocol as well as data extracted from registries.
//
// In current Istio implementation nodes use a 4-parts '~' delimited ID.
// Type~IPAddress~ID~Domain
type Proxy struct {
	// ClusterID specifies the cluster where the proxy resides.
	// TODO: clarify if this is needed in the new 'network' model, likely needs to
	// be renamed to 'network'
	ClusterID string

	// Type specifies the node type. First part of the ID.
	Type NodeType

	// IPAddresses is the IP addresses of the proxy used to identify it and its
	// co-located service instances. Example: "10.60.1.6". In some cases, the host
	// where the poxy and service instances reside may have more than one IP address
	IPAddresses []string

	// ID is the unique platform-specific sidecar proxy ID. For k8s it is the pod ID and
	// namespace.
	ID string

	// Locality is the location of where Envoy proxy runs.
	Locality *core.Locality

	// DNSDomain defines the DNS domain suffix for short hostnames (e.g.
	// "default.svc.cluster.local")
	DNSDomain string

	// ConfigNamespace defines the namespace where this proxy resides
	// for the purposes of network scoping.
	// NOTE: DO NOT USE THIS FIELD TO CONSTRUCT DNS NAMES
	ConfigNamespace string

	// TrustDomain defines the trust domain of the certificate
	TrustDomain string

	// Metadata key-value pairs extending the Node identifier
	Metadata map[string]string

	// the sidecarScope associated with the proxy
	SidecarScope *SidecarScope

	// service instances associated with the proxy
	ServiceInstances []*ServiceInstance
}

// NodeType decides the responsibility of the proxy serves in the mesh
type NodeType string

const (
	// SidecarProxy type is used for sidecar proxies in the application containers
	SidecarProxy NodeType = "sidecar"

	// Ingress type is used for cluster ingress proxies
	Ingress NodeType = "ingress"

	// Router type is used for standalone proxies acting as L7/L4 routers
	Router NodeType = "router"
)

// IsApplicationNodeType verifies that the NodeType is one of the declared constants in the model
func IsApplicationNodeType(nType NodeType) bool {
	switch nType {
	case SidecarProxy, Ingress, Router:
		return true
	default:
		return false
	}
}

// ServiceNode encodes the proxy node attributes into a URI-acceptable string
func (node *Proxy) ServiceNode() string {
	ip := ""
	if len(node.IPAddresses) > 0 {
		ip = node.IPAddresses[0]
	}
	return strings.Join([]string{
		string(node.Type), ip, node.ID, node.DNSDomain,
	}, serviceNodeSeparator)

}

// GetProxyVersion returns the proxy version string identifier, and whether it is present.
func (node *Proxy) GetProxyVersion() (string, bool) {
	version, found := node.Metadata[NodeMetadataIstioProxyVersion]
	return version, found
}

// RouterMode decides the behavior of Istio Gateway (normal or sni-dnat)
type RouterMode string

const (
	// StandardRouter is the normal gateway mode
	StandardRouter RouterMode = "standard"

	// SniDnatRouter is used for bridging two networks
	SniDnatRouter RouterMode = "sni-dnat"
)

// GetRouterMode returns the operating mode associated with the router.
// Assumes that the proxy is of type Router
func (node *Proxy) GetRouterMode() RouterMode {
	if modestr, found := node.Metadata[NodeMetadataRouterMode]; found {
		switch RouterMode(modestr) {
		case SniDnatRouter:
			return SniDnatRouter
		}
	}
	return StandardRouter
}

// SetSidecarScope identifies the sidecar scope object associated with this
// proxy and updates the proxy Node. This is a convenience hack so that
// callers can simply call push.Services(node) while the implementation of
// push.Services can return the set of services from the proxyNode's
// sidecar scope or from the push context's set of global services. Similar
// logic applies to push.VirtualServices and push.DestinationRule. The
// short cut here is useful only for CDS and parts of RDS generation code.
//
// Listener generation code will still use the SidecarScope object directly
// as it needs the set of services for each listener port.
func (node *Proxy) SetSidecarScope(ps *PushContext) {
	instances := node.ServiceInstances
	node.SidecarScope = ps.getSidecarScope(node, instances)
}

func (node *Proxy) SetServiceInstances(env *Environment) error {
	instances, err := env.GetProxyServiceInstances(node)
	if err != nil {
		log.Errorf("failed to get service proxy service instances: %v", err)
		return err
	}

	node.ServiceInstances = instances
	return nil
}

// UnnamedNetwork is the default network that proxies in the mesh
// get when they don't request a specific network view.
const UnnamedNetwork = ""

// GetNetworkView returns the networks that the proxy requested.
// When sending EDS/CDS-with-dns-endpoints, Pilot will only send
// endpoints corresponding to the networks that the proxy wants to see.
// If not set, we assume that the proxy wants to see endpoints from the default
// unnamed network.
func GetNetworkView(node *Proxy) map[string]bool {
	if node == nil {
		return map[string]bool{UnnamedNetwork: true}
	}

	nmap := make(map[string]bool)
	if networks, found := node.Metadata[NodeMetadataRequestedNetworkView]; found {
		for _, n := range strings.Split(networks, ",") {
			nmap[n] = true
		}
	} else {
		// Proxy sees endpoints from the default unnamed network only
		nmap[UnnamedNetwork] = true
	}
	return nmap
}

// ParseMetadata parses the opaque Metadata from an Envoy Node into string key-value pairs.
// Any non-string values are ignored.
func ParseMetadata(metadata *types.Struct) map[string]string {
	if metadata == nil {
		return nil
	}
	fields := metadata.GetFields()
	res := make(map[string]string, len(fields))
	for k, v := range fields {
		if s, ok := v.GetKind().(*types.Value_StringValue); ok {
			res[k] = s.StringValue
		}
	}
	if len(res) == 0 {
		res = nil
	}
	return res
}

// ParseServiceNodeWithMetadata parse the Envoy Node from the string generated by ServiceNode
// fuction and the metadata.
func ParseServiceNodeWithMetadata(s string, metadata map[string]string) (*Proxy, error) {
	parts := strings.Split(s, serviceNodeSeparator)
	out := &Proxy{
		Metadata: metadata,
	}

	if len(parts) != 4 {
		return out, fmt.Errorf("missing parts in the service node %q", s)
	}

	out.Type = NodeType(parts[0])

	switch out.Type {
	case SidecarProxy, Ingress, Router:
	default:
		return out, fmt.Errorf("invalid node type (valid types: ingress, sidecar, router in the service node %q", s)
	}

	// Get all IP Addresses from Metadata
	if ipstr, found := metadata[NodeMetadataInstanceIPs]; found {
		ipAddresses, err := parseIPAddresses(ipstr)
		if err == nil {
			out.IPAddresses = ipAddresses
		} else if isValidIPAddress(parts[1]) {
			//Fail back, use IP from node id
			out.IPAddresses = append(out.IPAddresses, parts[1])
		}
	} else if isValidIPAddress(parts[1]) {
		// Get IP from node id, it's only for backward-compatible, IP should come from metadata
		out.IPAddresses = append(out.IPAddresses, parts[1])
	}

	// Does query from ingress or router have to carry valid IP address?
	if len(out.IPAddresses) == 0 && out.Type == SidecarProxy {
		return out, fmt.Errorf("no valid IP address in the service node id or metadata")
	}

	out.ID = parts[2]
	out.DNSDomain = parts[3]
	return out, nil
}

// GetProxyConfigNamespace extracts the namespace associated with the proxy
// from the proxy metadata or the proxy ID
func GetProxyConfigNamespace(proxy *Proxy) string {
	if proxy == nil {
		return ""
	}

	// First look for ISTIO_META_CONFIG_NAMESPACE
	// All newer proxies (from Istio 1.1 onwards) are supposed to supply this
	if configNamespace, found := proxy.Metadata[NodeMetadataConfigNamespace]; found {
		return configNamespace
	}

	// if not found, for backward compatibility, extract the namespace from
	// the proxy domain. this is a k8s specific hack and should be enabled
	parts := strings.Split(proxy.DNSDomain, ".")
	if len(parts) > 1 { // k8s will have namespace.<domain>
		return parts[0]
	}

	return ""
}

const (
	serviceNodeSeparator = "~"

	// IngressCertsPath is the path location for ingress certificates
	IngressCertsPath = "/etc/istio/ingress-certs/"

	// AuthCertsPath is the path location for mTLS certificates
	AuthCertsPath = "/etc/certs/"

	// CertChainFilename is mTLS chain file
	CertChainFilename = "cert-chain.pem"

	// KeyFilename is mTLS private key
	KeyFilename = "key.pem"

	// RootCertFilename is mTLS root cert
	RootCertFilename = "root-cert.pem"

	// IngressCertFilename is the ingress cert file name
	IngressCertFilename = "tls.crt"

	// IngressKeyFilename is the ingress private key file name
	IngressKeyFilename = "tls.key"

	// ConfigPathDir config directory for storing envoy json config files.
	ConfigPathDir = "/etc/istio/proxy"

	// BinaryPathFilename envoy binary location
	BinaryPathFilename = "/usr/local/bin/envoy"

	// ServiceClusterName service cluster name used in xDS calls
	ServiceClusterName = "istio-proxy"

	// DiscoveryPlainAddress discovery IP address:port with plain text
	DiscoveryPlainAddress = "istio-pilot:15010"

	// IstioIngressGatewayName is the internal gateway name assigned to ingress
	IstioIngressGatewayName = "istio-autogenerated-k8s-ingress"

	// IstioIngressNamespace is the namespace where Istio ingress controller is deployed
	IstioIngressNamespace = "istio-system"
)

// IstioIngressWorkloadLabels is the label assigned to Istio ingress pods
var IstioIngressWorkloadLabels = map[string]string{"istio": "ingress"}

// DefaultProxyConfig for individual proxies
func DefaultProxyConfig() meshconfig.ProxyConfig {
	return meshconfig.ProxyConfig{
		ConfigPath:                 ConfigPathDir,
		BinaryPath:                 BinaryPathFilename,
		ServiceCluster:             ServiceClusterName,
		DrainDuration:              types.DurationProto(45 * time.Second),
		ParentShutdownDuration:     types.DurationProto(60 * time.Second),
		DiscoveryAddress:           DiscoveryPlainAddress,
		ConnectTimeout:             types.DurationProto(1 * time.Second),
		StatsdUdpAddress:           "",
		EnvoyMetricsServiceAddress: "",
		ProxyAdminPort:             15000,
		ControlPlaneAuthPolicy:     meshconfig.AuthenticationPolicy_NONE,
		CustomConfigFile:           "",
		Concurrency:                0,
		StatNameLength:             189,
		Tracing:                    nil,
	}
}

// DefaultMeshConfig configuration
func DefaultMeshConfig() meshconfig.MeshConfig {
	config := DefaultProxyConfig()
	return meshconfig.MeshConfig{
<<<<<<< HEAD
		// TODO(mixeraddress is deprecated. Remove)
		MixerAddress:          "",
		MixerCheckServer:      "",
		MixerReportServer:     "",
		DisablePolicyChecks:   false,
		PolicyCheckFailOpen:   false,
		ProxyListenPort:       15001,
		ConnectTimeout:        ptypes.DurationProto(1 * time.Second),
		IngressClass:          "istio",
		IngressControllerMode: meshconfig.MeshConfig_STRICT,
		AuthPolicy:            meshconfig.MeshConfig_NONE,
		RdsRefreshDelay:       ptypes.DurationProto(1 * time.Second),
		EnableTracing:         true,
		AccessLogFile:         "/dev/stdout",
		DefaultConfig:         &config,
		SdsUdsPath:            "",
		SdsRefreshDelay:       ptypes.DurationProto(15 * time.Second),
=======
		MixerCheckServer:                  "",
		MixerReportServer:                 "",
		DisablePolicyChecks:               true,
		PolicyCheckFailOpen:               false,
		SidecarToTelemetrySessionAffinity: false,
		RootNamespace:                     IstioSystemNamespace,
		ProxyListenPort:                   15001,
		ConnectTimeout:                    types.DurationProto(1 * time.Second),
		IngressService:                    "istio-ingressgateway",
		EnableTracing:                     true,
		AccessLogFile:                     "/dev/stdout",
		AccessLogEncoding:                 meshconfig.MeshConfig_TEXT,
		DefaultConfig:                     &config,
		SdsUdsPath:                        "",
		EnableSdsTokenMount:               false,
		TrustDomain:                       "",
		DefaultServiceExportTo:            []string{"*"},
		DefaultVirtualServiceExportTo:     []string{"*"},
		DefaultDestinationRuleExportTo:    []string{"*"},
		OutboundTrafficPolicy:             &meshconfig.MeshConfig_OutboundTrafficPolicy{Mode: meshconfig.MeshConfig_OutboundTrafficPolicy_ALLOW_ANY},
		DnsRefreshRate:                    types.DurationProto(5 * time.Second), // 5 seconds is the default refresh rate used in Envoy
>>>>>>> 82797c0c
	}
}

// ApplyMeshConfigDefaults returns a new MeshConfig decoded from the
// input YAML with defaults applied to omitted configuration values.
func ApplyMeshConfigDefaults(yaml string) (*meshconfig.MeshConfig, error) {
	out := DefaultMeshConfig()
	if err := ApplyYAML(yaml, &out, false); err != nil {
		return nil, multierror.Prefix(err, "failed to convert to proto.")
	}

	// Reset the default ProxyConfig as jsonpb.UnmarshalString doesn't
	// handled nested decode properly for our use case.
	prevDefaultConfig := out.DefaultConfig
	defaultProxyConfig := DefaultProxyConfig()
	out.DefaultConfig = &defaultProxyConfig

	// Re-apply defaults to ProxyConfig if they were defined in the
	// original input MeshConfig.ProxyConfig.
	if prevDefaultConfig != nil {
		origProxyConfigYAML, err := ToYAML(prevDefaultConfig)
		if err != nil {
			return nil, multierror.Prefix(err, "failed to re-encode default proxy config")
		}
		if err := ApplyYAML(origProxyConfigYAML, out.DefaultConfig, false); err != nil {
			return nil, multierror.Prefix(err, "failed to convert to proto.")
		}
	}

	if err := ValidateMeshConfig(&out); err != nil {
		return nil, err
	}

	return &out, nil
}

// EmptyMeshNetworks configuration with no networks
func EmptyMeshNetworks() meshconfig.MeshNetworks {
	return meshconfig.MeshNetworks{
		Networks: map[string]*meshconfig.Network{},
	}
}

// LoadMeshNetworksConfig returns a new MeshNetworks decoded from the
// input YAML.
func LoadMeshNetworksConfig(yaml string) (*meshconfig.MeshNetworks, error) {
	out := EmptyMeshNetworks()
	if err := ApplyYAML(yaml, &out, false); err != nil {
		return nil, multierror.Prefix(err, "failed to convert to proto.")
	}

	// TODO validate the loaded MeshNetworks
	// if err := ValidateMeshNetworks(&out); err != nil {
	// 	return nil, err
	// }
	return &out, nil
}

// ParsePort extracts port number from a valid proxy address
func ParsePort(addr string) int {
	port, err := strconv.Atoi(addr[strings.Index(addr, ":")+1:])
	if err != nil {
		log.Warna(err)
	}

	return port
}

// parseIPAddresses extracts IPs from a string
func parseIPAddresses(s string) ([]string, error) {
	ipAddresses := strings.Split(s, ",")
	if len(ipAddresses) == 0 {
		return ipAddresses, fmt.Errorf("no valid IP address")
	}
	for _, ipAddress := range ipAddresses {
		if !isValidIPAddress(ipAddress) {
			return ipAddresses, fmt.Errorf("invalid IP address %q", ipAddress)
		}
	}
	return ipAddresses, nil
}

// Tell whether the given IP address is valid or not
func isValidIPAddress(ip string) bool {
	return net.ParseIP(ip) != nil
}

// Pile all node metadata constants here
const (

	// NodeMetadataIstioProxyVersion specifies the Envoy version associated with the proxy
	NodeMetadataIstioProxyVersion = "ISTIO_PROXY_VERSION"

	// NodeMetadataNetwork defines the network the node belongs to. It is an optional metadata,
	// set at injection time. When set, the Endpoints returned to a note and not on same network
	// will be replaced with the gateway defined in the settings.
	NodeMetadataNetwork = "NETWORK"

	// NodeMetadataInterceptionMode is the name of the metadata variable that carries info about
	// traffic interception mode at the proxy
	NodeMetadataInterceptionMode = "INTERCEPTION_MODE"

	// NodeMetadataHTTP10 indicates the application behind the sidecar is making outbound http requests with HTTP/1.0
	// protocol. It will enable the "AcceptHttp_10" option on the http options for outbound HTTP listeners.
	// Alpha in 1.1, based on feedback may be turned into an API or change. Set to "1" to enable.
	NodeMetadataHTTP10 = "HTTP10"

	// NodeMetadataConfigNamespace is the name of the metadata variable that carries info about
	// the config namespace associated with the proxy
	NodeMetadataConfigNamespace = "CONFIG_NAMESPACE"

	// NodeMetadataSidecarUID is the user ID running envoy. Pilot can check if envoy runs as root, and may generate
	// different configuration. If not set, the default istio-proxy UID (1337) is assumed.
	NodeMetadataSidecarUID = "SIDECAR_UID"

	// NodeMetadataRequestedNetworkView specifies the networks that the proxy wants to see
	NodeMetadataRequestedNetworkView = "REQUESTED_NETWORK_VIEW"

	// NodeMetadataRouterMode indicates whether the proxy is functioning as a SNI-DNAT router
	// processing the AUTO_PASSTHROUGH gateway servers
	NodeMetadataRouterMode = "ROUTER_MODE"

	// NodeMetadataInstanceIPs is the set of IPs attached to this proxy
	NodeMetadataInstanceIPs = "INSTANCE_IPS"

	// NodeMetadataSdsTokenPath specifies the path of the SDS token used by the Enovy proxy.
	// If not set, Pilot uses the default SDS token path.
	NodeMetadataSdsTokenPath = "SDS_TOKEN_PATH"

	// NodeMetadataPolicyCheckRetries determines the policy for behavior when unable to connect to mixer
	// If not set, FAIL_CLOSE is set, rejecting requests.
	NodeMetadataPolicyCheck = "policy.istio.io/check"

	// NodeMetadataPolicyCheckRetries is the max number of retries on transport error to mixer
	// If not set, this will be 0, indicating no retries.
	NodeMetadataPolicyCheckRetries = "policy.istio.io/checkRetries"

	// NodeMetadataPolicyCheckBaseRetryWaitTime for base time to wait between retries, will be adjusted by backoff and jitter.
	// In duration format. If not set, this will be 80ms.
	NodeMetadataPolicyCheckBaseRetryWaitTime = "policy.istio.io/checkBaseRetryWaitTime"

	// NodeMetadataPolicyCheckMaxRetryWaitTime for max time to wait between retries
	// In duration format. If not set, this will be 1000ms.
	NodeMetadataPolicyCheckMaxRetryWaitTime = "policy.istio.io/checkMaxRetryWaitTime"
)

// TrafficInterceptionMode indicates how traffic to/from the workload is captured and
// sent to Envoy. This should not be confused with the CaptureMode in the API that indicates
// how the user wants traffic to be intercepted for the listener. TrafficInterceptionMode is
// always derived from the Proxy metadata
type TrafficInterceptionMode string

const (
	// InterceptionNone indicates that the workload is not using IPtables for traffic interception
	InterceptionNone TrafficInterceptionMode = "NONE"

	// InterceptionTproxy implies traffic intercepted by IPtables with TPROXY mode
	InterceptionTproxy TrafficInterceptionMode = "TPROXY"

	// InterceptionRedirect implies traffic intercepted by IPtables with REDIRECT mode
	// This is our default mode
	InterceptionRedirect TrafficInterceptionMode = "REDIRECT"
)

// GetInterceptionMode extracts the interception mode associated with the proxy
// from the proxy metadata
func (node *Proxy) GetInterceptionMode() TrafficInterceptionMode {
	if node == nil {
		return InterceptionRedirect
	}

	switch node.Metadata[NodeMetadataInterceptionMode] {
	case "TPROXY":
		return InterceptionTproxy
	case "REDIRECT":
		return InterceptionRedirect
	case "NONE":
		return InterceptionNone
	}

	return InterceptionRedirect
}<|MERGE_RESOLUTION|>--- conflicted
+++ resolved
@@ -33,13 +33,6 @@
 	// Discovery interface for listing services and instances.
 	ServiceDiscovery
 
-<<<<<<< HEAD
-	// Accounts interface for listing service accounts
-	// Deprecated - use PushContext.ServiceAccounts
-	ServiceAccounts
-
-=======
->>>>>>> 82797c0c
 	// Config interface for listing routing rules
 	IstioConfigStore
 
@@ -389,25 +382,6 @@
 func DefaultMeshConfig() meshconfig.MeshConfig {
 	config := DefaultProxyConfig()
 	return meshconfig.MeshConfig{
-<<<<<<< HEAD
-		// TODO(mixeraddress is deprecated. Remove)
-		MixerAddress:          "",
-		MixerCheckServer:      "",
-		MixerReportServer:     "",
-		DisablePolicyChecks:   false,
-		PolicyCheckFailOpen:   false,
-		ProxyListenPort:       15001,
-		ConnectTimeout:        ptypes.DurationProto(1 * time.Second),
-		IngressClass:          "istio",
-		IngressControllerMode: meshconfig.MeshConfig_STRICT,
-		AuthPolicy:            meshconfig.MeshConfig_NONE,
-		RdsRefreshDelay:       ptypes.DurationProto(1 * time.Second),
-		EnableTracing:         true,
-		AccessLogFile:         "/dev/stdout",
-		DefaultConfig:         &config,
-		SdsUdsPath:            "",
-		SdsRefreshDelay:       ptypes.DurationProto(15 * time.Second),
-=======
 		MixerCheckServer:                  "",
 		MixerReportServer:                 "",
 		DisablePolicyChecks:               true,
@@ -429,7 +403,6 @@
 		DefaultDestinationRuleExportTo:    []string{"*"},
 		OutboundTrafficPolicy:             &meshconfig.MeshConfig_OutboundTrafficPolicy{Mode: meshconfig.MeshConfig_OutboundTrafficPolicy_ALLOW_ANY},
 		DnsRefreshRate:                    types.DurationProto(5 * time.Second), // 5 seconds is the default refresh rate used in Envoy
->>>>>>> 82797c0c
 	}
 }
 
