--- conflicted
+++ resolved
@@ -301,14 +301,8 @@
 	// XdsNode is the xDS node identifier
 	XdsNode *core.Node
 
-<<<<<<< HEAD
-	CatchAllVirtualHost *route.VirtualHost
-
 	WorkloadEntryName        string
 	WorkloadEntryAutoCreated bool
-=======
-	AutoregisteredWorkloadEntryName string
->>>>>>> f0daaefd
 }
 
 // WatchedResource tracks an active DiscoveryRequest subscription.
