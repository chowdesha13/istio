// Copyright Istio Authors
//
// Licensed under the Apache License, Version 2.0 (the "License");
// you may not use this file except in compliance with the License.
// You may obtain a copy of the License at
//
//     http://www.apache.org/licenses/LICENSE-2.0
//
// Unless required by applicable law or agreed to in writing, software
// distributed under the License is distributed on an "AS IS" BASIS,
// WITHOUT WARRANTIES OR CONDITIONS OF ANY KIND, either express or implied.
// See the License for the specific language governing permissions and
// limitations under the License.

package model

import (
	"strings"

	"istio.io/istio/pkg/config/host"
	"k8s.io/apimachinery/pkg/types"

	networking "istio.io/api/networking/v1alpha3"
	"istio.io/istio/pkg/config"
	"istio.io/istio/pkg/config/constants"
	"istio.io/istio/pkg/config/schema/kind"
	"istio.io/istio/pkg/config/visibility"
	"istio.io/istio/pkg/maps"
	"istio.io/istio/pkg/util/protomarshal"
	"istio.io/istio/pkg/util/sets"
)

// SelectVirtualServices selects the virtual services by matching given services' host names.
// This function is used by sidecar converter.
func SelectVirtualServices(vsidx virtualServiceIndex, configNamespace string, hostsByNamespace map[string][]host.Name) []config.Config {
	importedVirtualServices := make([]config.Config, 0)
<<<<<<< HEAD
	addVirtualService := func(vst trieGroup, frags []string) {
		importedVirtualServices = vst.matchesTrie.Matches(frags, importedVirtualServices)
		importedVirtualServices = vst.subsetOfTrie.SubsetOf(frags, importedVirtualServices)
=======
	vsset := sets.New[types.NamespacedName]()

	addVirtualService := func(vs config.Config, hosts hostClassification) {
		key := vs.NamespacedName()

		if vsset.Contains(key) {
			return
		}

		rule := vs.Spec.(*networking.VirtualService)
		for _, vh := range rule.Hosts {
			// first, check exactHosts
			if hosts.exactHosts.Contains(host.Name(vh)) {
				importedVirtualServices = append(importedVirtualServices, vs)
				vsset.Insert(key)
				return
			}

			// exactHosts not found, fallback to loop allHosts
			for _, ah := range hosts.allHosts {
				if vsHostMatches(vh, ah, vs) {
					importedVirtualServices = append(importedVirtualServices, vs)
					vsset.Insert(key)
					// break both loops
					return
				}
			}
		}
>>>>>>> a49947d7
	}

	loopAndAdd := func(ct virtualServiceTrie) {
		if len(ct.trie) == 0 {
			return
		}
		for crNs, egressHosts := range hostsByNamespace {
			if crNs == wildcardNamespace {
				for _, eh := range egressHosts {
					frags := strings.Split(string(eh), ".")
					for _, vst := range ct.trie {
						addVirtualService(vst, frags)
					}
				}
				continue
			}
			if vst, ok := ct.trie[crNs]; ok {
				for _, eh := range egressHosts {
					frags := strings.Split(string(eh), ".")
					addVirtualService(vst, frags)
				}
			}
		}
	}

	n := types.NamespacedName{Namespace: configNamespace, Name: constants.IstioMeshGateway}
	loopAndAdd(vsidx.privateByNamespaceAndGateway[n])
	loopAndAdd(vsidx.exportedToNamespaceByGateway[n])
	loopAndAdd(vsidx.publicByGateway[constants.IstioMeshGateway])

	out := importedVirtualServices[:0]
	exists := sets.NewWithLength[string](len(importedVirtualServices))
	for _, vs := range importedVirtualServices {
		name := vs.Name + "/" + vs.Namespace
		if exists.InsertContains(name) {
			continue
		}
		out = append(out, vs)
	}

	return out
}

func resolveVirtualServiceShortnames(rule *networking.VirtualService, meta config.Meta) {
	// Kubernetes Gateway API semantics support shortnames
	if UseGatewaySemantics(config.Config{Meta: meta}) {
		return
	}

	// resolve top level hosts
	for i, h := range rule.Hosts {
		rule.Hosts[i] = string(ResolveShortnameToFQDN(h, meta))
	}
	// resolve gateways to bind to
	for i, g := range rule.Gateways {
		if g != constants.IstioMeshGateway {
			rule.Gateways[i] = resolveGatewayName(g, meta)
		}
	}
	// resolve host in http route.destination, route.mirror
	for _, d := range rule.Http {
		for _, m := range d.Match {
			for i, g := range m.Gateways {
				if g != constants.IstioMeshGateway {
					m.Gateways[i] = resolveGatewayName(g, meta)
				}
			}
		}
		for _, w := range d.Route {
			if w.Destination != nil {
				w.Destination.Host = string(ResolveShortnameToFQDN(w.Destination.Host, meta))
			}
		}
		if d.Mirror != nil {
			d.Mirror.Host = string(ResolveShortnameToFQDN(d.Mirror.Host, meta))
		}
		for _, m := range d.Mirrors {
			if m.Destination != nil {
				m.Destination.Host = string(ResolveShortnameToFQDN(m.Destination.Host, meta))
			}
		}
	}
	// resolve host in tcp route.destination
	for _, d := range rule.Tcp {
		for _, m := range d.Match {
			for i, g := range m.Gateways {
				if g != constants.IstioMeshGateway {
					m.Gateways[i] = resolveGatewayName(g, meta)
				}
			}
		}
		for _, w := range d.Route {
			if w.Destination != nil {
				w.Destination.Host = string(ResolveShortnameToFQDN(w.Destination.Host, meta))
			}
		}
	}
	// resolve host in tls route.destination
	for _, tls := range rule.Tls {
		for _, m := range tls.Match {
			for i, g := range m.Gateways {
				if g != constants.IstioMeshGateway {
					m.Gateways[i] = resolveGatewayName(g, meta)
				}
			}
		}
		for _, w := range tls.Route {
			if w.Destination != nil {
				w.Destination.Host = string(ResolveShortnameToFQDN(w.Destination.Host, meta))
			}
		}
	}
}

// Return merged virtual services and the root->delegate vs map
func mergeVirtualServicesIfNeeded(
	vServices []config.Config,
	defaultExportTo sets.Set[visibility.Instance],
) ([]config.Config, map[ConfigKey][]ConfigKey) {
	out := make([]config.Config, 0, len(vServices))
	delegatesMap := map[types.NamespacedName]config.Config{}
	delegatesExportToMap := make(map[types.NamespacedName]sets.Set[visibility.Instance])
	// root virtualservices with delegate
	var rootVses []config.Config

	// 1. classify virtualservices
	for _, vs := range vServices {
		rule := vs.Spec.(*networking.VirtualService)
		// it is delegate, add it to the indexer cache along with the exportTo for the delegate
		if len(rule.Hosts) == 0 {
			delegatesMap[vs.NamespacedName()] = vs
			var exportToSet sets.Set[visibility.Instance]
			if len(rule.ExportTo) == 0 {
				// No exportTo in virtualService. Use the global default
				exportToSet = sets.NewWithLength[visibility.Instance](defaultExportTo.Len())
				for v := range defaultExportTo {
					if v == visibility.Private {
						exportToSet.Insert(visibility.Instance(vs.Namespace))
					} else {
						exportToSet.Insert(v)
					}
				}
			} else {
				exportToSet = sets.NewWithLength[visibility.Instance](len(rule.ExportTo))
				for _, e := range rule.ExportTo {
					if e == string(visibility.Private) {
						exportToSet.Insert(visibility.Instance(vs.Namespace))
					} else {
						exportToSet.Insert(visibility.Instance(e))
					}
				}
			}
			delegatesExportToMap[vs.NamespacedName()] = exportToSet

			continue
		}

		// root vs
		if isRootVs(rule) {
			rootVses = append(rootVses, vs)
			continue
		}

		// the others are normal vs without delegate
		out = append(out, vs)
	}

	delegatesByRoot := make(map[ConfigKey][]ConfigKey, len(rootVses))

	// 2. merge delegates and root
	for _, root := range rootVses {
		rootConfigKey := ConfigKey{Kind: kind.VirtualService, Name: root.Name, Namespace: root.Namespace}
		rootVs := root.Spec.(*networking.VirtualService)
		mergedRoutes := []*networking.HTTPRoute{}
		for _, route := range rootVs.Http {
			// it is root vs with delegate
			if delegate := route.Delegate; delegate != nil {
				delegateNamespace := delegate.Namespace
				if delegateNamespace == "" {
					delegateNamespace = root.Namespace
				}
				delegateConfigKey := ConfigKey{Kind: kind.VirtualService, Name: delegate.Name, Namespace: delegateNamespace}
				delegatesByRoot[rootConfigKey] = append(delegatesByRoot[rootConfigKey], delegateConfigKey)
				delegateVS, ok := delegatesMap[types.NamespacedName{Namespace: delegateNamespace, Name: delegate.Name}]
				if !ok {
					log.Debugf("delegate virtual service %s/%s of %s/%s not found",
						delegateNamespace, delegate.Name, root.Namespace, root.Name)
					// delegate not found, ignore only the current HTTP route
					continue
				}
				// make sure that the delegate is visible to root virtual service's namespace
				exportTo := delegatesExportToMap[types.NamespacedName{Namespace: delegateNamespace, Name: delegate.Name}]
				if !exportTo.Contains(visibility.Public) && !exportTo.Contains(visibility.Instance(root.Namespace)) {
					log.Debugf("delegate virtual service %s/%s of %s/%s is not exported to %s",
						delegateNamespace, delegate.Name, root.Namespace, root.Name, root.Namespace)
					continue
				}
				// DeepCopy to prevent mutate the original delegate, it can conflict
				// when multiple routes delegate to one single VS.
				copiedDelegate := config.DeepCopy(delegateVS.Spec)
				vs := copiedDelegate.(*networking.VirtualService)
				merged := mergeHTTPRoutes(route, vs.Http)
				mergedRoutes = append(mergedRoutes, merged...)
			} else {
				mergedRoutes = append(mergedRoutes, route)
			}
		}
		rootVs.Http = mergedRoutes
		if log.DebugEnabled() {
			vsString, _ := protomarshal.ToJSONWithIndent(rootVs, "   ")
			log.Debugf("merged virtualService: %s", vsString)
		}
		out = append(out, root)
	}

	return out, delegatesByRoot
}

// merge root's route with delegate's and the merged route number equals the delegate's.
// if there is a conflict with root, the route is ignored
func mergeHTTPRoutes(root *networking.HTTPRoute, delegate []*networking.HTTPRoute) []*networking.HTTPRoute {
	root.Delegate = nil

	out := make([]*networking.HTTPRoute, 0, len(delegate))
	for _, subRoute := range delegate {
		merged := mergeHTTPRoute(root, subRoute)
		if merged != nil {
			out = append(out, merged)
		}
	}
	return out
}

// merge the two HTTPRoutes, if there is a conflict with root, the delegate route is ignored
func mergeHTTPRoute(root *networking.HTTPRoute, delegate *networking.HTTPRoute) *networking.HTTPRoute {
	// suppose there are N1 match conditions in root, N2 match conditions in delegate
	// if match condition of N2 is a subset of anyone in N1, this is a valid matching conditions
	merged, conflict := mergeHTTPMatchRequests(root.Match, delegate.Match)
	if conflict {
		log.Debugf("HTTPMatchRequests conflict: root route %s, delegate route %s", root.Name, delegate.Name)
		return nil
	}
	delegate.Match = merged

	if delegate.Name == "" {
		delegate.Name = root.Name
	} else if root.Name != "" {
		delegate.Name = root.Name + "-" + delegate.Name
	}
	if delegate.Rewrite == nil {
		delegate.Rewrite = root.Rewrite
	}
	if delegate.DirectResponse == nil {
		delegate.DirectResponse = root.DirectResponse
	}
	if delegate.Timeout == nil {
		delegate.Timeout = root.Timeout
	}
	if delegate.Retries == nil {
		delegate.Retries = root.Retries
	}
	if delegate.Fault == nil {
		delegate.Fault = root.Fault
	}
	if delegate.Mirror == nil {
		delegate.Mirror = root.Mirror
	}
	// nolint: staticcheck
	if delegate.MirrorPercent == nil {
		delegate.MirrorPercent = root.MirrorPercent
	}
	if delegate.MirrorPercentage == nil {
		delegate.MirrorPercentage = root.MirrorPercentage
	}
	if delegate.CorsPolicy == nil {
		delegate.CorsPolicy = root.CorsPolicy
	}
	if delegate.Mirrors == nil {
		delegate.Mirrors = root.Mirrors
	}
	if delegate.Headers == nil {
		delegate.Headers = root.Headers
	}
	return delegate
}

// return merged match conditions if not conflicts
func mergeHTTPMatchRequests(root, delegate []*networking.HTTPMatchRequest) (out []*networking.HTTPMatchRequest, conflict bool) {
	if len(root) == 0 {
		return delegate, false
	}

	if len(delegate) == 0 {
		return root, false
	}

	// each HTTPMatchRequest of delegate must find a superset in root.
	// otherwise it conflicts
	for _, subMatch := range delegate {
		foundMatch := false
		for _, rootMatch := range root {
			if hasConflict(rootMatch, subMatch) {
				log.Debugf("HTTPMatchRequests conflict: root %v, delegate %v", rootMatch, subMatch)
				continue
			}
			// merge HTTPMatchRequest
			out = append(out, mergeHTTPMatchRequest(rootMatch, subMatch))
			foundMatch = true
		}
		if !foundMatch {
			return nil, true
		}
	}
	if len(out) == 0 {
		conflict = true
	}
	return
}

func mergeHTTPMatchRequest(root, delegate *networking.HTTPMatchRequest) *networking.HTTPMatchRequest {
	out := delegate
	if out.Name == "" {
		out.Name = root.Name
	} else if root.Name != "" {
		out.Name = root.Name + "-" + out.Name
	}
	if out.Uri == nil {
		out.Uri = root.Uri
	}
	if out.Scheme == nil {
		out.Scheme = root.Scheme
	}
	if out.Method == nil {
		out.Method = root.Method
	}
	if out.Authority == nil {
		out.Authority = root.Authority
	}
	// headers
	out.Headers = maps.MergeCopy(root.Headers, delegate.Headers)

	// withoutheaders
	out.WithoutHeaders = maps.MergeCopy(root.WithoutHeaders, delegate.WithoutHeaders)

	// queryparams
	out.QueryParams = maps.MergeCopy(root.QueryParams, delegate.QueryParams)

	if out.Port == 0 {
		out.Port = root.Port
	}

	// SourceLabels
	out.SourceLabels = maps.MergeCopy(root.SourceLabels, delegate.SourceLabels)

	if out.SourceNamespace == "" {
		out.SourceNamespace = root.SourceNamespace
	}

	if len(out.Gateways) == 0 {
		out.Gateways = root.Gateways
	}

	if len(out.StatPrefix) == 0 {
		out.StatPrefix = root.StatPrefix
	}
	return out
}

func hasConflict(root, leaf *networking.HTTPMatchRequest) bool {
	roots := []*networking.StringMatch{root.Uri, root.Scheme, root.Method, root.Authority}
	leaves := []*networking.StringMatch{leaf.Uri, leaf.Scheme, leaf.Method, leaf.Authority}
	for i := range roots {
		if stringMatchConflict(roots[i], leaves[i]) {
			return true
		}
	}
	// header conflicts
	for key, leafHeader := range leaf.Headers {
		if stringMatchConflict(root.Headers[key], leafHeader) {
			return true
		}
	}

	// without headers
	for key, leafValue := range leaf.WithoutHeaders {
		if stringMatchConflict(root.WithoutHeaders[key], leafValue) {
			return true
		}
	}

	// query params conflict
	for key, value := range leaf.QueryParams {
		if stringMatchConflict(root.QueryParams[key], value) {
			return true
		}
	}

	if root.IgnoreUriCase != leaf.IgnoreUriCase {
		return true
	}
	if root.Port > 0 && leaf.Port > 0 && root.Port != leaf.Port {
		return true
	}

	// sourceNamespace
	if root.SourceNamespace != "" && leaf.SourceNamespace != root.SourceNamespace {
		return true
	}

	// sourceLabels should not conflict, root should have superset of sourceLabels.
	for key, leafValue := range leaf.SourceLabels {
		if v, ok := root.SourceLabels[key]; ok && v != leafValue {
			return true
		}
	}

	// gateways should not conflict, root should have superset of gateways.
	if len(root.Gateways) > 0 && len(leaf.Gateways) > 0 {
		if len(root.Gateways) < len(leaf.Gateways) {
			return true
		}
		rootGateway := sets.New(root.Gateways...)
		for _, gw := range leaf.Gateways {
			if !rootGateway.Contains(gw) {
				return true
			}
		}
	}

	return false
}

func stringMatchConflict(root, leaf *networking.StringMatch) bool {
	// no conflict when root or leaf is not specified
	if root == nil || leaf == nil {
		return false
	}
	// If root regex match is specified, delegate should not have other matches.
	if root.GetRegex() != "" {
		if leaf.GetRegex() != "" || leaf.GetPrefix() != "" || leaf.GetExact() != "" {
			return true
		}
	}
	// If delegate regex match is specified, root should not have other matches.
	if leaf.GetRegex() != "" {
		if root.GetRegex() != "" || root.GetPrefix() != "" || root.GetExact() != "" {
			return true
		}
	}
	// root is exact match
	if exact := root.GetExact(); exact != "" {
		// leaf is prefix match, conflict
		if leaf.GetPrefix() != "" {
			return true
		}
		// both exact, but not equal
		if leaf.GetExact() != exact {
			return true
		}
		return false
	}
	// root is prefix match
	if prefix := root.GetPrefix(); prefix != "" {
		// leaf is prefix match
		if leaf.GetPrefix() != "" {
			// leaf(`/a`) is not subset of root(`/a/b`)
			return !strings.HasPrefix(leaf.GetPrefix(), prefix)
		}
		// leaf is exact match
		if leaf.GetExact() != "" {
			// leaf(`/a`) is not subset of root(`/a/b`)
			return !strings.HasPrefix(leaf.GetExact(), prefix)
		}
	}

	return true
}

func isRootVs(vs *networking.VirtualService) bool {
	for _, route := range vs.Http {
		// it is root vs with delegate
		if route.Delegate != nil {
			return true
		}
	}
	return false
}

// UseIngressSemantics determines which logic we should use for VirtualService
// This allows ingress and VS to both be represented by VirtualService, but have different
// semantics.
func UseIngressSemantics(cfg config.Config) bool {
	return cfg.Annotations[constants.InternalRouteSemantics] == constants.RouteSemanticsIngress
}

// UseGatewaySemantics determines which logic we should use for VirtualService
// This allows gateway-api and VS to both be represented by VirtualService, but have different
// semantics.
func UseGatewaySemantics(cfg config.Config) bool {
	return cfg.Annotations[constants.InternalRouteSemantics] == constants.RouteSemanticsGateway
}

// VirtualServiceDependencies returns dependent configs of the vs,
// for internal vs generated from gateway-api routes, it returns the parent routes,
// otherwise it just returns the vs as is.
func VirtualServiceDependencies(vs config.Config) []ConfigKey {
	if !UseGatewaySemantics(vs) {
		return []ConfigKey{
			{
				Kind:      kind.VirtualService,
				Namespace: vs.Namespace,
				Name:      vs.Name,
			},
		}
	}

	// synthetic vs, get internal parents
	internalParents := strings.Split(vs.Annotations[constants.InternalParentNames], ",")
	out := make([]ConfigKey, 0, len(internalParents))
	for _, p := range internalParents {
		// kind/name.namespace
		ks, nsname, ok := strings.Cut(p, "/")
		if !ok {
			log.Errorf("invalid InternalParentName parts: %s", p)
			continue
		}
		var k kind.Kind
		switch ks {
		case kind.HTTPRoute.String():
			k = kind.HTTPRoute
		case kind.TCPRoute.String():
			k = kind.TCPRoute
		case kind.TLSRoute.String():
			k = kind.TLSRoute
		case kind.GRPCRoute.String():
			k = kind.GRPCRoute
		case kind.UDPRoute.String():
			k = kind.UDPRoute
		default:
			// shouldn't happen
			continue
		}
		name, ns, ok := strings.Cut(nsname, ".")
		if !ok {
			log.Errorf("invalid InternalParentName name: %s", nsname)
			continue
		}
		out = append(out, ConfigKey{
			Kind:      k,
			Name:      name,
			Namespace: ns,
		})
	}
	return out
}<|MERGE_RESOLUTION|>--- conflicted
+++ resolved
@@ -34,40 +34,9 @@
 // This function is used by sidecar converter.
 func SelectVirtualServices(vsidx virtualServiceIndex, configNamespace string, hostsByNamespace map[string][]host.Name) []config.Config {
 	importedVirtualServices := make([]config.Config, 0)
-<<<<<<< HEAD
 	addVirtualService := func(vst trieGroup, frags []string) {
 		importedVirtualServices = vst.matchesTrie.Matches(frags, importedVirtualServices)
 		importedVirtualServices = vst.subsetOfTrie.SubsetOf(frags, importedVirtualServices)
-=======
-	vsset := sets.New[types.NamespacedName]()
-
-	addVirtualService := func(vs config.Config, hosts hostClassification) {
-		key := vs.NamespacedName()
-
-		if vsset.Contains(key) {
-			return
-		}
-
-		rule := vs.Spec.(*networking.VirtualService)
-		for _, vh := range rule.Hosts {
-			// first, check exactHosts
-			if hosts.exactHosts.Contains(host.Name(vh)) {
-				importedVirtualServices = append(importedVirtualServices, vs)
-				vsset.Insert(key)
-				return
-			}
-
-			// exactHosts not found, fallback to loop allHosts
-			for _, ah := range hosts.allHosts {
-				if vsHostMatches(vh, ah, vs) {
-					importedVirtualServices = append(importedVirtualServices, vs)
-					vsset.Insert(key)
-					// break both loops
-					return
-				}
-			}
-		}
->>>>>>> a49947d7
 	}
 
 	loopAndAdd := func(ct virtualServiceTrie) {
