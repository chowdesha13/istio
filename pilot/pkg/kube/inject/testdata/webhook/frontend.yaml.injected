apiVersion: extensions/v1beta1
kind: Deployment
metadata:
  creationTimestamp: null
  name: frontend
spec:
  replicas: 1
  strategy: {}
  template:
    metadata:
      annotations:
<<<<<<< HEAD
        sidecar.istio.io/status: '{"version":"","initContainers":["istio-init"],"containers":["istio-proxy"],"volumes":["istio-envoy","istio-certs"],"imagePullSecrets":null}'
=======
        sidecar.istio.io/status: '{"version":"unit-test-fake-version","initContainers":["istio-init"],"containers":["istio-proxy"],"volumes":["istio-envoy","istio-certs"],"imagePullSecrets":null}'
>>>>>>> 82797c0c
      creationTimestamp: null
      labels:
        app: hello
        tier: frontend
        track: stable
    spec:
      containers:
      - image: fake.docker.io/google-samples/hello-frontend:1.0
        lifecycle:
          preStop:
            exec:
              command:
              - /usr/sbin/nginx
              - -s
              - quit
        name: nginx
        resources: {}
      - args:
        - proxy
        - sidecar
        - --domain
        - $(POD_NAMESPACE).svc.cluster.local
        - --configPath
        - /etc/istio/proxy
        - --binaryPath
        - /usr/local/bin/envoy
        - --serviceCluster
        - hello.$(POD_NAMESPACE)
        - --drainDuration
        - 45s
        - --parentShutdownDuration
        - 1m0s
        - --discoveryAddress
        - istio-pilot:15010
        - --zipkinAddress
        - ""
        - --connectTimeout
        - 1s
        - --proxyAdminPort
        - "15000"
        - --controlPlaneAuthPolicy
        - NONE
        - --statusPort
        - "15020"
        - --applicationPorts
        - ""
<<<<<<< HEAD
        ports:
        - name: http-envoy-prom
          containerPort: 15090
          protocol: TCP
=======
        - --concurrency
        - "2"
>>>>>>> 82797c0c
        env:
        - name: POD_NAME
          valueFrom:
            fieldRef:
              fieldPath: metadata.name
        - name: POD_NAMESPACE
          valueFrom:
            fieldRef:
              fieldPath: metadata.namespace
        - name: INSTANCE_IP
          valueFrom:
            fieldRef:
              fieldPath: status.podIP
        - name: ISTIO_META_POD_NAME
          valueFrom:
            fieldRef:
              fieldPath: metadata.name
        - name: ISTIO_META_CONFIG_NAMESPACE
          valueFrom:
            fieldRef:
              fieldPath: metadata.namespace
        - name: ISTIO_META_INTERCEPTION_MODE
          value: REDIRECT
        image: gcr.io/istio-release/proxyv2:master-latest-daily
        imagePullPolicy: IfNotPresent
        name: istio-proxy
<<<<<<< HEAD
=======
        ports:
        - containerPort: 15090
          name: http-envoy-prom
          protocol: TCP
>>>>>>> 82797c0c
        readinessProbe:
          failureThreshold: 30
          httpGet:
            path: /healthz/ready
            port: 15020
          initialDelaySeconds: 1
          periodSeconds: 2
        resources:
          limits:
            cpu: "2"
            memory: 128Mi
          requests:
            cpu: 100m
            memory: 128Mi
        securityContext:
          readOnlyRootFilesystem: true
          runAsUser: 1337
        volumeMounts:
        - mountPath: /etc/istio/proxy
          name: istio-envoy
        - mountPath: /etc/certs/
          name: istio-certs
          readOnly: true
      initContainers:
      - args:
        - -p
        - "15001"
        - -u
        - "1337"
        - -m
        - REDIRECT
        - -i
        - '*'
        - -x
        - ""
        - -b
        - ""
        - -d
        - "15020"
<<<<<<< HEAD
        image: docker.io/istio/proxy_init:unittest
=======
        image: gcr.io/istio-release/proxy_init:master-latest-daily
>>>>>>> 82797c0c
        imagePullPolicy: IfNotPresent
        name: istio-init
        resources:
          limits:
            cpu: 100m
            memory: 50Mi
          requests:
            cpu: 10m
            memory: 10Mi
        securityContext:
          capabilities:
            add:
            - NET_ADMIN
      volumes:
      - emptyDir:
          medium: Memory
        name: istio-envoy
      - name: istio-certs
        secret:
          optional: true
          secretName: istio.default
status: {}

---<|MERGE_RESOLUTION|>--- conflicted
+++ resolved
@@ -9,11 +9,7 @@
   template:
     metadata:
       annotations:
-<<<<<<< HEAD
-        sidecar.istio.io/status: '{"version":"","initContainers":["istio-init"],"containers":["istio-proxy"],"volumes":["istio-envoy","istio-certs"],"imagePullSecrets":null}'
-=======
         sidecar.istio.io/status: '{"version":"unit-test-fake-version","initContainers":["istio-init"],"containers":["istio-proxy"],"volumes":["istio-envoy","istio-certs"],"imagePullSecrets":null}'
->>>>>>> 82797c0c
       creationTimestamp: null
       labels:
         app: hello
@@ -60,15 +56,8 @@
         - "15020"
         - --applicationPorts
         - ""
-<<<<<<< HEAD
-        ports:
-        - name: http-envoy-prom
-          containerPort: 15090
-          protocol: TCP
-=======
         - --concurrency
         - "2"
->>>>>>> 82797c0c
         env:
         - name: POD_NAME
           valueFrom:
@@ -95,13 +84,10 @@
         image: gcr.io/istio-release/proxyv2:master-latest-daily
         imagePullPolicy: IfNotPresent
         name: istio-proxy
-<<<<<<< HEAD
-=======
         ports:
         - containerPort: 15090
           name: http-envoy-prom
           protocol: TCP
->>>>>>> 82797c0c
         readinessProbe:
           failureThreshold: 30
           httpGet:
@@ -141,11 +127,7 @@
         - ""
         - -d
         - "15020"
-<<<<<<< HEAD
-        image: docker.io/istio/proxy_init:unittest
-=======
         image: gcr.io/istio-release/proxy_init:master-latest-daily
->>>>>>> 82797c0c
         imagePullPolicy: IfNotPresent
         name: istio-init
         resources:
