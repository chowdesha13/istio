--- conflicted
+++ resolved
@@ -53,11 +53,8 @@
           - "15020"
           - --applicationPorts
           - "80"
-<<<<<<< HEAD
-=======
           - --concurrency
           - "1"
->>>>>>> 82797c0c
           env:
           - name: POD_NAME
             valueFrom:
@@ -188,11 +185,8 @@
           - "15020"
           - --applicationPorts
           - "81"
-<<<<<<< HEAD
-=======
           - --concurrency
           - "1"
->>>>>>> 82797c0c
           env:
           - name: POD_NAME
             valueFrom:
