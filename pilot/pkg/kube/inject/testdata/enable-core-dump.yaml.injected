--- conflicted
+++ resolved
@@ -9,11 +9,7 @@
   template:
     metadata:
       annotations:
-<<<<<<< HEAD
         sidecar.istio.io/status: '{"version":"8a199b6499c8c3f0f6b3053eca65ff7dd52e9e5ae1235ca1850641827842f6a5","initContainers":["istio-init","enable-core-dump"],"containers":["istio-proxy"],"volumes":["istio-envoy","istio-certs"]}'
-=======
-        sidecar.istio.io/status: '{"version":"0df13cbba48820e26f4142b1397351f6cbdcaa91d012da025bcdf405302b5913","initContainers":["istio-init","enable-core-dump"],"containers":["istio-proxy"],"volumes":["istio-envoy","istio-certs"]}'
->>>>>>> d0808a70
       creationTimestamp: null
       labels:
         app: hello
