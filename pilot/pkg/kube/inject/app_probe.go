--- conflicted
+++ resolved
@@ -100,7 +100,7 @@
 		}
 		savedProbe.Port = intstr.FromInt(int(port))
 	}
-	// Change the application container prober config.
+	// Change the application csince ontainer prober config.
 	httpGet.Port = intstr.FromInt(statusPort)
 	httpGet.Path = newURL
 }
@@ -129,30 +129,6 @@
 		return
 	}
 
-<<<<<<< HEAD
-	// Change the application containers' probe to point to sidecar's status port.
-	rewriteProbe := func(probe *corev1.Probe, appProbers *status.KubeAppProbers, portMap map[string]int32) {
-		if probe == nil || probe.HTTPGet == nil {
-			return
-		}
-		httpGet := probe.HTTPGet
-		header := corev1.HTTPHeader{
-			Name:  status.IstioAppPortHeader,
-			Value: httpGet.Port.String(),
-		}
-		// A named port, resolve by looking at port map.
-		if httpGet.Port.Type == intstr.String {
-			port, exists := portMap[httpGet.Port.StrVal]
-			if !exists {
-				log.Errorf("named port not found in the map skip rewriting probing %v", *probe)
-				return
-			}
-		}
-		httpGet.HTTPHeaders = append(httpGet.HTTPHeaders, header)
-		httpGet.Port = intstr.FromInt(statusPort)
-	}
-=======
->>>>>>> 10770833
 	appProberInfo := status.KubeAppProbers{}
 	for _, c := range podSpec.Containers {
 		// Skip sidecar container.
@@ -163,10 +139,6 @@
 		for _, p := range c.Ports {
 			portMap[p.Name] = p.ContainerPort
 		}
-<<<<<<< HEAD
-		rewriteProbe(c.ReadinessProbe, &appProberInfo, c.Name, "ready", portMap)
-		rewriteProbe(c.LivenessProbe, &appProberInfo, c.Name, "livez", portMap)
-=======
 		rewriteProbe(c.ReadinessProbe, &appProberInfo, fmt.Sprintf("/app-health/%v/readyz", c.Name), statusPort, portMap)
 		rewriteProbe(c.LivenessProbe, &appProberInfo, fmt.Sprintf("/app-health/%v/livez", c.Name), statusPort, portMap)
 	}
@@ -176,7 +148,6 @@
 	if err != nil {
 		log.Errorf("failed to serialize the app prober config %v", err)
 		return
->>>>>>> 10770833
 	}
 	// We don't have to escape json encoding here when using golang libraries.
 	sidecar.Args = append(sidecar.Args, []string{fmt.Sprintf("--%v", status.KubeAppProberCmdFlagName), string(b)}...)
