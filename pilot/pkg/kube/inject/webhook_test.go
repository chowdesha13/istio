--- conflicted
+++ resolved
@@ -856,11 +856,7 @@
 	// Load the config map with Helm. This simulates what will be done at runtime, by replacing function calls and
 	// variables and generating a new configmap for use by the injection logic.
 	sidecarTemplate := loadConfigMapWithHelm(nil, t)
-<<<<<<< HEAD
-	return createTestWebhook(sidecarTemplate)
-=======
 	return createTestWebhook(t, sidecarTemplate)
->>>>>>> 9767831a
 }
 
 type configMapBody struct {
@@ -868,8 +864,6 @@
 	Template string `yaml:"template"`
 }
 
-<<<<<<< HEAD
-=======
 func loadSidecarTemplate(t testing.TB) string {
 	injectionConfig, err := ioutil.ReadFile(injectorConfig) // nolint: vetshadow
 	if err != nil {
@@ -904,7 +898,6 @@
 	return yaml
 }
 
->>>>>>> 9767831a
 func loadConfigMapWithHelm(params *Params, t testing.TB) string {
 	t.Helper()
 	c, err := chartutil.Load(helmChartDirectory)
