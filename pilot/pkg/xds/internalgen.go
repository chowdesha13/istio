--- conflicted
+++ resolved
@@ -90,14 +90,9 @@
 	s.adsClientsMutex.RLock()
 	// Create a temp map to avoid locking the add/remove
 	pending := []*Connection{}
-<<<<<<< HEAD
-	stype := v3.GetShortType(typeURL)
-	for _, v := range sg.Server.adsClients {
+	stype := v3.GetShortType(res.TypeUrl)
+	for _, v := range s.adsClients {
 		if v.node.Active[stype] != nil {
-=======
-	for _, v := range s.adsClients {
-		if v.node.Active[res.TypeUrl] != nil {
->>>>>>> 7895923d
 			pending = append(pending, v)
 		}
 	}
