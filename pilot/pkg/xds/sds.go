// Copyright Istio Authors
//
// Licensed under the Apache License, Version 2.0 (the "License");
// you may not use this file except in compliance with the License.
// You may obtain a copy of the License at
//
//     http://www.apache.org/licenses/LICENSE-2.0
//
// Unless required by applicable law or agreed to in writing, software
// distributed under the License is distributed on an "AS IS" BASIS,
// WITHOUT WARRANTIES OR CONDITIONS OF ANY KIND, either express or implied.
// See the License for the specific language governing permissions and
// limitations under the License.

package xds

import (
	"crypto/x509"
	"encoding/pem"
	"fmt"
	"strings"
	"time"

	cryptomb "github.com/envoyproxy/go-control-plane/contrib/envoy/extensions/private_key_providers/cryptomb/v3alpha"
	core "github.com/envoyproxy/go-control-plane/envoy/config/core/v3"
	envoytls "github.com/envoyproxy/go-control-plane/envoy/extensions/transport_sockets/tls/v3"
	discovery "github.com/envoyproxy/go-control-plane/envoy/service/discovery/v3"
	"google.golang.org/protobuf/types/known/anypb"
	"google.golang.org/protobuf/types/known/durationpb"

	mesh "istio.io/api/mesh/v1alpha1"
	credscontroller "istio.io/istio/pilot/pkg/credentials"
	"istio.io/istio/pilot/pkg/features"
	"istio.io/istio/pilot/pkg/model"
	"istio.io/istio/pilot/pkg/model/credentials"
	"istio.io/istio/pilot/pkg/networking/util"
	securitymodel "istio.io/istio/pilot/pkg/security/model"
	"istio.io/istio/pkg/cluster"
	"istio.io/istio/pkg/config"
	"istio.io/istio/pkg/config/schema/kind"
)

// SecretResource wraps the authnmodel type with cache functions implemented
type SecretResource struct {
	credentials.SecretResource
}

var _ model.XdsCacheEntry = SecretResource{}

// DependentTypes is not needed; we know exactly which configs impact SDS, so we can scope at DependentConfigs level
func (sr SecretResource) DependentTypes() []config.Kind {
	return nil
}

func (sr SecretResource) DependentConfigs() []model.ConfigKey {
	return relatedConfigs(model.ConfigKey{Kind: kind.Secret, Name: sr.Name, Namespace: sr.Namespace})
}

func (sr SecretResource) Cacheable() bool {
	return true
}

func sdsNeedsPush(updates model.XdsUpdates) bool {
	if len(updates) == 0 {
		return true
	}
<<<<<<< HEAD
	if model.ConfigsHaveKind(updates, kind.Secret) || model.ConfigsHaveKind(updates, kind.ReferencePolicy) {
=======
	if model.ConfigsHaveKind(updates, gvk.Secret) ||
		model.ConfigsHaveKind(updates, gvk.ReferencePolicy) ||
		model.ConfigsHaveKind(updates, gvk.ReferenceGrant) {
>>>>>>> dd8baaa8
		return true
	}
	return false
}

// parseResources parses a list of resource names to SecretResource types, for a given proxy.
// Invalid resource names are ignored
func (s *SecretGen) parseResources(names []string, proxy *model.Proxy) []SecretResource {
	res := make([]SecretResource, 0, len(names))
	for _, resource := range names {
		sr, err := credentials.ParseResourceName(resource, proxy.VerifiedIdentity.Namespace, proxy.Metadata.ClusterID, s.configCluster)
		if err != nil {
			pilotSDSCertificateErrors.Increment()
			log.Warnf("error parsing resource name: %v", err)
			continue
		}
		res = append(res, SecretResource{sr})
	}
	return res
}

func (s *SecretGen) Generate(proxy *model.Proxy, w *model.WatchedResource, req *model.PushRequest) (model.Resources, model.XdsLogDetails, error) {
	if proxy.VerifiedIdentity == nil {
		log.Warnf("proxy %s is not authorized to receive credscontroller. Ensure you are connecting over TLS port and are authenticated.", proxy.ID)
		return nil, model.DefaultXdsLogDetails, nil
	}
	if req == nil || !sdsNeedsPush(req.ConfigsUpdated) {
		return nil, model.DefaultXdsLogDetails, nil
	}
	var updatedSecrets map[model.ConfigKey]struct{}
	if !req.Full {
		updatedSecrets = model.ConfigsOfKind(req.ConfigsUpdated, kind.Secret)
	}

	// TODO: For the new gateway-api, we should always search the config namespace and stop reading across all clusters
	proxyClusterSecrets, err := s.secrets.ForCluster(proxy.Metadata.ClusterID)
	if err != nil {
		log.Warnf("proxy %s is from an unknown cluster, cannot retrieve certificates: %v", proxy.ID, err)
		pilotSDSCertificateErrors.Increment()
		return nil, model.DefaultXdsLogDetails, nil
	}
	configClusterSecrets, err := s.secrets.ForCluster(s.configCluster)
	if err != nil {
		log.Warnf("config cluster %s not found, cannot retrieve certificates: %v", s.configCluster, err)
		pilotSDSCertificateErrors.Increment()
		return nil, model.DefaultXdsLogDetails, nil
	}

	// Filter down to resources we can access. We do not return an error if they attempt to access a Secret
	// they cannot; instead we just exclude it. This ensures that a single bad reference does not break the whole
	// SDS flow. The pilotSDSCertificateErrors metric and logs handle visibility into invalid references.
	resources := filterAuthorizedResources(s.parseResources(w.ResourceNames, proxy), proxy, proxyClusterSecrets)

	results := model.Resources{}
	cached, regenerated := 0, 0
	for _, sr := range resources {
		if updatedSecrets != nil {
			if !containsAny(updatedSecrets, relatedConfigs(model.ConfigKey{Kind: kind.Secret, Name: sr.Name, Namespace: sr.Namespace})) {
				// This is an incremental update, filter out secrets that are not updated.
				continue
			}
		}

		cachedItem, f := s.cache.Get(sr)
		if f && !features.EnableUnsafeAssertions {
			// If it is in the Cache, add it and continue
			// We skip cache if assertions are enabled, so that the cache will assert our eviction logic is correct
			results = append(results, cachedItem)
			cached++
			continue
		}
		regenerated++
		res := s.generate(sr, configClusterSecrets, proxyClusterSecrets, proxy)
		if res != nil {
			s.cache.Add(sr, req, res)
			results = append(results, res)
		}
	}
	return results, model.XdsLogDetails{AdditionalInfo: fmt.Sprintf("cached:%v/%v", cached, cached+regenerated)}, nil
}

func (s *SecretGen) generate(sr SecretResource, configClusterSecrets, proxyClusterSecrets credscontroller.Controller, proxy *model.Proxy) *discovery.Resource {
	// Fetch the appropriate cluster's secret, based on the credential type
	var secretController credscontroller.Controller
	switch sr.Type {
	case credentials.KubernetesGatewaySecretType:
		secretController = configClusterSecrets
	default:
		secretController = proxyClusterSecrets
	}

	isCAOnlySecret := strings.HasSuffix(sr.Name, securitymodel.SdsCaSuffix)
	if isCAOnlySecret {
		caCert, err := secretController.GetCaCert(sr.Name, sr.Namespace)
		if err != nil {
			pilotSDSCertificateErrors.Increment()
			log.Warnf("failed to fetch ca certificate for %s: %v", sr.ResourceName, err)
			return nil
		}
		if features.VerifySDSCertificate {
			if err := validateCertificate(caCert); err != nil {
				recordInvalidCertificate(sr.ResourceName, err)
				return nil
			}
		}
		res := toEnvoyCaSecret(sr.ResourceName, caCert)
		return res
	}

	key, cert, err := secretController.GetKeyAndCert(sr.Name, sr.Namespace)
	if err != nil {
		pilotSDSCertificateErrors.Increment()
		log.Warnf("failed to fetch key and certificate for %s: %v", sr.ResourceName, err)
		return nil
	}
	if features.VerifySDSCertificate {
		if err := validateCertificate(cert); err != nil {
			recordInvalidCertificate(sr.ResourceName, err)
			return nil
		}
	}
	res := toEnvoyKeyCertSecret(sr.ResourceName, key, cert, proxy, s.meshConfig)
	return res
}

func validateCertificate(data []byte) error {
	block, _ := pem.Decode(data)
	if block == nil {
		return fmt.Errorf("pem decode failed")
	}
	_, err := x509.ParseCertificates(block.Bytes)
	return err
}

func recordInvalidCertificate(name string, err error) {
	pilotSDSCertificateErrors.Increment()
	log.Warnf("invalid certificates: %q: %v", name, err)
}

// filterAuthorizedResources takes a list of SecretResource and filters out resources that proxy cannot access
func filterAuthorizedResources(resources []SecretResource, proxy *model.Proxy, secrets credscontroller.Controller) []SecretResource {
	var authzResult *bool
	var authzError error
	// isAuthorized is a small wrapper around credscontroller.Authorize so we only call it once instead of each time in the loop
	isAuthorized := func() bool {
		if authzResult != nil {
			return *authzResult
		}
		res := false
		if err := secrets.Authorize(proxy.VerifiedIdentity.ServiceAccount, proxy.VerifiedIdentity.Namespace); err == nil {
			res = true
		} else {
			authzError = err
		}
		authzResult = &res
		return res
	}

	// There are 4 cases of secret reference
	// Verified cross namespace (by ReferencePolicy). No Authz needed.
	// Verified same namespace (implicit). No Authz needed.
	// Unverified cross namespace. Never allowed.
	// Unverified same namespace. Allowed if authorized.
	allowedResources := make([]SecretResource, 0, len(resources))
	deniedResources := make([]string, 0)
	for _, r := range resources {
		sameNamespace := r.Namespace == proxy.VerifiedIdentity.Namespace
		verified := proxy.MergedGateway != nil && proxy.MergedGateway.VerifiedCertificateReferences.Contains(r.ResourceName)
		switch r.Type {
		case credentials.KubernetesGatewaySecretType:
			// For KubernetesGateway, we only allow VerifiedCertificateReferences.
			// This means a Secret in the same namespace as the Gateway (which also must be in the same namespace
			// as the proxy), or a ReferencePolicy allowing the reference.
			if verified {
				allowedResources = append(allowedResources, r)
			} else {
				deniedResources = append(deniedResources, r.Name)
			}
		case credentials.KubernetesSecretType:
			// For Kubernetes, we require the secret to be in the same namespace as the proxy and for it to be
			// authorized for access.
			if sameNamespace && isAuthorized() {
				allowedResources = append(allowedResources, r)
			} else {
				deniedResources = append(deniedResources, r.Name)
			}
		default:
			// Should never happen
			log.Warnf("unknown credential type %q", r.Type)
			pilotSDSCertificateErrors.Increment()
		}
	}

	// If we filtered any out, report an error. We aggregate errors in one place here, rather than in the loop,
	// to avoid excessive logs.
	if len(deniedResources) > 0 {
		errMessage := authzError
		if errMessage == nil {
			errMessage = fmt.Errorf("cross namespace secret reference requires ReferencePolicy")
		}
		log.Warnf("proxy %s attempted to access unauthorized certificates %s: %v", proxy.ID, atMostNJoin(deniedResources, 3), errMessage)
		pilotSDSCertificateErrors.Increment()
	}

	return allowedResources
}

func atMostNJoin(data []string, limit int) string {
	if limit == 0 || limit == 1 {
		// Assume limit >1, but make sure we dpn't crash if someone does pass those
		return strings.Join(data, ", ")
	}
	if len(data) == 0 {
		return ""
	}
	if len(data) < limit {
		return strings.Join(data, ", ")
	}
	return strings.Join(data[:limit-1], ", ") + fmt.Sprintf(", and %d others", len(data)-limit+1)
}

func toEnvoyCaSecret(name string, cert []byte) *discovery.Resource {
	res := util.MessageToAny(&envoytls.Secret{
		Name: name,
		Type: &envoytls.Secret_ValidationContext{
			ValidationContext: &envoytls.CertificateValidationContext{
				TrustedCa: &core.DataSource{
					Specifier: &core.DataSource_InlineBytes{
						InlineBytes: cert,
					},
				},
			},
		},
	})
	return &discovery.Resource{
		Name:     name,
		Resource: res,
	}
}

func toEnvoyKeyCertSecret(name string, key, cert []byte, proxy *model.Proxy, meshConfig *mesh.MeshConfig) *discovery.Resource {
	var res *anypb.Any
	pkpConf := proxy.Metadata.ProxyConfigOrDefault(meshConfig.GetDefaultConfig()).GetPrivateKeyProvider()
	switch pkpConf.GetProvider().(type) {
	case *mesh.PrivateKeyProvider_Cryptomb:
		crypto := pkpConf.GetCryptomb()
		msg := util.MessageToAny(&cryptomb.CryptoMbPrivateKeyMethodConfig{
			PollDelay: durationpb.New(time.Duration(crypto.GetPollDelay().Nanos)),
			PrivateKey: &core.DataSource{
				Specifier: &core.DataSource_InlineBytes{
					InlineBytes: key,
				},
			},
		})
		res = util.MessageToAny(&envoytls.Secret{
			Name: name,
			Type: &envoytls.Secret_TlsCertificate{
				TlsCertificate: &envoytls.TlsCertificate{
					CertificateChain: &core.DataSource{
						Specifier: &core.DataSource_InlineBytes{
							InlineBytes: cert,
						},
					},
					PrivateKeyProvider: &envoytls.PrivateKeyProvider{
						ProviderName: "cryptomb",
						ConfigType: &envoytls.PrivateKeyProvider_TypedConfig{
							TypedConfig: msg,
						},
					},
				},
			},
		})
	default:
		res = util.MessageToAny(&envoytls.Secret{
			Name: name,
			Type: &envoytls.Secret_TlsCertificate{
				TlsCertificate: &envoytls.TlsCertificate{
					CertificateChain: &core.DataSource{
						Specifier: &core.DataSource_InlineBytes{
							InlineBytes: cert,
						},
					},
					PrivateKey: &core.DataSource{
						Specifier: &core.DataSource_InlineBytes{
							InlineBytes: key,
						},
					},
				},
			},
		})
	}
	return &discovery.Resource{
		Name:     name,
		Resource: res,
	}
}

func containsAny(mp map[model.ConfigKey]struct{}, keys []model.ConfigKey) bool {
	for _, k := range keys {
		if _, f := mp[k]; f {
			return true
		}
	}
	return false
}

// relatedConfigs maps a single resource to a list of relevant resources. This is used for cache invalidation
// and push skipping. This is because an secret potentially has a dependency on the same secret with or without
// the -cacert suffix. By including this dependency we ensure we do not miss any updates.
// This is important for cases where we have a compound secret. In this case, the `foo` secret may update,
// but we need to push both the `foo` and `foo-cacert` resource name, or they will fall out of sync.
func relatedConfigs(k model.ConfigKey) []model.ConfigKey {
	related := []model.ConfigKey{k}
	// For secret without -cacert suffix, add the suffix
	if !strings.HasSuffix(k.Name, securitymodel.SdsCaSuffix) {
		k.Name += securitymodel.SdsCaSuffix
		related = append(related, k)
	} else {
		// For secret with -cacert suffix, remove the suffix
		k.Name = strings.TrimSuffix(k.Name, securitymodel.SdsCaSuffix)
		related = append(related, k)
	}
	return related
}

type SecretGen struct {
	secrets credscontroller.MulticlusterController
	// Cache for XDS resources
	cache         model.XdsCache
	configCluster cluster.ID
	meshConfig    *mesh.MeshConfig
}

var _ model.XdsResourceGenerator = &SecretGen{}

func NewSecretGen(sc credscontroller.MulticlusterController, cache model.XdsCache, configCluster cluster.ID,
	meshConfig *mesh.MeshConfig,
) *SecretGen {
	// TODO: Currently we only have a single credentials controller (Kubernetes). In the future, we will need a mapping
	// of resource type to secret controller (ie kubernetes:// -> KubernetesController, vault:// -> VaultController)
	return &SecretGen{
		secrets:       sc,
		cache:         cache,
		configCluster: configCluster,
		meshConfig:    meshConfig,
	}
}<|MERGE_RESOLUTION|>--- conflicted
+++ resolved
@@ -64,13 +64,9 @@
 	if len(updates) == 0 {
 		return true
 	}
-<<<<<<< HEAD
-	if model.ConfigsHaveKind(updates, kind.Secret) || model.ConfigsHaveKind(updates, kind.ReferencePolicy) {
-=======
-	if model.ConfigsHaveKind(updates, gvk.Secret) ||
-		model.ConfigsHaveKind(updates, gvk.ReferencePolicy) ||
-		model.ConfigsHaveKind(updates, gvk.ReferenceGrant) {
->>>>>>> dd8baaa8
+	if model.ConfigsHaveKind(updates, kind.Secret) ||
+		model.ConfigsHaveKind(updates, kind.ReferencePolicy) ||
+		model.ConfigsHaveKind(updates, kind.ReferenceGrant) {
 		return true
 	}
 	return false
