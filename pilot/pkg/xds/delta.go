--- conflicted
+++ resolved
@@ -28,11 +28,6 @@
 	"istio.io/istio/pilot/pkg/features"
 	istiogrpc "istio.io/istio/pilot/pkg/grpc"
 	"istio.io/istio/pilot/pkg/model"
-<<<<<<< HEAD
-	"istio.io/istio/pilot/pkg/util/sets"
-=======
-	"istio.io/istio/pilot/pkg/networking/util"
->>>>>>> f66b324a
 	v3 "istio.io/istio/pilot/pkg/xds/v3"
 	"istio.io/istio/pkg/util/sets"
 	istiolog "istio.io/pkg/log"
@@ -379,122 +374,6 @@
 	return true
 }
 
-<<<<<<< HEAD
-=======
-// Push an XDS resource for the given connection. Configuration will be generated
-// based on the passed in generator. Based on the updates field, generators may
-// choose to send partial or even no response if there are no changes.
-func (s *DiscoveryServer) pushDeltaXds(con *Connection,
-	w *model.WatchedResource, subscribe []string, req *model.PushRequest) error {
-	if w == nil {
-		return nil
-	}
-	gen := s.findGenerator(w.TypeUrl, con)
-	if gen == nil {
-		return nil
-	}
-	t0 := time.Now()
-
-	originalW := w
-	// If subscribe is set, client is requesting specific resources. We should just generate the
-	// new resources it needs, rather than the entire set of known resources.
-	if subscribe != nil {
-		w = &model.WatchedResource{
-			TypeUrl:       w.TypeUrl,
-			ResourceNames: subscribe,
-		}
-	}
-
-	var res model.Resources
-	var deletedRes model.DeletedResources
-	var logdata model.XdsLogDetails
-	var usedDelta bool
-	var err error
-	switch g := gen.(type) {
-	case model.XdsDeltaResourceGenerator:
-		res, deletedRes, logdata, usedDelta, err = g.GenerateDeltas(con.proxy, req, w)
-		if features.EnableUnsafeDeltaTest {
-			fullRes, _, _ := g.Generate(con.proxy, originalW, req)
-			s.compareDiff(con, originalW, fullRes, res, deletedRes, usedDelta, subscribe)
-		}
-	case model.XdsResourceGenerator:
-		res, logdata, err = g.Generate(con.proxy, w, req)
-	}
-	if err != nil || (res == nil && deletedRes == nil) {
-		// If we have nothing to send, report that we got an ACK for this version.
-		if s.StatusReporter != nil {
-			s.StatusReporter.RegisterEvent(con.ConID, w.TypeUrl, req.Push.LedgerVersion)
-		}
-		return err
-	}
-	defer func() { recordPushTime(w.TypeUrl, time.Since(t0)) }()
-	resp := &discovery.DeltaDiscoveryResponse{
-		ControlPlane: ControlPlane(),
-		TypeUrl:      w.TypeUrl,
-		// TODO: send different version for incremental eds
-		SystemVersionInfo: req.Push.PushVersion,
-		Nonce:             nonce(req.Push.LedgerVersion),
-		Resources:         res,
-	}
-	currentResources := extractNames(res)
-	if usedDelta {
-		resp.RemovedResources = deletedRes
-	} else if req.Full {
-		// similar to sotw
-		subscribed := sets.NewWith(w.ResourceNames...)
-		subscribed.DeleteAll(currentResources...)
-		resp.RemovedResources = subscribed.SortedList()
-	}
-	if len(resp.RemovedResources) > 0 {
-		deltaLog.Debugf("ADS:%v %s REMOVE %v", v3.GetShortType(w.TypeUrl), con.ConID, resp.RemovedResources)
-	}
-	// normally wildcard xds `subscribe` is always nil, just in case there are some extended type not handled correctly.
-	if subscribe == nil && isWildcardTypeURL(w.TypeUrl) {
-		// this is probably a bad idea...
-		con.proxy.Lock()
-		w.ResourceNames = currentResources
-		con.proxy.Unlock()
-	}
-
-	configSize := ResourceSize(res)
-	configSizeBytes.With(typeTag.Value(w.TypeUrl)).Record(float64(configSize))
-
-	ptype := "PUSH"
-	info := ""
-	if logdata.Incremental {
-		ptype = "PUSH INC"
-	}
-	if len(logdata.AdditionalInfo) > 0 {
-		info = " " + logdata.AdditionalInfo
-	}
-	if err := con.sendDelta(resp); err != nil {
-		if recordSendError(w.TypeUrl, err) {
-			deltaLog.Warnf("%s: Send failure for node:%s resources:%d size:%s%s: %v",
-				v3.GetShortType(w.TypeUrl), con.proxy.ID, len(res), util.ByteCount(configSize), info, err)
-		}
-		return err
-	}
-
-	switch {
-	case logdata.Incremental:
-		if deltaLog.DebugEnabled() {
-			deltaLog.Debugf("%s: %s%s for node:%s resources:%d size:%s%s",
-				v3.GetShortType(w.TypeUrl), ptype, req.PushReason(), con.proxy.ID, len(res), util.ByteCount(configSize), info)
-		}
-	default:
-		debug := ""
-		if deltaLog.DebugEnabled() {
-			// Add additional information to logs when debug mode enabled.
-			debug = " nonce:" + resp.Nonce + " version:" + resp.SystemVersionInfo
-		}
-		deltaLog.Infof("%s: %s%s for node:%s resources:%d size:%v%s%s", v3.GetShortType(w.TypeUrl), ptype, req.PushReason(), con.proxy.ID, len(res),
-			util.ByteCount(ResourceSize(res)), info, debug)
-	}
-
-	return nil
-}
-
->>>>>>> f66b324a
 func newDeltaConnection(peerAddr string, stream DeltaDiscoveryStream) *Connection {
 	return &Connection{
 		pushChannel:  make(chan *Event),
