--- conflicted
+++ resolved
@@ -321,37 +321,19 @@
 	}
 	svcEps := b.push.ServiceEndpointsByPort(b.service, b.port, b.subsetLabels)
 	// don't use the pre-computed endpoints for CDS to preserve previous behavior
-	return ExtractEnvoyEndpoints(b.generate(svcEps, true))
-}
-
-<<<<<<< HEAD
+	return ExtractEnvoyEndpoints(b.generate(svcEps, true, nil))
+}
+
+// BuildClusterLoadAssignment converts the shards for this EndpointBuilder's Service
+// into a ClusterLoadAssignment. Used for EDS.
 func (b *EndpointBuilder) BuildClusterLoadAssignment(endpointIndex *model.EndpointIndex, systemNetworks map[cluster.ID]network.ID,
 ) *endpoint.ClusterLoadAssignment {
-	if !b.ServiceFound() {
-=======
-// BuildClusterLoadAssignment converts the shards for this EndpointBuilder's Service
-// into a ClusterLoadAssignment. Used for EDS.
-func (b *EndpointBuilder) BuildClusterLoadAssignment(endpointIndex *model.EndpointIndex) *endpoint.ClusterLoadAssignment {
 	svcEps := b.snapshotShards(endpointIndex)
-	localityLbEndpoints := b.generate(svcEps, false)
+	localityLbEndpoints := b.generate(svcEps, false, systemNetworks)
 	if len(localityLbEndpoints) == 0 {
->>>>>>> f2c1f124
 		return buildEmptyClusterLoadAssignment(b.clusterName)
 	}
 
-<<<<<<< HEAD
-	// Apply the Split Horizon EDS filter, if applicable.
-	localityLbEndpoints = b.EndpointsByNetworkFilter(localityLbEndpoints, systemNetworks)
-
-	if model.IsDNSSrvSubsetKey(b.clusterName) {
-		// For the SNI-DNAT clusters, we are using AUTO_PASSTHROUGH gateway. AUTO_PASSTHROUGH is intended
-		// to passthrough mTLS requests. However, at the gateway we do not actually have any way to tell if the
-		// request is a valid mTLS request or not, since its passthrough TLS.
-		// To ensure we allow traffic only to mTLS endpoints, we filter out non-mTLS endpoints for these cluster types.
-		localityLbEndpoints = b.EndpointsWithMTLSFilter(localityLbEndpoints)
-	}
-=======
->>>>>>> f2c1f124
 	l := b.createClusterLoadAssignment(localityLbEndpoints)
 
 	// If locality aware routing is enabled, prioritize endpoints or set their lb weight.
@@ -376,28 +358,164 @@
 
 // generate endpoints with applies weights, multi-network mapping and other filtering
 // noCache means we will not use or update the IstioEndpoint's precomputedEnvoyEndpoint
-func (b *EndpointBuilder) generate(eps []*model.IstioEndpoint, allowPrecomputed bool) []*LocalityEndpoints {
+func (b *EndpointBuilder) generate(eps []*model.IstioEndpoint, allowPrecomputed bool, systemNetworks map[cluster.ID]network.ID) []*LocalityEndpoints {
 	// shouldn't happen here
 	if !b.ServiceFound() {
 		return nil
 	}
-<<<<<<< HEAD
-}
-
-// BuildLocalityLbEndpointsFromShards builds LocalityLbEndpoints for a cluster from existing EndpointShards.
-func (b *EndpointBuilder) BuildLocalityLbEndpointsFromShards(
-	shards *model.EndpointShards,
-	svcPort *model.Port,
-) []*LocalityEndpoints {
+	svcPort := b.servicePort(b.port)
+	if svcPort == nil {
+		return nil
+	}
+
+	eps = slices.Filter(eps, func(ep *model.IstioEndpoint) bool {
+		return b.filterIstioEndpoint(ep, svcPort)
+	})
+
 	localityEpMap := make(map[string]*LocalityEndpoints)
-	// get the subset labels
-	subsetLabels := getSubSetLabels(b.DestinationRule(), b.subsetName)
+	for _, ep := range eps {
+		eep := ep.EnvoyEndpoint()
+		mtlsEnabled := b.mtlsChecker.checkMtlsEnabled(ep)
+		// Determine if we need to build the endpoint. We try to cache it for performance reasons
+		needToCompute := eep == nil
+		if features.EnableHBONE {
+			// Currently the HBONE implementation leads to different endpoint generation depending on if the
+			// client proxy supports HBONE or not. This breaks the cache.
+			// For now, just disable caching if the global HBONE flag is enabled.
+			needToCompute = true
+		}
+		if eep != nil && mtlsEnabled != isMtlsEnabled(eep) {
+			// The mTLS settings may have changed, invalidating the cache endpoint. Rebuild it
+			needToCompute = true
+		}
+		if needToCompute || !allowPrecomputed {
+			eep = buildEnvoyLbEndpoint(b, ep, mtlsEnabled)
+			if eep == nil {
+				continue
+			}
+			if allowPrecomputed {
+				ep.ComputeEnvoyEndpoint(eep)
+			}
+		}
+		locLbEps, found := localityEpMap[ep.Locality.Label]
+		if !found {
+			locLbEps = &LocalityEndpoints{
+				llbEndpoints: endpoint.LocalityLbEndpoints{
+					Locality:    util.ConvertLocality(ep.Locality.Label),
+					LbEndpoints: make([]*endpoint.LbEndpoint, 0, len(eps)),
+				},
+			}
+			localityEpMap[ep.Locality.Label] = locLbEps
+		}
+		locLbEps.append(ep, eep)
+	}
+
+	locEps := make([]*LocalityEndpoints, 0, len(localityEpMap))
+	locs := make([]string, 0, len(localityEpMap))
+	for k := range localityEpMap {
+		locs = append(locs, k)
+	}
+	if len(locs) >= 2 {
+		sort.Strings(locs)
+	}
+	for _, locality := range locs {
+		locLbEps := localityEpMap[locality]
+		var weight uint32
+		var overflowStatus bool
+		for _, ep := range locLbEps.llbEndpoints.LbEndpoints {
+			weight, overflowStatus = addUint32(weight, ep.LoadBalancingWeight.GetValue())
+		}
+		locLbEps.llbEndpoints.LoadBalancingWeight = &wrapperspb.UInt32Value{
+			Value: weight,
+		}
+		if overflowStatus {
+			log.Warnf("Sum of localityLbEndpoints weight is overflow: service:%s, port: %d, locality:%s",
+				b.service.Hostname, b.port, locality)
+		}
+		locEps = append(locEps, locLbEps)
+	}
+
+	if len(locEps) == 0 {
+		b.push.AddMetric(model.ProxyStatusClusterNoInstances, b.clusterName, "", "")
+	}
+
+	// Apply the Split Horizon EDS filter, if applicable.
+	locEps = b.EndpointsByNetworkFilter(locEps, systemNetworks)
+
+	if model.IsDNSSrvSubsetKey(b.clusterName) {
+		// For the SNI-DNAT clusters, we are using AUTO_PASSTHROUGH gateway. AUTO_PASSTHROUGH is intended
+		// to passthrough mTLS requests. However, at the gateway we do not actually have any way to tell if the
+		// request is a valid mTLS request or not, since its passthrough TLS.
+		// To ensure we allow traffic only to mTLS endpoints, we filter out non-mTLS endpoints for these cluster types.
+		locEps = b.EndpointsWithMTLSFilter(locEps)
+	}
+
+	return locEps
+}
+
+// addUint32AvoidOverflow returns sum of two uint32 and status. If sum overflows,
+// and returns MaxUint32 and status.
+func addUint32(left, right uint32) (uint32, bool) {
+	if math.MaxUint32-right < left {
+		return math.MaxUint32, true
+	}
+	return left + right, false
+}
+
+func (b *EndpointBuilder) filterIstioEndpoint(ep *model.IstioEndpoint, svcPort *model.Port) bool {
+	// for ServiceInternalTrafficPolicy
+	if b.service.Attributes.NodeLocal && ep.NodeName != b.proxy.GetNodeName() {
+		return false
+	}
+	// Only send endpoints from the networks in the network view requested by the proxy.
+	// The default network view assigned to the Proxy is nil, in that case match any network.
+	if !b.proxyView.IsVisible(ep) {
+		// Endpoint's network doesn't match the set of networks that the proxy wants to see.
+		return false
+	}
+	// If the downstream service is configured as cluster-local, only include endpoints that
+	// reside in the same cluster.
+	if b.clusterLocal && (b.clusterID != ep.Locality.ClusterID) {
+		return false
+	}
+	// TODO(nmittler): Consider merging discoverability policy with cluster-local
+	if !ep.IsDiscoverableFromProxy(b.proxy) {
+		return false
+	}
+	if svcPort.Name != ep.ServicePortName {
+		return false
+	}
+	// Port labels
+	if !b.subsetLabels.SubsetOf(ep.Labels) {
+		return false
+	}
+	// If we don't know the address we must eventually use a gateway address
+	if ep.Address == "" && ep.Network == b.network {
+		return false
+	}
+	// Draining endpoints are only sent to 'persistent session' clusters.
+	draining := ep.HealthStatus == model.Draining ||
+		features.DrainingLabel != "" && ep.Labels[features.DrainingLabel] != ""
+	if draining {
+		persistentSession := b.service.Attributes.Labels[features.PersistentSessionLabel] != ""
+		if !persistentSession {
+			return false
+		}
+	}
+	return true
+}
+
+// snapshotShards into a local slice to avoid lock contention
+func (b *EndpointBuilder) snapshotShards(endpointIndex *model.EndpointIndex) []*model.IstioEndpoint {
+	shards := b.findShards(endpointIndex)
+	if shards == nil {
+		return nil
+	}
 
 	// Determine whether or not the target service is considered local to the cluster
 	// and should, therefore, not be accessed from outside the cluster.
 	isClusterLocal := b.clusterLocal
 
-	// To avoid lock contention, grab endpoints list before we process anything
 	var eps []*model.IstioEndpoint
 	shards.RLock()
 	// Extract shard keys so we can iterate in order. This ensures a stable EDS output.
@@ -411,206 +529,6 @@
 				continue
 			}
 		}
-		endpoints := shards.Shards[shardKey]
-		for _, ep := range endpoints {
-			// for ServiceInternalTrafficPolicy
-			if b.service.Attributes.NodeLocal && ep.NodeName != b.proxy.GetNodeName() {
-				continue
-			}
-			// TODO(nmittler): Consider merging discoverability policy with cluster-local
-			if !ep.IsDiscoverableFromProxy(b.proxy) {
-				continue
-			}
-			if svcPort.Name != ep.ServicePortName {
-				continue
-			}
-			// Port labels
-			if !subsetLabels.SubsetOf(ep.Labels) {
-				continue
-			}
-			// If we don't know the address we must eventually use a gateway address
-			if ep.Address == "" && ep.Network == b.network {
-				continue
-			}
-			// Draining endpoints are only sent to 'persistent session' clusters.
-			draining := ep.HealthStatus == model.Draining ||
-				features.DrainingLabel != "" && ep.Labels[features.DrainingLabel] != ""
-			if draining {
-				persistentSession := b.service.Attributes.Labels[features.PersistentSessionLabel] != ""
-				if !persistentSession {
-					continue
-				}
-			}
-			eps = append(eps, ep)
-		}
-=======
-	svcPort := b.servicePort(b.port)
-	if svcPort == nil {
-		return nil
->>>>>>> f2c1f124
-	}
-
-	eps = slices.Filter(eps, func(ep *model.IstioEndpoint) bool {
-		return b.filterIstioEndpoint(ep, svcPort)
-	})
-
-	localityEpMap := make(map[string]*LocalityEndpoints)
-	for _, ep := range eps {
-		eep := ep.EnvoyEndpoint()
-		mtlsEnabled := b.mtlsChecker.checkMtlsEnabled(ep)
-		// Determine if we need to build the endpoint. We try to cache it for performance reasons
-		needToCompute := eep == nil
-		if features.EnableHBONE {
-			// Currently the HBONE implementation leads to different endpoint generation depending on if the
-			// client proxy supports HBONE or not. This breaks the cache.
-			// For now, just disable caching if the global HBONE flag is enabled.
-			needToCompute = true
-		}
-		if eep != nil && mtlsEnabled != isMtlsEnabled(eep) {
-			// The mTLS settings may have changed, invalidating the cache endpoint. Rebuild it
-			needToCompute = true
-		}
-		if needToCompute || !allowPrecomputed {
-			eep = buildEnvoyLbEndpoint(b, ep, mtlsEnabled)
-			if eep == nil {
-				continue
-			}
-			if allowPrecomputed {
-				ep.ComputeEnvoyEndpoint(eep)
-			}
-		}
-		locLbEps, found := localityEpMap[ep.Locality.Label]
-		if !found {
-			locLbEps = &LocalityEndpoints{
-				llbEndpoints: endpoint.LocalityLbEndpoints{
-					Locality:    util.ConvertLocality(ep.Locality.Label),
-					LbEndpoints: make([]*endpoint.LbEndpoint, 0, len(eps)),
-				},
-			}
-			localityEpMap[ep.Locality.Label] = locLbEps
-		}
-		locLbEps.append(ep, eep)
-	}
-
-	locEps := make([]*LocalityEndpoints, 0, len(localityEpMap))
-	locs := make([]string, 0, len(localityEpMap))
-	for k := range localityEpMap {
-		locs = append(locs, k)
-	}
-	if len(locs) >= 2 {
-		sort.Strings(locs)
-	}
-	for _, locality := range locs {
-		locLbEps := localityEpMap[locality]
-		var weight uint32
-		var overflowStatus bool
-		for _, ep := range locLbEps.llbEndpoints.LbEndpoints {
-			weight, overflowStatus = addUint32(weight, ep.LoadBalancingWeight.GetValue())
-		}
-		locLbEps.llbEndpoints.LoadBalancingWeight = &wrapperspb.UInt32Value{
-			Value: weight,
-		}
-		if overflowStatus {
-			log.Warnf("Sum of localityLbEndpoints weight is overflow: service:%s, port: %d, locality:%s",
-				b.service.Hostname, b.port, locality)
-		}
-		locEps = append(locEps, locLbEps)
-	}
-
-	if len(locEps) == 0 {
-		b.push.AddMetric(model.ProxyStatusClusterNoInstances, b.clusterName, "", "")
-	}
-
-	// Apply the Split Horizon EDS filter, if applicable.
-	locEps = b.EndpointsByNetworkFilter(locEps)
-
-	if model.IsDNSSrvSubsetKey(b.clusterName) {
-		// For the SNI-DNAT clusters, we are using AUTO_PASSTHROUGH gateway. AUTO_PASSTHROUGH is intended
-		// to passthrough mTLS requests. However, at the gateway we do not actually have any way to tell if the
-		// request is a valid mTLS request or not, since its passthrough TLS.
-		// To ensure we allow traffic only to mTLS endpoints, we filter out non-mTLS endpoints for these cluster types.
-		locEps = b.EndpointsWithMTLSFilter(locEps)
-	}
-
-	return locEps
-}
-
-// addUint32AvoidOverflow returns sum of two uint32 and status. If sum overflows,
-// and returns MaxUint32 and status.
-func addUint32(left, right uint32) (uint32, bool) {
-	if math.MaxUint32-right < left {
-		return math.MaxUint32, true
-	}
-	return left + right, false
-}
-
-func (b *EndpointBuilder) filterIstioEndpoint(ep *model.IstioEndpoint, svcPort *model.Port) bool {
-	// for ServiceInternalTrafficPolicy
-	if b.service.Attributes.NodeLocal && ep.NodeName != b.proxy.GetNodeName() {
-		return false
-	}
-	// Only send endpoints from the networks in the network view requested by the proxy.
-	// The default network view assigned to the Proxy is nil, in that case match any network.
-	if !b.proxyView.IsVisible(ep) {
-		// Endpoint's network doesn't match the set of networks that the proxy wants to see.
-		return false
-	}
-	// If the downstream service is configured as cluster-local, only include endpoints that
-	// reside in the same cluster.
-	if b.clusterLocal && (b.clusterID != ep.Locality.ClusterID) {
-		return false
-	}
-	// TODO(nmittler): Consider merging discoverability policy with cluster-local
-	if !ep.IsDiscoverableFromProxy(b.proxy) {
-		return false
-	}
-	if svcPort.Name != ep.ServicePortName {
-		return false
-	}
-	// Port labels
-	if !b.subsetLabels.SubsetOf(ep.Labels) {
-		return false
-	}
-	// If we don't know the address we must eventually use a gateway address
-	if ep.Address == "" && ep.Network == b.network {
-		return false
-	}
-	// Draining endpoints are only sent to 'persistent session' clusters.
-	draining := ep.HealthStatus == model.Draining ||
-		features.DrainingLabel != "" && ep.Labels[features.DrainingLabel] != ""
-	if draining {
-		persistentSession := b.service.Attributes.Labels[features.PersistentSessionLabel] != ""
-		if !persistentSession {
-			return false
-		}
-	}
-	return true
-}
-
-// snapshotShards into a local slice to avoid lock contention
-func (b *EndpointBuilder) snapshotShards(endpointIndex *model.EndpointIndex) []*model.IstioEndpoint {
-	shards := b.findShards(endpointIndex)
-	if shards == nil {
-		return nil
-	}
-
-	// Determine whether or not the target service is considered local to the cluster
-	// and should, therefore, not be accessed from outside the cluster.
-	isClusterLocal := b.clusterLocal
-
-	var eps []*model.IstioEndpoint
-	shards.RLock()
-	// Extract shard keys so we can iterate in order. This ensures a stable EDS output.
-	keys := shards.Keys()
-	// The shards are updated independently, now need to filter and merge for this cluster
-	for _, shardKey := range keys {
-		if shardKey.Cluster != b.clusterID {
-			// If the downstream service is configured as cluster-local, only include endpoints that
-			// reside in the same cluster.
-			if isClusterLocal || b.service.Attributes.NodeLocal {
-				continue
-			}
-		}
 		eps = append(eps, shards.Shards[shardKey]...)
 	}
 	shards.RUnlock()
