--- conflicted
+++ resolved
@@ -604,25 +604,12 @@
 			cn := fmt.Sprintf("outbound|80|%s|example.ns.svc.cluster.local", subset)
 			proxy := ds.SetupProxy(tt.proxy)
 			b := NewEndpointBuilder(cn, proxy, ds.PushContext())
-<<<<<<< HEAD
-			testEndpoints := b.BuildLocalityLbEndpointsFromShards(testShards(), &model.Port{Name: "http", Port: 80, Protocol: protocol.HTTP})
 			testSystemNetworks := map[cluster.ID]network.ID{}
-			filtered := b.EndpointsByNetworkFilter(testEndpoints, testSystemNetworks)
-			for _, e := range testEndpoints {
-				e.AssertInvarianceInTest()
-			}
-			xdstest.CompareEndpointsOrFail(t, cn, ExtractEnvoyEndpoints(filtered), tt.want)
+			filtered := b.BuildClusterLoadAssignment(testShards(), testSystemNetworks).Endpoints
+			xdstest.CompareEndpointsOrFail(t, cn, filtered, tt.want)
 
 			b2 := NewEndpointBuilder(cn, proxy, ds.PushContext())
-			testEndpoints2 := b2.BuildLocalityLbEndpointsFromShards(testShards(), &model.Port{Name: "http", Port: 80, Protocol: protocol.HTTP})
-			filtered2 := b2.EndpointsByNetworkFilter(testEndpoints2, testSystemNetworks)
-=======
-			filtered := b.BuildClusterLoadAssignment(testShards()).Endpoints
-			xdstest.CompareEndpointsOrFail(t, cn, filtered, tt.want)
-
-			b2 := NewEndpointBuilder(cn, proxy, ds.PushContext())
-			filtered2 := b2.BuildClusterLoadAssignment(testShards()).Endpoints
->>>>>>> f2c1f124
+			filtered2 := b2.BuildClusterLoadAssignment(testShards(), testSystemNetworks).Endpoints
 			if diff := cmp.Diff(filtered2, filtered, protocmp.Transform(), cmpopts.IgnoreUnexported(LocalityEndpoints{})); diff != "" {
 				t.Fatalf("output of EndpointsByNetworkFilter is non-deterministic: %v", diff)
 			}
@@ -672,27 +659,12 @@
 			proxy := ds.SetupProxy(tt.proxy)
 			cn := fmt.Sprintf("outbound_.80_.%s_.example.ns.svc.cluster.local", subset)
 			b := NewEndpointBuilder(cn, proxy, ds.PushContext())
-<<<<<<< HEAD
-			testEndpoints := b.BuildLocalityLbEndpointsFromShards(testShards(), &model.Port{Name: "http", Port: 80, Protocol: protocol.HTTP})
 			testSystemNetworks := map[cluster.ID]network.ID{}
-			filtered := b.EndpointsByNetworkFilter(testEndpoints, testSystemNetworks)
-			filtered = b.EndpointsWithMTLSFilter(filtered)
-			for _, e := range testEndpoints {
-				e.AssertInvarianceInTest()
-			}
-			xdstest.CompareEndpointsOrFail(t, cn, ExtractEnvoyEndpoints(filtered), tt.want)
+			filtered := b.BuildClusterLoadAssignment(testShards(), testSystemNetworks).Endpoints
+			xdstest.CompareEndpointsOrFail(t, cn, filtered, tt.want)
 
 			b2 := NewEndpointBuilder(cn, proxy, ds.PushContext())
-			testEndpoints2 := b2.BuildLocalityLbEndpointsFromShards(testShards(), &model.Port{Name: "http", Port: 80, Protocol: protocol.HTTP})
-			filtered2 := b2.EndpointsByNetworkFilter(testEndpoints2, testSystemNetworks)
-			filtered2 = b2.EndpointsWithMTLSFilter(filtered2)
-=======
-			filtered := b.BuildClusterLoadAssignment(testShards()).Endpoints
-			xdstest.CompareEndpointsOrFail(t, cn, filtered, tt.want)
-
-			b2 := NewEndpointBuilder(cn, proxy, ds.PushContext())
-			filtered2 := b2.BuildClusterLoadAssignment(testShards()).Endpoints
->>>>>>> f2c1f124
+			filtered2 := b2.BuildClusterLoadAssignment(testShards(), testSystemNetworks).Endpoints
 			if diff := cmp.Diff(filtered2, filtered, protocmp.Transform(), cmpopts.IgnoreUnexported(LocalityEndpoints{})); diff != "" {
 				t.Fatalf("output of EndpointsByNetworkFilter is non-deterministic: %v", diff)
 			}
