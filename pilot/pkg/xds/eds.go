// Copyright Istio Authors
//
// Licensed under the Apache License, Version 2.0 (the "License");
// you may not use this file except in compliance with the License.
// You may obtain a copy of the License at
//
//     http://www.apache.org/licenses/LICENSE-2.0
//
// Unless required by applicable law or agreed to in writing, software
// distributed under the License is distributed on an "AS IS" BASIS,
// WITHOUT WARRANTIES OR CONDITIONS OF ANY KIND, either express or implied.
// See the License for the specific language governing permissions and
// limitations under the License.

package xds

import (
	"fmt"

	endpoint "github.com/envoyproxy/go-control-plane/envoy/config/endpoint/v3"
	discovery "github.com/envoyproxy/go-control-plane/envoy/service/discovery/v3"
	any "google.golang.org/protobuf/types/known/anypb"

	networkingapi "istio.io/api/networking/v1alpha3"
	"istio.io/istio/pilot/pkg/features"
	"istio.io/istio/pilot/pkg/model"
	networking "istio.io/istio/pilot/pkg/networking/core/v1alpha3"
	"istio.io/istio/pilot/pkg/networking/core/v1alpha3/loadbalancer"
	"istio.io/istio/pilot/pkg/networking/util"
	"istio.io/istio/pilot/pkg/util/sets"
	v3 "istio.io/istio/pilot/pkg/xds/v3"
	"istio.io/istio/pkg/config"
	"istio.io/istio/pkg/config/labels"
	"istio.io/istio/pkg/config/protocol"
	"istio.io/istio/pkg/config/schema/gvk"
)

// PushType is an enumeration that decides what type push we should do when we get EDS update.
type PushType int

const (
	// NoPush does not push any thing.
	NoPush PushType = iota
	// IncrementalPush just pushes endpoints.
	IncrementalPush
	// FullPush triggers full push - typically used for new services.
	FullPush
)

// UpdateServiceShards will list the endpoints and create the shards.
// This is used to reconcile and to support non-k8s registries (until they migrate).
// Note that aggregated list is expensive (for large numbers) - we want to replace
// it with a model where DiscoveryServer keeps track of all endpoint registries
// directly, and calls them one by one.
func (s *DiscoveryServer) UpdateServiceShards(push *model.PushContext) error {
	registries := s.getNonK8sRegistries()
	// Short circuit now to avoid the call to Services
	if len(registries) == 0 {
		return nil
	}
	// Each registry acts as a shard - we don't want to combine them because some
	// may individually update their endpoints incrementally
	for _, svc := range push.Services(nil) {
		for _, registry := range registries {
			// skip the service in case this svc does not belong to the registry.
			if svc.Attributes.ServiceRegistry != registry.Provider() {
				continue
			}
			endpoints := make([]*model.IstioEndpoint, 0)
			for _, port := range svc.Ports {
				if port.Protocol == protocol.UDP {
					continue
				}

				// This loses track of grouping (shards)
				for _, inst := range registry.InstancesByPort(svc, port.Port, labels.Collection{}) {
					endpoints = append(endpoints, inst.Endpoint)
				}
			}
			shard := model.ShardKeyFromRegistry(registry)
			s.edsCacheUpdate(shard, string(svc.Hostname), svc.Attributes.Namespace, endpoints)
		}
	}

	return nil
}

// SvcUpdate is a callback from service discovery when service info changes.
func (s *DiscoveryServer) SvcUpdate(shard model.ShardKey, hostname string, namespace string, event model.Event) {
	// When a service deleted, we should cleanup the endpoint shards and also remove keys from EndpointShardsByService to
	// prevent memory leaks.
	if event == model.EventDelete {
		inboundServiceDeletes.Increment()
		s.deleteService(shard, hostname, namespace)
	} else {
		inboundServiceUpdates.Increment()
	}
}

// EDSUpdate computes destination address membership across all clusters and networks.
// This is the main method implementing EDS.
// It replaces InstancesByPort in model - instead of iterating over all endpoints it uses
// the hostname-keyed map. And it avoids the conversion from Endpoint to ServiceEntry to envoy
// on each step: instead the conversion happens once, when an endpoint is first discovered.
func (s *DiscoveryServer) EDSUpdate(shard model.ShardKey, serviceName string, namespace string,
	istioEndpoints []*model.IstioEndpoint) {
	inboundEDSUpdates.Increment()
	// Update the endpoint shards
	pushType := s.edsCacheUpdate(shard, serviceName, namespace, istioEndpoints)
	if pushType == IncrementalPush || pushType == FullPush {
		// Trigger a push
		s.ConfigUpdate(&model.PushRequest{
			Full: pushType == FullPush,
			ConfigsUpdated: map[model.ConfigKey]struct{}{{
				Kind:      gvk.ServiceEntry,
				Name:      serviceName,
				Namespace: namespace,
			}: {}},
			Reason: []model.TriggerReason{model.EndpointUpdate},
		})
	}
}

// EDSCacheUpdate computes destination address membership across all clusters and networks.
// This is the main method implementing EDS.
// It replaces InstancesByPort in model - instead of iterating over all endpoints it uses
// the hostname-keyed map. And it avoids the conversion from Endpoint to ServiceEntry to envoy
// on each step: instead the conversion happens once, when an endpoint is first discovered.
//
// Note: the difference with `EDSUpdate` is that it only update the cache rather than requesting a push
func (s *DiscoveryServer) EDSCacheUpdate(shard model.ShardKey, serviceName string, namespace string,
	istioEndpoints []*model.IstioEndpoint) {
	inboundEDSUpdates.Increment()
	// Update the endpoint shards
	s.edsCacheUpdate(shard, serviceName, namespace, istioEndpoints)
}

// edsCacheUpdate updates EndpointShards data by clusterID, hostname, IstioEndpoints.
// It also tracks the changes to ServiceAccounts. It returns whether endpoints need to be pushed and
// it also returns if they need to be pushed whether a full push is needed or incremental push is sufficient.
func (s *DiscoveryServer) edsCacheUpdate(shard model.ShardKey, hostname string, namespace string,
	istioEndpoints []*model.IstioEndpoint) PushType {
	if len(istioEndpoints) == 0 {
		// Should delete the service EndpointShards when endpoints become zero to prevent memory leak,
		// but we should not delete the keys from EndpointShardsByService map - that will trigger
		// unnecessary full push which can become a real problem if a pod is in crashloop and thus endpoints
		// flip flopping between 1 and 0.
		s.deleteEndpointShards(shard, hostname, namespace)
<<<<<<< HEAD
		log.Infof("Incremental push, service %s has no endpoints", hostname)
		return IncrementalPush
=======
		log.Infof("Incremental push, service %s at shard %v has no endpoints", hostname, shard)
		return false
>>>>>>> 4cb2fcf9
	}

	// Find endpoint shard for this service, if it is available - otherwise create a new one.
	ep, created := s.getOrCreateEndpointShard(hostname, namespace)
	// If we create a new endpoint shard, that means we have not seen the service earlier. We should do a full push.
	if created {
		log.Infof("Full push, new service %s/%s", namespace, hostname)
	}

	ep.mutex.Lock()
	oldIstioEndpoints := ep.Shards[shard]
	ep.Shards[shard] = istioEndpoints
	// Check if ServiceAccounts have changed. We should do a full push if they have changed.
	saUpdated := s.UpdateServiceAccount(ep, hostname)
	// Clear the cache here. While it would likely be cleared later when we trigger a push, a race
	// condition is introduced where an XDS response may be generated before the update, but not
	// completed until after a response after the update. Essentially, we transition from v0 -> v1 ->
	// v0 -> invalidate -> v1. Reverting a change we pushed violates our contract of monotonically
	// moving forward in version. In practice, this is pretty rare and self corrects nearly
	// immediately. However, clearing the cache here has almost no impact on cache performance as we
	// would clear it shortly after anyways.
	s.Cache.Clear(map[model.ConfigKey]struct{}{{
		Kind:      gvk.ServiceEntry,
		Name:      hostname,
		Namespace: namespace,
	}: {}})
	ep.mutex.Unlock()

	// For existing endpoints, we need to do full push if service accounts change.
	if saUpdated {
		log.Infof("Full push, service accounts changed, %v", hostname)
		return FullPush
	}
	if created {
		return FullPush
	}
	if !features.SendUnhealthyEndpoints {
		return FullPush
	}
	// Check if new Endpoints are ready to be pushed. This check
	// will ensure that if a new pod comes with a non ready endpoint,
	// we do not unnecessarily push that config to Envoy.
	// Please note that address is not a unique key. So this may not accurately
	// identify based on health status and push too many times - which is ok since its an optimization.
	emap := make(map[string]*model.IstioEndpoint, len(oldIstioEndpoints))
	for _, oie := range oldIstioEndpoints {
		emap[oie.Address] = oie
	}
	needPush := false
	for _, nie := range istioEndpoints {
		if oie, exists := emap[nie.Address]; exists {
			// If endpoint exists already, we should push if it's health status changes.
			needPush = oie.HealthStatus != nie.HealthStatus
		} else {
			// If the endpoint does not exist in shards that means it is a
			// new endpoint. Only send if it is healthy to avoid pushing endpoints
			// that are not ready to start with.
			needPush = nie.HealthStatus == model.Healthy
		}
		if needPush {
			break
		}
	}

	if needPush {
		return IncrementalPush
	}

	return NoPush
}

func (s *DiscoveryServer) RemoveShard(shardKey model.ShardKey) {
	s.mutex.Lock()
	defer s.mutex.Unlock()
	for svc, shardsByNamespace := range s.EndpointShardsByService {
		for ns := range shardsByNamespace {
			s.deleteServiceInner(shardKey, svc, ns)
		}
	}
	s.Cache.ClearAll()
}

func (s *DiscoveryServer) getOrCreateEndpointShard(serviceName, namespace string) (*EndpointShards, bool) {
	s.mutex.Lock()
	defer s.mutex.Unlock()

	if _, exists := s.EndpointShardsByService[serviceName]; !exists {
		s.EndpointShardsByService[serviceName] = map[string]*EndpointShards{}
	}
	if ep, exists := s.EndpointShardsByService[serviceName][namespace]; exists {
		return ep, false
	}
	// This endpoint is for a service that was not previously loaded.
	ep := &EndpointShards{
		Shards:          map[model.ShardKey][]*model.IstioEndpoint{},
		ServiceAccounts: sets.Set{},
	}
	s.EndpointShardsByService[serviceName][namespace] = ep
	// Clear the cache here to avoid race in cache writes (see edsCacheUpdate for details).
	s.Cache.Clear(map[model.ConfigKey]struct{}{{
		Kind:      gvk.ServiceEntry,
		Name:      serviceName,
		Namespace: namespace,
	}: {}})
	return ep, true
}

// deleteEndpointShards deletes matching endpoint shards from EndpointShardsByService map. This is called when
// endpoints are deleted.
func (s *DiscoveryServer) deleteEndpointShards(shard model.ShardKey, serviceName, namespace string) {
	s.mutex.Lock()
	defer s.mutex.Unlock()
	if s.EndpointShardsByService[serviceName] != nil &&
		s.EndpointShardsByService[serviceName][namespace] != nil {
		epShards := s.EndpointShardsByService[serviceName][namespace]
		epShards.mutex.Lock()
		delete(epShards.Shards, shard)
		epShards.ServiceAccounts = sets.Set{}
		for _, shard := range epShards.Shards {
			for _, ep := range shard {
				if ep.ServiceAccount != "" {
					epShards.ServiceAccounts.Insert(ep.ServiceAccount)
				}
			}
		}
		// Clear the cache here to avoid race in cache writes (see edsCacheUpdate for details).
		s.Cache.Clear(map[model.ConfigKey]struct{}{{
			Kind:      gvk.ServiceEntry,
			Name:      serviceName,
			Namespace: namespace,
		}: {}})
		epShards.mutex.Unlock()
	}
}

// deleteService deletes all service related references from EndpointShardsByService. This is called
// when a service is deleted.
func (s *DiscoveryServer) deleteService(shard model.ShardKey, serviceName, namespace string) {
	s.mutex.Lock()
	defer s.mutex.Unlock()
	s.deleteServiceInner(shard, serviceName, namespace)
}

func (s *DiscoveryServer) deleteServiceInner(shard model.ShardKey, serviceName, namespace string) {
	if s.EndpointShardsByService[serviceName] != nil &&
		s.EndpointShardsByService[serviceName][namespace] != nil {
		epShards := s.EndpointShardsByService[serviceName][namespace]
		epShards.mutex.Lock()
		delete(epShards.Shards, shard)
		shardsLen := len(epShards.Shards)
		s.UpdateServiceAccount(epShards, serviceName)
		// Clear the cache here to avoid race in cache writes (see edsCacheUpdate for details).
		s.Cache.Clear(map[model.ConfigKey]struct{}{{
			Kind:      gvk.ServiceEntry,
			Name:      serviceName,
			Namespace: namespace,
		}: {}})
		epShards.mutex.Unlock()
		if shardsLen == 0 {
			delete(s.EndpointShardsByService[serviceName], namespace)
		}
		if len(s.EndpointShardsByService[serviceName]) == 0 {
			delete(s.EndpointShardsByService, serviceName)
		}
	}
}

// UpdateServiceAccount updates the service endpoints' sa when service/endpoint event happens.
// Note: it is not concurrent safe.
func (s *DiscoveryServer) UpdateServiceAccount(shards *EndpointShards, serviceName string) bool {
	oldServiceAccount := shards.ServiceAccounts
	serviceAccounts := sets.Set{}
	for _, epShards := range shards.Shards {
		for _, ep := range epShards {
			if ep.ServiceAccount != "" {
				serviceAccounts.Insert(ep.ServiceAccount)
			}
		}
	}

	if !oldServiceAccount.Equals(serviceAccounts) {
		shards.ServiceAccounts = serviceAccounts
		log.Debugf("Updating service accounts now, svc %v, before service account %v, after %v",
			serviceName, oldServiceAccount, serviceAccounts)
		return true
	}

	return false
}

// llbEndpointAndOptionsForCluster return the endpoints for a cluster
// Initial implementation is computing the endpoints on the flight - caching will be added as needed, based on
// perf tests.
func (s *DiscoveryServer) llbEndpointAndOptionsForCluster(b EndpointBuilder) ([]*LocLbEndpointsAndOptions, error) {
	if b.service == nil {
		// Shouldn't happen here
		log.Debugf("can not find the service for cluster %s", b.clusterName)
		return nil, nil
	}

	// Service resolution type might have changed and Cluster may be still in the EDS cluster list of "Connection.Clusters".
	// This can happen if a ServiceEntry's resolution is changed from STATIC to DNS which changes the Envoy cluster type from
	// EDS to STRICT_DNS or LOGICAL_DNS. When pushEds is called before Envoy sends the updated cluster list via Endpoint request which in turn
	// will update "Connection.Clusters", we might accidentally send EDS updates for STRICT_DNS cluster. This check guards
	// against such behavior and returns nil. When the updated cluster warms up in Envoy, it would update with new endpoints
	// automatically.
	// Gateways use EDS for Passthrough cluster. So we should allow Passthrough here.
	if b.service.Resolution == model.DNSLB || b.service.Resolution == model.DNSRoundRobinLB {
		log.Infof("cluster %s in eds cluster, but its resolution now is updated to %v, skipping it.", b.clusterName, b.service.Resolution)
		return nil, fmt.Errorf("cluster %s in eds cluster", b.clusterName)
	}

	svcPort, f := b.service.Ports.GetByPort(b.port)
	if !f {
		// Shouldn't happen here
		log.Debugf("can not find the service port %d for cluster %s", b.port, b.clusterName)
		return nil, nil
	}

	s.mutex.RLock()
	epShards, f := s.EndpointShardsByService[string(b.hostname)][b.service.Attributes.Namespace]
	s.mutex.RUnlock()
	if !f {
		// Shouldn't happen here
		log.Debugf("can not find the endpointShards for cluster %s", b.clusterName)
		return nil, nil
	}

	return b.buildLocalityLbEndpointsFromShards(epShards, svcPort), nil
}

func (s *DiscoveryServer) generateEndpoints(b EndpointBuilder) *endpoint.ClusterLoadAssignment {
	llbOpts, err := s.llbEndpointAndOptionsForCluster(b)
	if err != nil {
		return buildEmptyClusterLoadAssignment(b.clusterName)
	}

	// Apply the Split Horizon EDS filter, if applicable.
	llbOpts = b.EndpointsByNetworkFilter(llbOpts)

	if model.IsDNSSrvSubsetKey(b.clusterName) {
		// For the SNI-DNAT clusters, we are using AUTO_PASSTHROUGH gateway. AUTO_PASSTHROUGH is intended
		// to passthrough mTLS requests. However, at the gateway we do not actually have any way to tell if the
		// request is a valid mTLS request or not, since its passthrough TLS.
		// To ensure we allow traffic only to mTLS endpoints, we filter out non-mTLS endpoints for these cluster types.
		llbOpts = b.EndpointsWithMTLSFilter(llbOpts)
	}
	llbOpts = b.ApplyTunnelSetting(llbOpts, b.tunnelType)

	l := b.createClusterLoadAssignment(llbOpts)

	// If locality aware routing is enabled, prioritize endpoints or set their lb weight.
	// Failover should only be enabled when there is an outlier detection, otherwise Envoy
	// will never detect the hosts are unhealthy and redirect traffic.
	enableFailover, lb := getOutlierDetectionAndLoadBalancerSettings(b.DestinationRule(), b.port, b.subsetName)
	lbSetting := loadbalancer.GetLocalityLbSetting(b.push.Mesh.GetLocalityLbSetting(), lb.GetLocalityLbSetting())
	if lbSetting != nil {
		// Make a shallow copy of the cla as we are mutating the endpoints with priorities/weights relative to the calling proxy
		l = util.CloneClusterLoadAssignment(l)
		wrappedLocalityLbEndpoints := make([]*loadbalancer.WrappedLocalityLbEndpoints, len(llbOpts))
		for i := range llbOpts {
			wrappedLocalityLbEndpoints[i] = &loadbalancer.WrappedLocalityLbEndpoints{
				IstioEndpoints:      llbOpts[i].istioEndpoints,
				LocalityLbEndpoints: l.Endpoints[i],
			}
		}
		loadbalancer.ApplyLocalityLBSetting(l, wrappedLocalityLbEndpoints, b.locality, b.proxy.Metadata.Labels, lbSetting, enableFailover)
	}
	return l
}

// EdsGenerator implements the new Generate method for EDS, using the in-memory, optimized endpoint
// storage in DiscoveryServer.
type EdsGenerator struct {
	Server *DiscoveryServer
}

var _ model.XdsDeltaResourceGenerator = &EdsGenerator{}

// Map of all configs that do not impact EDS
var skippedEdsConfigs = map[config.GroupVersionKind]struct{}{
	gvk.Gateway:               {},
	gvk.VirtualService:        {},
	gvk.WorkloadGroup:         {},
	gvk.AuthorizationPolicy:   {},
	gvk.RequestAuthentication: {},
	gvk.Secret:                {},
	gvk.Telemetry:             {},
	gvk.WasmPlugin:            {},
}

func edsNeedsPush(updates model.XdsUpdates) bool {
	// If none set, we will always push
	if len(updates) == 0 {
		return true
	}
	for config := range updates {
		if _, f := skippedEdsConfigs[config.Kind]; !f {
			return true
		}
	}
	return false
}

func (eds *EdsGenerator) Generate(proxy *model.Proxy, push *model.PushContext, w *model.WatchedResource,
	req *model.PushRequest) (model.Resources, model.XdsLogDetails, error) {
	if !edsNeedsPush(req.ConfigsUpdated) {
		return nil, model.DefaultXdsLogDetails, nil
	}
	resources, logDetails := eds.buildEndpoints(proxy, push, req, w)
	return resources, logDetails, nil
}

func getOutlierDetectionAndLoadBalancerSettings(
	destinationRule *networkingapi.DestinationRule,
	portNumber int,
	subsetName string) (bool, *networkingapi.LoadBalancerSettings) {
	if destinationRule == nil {
		return false, nil
	}
	outlierDetectionEnabled := false
	var lbSettings *networkingapi.LoadBalancerSettings

	port := &model.Port{Port: portNumber}
	policy := networking.MergeTrafficPolicy(nil, destinationRule.TrafficPolicy, port)

	for _, subset := range destinationRule.Subsets {
		if subset.Name == subsetName {
			policy = networking.MergeTrafficPolicy(policy, subset.TrafficPolicy, port)
			break
		}
	}

	if policy != nil {
		lbSettings = policy.LoadBalancer
		if policy.OutlierDetection != nil {
			outlierDetectionEnabled = true
		}
	}

	return outlierDetectionEnabled, lbSettings
}

func endpointDiscoveryResponse(loadAssignments []*any.Any, version, noncePrefix string) *discovery.DiscoveryResponse {
	out := &discovery.DiscoveryResponse{
		TypeUrl: v3.EndpointType,
		// Pilot does not really care for versioning. It always supplies what's currently
		// available to it, irrespective of whether Envoy chooses to accept or reject EDS
		// responses. Pilot believes in eventual consistency and that at some point, Envoy
		// will begin seeing results it deems to be good.
		VersionInfo: version,
		Nonce:       nonce(noncePrefix),
		Resources:   loadAssignments,
	}

	return out
}

// cluster with no endpoints
func buildEmptyClusterLoadAssignment(clusterName string) *endpoint.ClusterLoadAssignment {
	return &endpoint.ClusterLoadAssignment{
		ClusterName: clusterName,
	}
}

func (eds *EdsGenerator) GenerateDeltas(proxy *model.Proxy, push *model.PushContext, req *model.PushRequest,
	w *model.WatchedResource) (model.Resources, model.DeletedResources, model.XdsLogDetails, bool, error) {
	if !edsNeedsPush(req.ConfigsUpdated) {
		return nil, nil, model.DefaultXdsLogDetails, false, nil
	}
	if !shouldUseDeltaEds(req) {
		resources, logDetails := eds.buildEndpoints(proxy, push, req, w)
		return resources, nil, logDetails, false, nil
	}

	resources, removed, logs := eds.buildDeltaEndpoints(proxy, push, req, w)
	return resources, removed, logs, true, nil
}

// deltaConfigTypes are used to detect changes and trigger delta calculations. When config updates has ONLY entries
// in this map, then delta calculation is triggered.
var deltaConfigTypes = sets.NewSet(gvk.ServiceEntry.Kind)

func shouldUseDeltaEds(req *model.PushRequest) bool {
	if !req.Full {
		return false
	}
	if len(req.ConfigsUpdated) > 0 {
		for k := range req.ConfigsUpdated {
			if !deltaConfigTypes.Contains(k.Kind.Kind) {
				return false
			}
		}
		return true
	}
	return false
}

func (eds *EdsGenerator) buildEndpoints(proxy *model.Proxy,
	push *model.PushContext,
	req *model.PushRequest,
	w *model.WatchedResource) (model.Resources, model.XdsLogDetails) {
	var edsUpdatedServices map[string]struct{}
	if !req.Full {
		edsUpdatedServices = model.ConfigNamesOfKind(req.ConfigsUpdated, gvk.ServiceEntry)
	}
	resources := make(model.Resources, 0)
	empty := 0
	cached := 0
	regenerated := 0
	for _, clusterName := range w.ResourceNames {
		if edsUpdatedServices != nil {
			_, _, hostname, _ := model.ParseSubsetKey(clusterName)
			if _, ok := edsUpdatedServices[string(hostname)]; !ok {
				// Cluster was not updated, skip recomputing. This happens when we get an incremental update for a
				// specific Hostname. On connect or for full push edsUpdatedServices will be empty.
				continue
			}
		}
		builder := NewEndpointBuilder(clusterName, proxy, push)
		if marshalledEndpoint, f := eds.Server.Cache.Get(builder); f && !features.EnableUnsafeAssertions {
			// We skip cache if assertions are enabled, so that the cache will assert our eviction logic is correct
			resources = append(resources, marshalledEndpoint)
			cached++
		} else {
			l := eds.Server.generateEndpoints(builder)
			if l == nil {
				continue
			}
			regenerated++

			if len(l.Endpoints) == 0 {
				empty++
			}
			resource := &discovery.Resource{
				Name:     l.ClusterName,
				Resource: util.MessageToAny(l),
			}
			resources = append(resources, resource)
			eds.Server.Cache.Add(builder, req, resource)
		}
	}
	return resources, model.XdsLogDetails{
		Incremental:    len(edsUpdatedServices) != 0,
		AdditionalInfo: fmt.Sprintf("empty:%v cached:%v/%v", empty, cached, cached+regenerated),
	}
}

// TODO(@hzxuzhonghu): merge with buildEndpoints
func (eds *EdsGenerator) buildDeltaEndpoints(proxy *model.Proxy,
	push *model.PushContext,
	req *model.PushRequest,
	w *model.WatchedResource) (model.Resources, []string, model.XdsLogDetails) {
	edsUpdatedServices := model.ConfigNamesOfKind(req.ConfigsUpdated, gvk.ServiceEntry)
	var resources model.Resources
	var removed []string
	empty := 0
	cached := 0
	regenerated := 0

	for _, clusterName := range w.ResourceNames {
		// filter out eds that are not updated for clusters
		_, _, hostname, _ := model.ParseSubsetKey(clusterName)
		if _, ok := edsUpdatedServices[string(hostname)]; !ok {
			continue
		}

		builder := NewEndpointBuilder(clusterName, proxy, push)
		if marshalledEndpoint, f := eds.Server.Cache.Get(builder); f && !features.EnableUnsafeAssertions {
			// We skip cache if assertions are enabled, so that the cache will assert our eviction logic is correct
			resources = append(resources, marshalledEndpoint)
			cached++
		} else {
			// if a service is not found, it means the cluster is removed
			if builder.service == nil {
				removed = append(removed, clusterName)
				continue
			}
			l := eds.Server.generateEndpoints(builder)
			if l == nil {
				continue
			}
			regenerated++
			if len(l.Endpoints) == 0 {
				empty++
			}
			resource := &discovery.Resource{
				Name:     l.ClusterName,
				Resource: util.MessageToAny(l),
			}
			resources = append(resources, resource)
			eds.Server.Cache.Add(builder, req, resource)
		}
	}
	return resources, removed, model.XdsLogDetails{
		Incremental:    len(edsUpdatedServices) != 0,
		AdditionalInfo: fmt.Sprintf("empty:%v cached:%v/%v", empty, cached, cached+regenerated),
	}
}<|MERGE_RESOLUTION|>--- conflicted
+++ resolved
@@ -146,13 +146,8 @@
 		// unnecessary full push which can become a real problem if a pod is in crashloop and thus endpoints
 		// flip flopping between 1 and 0.
 		s.deleteEndpointShards(shard, hostname, namespace)
-<<<<<<< HEAD
-		log.Infof("Incremental push, service %s has no endpoints", hostname)
+		log.Infof("Incremental push, service %s at shard %v has no endpoints", hostname, shard)
 		return IncrementalPush
-=======
-		log.Infof("Incremental push, service %s at shard %v has no endpoints", hostname, shard)
-		return false
->>>>>>> 4cb2fcf9
 	}
 
 	// Find endpoint shard for this service, if it is available - otherwise create a new one.
