--- conflicted
+++ resolved
@@ -108,19 +108,6 @@
 		} else {
 			s.addTerminatingStartFunc(func(stop <-chan struct{}) error {
 				leaderelection.
-<<<<<<< HEAD
-					NewLeaderElection(args.Namespace, args.PodName, leaderelection.IngressController, s.kubeClients.Kube()).
-						AddRunFunction(func(leaderStop <-chan struct{}) {
-							// Start informers again. This fixes the case where informers for namespace do not start,
-							// as we create them only after acquiring the leader lock
-							// Note: stop here should be the overall pilot stop, NOT the leader election stop. We are
-							// basically lazy loading the informer, if we stop it when we lose the lock we will never
-							// recreate it again.
-							s.kubeClients.RunAndWait(stop)
-							log.Infof("Starting ingress controller")
-							ingressSyncer.Run(leaderStop)
-						}).
-=======
 					NewLeaderElection(args.Namespace, args.PodName, leaderelection.IngressController, s.kubeClient.Kube()).
 					AddRunFunction(func(leaderStop <-chan struct{}) {
 						// Start informers again. This fixes the case where informers for namespace do not start,
@@ -132,7 +119,6 @@
 						log.Infof("Starting ingress controller")
 						ingressSyncer.Run(leaderStop)
 					}).
->>>>>>> 8218b26a
 					Run(stop)
 				return nil
 			})
