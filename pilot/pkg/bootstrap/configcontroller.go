// Copyright 2019 Istio Authors
//
// Licensed under the Apache License, Version 2.0 (the "License");
// you may not use this file except in compliance with the License.
// You may obtain a copy of the License at
//
//     http://www.apache.org/licenses/LICENSE-2.0
//
// Unless required by applicable law or agreed to in writing, software
// distributed under the License is distributed on an "AS IS" BASIS,
// WITHOUT WARRANTIES OR CONDITIONS OF ANY KIND, either express or implied.
// See the License for the specific language governing permissions and
// limitations under the License.

package bootstrap

import (
	"context"
	"fmt"
	"net/url"
	"os"
	"path"
	"strings"
	"sync"
	"time"

	"github.com/hashicorp/go-multierror"
	"google.golang.org/grpc"

	mcpapi "istio.io/api/mcp/v1alpha1"
	meshconfig "istio.io/api/mesh/v1alpha1"
	networkingapi "istio.io/api/networking/v1alpha3"
	configaggregate "istio.io/istio/pilot/pkg/config/aggregate"
	"istio.io/istio/pilot/pkg/config/coredatamodel"
	"istio.io/istio/pilot/pkg/config/kube/crd/controller"
	"istio.io/istio/pilot/pkg/config/kube/ingress"
	"istio.io/istio/pilot/pkg/config/memory"
	configmonitor "istio.io/istio/pilot/pkg/config/monitor"
	"istio.io/istio/pilot/pkg/model"
	"istio.io/istio/pkg/config/constants"
	"istio.io/istio/pkg/config/schemas"
	configz "istio.io/istio/pkg/mcp/configz/client"
	"istio.io/istio/pkg/mcp/creds"
	"istio.io/istio/pkg/mcp/monitoring"
	"istio.io/istio/pkg/mcp/sink"
	"istio.io/pkg/log"
)

const (
	// URL types supported by the config store
	// example fs:///tmp/configroot
	fsScheme = "fs"

	requiredMCPCertCheckFreq = 500 * time.Millisecond
)

// initConfigController creates the config controller in the pilotConfig.
func (s *Server) initConfigController(args *PilotArgs) error {
	if len(s.environment.Mesh.ConfigSources) > 0 {
		if err := s.initMCPConfigController(args); err != nil {
			return err
		}
	} else if args.Config.FileDir != "" {
		store := memory.Make(schemas.Istio)
		configController := memory.NewController(store)

		err := s.makeFileMonitor(args.Config.FileDir, configController)
		if err != nil {
			return err
		}
		s.ConfigStores = append(s.ConfigStores, configController)
	} else {
		configController, err := s.makeKubeConfigController(args)
		if err != nil {
			return err
		}
		s.ConfigStores = append(s.ConfigStores, configController)
	}

	// If running in ingress mode (requires k8s), wrap the config controller.
<<<<<<< HEAD
	if hasKubeRegistry(args.Service.Registries) && s.mesh.IngressControllerMode != meshconfig.MeshConfig_OFF {
		s.ConfigStores = append(s.ConfigStores, ingress.NewController(s.kubeClient, s.mesh, args.Config.ControllerOptions))
		if ingressSyncer, errSyncer := ingress.NewStatusSyncer(s.mesh, s.kubeClient,
=======
	if hasKubeRegistry(args.Service.Registries) && s.environment.Mesh.IngressControllerMode != meshconfig.MeshConfig_OFF {
		// Wrap the config controller with a cache.
		configController, err := configaggregate.MakeCache([]model.ConfigStoreCache{
			s.configController,
			ingress.NewController(s.kubeClient, s.environment.Mesh, args.Config.ControllerOptions),
		})
		if err != nil {
			return err
		}

		// Update the config controller
		s.configController = configController

		if ingressSyncer, errSyncer := ingress.NewStatusSyncer(s.environment.Mesh, s.kubeClient,
>>>>>>> 80bee4e1
			args.Namespace, args.Config.ControllerOptions); errSyncer != nil {
			log.Warnf("Disabled ingress status syncer due to %v", errSyncer)
		} else {
			s.addStartFunc(func(stop <-chan struct{}) error {
				go ingressSyncer.Run(stop)
				return nil
			})
		}
	}

	// Wrap the config controller with a cache.
	aggregateMcpController, err := configaggregate.MakeCache(s.ConfigStores)
	if err != nil {
		return err
	}
	s.configController = aggregateMcpController

	// Create the config store.
	s.environment.IstioConfigStore = model.MakeIstioStore(s.configController)

	// Defer starting the controller until after the service is created.
	s.addStartFunc(func(stop <-chan struct{}) error {
		go s.configController.Run(stop)
		return nil
	})

	return nil
}

func (s *Server) initMCPConfigController(args *PilotArgs) error {
	ctx, cancel := context.WithCancel(context.Background())
	var clients []*sink.Client
	var conns []*grpc.ClientConn
	var configStores []model.ConfigStoreCache

	s.mcpOptions = &coredatamodel.Options{
		DomainSuffix: args.Config.ControllerOptions.DomainSuffix,
		ConfigLedger: buildLedger(args.Config),
	}
	reporter := monitoring.NewStatsContext("pilot")

	for _, configSource := range s.environment.Mesh.ConfigSources {
		if strings.Contains(configSource.Address, fsScheme+"://") {
			srcAddress, err := url.Parse(configSource.Address)
			if err != nil {
				cancel()
				return fmt.Errorf("invalid config URL %s %v", configSource.Address, err)
			}
			if srcAddress.Scheme == fsScheme {
				if srcAddress.Path == "" {
					cancel()
					return fmt.Errorf("invalid fs config URL %s, contains no file path", configSource.Address)
				}
				store := memory.MakeWithLedger(schemas.Istio, buildLedger(args.Config))
				configController := memory.NewController(store)

				err := s.makeFileMonitor(srcAddress.Path, configController)
				if err != nil {
					cancel()
					return err
				}
				configStores = append(configStores, configController)
				continue
			}
		}

		conn, err := grpcDial(ctx, cancel, configSource, args)
		if err != nil {
			log.Errorf("Unable to dial MCP Server %q: %v", configSource.Address, err)
			cancel()
			return err
		}
		conns = append(conns, conn)
		s.mcpController(conn, reporter, &clients, &configStores)

		// create MCP SyntheticServiceEntryController
		if resourceContains(configSource.SubscribedResources, meshconfig.Resource_SERVICE_REGISTRY) {
			conn, err := grpcDial(ctx, cancel, configSource, args)
			if err != nil {
				log.Errorf("Unable to dial MCP Server %q: %v", configSource.Address, err)
				cancel()
				return err
			}
			conns = append(conns, conn)
			s.sseMCPController(args, conn, reporter, &clients, &configStores)
		}
	}

	s.addStartFunc(func(stop <-chan struct{}) error {
		var wg sync.WaitGroup

		for i := range clients {
			client := clients[i]
			wg.Add(1)
			go func() {
				client.Run(ctx)
				wg.Done()
			}()
		}

		go func() {
			<-stop

			// Stop the MCP clients and any pending connection.
			cancel()

			// Close all of the open grpc connections once the mcp
			// client(s) have fully stopped.
			wg.Wait()
			for _, conn := range conns {
				_ = conn.Close() // nolint: errcheck
			}

			_ = reporter.Close()
		}()

		return nil
	})

	s.ConfigStores = append(s.ConfigStores, configStores...)
	return nil
}

func resourceContains(resources []meshconfig.Resource, resource meshconfig.Resource) bool {
	for _, r := range resources {
		if r == resource {
			return true
		}
	}
	return false
}

func mcpSecurityOptions(ctx context.Context, cancel context.CancelFunc, configSource *meshconfig.ConfigSource) (grpc.DialOption, error) {
	securityOption := grpc.WithInsecure()
	if configSource.TlsSettings != nil &&
		configSource.TlsSettings.Mode != networkingapi.TLSSettings_DISABLE {
		var credentialOption *creds.Options
		switch configSource.TlsSettings.Mode {
		case networkingapi.TLSSettings_SIMPLE:
		case networkingapi.TLSSettings_MUTUAL:
			credentialOption = &creds.Options{
				CertificateFile:   configSource.TlsSettings.ClientCertificate,
				KeyFile:           configSource.TlsSettings.PrivateKey,
				CACertificateFile: configSource.TlsSettings.CaCertificates,
			}
		case networkingapi.TLSSettings_ISTIO_MUTUAL:
			credentialOption = &creds.Options{
				CertificateFile:   path.Join(constants.AuthCertsPath, constants.CertChainFilename),
				KeyFile:           path.Join(constants.AuthCertsPath, constants.KeyFilename),
				CACertificateFile: path.Join(constants.AuthCertsPath, constants.RootCertFilename),
			}
		default:
			log.Errorf("invalid tls setting mode %d", configSource.TlsSettings.Mode)
		}

		if credentialOption == nil {
			transportCreds := creds.CreateForClientSkipVerify()
			securityOption = grpc.WithTransportCredentials(transportCreds)
		} else {
			requiredFiles := []string{
				credentialOption.CACertificateFile,
				credentialOption.KeyFile,
				credentialOption.CertificateFile}
			log.Infof("Secure MCP configured. Waiting for required certificate files to become available: %v",
				requiredFiles)
			for len(requiredFiles) > 0 {
				if _, err := os.Stat(requiredFiles[0]); os.IsNotExist(err) {
					log.Infof("%v not found. Checking again in %v", requiredFiles[0], requiredMCPCertCheckFreq)
					select {
					case <-ctx.Done():
						cancel()
						return nil, ctx.Err()
					case <-time.After(requiredMCPCertCheckFreq):
						// retry
						continue
					}
				}
				log.Debugf("MCP certificate file %s found", requiredFiles[0])
				requiredFiles = requiredFiles[1:]
			}

			watcher, err := creds.WatchFiles(ctx.Done(), credentialOption)
			if err != nil {
				cancel()
				return nil, err
			}
			transportCreds := creds.CreateForClient(configSource.TlsSettings.Sni, watcher)
			securityOption = grpc.WithTransportCredentials(transportCreds)
		}
	}
	return securityOption, nil
}

func (s *Server) mcpController(
	conn *grpc.ClientConn,
	reporter monitoring.Reporter,
	clients *[]*sink.Client,
	configStores *[]model.ConfigStoreCache) {
	clientNodeID := ""
	collections := make([]sink.CollectionOptions, 0, len(schemas.Istio)-1)
	for _, c := range schemas.Istio {
		// do not register SSEs for this controller as there is a dedicated controller
		if c.Collection == schemas.SyntheticServiceEntry.Collection {
			continue
		}
		collections = append(collections, sink.CollectionOptions{Name: c.Collection, Incremental: false})
	}

	mcpController := coredatamodel.NewController(s.mcpOptions)
	sinkOptions := &sink.Options{
		CollectionOptions: collections,
		Updater:           mcpController,
		ID:                clientNodeID,
		Reporter:          reporter,
	}

	cl := mcpapi.NewResourceSourceClient(conn)
	mcpClient := sink.NewClient(cl, sinkOptions)
	configz.Register(mcpClient)
	*clients = append(*clients, mcpClient)
	*configStores = append(*configStores, mcpController)
}

func (s *Server) sseMCPController(args *PilotArgs,
	conn *grpc.ClientConn,
	reporter monitoring.Reporter,
	clients *[]*sink.Client,
	configStores *[]model.ConfigStoreCache) {
	clientNodeID := "SSEMCP"
	s.incrementalMcpOptions = &coredatamodel.Options{
		DomainSuffix: args.Config.ControllerOptions.DomainSuffix,
	}
	controller := coredatamodel.NewSyntheticServiceEntryController(s.incrementalMcpOptions)
	s.discoveryOptions = &coredatamodel.DiscoveryOptions{
		DomainSuffix: args.Config.ControllerOptions.DomainSuffix,
	}
	s.mcpDiscovery = coredatamodel.NewMCPDiscovery(controller, s.discoveryOptions)
	incrementalSinkOptions := &sink.Options{
		CollectionOptions: []sink.CollectionOptions{
			{
				Name:        schemas.SyntheticServiceEntry.Collection,
				Incremental: true,
			},
		},
		Updater:  controller,
		ID:       clientNodeID,
		Reporter: reporter,
	}
	incSrcClient := mcpapi.NewResourceSourceClient(conn)
	incMcpClient := sink.NewClient(incSrcClient, incrementalSinkOptions)
	configz.Register(incMcpClient)
	*clients = append(*clients, incMcpClient)
	*configStores = append(*configStores, controller)
}

func (s *Server) makeKubeConfigController(args *PilotArgs) (model.ConfigStoreCache, error) {
	configClient, err := controller.NewClient(args.Config.KubeConfig, "", schemas.Istio,
		args.Config.ControllerOptions.DomainSuffix, buildLedger(args.Config))
	if err != nil {
		return nil, multierror.Prefix(err, "failed to open a config client.")
	}

	if !args.Config.DisableInstallCRDs {
		if err = configClient.RegisterResources(); err != nil {
			return nil, multierror.Prefix(err, "failed to register custom resources.")
		}
	}

	return controller.NewController(configClient, args.Config.ControllerOptions), nil
}

func (s *Server) makeFileMonitor(fileDir string, configController model.ConfigStore) error {
	fileSnapshot := configmonitor.NewFileSnapshot(fileDir, schemas.Istio)
	fileMonitor := configmonitor.NewMonitor("file-monitor", configController, FilepathWalkInterval, fileSnapshot.ReadConfigFiles)

	// Defer starting the file monitor until after the service is created.
	s.addStartFunc(func(stop <-chan struct{}) error {
		fileMonitor.Start(stop)
		return nil
	})

	return nil
}<|MERGE_RESOLUTION|>--- conflicted
+++ resolved
@@ -57,6 +57,7 @@
 // initConfigController creates the config controller in the pilotConfig.
 func (s *Server) initConfigController(args *PilotArgs) error {
 	if len(s.environment.Mesh.ConfigSources) > 0 {
+		// Using MCP for config.
 		if err := s.initMCPConfigController(args); err != nil {
 			return err
 		}
@@ -78,26 +79,12 @@
 	}
 
 	// If running in ingress mode (requires k8s), wrap the config controller.
-<<<<<<< HEAD
-	if hasKubeRegistry(args.Service.Registries) && s.mesh.IngressControllerMode != meshconfig.MeshConfig_OFF {
-		s.ConfigStores = append(s.ConfigStores, ingress.NewController(s.kubeClient, s.mesh, args.Config.ControllerOptions))
-		if ingressSyncer, errSyncer := ingress.NewStatusSyncer(s.mesh, s.kubeClient,
-=======
 	if hasKubeRegistry(args.Service.Registries) && s.environment.Mesh.IngressControllerMode != meshconfig.MeshConfig_OFF {
 		// Wrap the config controller with a cache.
-		configController, err := configaggregate.MakeCache([]model.ConfigStoreCache{
-			s.configController,
-			ingress.NewController(s.kubeClient, s.environment.Mesh, args.Config.ControllerOptions),
-		})
-		if err != nil {
-			return err
-		}
-
-		// Update the config controller
-		s.configController = configController
+		s.ConfigStores = append(s.ConfigStores,
+			ingress.NewController(s.kubeClient, s.environment.Mesh, args.Config.ControllerOptions))
 
 		if ingressSyncer, errSyncer := ingress.NewStatusSyncer(s.environment.Mesh, s.kubeClient,
->>>>>>> 80bee4e1
 			args.Namespace, args.Config.ControllerOptions); errSyncer != nil {
 			log.Warnf("Disabled ingress status syncer due to %v", errSyncer)
 		} else {
