// Copyright 2019 Istio Authors
//
// Licensed under the Apache License, Version 2.0 (the "License");
// you may not use this file except in compliance with the License.
// You may obtain a copy of the License at
//
//     http://www.apache.org/licenses/LICENSE-2.0
//
// Unless required by applicable law or agreed to in writing, software
// distributed under the License is distributed on an "AS IS" BASIS,
// WITHOUT WARRANTIES OR CONDITIONS OF ANY KIND, either express or implied.
// See the License for the specific language governing permissions and
// limitations under the License.

package bootstrap

import (
	"bytes"
	"fmt"
	"io/ioutil"
	"os"
	"path/filepath"
	"time"

	"k8s.io/api/admissionregistration/v1beta1"
	"k8s.io/apimachinery/pkg/fields"
	"k8s.io/client-go/kubernetes"
	"k8s.io/client-go/tools/cache"

	"istio.io/istio/pkg/util"
	"istio.io/pkg/env"

	"istio.io/istio/pkg/kube/inject"
	"istio.io/pkg/log"
)

var (
	injectionWebhookConfigName = env.RegisterStringVar("INJECTION_WEBHOOK_CONFIG_NAME", "istio-sidecar-injector",
		"Name of the mutatingwebhookconfiguration to patch, if istioctl is not used.")
)

const (
	// Name of the webhook config in the config - no need to change it.
	webhookName = "sidecar-injector.istio.io"
)

// Was not used in Pilot for 1.3/1.4 (injector was standalone).
// In 1.5 - used as part of istiod, if the inject template exists.
func (s *Server) initSidecarInjector(args *PilotArgs) error {
	// Injector should run along, even if not used - but only if the injection template is mounted.
	// ./var/lib/istio/inject - enabled by mounting a template in the config.
	injectPath := args.InjectionOptions.InjectionDirectory
	if injectPath == "" {
		log.Infof("Skipping sidecar injector, injection path is missing")
		return nil
	}

	// If the injection path exists, we will set up injection
	if _, err := os.Stat(filepath.Join(injectPath, "config")); os.IsNotExist(err) {
		log.Infof("Skipping sidecar injector, template not found")
		return nil
	}

	parameters := inject.WebhookParameters{
		ConfigFile: filepath.Join(injectPath, "config"),
		ValuesFile: filepath.Join(injectPath, "values"),
		MeshFile:   args.Mesh.ConfigFile,
		Env:        s.environment,
		CertFile:   filepath.Join(dnsCertDir, "cert-chain.pem"),
		KeyFile:    filepath.Join(dnsCertDir, "key.pem"),
		// Disable monitoring. The injection metrics will be picked up by Pilots metrics exporter already
		MonitoringPort: -1,
		Mux:            s.httpsMux,
	}

	wh, err := inject.NewWebhook(parameters)
	if err != nil {
		return fmt.Errorf("failed to create injection webhook: %v", err)
	}
	// Patch cert if a webhook config name is provided.
	// This requires RBAC permissions - a low-priv Istiod should not attempt to patch but rely on
	// operator or CI/CD
	if injectionWebhookConfigName.Get() != "" {
<<<<<<< HEAD
		s.addStartFunc(func(stop <-chan struct{}) error {
			// No leader election - different istiod revisions will patch their own cert.
=======
		s.leaderElection.AddRunFunction(func(stop <-chan struct{}) {
>>>>>>> 4abb8eff
			if err := s.patchCertLoop(s.kubeClient, stop); err != nil {
				log.Errorf("failed to start patch cert loop: %v", err)
			}
		})
	}
	s.injectionWebhook = wh
	s.addStartFunc(func(stop <-chan struct{}) error {
		go wh.Run(stop)
		return nil
	})
	return nil
}

const delayedRetryTime = time.Second

// Moved out of injector main. Changes:
// - pass the existing k8s client
// - use the K8S root instead of citadel root CA
// - removed the watcher - the k8s CA is already mounted at startup, no more delay waiting for it
func (s *Server) patchCertLoop(client kubernetes.Interface, stopCh <-chan struct{}) error {

	// K8S own CA
	caCertPem, err := ioutil.ReadFile(s.caBundlePath)
	if err != nil {
		log.Warna("Skipping webhook patch, missing CA path ", s.caBundlePath)
		return err
	}

	var retry bool
	if err = util.PatchMutatingWebhookConfig(client.AdmissionregistrationV1beta1().MutatingWebhookConfigurations(),
		injectionWebhookConfigName.Get(), webhookName, caCertPem); err != nil {
		log.Warna("Error patching Webhook ", err)
		retry = true
	}

	shouldPatch := make(chan struct{})

	watchlist := cache.NewListWatchFromClient(
		client.AdmissionregistrationV1beta1().RESTClient(),
		"mutatingwebhookconfigurations",
		"",
		fields.ParseSelectorOrDie(fmt.Sprintf("metadata.name=%s", injectionWebhookConfigName.Get())))

	_, controller := cache.NewInformer(
		watchlist,
		&v1beta1.MutatingWebhookConfiguration{},
		0,
		cache.ResourceEventHandlerFuncs{
			UpdateFunc: func(oldObj, newObj interface{}) {
				oldConfig := oldObj.(*v1beta1.MutatingWebhookConfiguration)
				newConfig := newObj.(*v1beta1.MutatingWebhookConfiguration)

				if oldConfig.ResourceVersion != newConfig.ResourceVersion {
					for i, w := range newConfig.Webhooks {
						if w.Name == webhookName && !bytes.Equal(newConfig.Webhooks[i].ClientConfig.CABundle, caCertPem) {
							log.Infof("Detected a change in CABundle, patching MutatingWebhookConfiguration again")
							shouldPatch <- struct{}{}
							break
						}
					}
				}
			},
		},
	)
	go controller.Run(stopCh)

	go func() {
		var delayedRetryC <-chan time.Time
		if retry {
			delayedRetryC = time.After(delayedRetryTime)
		}

		for {
			select {
			case <-delayedRetryC:
				if retry := doPatch(client, injectionWebhookConfigName.Get(), webhookName, caCertPem); retry {
					delayedRetryC = time.After(delayedRetryTime)
				} else {
					log.Infof("Retried patch succeeded")
					delayedRetryC = nil
				}
			case <-shouldPatch:
				if retry := doPatch(client, injectionWebhookConfigName.Get(), webhookName, caCertPem); retry {
					if delayedRetryC == nil {
						delayedRetryC = time.After(delayedRetryTime)
					}
				} else {
					delayedRetryC = nil
				}
			}
		}
	}()

	return nil
}

func doPatch(cs kubernetes.Interface, webhookConfigName, webhookName string, caCertPem []byte) (retry bool) {
	client := cs.AdmissionregistrationV1beta1().MutatingWebhookConfigurations()
	if err := util.PatchMutatingWebhookConfig(client, webhookConfigName, webhookName, caCertPem); err != nil {
		log.Errorf("Patch webhook failed: %v", err)
		return true
	}
	log.Infof("Patched webhook %s", webhookName)
	return false
}<|MERGE_RESOLUTION|>--- conflicted
+++ resolved
@@ -81,12 +81,8 @@
 	// This requires RBAC permissions - a low-priv Istiod should not attempt to patch but rely on
 	// operator or CI/CD
 	if injectionWebhookConfigName.Get() != "" {
-<<<<<<< HEAD
 		s.addStartFunc(func(stop <-chan struct{}) error {
 			// No leader election - different istiod revisions will patch their own cert.
-=======
-		s.leaderElection.AddRunFunction(func(stop <-chan struct{}) {
->>>>>>> 4abb8eff
 			if err := s.patchCertLoop(s.kubeClient, stop); err != nil {
 				log.Errorf("failed to start patch cert loop: %v", err)
 			}
