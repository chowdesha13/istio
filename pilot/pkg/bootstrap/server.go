--- conflicted
+++ resolved
@@ -579,11 +579,7 @@
 
 // initialize secureGRPCServer.
 func (s *Server) initSecureDiscoveryService(args *PilotArgs, port string) error {
-<<<<<<< HEAD
-	if args.ServerOptions.TLSOptions.CaCertFile == "" && s.CA == nil {
-=======
 	if s.peerCertVerifier == nil {
->>>>>>> 7c4398fc
 		// Running locally without configured certs - no TLS mode
 		log.Warnf("The secure discovery service is disabled")
 		return nil
@@ -920,13 +916,8 @@
 		if rootCertBytes, err = ioutil.ReadFile(tlsOptions.CaCertFile); err != nil {
 			return err
 		}
-<<<<<<< HEAD
-	} else {
-		rootCertBytes = s.CA.GetCAKeyCertBundle().GetRootCertPem()
-=======
 	} else if s.ca != nil {
 		rootCertBytes = s.ca.GetCAKeyCertBundle().GetRootCertPem()
->>>>>>> 7c4398fc
 	}
 
 	if len(rootCertBytes) != 0 {
