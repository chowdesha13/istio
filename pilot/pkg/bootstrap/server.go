// Copyright 2017 Istio Authors
//
// Licensed under the Apache License, Version 2.0 (the "License");
// you may not use this file except in compliance with the License.
// You may obtain a copy of the License at
//
//     http://www.apache.org/licenses/LICENSE-2.0
//
// Unless required by applicable law or agreed to in writing, software
// distributed under the License is distributed on an "AS IS" BASIS,
// WITHOUT WARRANTIES OR CONDITIONS OF ANY KIND, either express or implied.
// See the License for the specific language governing permissions and
// limitations under the License.

package bootstrap

import (
	"crypto/tls"
	"crypto/x509"
	"fmt"
	"io/ioutil"
	"net"
	"net/http"
	"os"
	"strconv"
	"strings"
	"time"

	"code.cloudfoundry.org/copilot"
	"github.com/davecgh/go-spew/spew"
	durpb "github.com/golang/protobuf/ptypes/duration"
	middleware "github.com/grpc-ecosystem/go-grpc-middleware"
	prometheus "github.com/grpc-ecosystem/go-grpc-prometheus"
	multierror "github.com/hashicorp/go-multierror"
	"google.golang.org/grpc"
	"google.golang.org/grpc/credentials"
	"k8s.io/api/core/v1"
	meta_v1 "k8s.io/apimachinery/pkg/apis/meta/v1"
	"k8s.io/client-go/kubernetes"
	"k8s.io/client-go/tools/clientcmd"

	meshconfig "istio.io/api/mesh/v1alpha1"
	"istio.io/istio/pilot/cmd"
	configaggregate "istio.io/istio/pilot/pkg/config/aggregate"
	"istio.io/istio/pilot/pkg/config/clusterregistry"
	"istio.io/istio/pilot/pkg/config/kube/crd"
	"istio.io/istio/pilot/pkg/config/kube/ingress"
	"istio.io/istio/pilot/pkg/config/memory"
	configmonitor "istio.io/istio/pilot/pkg/config/monitor"
	"istio.io/istio/pilot/pkg/model"
	"istio.io/istio/pilot/pkg/networking/core/v1alpha3"
	"istio.io/istio/pilot/pkg/networking/plugin/registry"
	envoy "istio.io/istio/pilot/pkg/proxy/envoy/v1"
	"istio.io/istio/pilot/pkg/proxy/envoy/v1/mock"
	envoyv2 "istio.io/istio/pilot/pkg/proxy/envoy/v2"
	"istio.io/istio/pilot/pkg/serviceregistry"
	"istio.io/istio/pilot/pkg/serviceregistry/aggregate"
	"istio.io/istio/pilot/pkg/serviceregistry/cloudfoundry"
	"istio.io/istio/pilot/pkg/serviceregistry/consul"
	"istio.io/istio/pilot/pkg/serviceregistry/eureka"
	"istio.io/istio/pilot/pkg/serviceregistry/external"
	"istio.io/istio/pilot/pkg/serviceregistry/kube"
	"istio.io/istio/pkg/log"
	"istio.io/istio/pkg/version"
)

const (
	// ConfigMapKey should match the expected MeshConfig file name
	ConfigMapKey = "mesh"
	// CopilotTimeout when to cancel remote gRPC call to copilot
	CopilotTimeout = 5 * time.Second
)

var (
	// FilepathWalkInterval dictates how often the file system is walked for config
	FilepathWalkInterval = 100 * time.Millisecond
)

var (
	// ConfigDescriptor describes all supported configuration kinds.
	// TODO: use model.IstioConfigTypes once model.IngressRule is deprecated
	ConfigDescriptor = model.ConfigDescriptor{
		model.RouteRule,
		model.VirtualService,
		model.Gateway,
		model.EgressRule,
		model.ServiceEntry,
		model.DestinationPolicy,
		model.DestinationRule,
		model.HTTPAPISpec,
		model.HTTPAPISpecBinding,
		model.QuotaSpec,
		model.QuotaSpecBinding,
		model.AuthenticationPolicy,
		model.ServiceRole,
		model.ServiceRoleBinding,
	}

	// PilotCertDir is the default location for mTLS certificates used by pilot
	// Visible for tests - at runtime can be set by PILOT_CERT_DIR environment variable.
	PilotCertDir = "/etc/certs/"
)

// MeshArgs provide configuration options for the mesh. If ConfigFile is provided, an attempt will be made to
// load the mesh from the file. Otherwise, a default mesh will be used with optional overrides.
type MeshArgs struct {
	ConfigFile      string
	MixerAddress    string
	RdsRefreshDelay *durpb.Duration
}

// ConfigArgs provide configuration options for the configuration controller. If FileDir is set, that directory will
// be monitored for CRD yaml files and will update the controller as those files change (This is used for testing
// purposes). Otherwise, a CRD client is created based on the configuration.
type ConfigArgs struct {
	ClusterRegistriesConfigmap string
	ClusterRegistriesNamespace string
	KubeConfig                 string
	CFConfig                   string
	ControllerOptions          kube.ControllerOptions
	FileDir                    string
}

// ConsulArgs provides configuration for the Consul service registry.
type ConsulArgs struct {
	Config    string
	ServerURL string
	Interval  time.Duration
}

// EurekaArgs provides configuration for the Eureka service registry
type EurekaArgs struct {
	ServerURL string
	Interval  time.Duration
}

// ServiceArgs provides the composite configuration for all service registries in the system.
type ServiceArgs struct {
	Registries []string
	Consul     ConsulArgs
	Eureka     EurekaArgs
}

// PilotArgs provides all of the configuration parameters for the Pilot discovery service.
type PilotArgs struct {
	DiscoveryOptions envoy.DiscoveryServiceOptions
	Namespace        string
	Mesh             MeshArgs
	Config           ConfigArgs
	Service          ServiceArgs
	RDSv2            bool
	MeshConfig       *meshconfig.MeshConfig
}

// Server contains the runtime configuration for the Pilot discovery service.
type Server struct {
	mesh                    *meshconfig.MeshConfig
	ServiceController       *aggregate.Controller
	configController        model.ConfigStoreCache
	mixerSAN                []string
	kubeClient              kubernetes.Interface
	startFuncs              []startFunc
	HTTPListeningAddr       net.Addr
	GRPCListeningAddr       net.Addr
	SecureGRPCListeningAddr net.Addr
	clusterStore            *clusterregistry.ClusterStore

	EnvoyXdsServer   *envoyv2.DiscoveryServer
	HTTPServer       *http.Server
	GRPCServer       *grpc.Server
	secureGRPCServer *grpc.Server
	DiscoveryService *envoy.DiscoveryService

	// An in-memory service discovery, enabled if 'mock' registry is added.
	// Currently used for tests.
	MemoryServiceDiscovery *mock.ServiceDiscovery

	mux *http.ServeMux
}

func createInterface(kubeconfig string) (kubernetes.Interface, error) {
<<<<<<< HEAD
	restConfig, err := clientcmd.BuildConfigFromFlags("", kubeconfig)

=======
	loadingRules := clientcmd.NewDefaultClientConfigLoadingRules()
	loadingRules.ExplicitPath = kubeconfig

	clientConfig := clientcmd.NewNonInteractiveDeferredLoadingClientConfig(loadingRules, &clientcmd.ConfigOverrides{})
	restConfig, err := clientConfig.ClientConfig()
>>>>>>> e5410ae6
	if err != nil {
		return nil, err
	}
	return kubernetes.NewForConfig(restConfig)
}

// NewServer creates a new Server instance based on the provided arguments.
func NewServer(args PilotArgs) (*Server, error) {
	// If the namespace isn't set, try looking it up from the environment.
	if args.Namespace == "" {
		args.Namespace = os.Getenv("POD_NAMESPACE")
	}

	// TODO: remove when no longer needed
	if os.Getenv("PILOT_VALIDATE_CLUSTERS") == "false" {
		envoy.ValidateClusters = false
	}

	s := &Server{}

	// Apply the arguments to the configuration.
	if err := s.initKubeClient(&args); err != nil {
		return nil, err
	}
	if err := s.initClusterRegistries(&args); err != nil {
		return nil, err
	}
	if err := s.initMesh(&args); err != nil {
		return nil, err
	}
	if err := s.initMixerSan(&args); err != nil {
		return nil, err
	}
	if err := s.initConfigController(&args); err != nil {
		return nil, err
	}
	if err := s.initServiceControllers(&args); err != nil {
		return nil, err
	}
	if err := s.initDiscoveryService(&args); err != nil {
		return nil, err
	}
	if err := s.initMonitor(&args); err != nil {
		return nil, err
	}

	return s, nil
}

// Start starts all components of the Pilot discovery service on the port specified in DiscoveryServiceOptions.
// If Port == 0, a port number is automatically chosen. This method returns the address on which the server is
// listening for incoming connections. Content serving is started by this method, but is executed asynchronously.
// Serving can be cancelled at any time by closing the provided stop channel.
func (s *Server) Start(stop chan struct{}) (net.Addr, error) {
	// Now start all of the components.
	for _, fn := range s.startFuncs {
		if err := fn(stop); err != nil {
			return nil, err
		}
	}

	return s.HTTPListeningAddr, nil
}

// startFunc defines a function that will be used to start one or more components of the Pilot discovery service.
type startFunc func(stop chan struct{}) error

// initMonitor initializes the configuration for the pilot monitoring server.
func (s *Server) initMonitor(args *PilotArgs) error {
	s.addStartFunc(func(stop chan struct{}) error {
		monitor, err := startMonitor(args.DiscoveryOptions.MonitoringPort, s.mux)
		if err != nil {
			return err
		}

		go func() {
			<-stop
			err := monitor.Close()
			log.Debugf("Monitoring server terminated: %v", err)
		}()
		return nil
	})
	return nil
}

func (s *Server) initClusterRegistries(args *PilotArgs) (err error) {
	s.clusterStore = clusterregistry.NewClustersStore()

	if s.kubeClient == nil {
		log.Infof("skipping cluster registries, no kube-client created")
		return nil
	}

	// Drop from multicluster test cases if Mock Registry is used
	if checkForMock(args.Service.Registries) {
		return nil
	}
	if args.Config.ClusterRegistriesConfigmap != "" {
		if err = clusterregistry.ReadClusters(s.kubeClient,
			args.Config.ClusterRegistriesConfigmap,
			args.Config.ClusterRegistriesNamespace,
			s.clusterStore); err != nil {
			return err
		}
	}
	if s.clusterStore != nil {
		log.Infof("clusters configuration %s", spew.Sdump(s.clusterStore))
	}
	// Start secret controller which watches for runtime secret Object changes and adds secrets dynamically
	err = clusterregistry.StartSecretController(s.kubeClient, s.clusterStore, args.Config.ClusterRegistriesNamespace)

	return err
}

// Check if Mock's registry exists in PilotArgs's Registries
func checkForMock(registries []string) bool {
	for _, r := range registries {
		if strings.ToLower(r) == "mock" {
			return true
		}
	}

	return false
}

// GetMeshConfig fetches the ProxyMesh configuration from Kubernetes ConfigMap.
func GetMeshConfig(kube kubernetes.Interface, namespace, name string) (*v1.ConfigMap, *meshconfig.MeshConfig, error) {

	if kube == nil {
		defaultMesh := model.DefaultMeshConfig()
		return nil, &defaultMesh, nil
	}

	config, err := kube.CoreV1().ConfigMaps(namespace).Get(name, meta_v1.GetOptions{})
	if err != nil {
		if strings.Contains(err.Error(), fmt.Sprintf("\"%s\" not found", name)) {
			defaultMesh := model.DefaultMeshConfig()
			return nil, &defaultMesh, nil
		}
		return nil, nil, err
	}

	// values in the data are strings, while proto might use a different data type.
	// therefore, we have to get a value by a key
	cfgYaml, exists := config.Data[ConfigMapKey]
	if !exists {
		return nil, nil, fmt.Errorf("missing configuration map key %q", ConfigMapKey)
	}

	mesh, err := model.ApplyMeshConfigDefaults(cfgYaml)
	if err != nil {
		return nil, nil, err
	}
	return config, mesh, nil
}

// initMesh creates the mesh in the pilotConfig from the input arguments.
func (s *Server) initMesh(args *PilotArgs) error {
	// If a config file was specified, use it.
	if args.MeshConfig != nil {
		s.mesh = args.MeshConfig
		return nil
	}
	var mesh *meshconfig.MeshConfig
	if args.Mesh.ConfigFile != "" {
		fileMesh, err := cmd.ReadMeshConfig(args.Mesh.ConfigFile)
		if err != nil {
			log.Warnf("failed to read mesh configuration, using default: %v", err)
		} else {
			mesh = fileMesh
		}
	}

	if mesh == nil {
		var err error
		// Config file either wasn't specified or failed to load - use a default mesh.
		if _, mesh, err = GetMeshConfig(s.kubeClient, kube.IstioNamespace, kube.IstioConfigMap); err != nil {
			log.Warnf("failed to read mesh configuration: %v", err)
			return err
		}

		// Allow some overrides for testing purposes.
		if args.Mesh.MixerAddress != "" {
			mesh.MixerCheckServer = args.Mesh.MixerAddress
			mesh.MixerReportServer = args.Mesh.MixerAddress
		}
		if args.Mesh.RdsRefreshDelay != nil {
			mesh.RdsRefreshDelay = args.Mesh.RdsRefreshDelay
		}
	}

	log.Infof("mesh configuration %s", spew.Sdump(mesh))
	log.Infof("version %s", version.Info.String())
	log.Infof("flags %s", spew.Sdump(args))

	s.mesh = mesh
	return nil
}

// initMixerSan configures the mixerSAN configuration item. The mesh must already have been configured.
func (s *Server) initMixerSan(args *PilotArgs) error {
	if s.mesh == nil {
		return fmt.Errorf("the mesh has not been configured before configuring mixer san")
	}
	if s.mesh.DefaultConfig.ControlPlaneAuthPolicy == meshconfig.AuthenticationPolicy_MUTUAL_TLS {
		s.mixerSAN = envoy.GetMixerSAN(args.Config.ControllerOptions.DomainSuffix, args.Namespace)
	}
	return nil
}

func (s *Server) getKubeCfgFile(args *PilotArgs) (kubeCfgFile string) {
	if kubeCfgFile == "" {
		kubeCfgFile = args.Config.KubeConfig
	}
	return
}

// initKubeClient creates the k8s client if running in an k8s environment.
func (s *Server) initKubeClient(args *PilotArgs) error {
	var needToCreateClient bool
	for _, r := range args.Service.Registries {
		if serviceregistry.ServiceRegistry(r) == serviceregistry.KubernetesRegistry {
			needToCreateClient = true
			break
		}
	}

	if needToCreateClient && args.Config.FileDir == "" {
		var client kubernetes.Interface
		var kuberr error

		kubeCfgFile := s.getKubeCfgFile(args)
		client, kuberr = createInterface(kubeCfgFile)
<<<<<<< HEAD

=======
>>>>>>> e5410ae6
		if kuberr != nil {
			return multierror.Prefix(kuberr, "failed to connect to Kubernetes API.")
		}
		s.kubeClient = client
	}
	return nil
}

type mockController struct{}

func (c *mockController) AppendServiceHandler(f func(*model.Service, model.Event)) error {
	return nil
}

func (c *mockController) AppendInstanceHandler(f func(*model.ServiceInstance, model.Event)) error {
	return nil
}

func (c *mockController) Run(<-chan struct{}) {}

// initConfigController creates the config controller in the pilotConfig.
func (s *Server) initConfigController(args *PilotArgs) error {
	if args.Config.FileDir != "" {
		store := memory.Make(ConfigDescriptor)
		configController := memory.NewController(store)

		err := s.makeFileMonitor(args, configController)
		if err != nil {
			return err
		}

		if args.Config.CFConfig != "" {
			err = s.makeCopilotMonitor(args, configController)
			if err != nil {
				return err
			}
		}

		s.configController = configController
	} else {
		controller, err := s.makeKubeConfigController(args)
		if err != nil {
			return err
		}

		s.configController = controller
	}

	// Defer starting the controller until after the service is created.
	s.addStartFunc(func(stop chan struct{}) error {
		go s.configController.Run(stop)
		return nil
	})

	return nil
}

func (s *Server) makeKubeConfigController(args *PilotArgs) (model.ConfigStoreCache, error) {
	kubeCfgFile := s.getKubeCfgFile(args)
	configClient, err := crd.NewClient(kubeCfgFile, ConfigDescriptor, args.Config.ControllerOptions.DomainSuffix)
	if err != nil {
		return nil, multierror.Prefix(err, "failed to open a config client.")
	}

	if err = configClient.RegisterResources(); err != nil {
		return nil, multierror.Prefix(err, "failed to register custom resources.")
	}

	return crd.NewController(configClient, args.Config.ControllerOptions), nil
}

func (s *Server) makeFileMonitor(args *PilotArgs, configController model.ConfigStore) error {
	fileSnapshot := configmonitor.NewFileSnapshot(args.Config.FileDir, ConfigDescriptor)
	fileMonitor := configmonitor.NewMonitor(configController, FilepathWalkInterval, fileSnapshot.ReadConfigFiles)

	// Defer starting the file monitor until after the service is created.
	s.addStartFunc(func(stop chan struct{}) error {
		fileMonitor.Start(stop)
		return nil
	})

	return nil
}

func (s *Server) makeCopilotMonitor(args *PilotArgs, configController model.ConfigStore) error {
	cfConfig, err := cloudfoundry.LoadConfig(args.Config.CFConfig)
	if err != nil {
		return multierror.Prefix(err, "loading cloud foundry config")
	}
	tlsConfig, err := cfConfig.ClientTLSConfig()
	if err != nil {
		return multierror.Prefix(err, "creating cloud foundry client tls config")
	}
	client, err := copilot.NewIstioClient(cfConfig.Copilot.Address, tlsConfig)
	if err != nil {
		return multierror.Prefix(err, "creating cloud foundry client")
	}

	copilotSnapshot := configmonitor.NewCopilotSnapshot(configController, client, []string{".internal"}, CopilotTimeout)
	copilotMonitor := configmonitor.NewMonitor(configController, 1*time.Second, copilotSnapshot.ReadConfigFiles)

	s.addStartFunc(func(stop chan struct{}) error {
		copilotMonitor.Start(stop)
		return nil
	})

	return nil
}

// createK8sServiceControllers creates all the k8s service controllers under this pilot
func (s *Server) createK8sServiceControllers(serviceControllers *aggregate.Controller, args *PilotArgs) (err error) {
	clusterID := string(serviceregistry.KubernetesRegistry)
	log.Infof("Primary Cluster name: %s", clusterID)
	kubectl := kube.NewController(s.kubeClient, args.Config.ControllerOptions)
	serviceControllers.AddRegistry(
		aggregate.Registry{
			Name:             serviceregistry.ServiceRegistry(serviceregistry.KubernetesRegistry),
			ClusterID:        clusterID,
			ServiceDiscovery: kubectl,
			ServiceAccounts:  kubectl,
			Controller:       kubectl,
		})

	// Add clusters under the same pilot
	if s.clusterStore != nil {
		clusters := s.clusterStore.GetPilotClusters()
		clientAccessConfigs := s.clusterStore.GetClientAccessConfigs()
		for _, cluster := range clusters {
			log.Infof("Cluster name: %s", clusterregistry.GetClusterID(cluster))
			clusterClient := clientAccessConfigs[cluster.ObjectMeta.Name]
			client, kuberr := kube.CreateInterfaceFromClusterConfig(&clusterClient)
			if kuberr != nil {
				err = multierror.Append(err, multierror.Prefix(kuberr, fmt.Sprintf("failed to connect to Access API with access config: %s", cluster.ObjectMeta.Name)))
			}

			kubectl := kube.NewController(client, args.Config.ControllerOptions)
			serviceControllers.AddRegistry(
				aggregate.Registry{
					Name:             serviceregistry.KubernetesRegistry,
					ClusterID:        clusterregistry.GetClusterID(cluster),
					ServiceDiscovery: kubectl,
					ServiceAccounts:  kubectl,
					Controller:       kubectl,
				})
		}
	}
	return
}

// initServiceControllers creates and initializes the service controllers
func (s *Server) initServiceControllers(args *PilotArgs) error {
	serviceControllers := aggregate.NewController()
	registered := make(map[serviceregistry.ServiceRegistry]bool)
	for _, r := range args.Service.Registries {
		serviceRegistry := serviceregistry.ServiceRegistry(r)
		if _, exists := registered[serviceRegistry]; exists {
			log.Warnf("%s registry specified multiple times.", r)
			continue
		}
		registered[serviceRegistry] = true
		log.Infof("Adding %s registry adapter", serviceRegistry)
		switch serviceRegistry {
		case serviceregistry.MockRegistry:
			initMemoryRegistry(s, serviceControllers)
		case serviceregistry.KubernetesRegistry:
			if err := s.createK8sServiceControllers(serviceControllers, args); err != nil {
				return err
			}
			if s.mesh.IngressControllerMode != meshconfig.MeshConfig_OFF {
				// Wrap the config controller with a cache.
				configController, err := configaggregate.MakeCache([]model.ConfigStoreCache{
					s.configController,
					ingress.NewController(s.kubeClient, s.mesh, args.Config.ControllerOptions),
				})
				if err != nil {
					return err
				}

				// Update the config controller
				s.configController = configController

				if ingressSyncer, errSyncer := ingress.NewStatusSyncer(s.mesh, s.kubeClient,
					args.Namespace, args.Config.ControllerOptions); errSyncer != nil {
					log.Warnf("Disabled ingress status syncer due to %v", errSyncer)
				} else {
					s.addStartFunc(func(stop chan struct{}) error {
						go ingressSyncer.Run(stop)
						return nil
					})
				}
			}
		case serviceregistry.ConsulRegistry:
			log.Infof("Consul url: %v", args.Service.Consul.ServerURL)
			conctl, conerr := consul.NewController(
				args.Service.Consul.ServerURL, args.Service.Consul.Interval)
			if conerr != nil {
				return fmt.Errorf("failed to create Consul controller: %v", conerr)
			}
			serviceControllers.AddRegistry(
				aggregate.Registry{
					Name:             serviceregistry.ServiceRegistry(r),
					ClusterID:        string(serviceregistry.ConsulRegistry),
					ServiceDiscovery: conctl,
					ServiceAccounts:  conctl,
					Controller:       conctl,
				})
		case serviceregistry.EurekaRegistry:
			log.Infof("Eureka url: %v", args.Service.Eureka.ServerURL)
			eurekaClient := eureka.NewClient(args.Service.Eureka.ServerURL)
			serviceControllers.AddRegistry(
				aggregate.Registry{
					Name:             serviceregistry.ServiceRegistry(r),
					ClusterID:        string(serviceregistry.EurekaRegistry),
					Controller:       eureka.NewController(eurekaClient, args.Service.Eureka.Interval),
					ServiceDiscovery: eureka.NewServiceDiscovery(eurekaClient),
					ServiceAccounts:  eureka.NewServiceAccounts(),
				})

		case serviceregistry.CloudFoundryRegistry:
			cfConfig, err := cloudfoundry.LoadConfig(args.Config.CFConfig)
			if err != nil {
				return multierror.Prefix(err, "loading cloud foundry config")
			}
			tlsConfig, err := cfConfig.ClientTLSConfig()
			if err != nil {
				return multierror.Prefix(err, "creating cloud foundry client tls config")
			}
			client, err := copilot.NewIstioClient(cfConfig.Copilot.Address, tlsConfig)
			if err != nil {
				return multierror.Prefix(err, "creating cloud foundry client")
			}
			serviceControllers.AddRegistry(aggregate.Registry{
				Name:      serviceregistry.ServiceRegistry(r),
				ClusterID: string(serviceregistry.CloudFoundryRegistry),
				Controller: &cloudfoundry.Controller{
					Ticker: cloudfoundry.NewTicker(cfConfig.Copilot.PollInterval),
					Client: client,
				},
				ServiceDiscovery: &cloudfoundry.ServiceDiscovery{
					Client:      client,
					ServicePort: cfConfig.ServicePort,
				},
				ServiceAccounts: cloudfoundry.NewServiceAccounts(),
			})

		default:
			return multierror.Prefix(nil, "Service registry "+r+" is not supported.")
		}
	}
	configStore := model.MakeIstioStore(s.configController)

	// add service entry registry to aggregator by default
	serviceControllers.AddRegistry(
		aggregate.Registry{
			Name:             "ServiceEntries",
			ClusterID:        "ServiceEntries",
			Controller:       external.NewController(s.configController),
			ServiceDiscovery: external.NewServiceDiscovery(configStore),
			ServiceAccounts:  external.NewServiceAccounts(),
		})

	s.ServiceController = serviceControllers

	// Defer running of the service controllers.
	s.addStartFunc(func(stop chan struct{}) error {
		go s.ServiceController.Run(stop)
		return nil
	})

	return nil
}
func initMemoryRegistry(s *Server, serviceControllers *aggregate.Controller) {
	// MemServiceDiscovery implementation
	discovery1 := mock.NewDiscovery(
		map[model.Hostname]*model.Service{ // mock.HelloService.Hostname: mock.HelloService,
		}, 2)

	s.MemoryServiceDiscovery = discovery1

	discovery2 := mock.NewDiscovery(
		map[model.Hostname]*model.Service{ // mock.WorldService.Hostname: mock.WorldService,
		}, 2)

	registry1 := aggregate.Registry{
		Name:             serviceregistry.ServiceRegistry("mockAdapter1"),
		ClusterID:        "mockAdapter1",
		ServiceDiscovery: discovery1,
		ServiceAccounts:  discovery1,
		Controller:       &mockController{},
	}

	registry2 := aggregate.Registry{
		Name:             serviceregistry.ServiceRegistry("mockAdapter2"),
		ClusterID:        "mockAdapter2",
		ServiceDiscovery: discovery2,
		ServiceAccounts:  discovery2,
		Controller:       &mockController{},
	}
	serviceControllers.AddRegistry(registry1)
	serviceControllers.AddRegistry(registry2)
}

func (s *Server) initDiscoveryService(args *PilotArgs) error {
	environment := model.Environment{
		Mesh:             s.mesh,
		IstioConfigStore: model.MakeIstioStore(s.configController),
		ServiceDiscovery: s.ServiceController,
		ServiceAccounts:  s.ServiceController,
		MixerSAN:         s.mixerSAN,
	}

	// Set up discovery service
	discovery, err := envoy.NewDiscoveryService(
		s.ServiceController,
		s.configController,
		environment,
		args.DiscoveryOptions,
	)
	if err != nil {
		return fmt.Errorf("failed to create discovery service: %v", err)
	}
	s.DiscoveryService = discovery

	s.mux = s.DiscoveryService.RestContainer.ServeMux

	// For now we create the gRPC server sourcing data from Pilot's older data model.
	s.initGrpcServer()
	s.EnvoyXdsServer = envoyv2.NewDiscoveryServer(environment, v1alpha3.NewConfigGenerator(registry.NewPlugins()))
	// TODO: decouple v2 from the cache invalidation, use direct listeners.
	envoy.V2ClearCache = s.EnvoyXdsServer.ClearCacheFunc()
	s.EnvoyXdsServer.Register(s.GRPCServer)

	s.EnvoyXdsServer.InitDebug(s.mux, s.ServiceController)

	s.HTTPServer = &http.Server{
		Addr:    ":" + strconv.Itoa(args.DiscoveryOptions.Port),
		Handler: discovery.RestContainer}

	addr := s.HTTPServer.Addr
	listener, err := net.Listen("tcp", addr)
	if err != nil {
		return err
	}
	s.HTTPListeningAddr = listener.Addr()

	grpcListener, err := net.Listen("tcp", args.DiscoveryOptions.GrpcAddr)
	if err != nil {
		return err
	}
	s.GRPCListeningAddr = grpcListener.Addr()

	// TODO: only if TLS certs, go routine to check for late certs
	secureGrpcListener, err := net.Listen("tcp", args.DiscoveryOptions.SecureGrpcAddr)
	if err != nil {
		return err
	}
	s.SecureGRPCListeningAddr = secureGrpcListener.Addr()

	s.addStartFunc(func(stop chan struct{}) error {
		log.Infof("Discovery service started at http=%s grpc=%s", listener.Addr().String(), grpcListener.Addr().String())

		go func() {
			if err = s.HTTPServer.Serve(listener); err != nil {
				log.Warna(err)
			}
		}()
		go func() {
			if err = s.GRPCServer.Serve(grpcListener); err != nil {
				log.Warna(err)
			}
		}()
		if len(args.DiscoveryOptions.SecureGrpcAddr) > 0 {
			go s.secureGrpcStart(secureGrpcListener)
		}

		go func() {
			<-stop
			model.JwtKeyResolver.Close()

			err = s.HTTPServer.Close()
			if err != nil {
				log.Warna(err)
			}
			s.GRPCServer.Stop()
			if s.secureGRPCServer != nil {
				s.secureGRPCServer.Stop()
			}
		}()

		return err
	})

	return nil
}

func (s *Server) initGrpcServer() {
	grpcOptions := s.grpcServerOptions()
	s.GRPCServer = grpc.NewServer(grpcOptions...)
}

// The secure grpc will start when the credentials are found.
func (s *Server) secureGrpcStart(listener net.Listener) {
	certDir := os.Getenv("PILOT_CERT_DIR")
	if certDir == "" {
		certDir = PilotCertDir // /etc/certs
	}
	if !strings.HasSuffix(certDir, "/") {
		certDir = certDir + "/"
	}

	for i := 0; i < 30; i++ {
		opts := s.grpcServerOptions()

		// This is used for the grpc h2 implementation. It doesn't appear to be needed in
		// the case of golang h2 stack.
		creds, err := credentials.NewServerTLSFromFile(certDir+model.CertChainFilename,
			certDir+model.KeyFilename)
		// certs not ready yet.
		if err != nil {
			time.Sleep(5 * time.Second)
			continue
		}

		// TODO: parse the file to determine expiration date. Restart listener before expiration
		cert, err := tls.LoadX509KeyPair(certDir+model.CertChainFilename,
			certDir+model.KeyFilename)
		if err != nil {
			time.Sleep(5 * time.Second)
			continue
		}
		caCertFile := certDir + model.RootCertFilename
		caCert, err := ioutil.ReadFile(caCertFile)
		if err != nil {
			time.Sleep(5 * time.Second)
			continue
		}
		caCertPool := x509.NewCertPool()
		caCertPool.AppendCertsFromPEM(caCert)

		opts = append(opts, grpc.Creds(creds))
		s.secureGRPCServer = grpc.NewServer(opts...)

		s.EnvoyXdsServer.Register(s.secureGRPCServer)

		log.Infof("Starting GRPC secure on %v with certs in %s", listener.Addr(), certDir)

		s := &http.Server{
			TLSConfig: &tls.Config{
				Certificates: []tls.Certificate{cert},
				VerifyPeerCertificate: func(rawCerts [][]byte, verifiedChains [][]*x509.Certificate) error {
					// For now accept any certs - pilot is not authenticating the caller, TLS used for
					// privacy
					//log.Infof("Certificate received %V", verifiedChains)
					return nil
				},
				//ClientAuth: tls.RequestClientCert,
				ClientAuth: tls.RequireAndVerifyClientCert,
				ClientCAs:  caCertPool,
			},
			Handler: http.HandlerFunc(func(w http.ResponseWriter, r *http.Request) {
				if r.ProtoMajor == 2 && strings.HasPrefix(
					r.Header.Get("Content-Type"), "application/grpc") {
					s.secureGRPCServer.ServeHTTP(w, r)
				} else {
					s.mux.ServeHTTP(w, r)
				}
			}),
		}

		// This seems the only way to call setupHTTP2 - it may also be possible to set NextProto
		// on a listener
		_ = s.ServeTLS(listener, certDir+model.CertChainFilename, certDir+model.KeyFilename)

		// The other way to set TLS - but you can't add http handlers, and the h2 stack is
		// different.
		//if err := s.secureGRPCServer.Serve(listener); err != nil {
		//	log.Warna(err)
		//}
	}

	log.Errorf("Failed to find certificates for GRPC secure in %s", certDir)

	// Exit - mesh is in MTLS mode, but certificates are missing or bad.
	// k8s may allocate to a different machine.
	if s.mesh.DefaultConfig.ControlPlaneAuthPolicy == meshconfig.AuthenticationPolicy_MUTUAL_TLS {
		os.Exit(403)
	}
}

func (s *Server) grpcServerOptions() []grpc.ServerOption {
	interceptors := []grpc.UnaryServerInterceptor{
		// setup server prometheus monitoring (as final interceptor in chain)
		prometheus.UnaryServerInterceptor,
	}

	prometheus.EnableHandlingTimeHistogram()

	// Temp setting, default should be enough for most supported environments. Can be used for testing
	// envoy with lower values.
	var maxStreams int
	maxStreamsEnv := os.Getenv("ISTIO_GPRC_MAXSTREAMS")
	if len(maxStreamsEnv) > 0 {
		maxStreams, _ = strconv.Atoi(maxStreamsEnv)
	}
	if maxStreams == 0 {
		maxStreams = 100000
	}

	grpcOptions := []grpc.ServerOption{
		grpc.UnaryInterceptor(middleware.ChainUnaryServer(interceptors...)),
		grpc.MaxConcurrentStreams(uint32(maxStreams)),
	}

	// get the grpc server wired up
	grpc.EnableTracing = true

	return grpcOptions
}

func (s *Server) addStartFunc(fn startFunc) {
	s.startFuncs = append(s.startFuncs, fn)
}<|MERGE_RESOLUTION|>--- conflicted
+++ resolved
@@ -179,16 +179,8 @@
 }
 
 func createInterface(kubeconfig string) (kubernetes.Interface, error) {
-<<<<<<< HEAD
 	restConfig, err := clientcmd.BuildConfigFromFlags("", kubeconfig)
-
-=======
-	loadingRules := clientcmd.NewDefaultClientConfigLoadingRules()
-	loadingRules.ExplicitPath = kubeconfig
-
-	clientConfig := clientcmd.NewNonInteractiveDeferredLoadingClientConfig(loadingRules, &clientcmd.ConfigOverrides{})
-	restConfig, err := clientConfig.ClientConfig()
->>>>>>> e5410ae6
+  
 	if err != nil {
 		return nil, err
 	}
@@ -422,10 +414,7 @@
 
 		kubeCfgFile := s.getKubeCfgFile(args)
 		client, kuberr = createInterface(kubeCfgFile)
-<<<<<<< HEAD
-
-=======
->>>>>>> e5410ae6
+
 		if kuberr != nil {
 			return multierror.Prefix(kuberr, "failed to connect to Kubernetes API.")
 		}
