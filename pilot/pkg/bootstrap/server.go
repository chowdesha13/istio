--- conflicted
+++ resolved
@@ -1215,13 +1215,8 @@
 // Returns true to indicate the K8S multicluster controller should enable replication of
 // root certificates to config maps in namespaces.
 func (s *Server) shouldStartNsController() bool {
-<<<<<<< HEAD
-	if s.isCADisabled() {
-		// TODO(costin): Why ?
-=======
 	if s.isK8SSigning() {
 		// Need to distribute the roots from MeshConfig
->>>>>>> d36c1cd9
 		return true
 	}
 	if s.CA == nil {
@@ -1229,12 +1224,7 @@
 	}
 
 	// For Kubernetes CA, we don't distribute it; it is mounted in all pods by Kubernetes.
-<<<<<<< HEAD
-	// TODO(costin): isCADisabled returns true of RA is set and provider is k8s.
-	// Not clear what this means.
-=======
 	// This is never called - isK8SSigning is true.
->>>>>>> d36c1cd9
 	if features.PilotCertProvider == constants.CertProviderKubernetes {
 		return false
 	}
@@ -1354,32 +1344,9 @@
 	return nil
 }
 
-<<<<<<< HEAD
-// isCADisabled returns whether CA functionality is disabled in istiod.
-// That means istiod is not responsible for signing certs or distributing its roots.
-//
-// It returns true only if istiod certs is signed by Kubernetes or
-// workload certs are signed by external CA
-func (s *Server) isCADisabled() bool {
-	if s.RA == nil {
-		return false
-	}
-	// do not create CA server if PilotCertProvider is `kubernetes` and RA server exists
-	if features.PilotCertProvider == constants.CertProviderKubernetes {
-		return true
-	}
-	// do not create CA server if PilotCertProvider is `k8s.io/*` and RA server exists
-	if strings.HasPrefix(features.PilotCertProvider, constants.CertProviderKubernetesSignerPrefix) {
-		return true
-	}
-
-	// TODO: if RA is set - but not using K8S - should this be trye ?
-	return false
-=======
 // isK8SSigning returns whether K8S (as a RA) is used to sign certs instead of private keys known by Istiod
 func (s *Server) isK8SSigning() bool {
 	return s.RA != nil && strings.HasPrefix(features.PilotCertProvider, constants.CertProviderKubernetesSignerPrefix)
->>>>>>> d36c1cd9
 }
 
 func (s *Server) initStatusManager(_ *PilotArgs) {
