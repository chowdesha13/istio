--- conflicted
+++ resolved
@@ -319,9 +319,6 @@
 
 	// Only updating intermediate CA is supported now
 	if !bytes.Equal(currentCABundle, newCABundle) {
-<<<<<<< HEAD
-		// Check if newCABundle or currentCABundle is combination of other
-=======
 		if !features.MultiRootMesh {
 			log.Warn("Multi root is disabled, updating new ROOT-CA not supported")
 			return
@@ -329,7 +326,6 @@
 
 		// in order to support root ca rotate, we need to make
 		// the new CA bundle contain both old and new CA certs
->>>>>>> 94e910dd
 		if bytes.Contains(currentCABundle, newCABundle) ||
 			bytes.Contains(newCABundle, currentCABundle) {
 			log.Info("Updating new ROOT-CA")
