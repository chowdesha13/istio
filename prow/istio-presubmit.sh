--- conflicted
+++ resolved
@@ -28,7 +28,13 @@
 # Print commands
 set -x
 
-<<<<<<< HEAD
+# ensure Go version is same as bazel's Go version.
+source "${ROOT}/bin/use_bazel_go.sh"
+go version
+
+# Exit immediately for non zero status
+set -e
+
 die () {
   echo "$@"
   exit 1
@@ -42,14 +48,6 @@
     die "Repo has unstaged changes. Re-run ${script}"
   fi
 }
-=======
-# ensure Go version is same as bazel's Go version.
-source "${ROOT}/bin/use_bazel_go.sh"
-go version
-
-# Exit immediately for non zero status
-set -e
->>>>>>> 9e519f37
 
 if [ "${CI:-}" == 'bootstrap' ]; then
   # Test harness will checkout code to directory $GOPATH/src/github.com/istio/istio
