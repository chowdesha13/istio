// Copyright 2019 Istio Authors
//
// Licensed under the Apache License, Version 2.0 (the "License");
// you may not use this file except in compliance with the License.
// You may obtain a copy of the License at
//
//     http://www.apache.org/licenses/LICENSE-2.0
//
// Unless required by applicable law or agreed to in writing, software
// distributed under the License is distributed on an "AS IS" BASIS,
// WITHOUT WARRANTIES OR CONDITIONS OF ANY KIND, either express or implied.
// See the License for the specific language governing permissions and
// limitations under the License.

package cmd

import (
	"errors"
	"fmt"
	"io"
	"os/exec"
	"runtime"

	"github.com/spf13/cobra"

	"istio.io/istio/istioctl/pkg/kubernetes"
	"istio.io/istio/istioctl/pkg/util/handlers"

	"istio.io/pkg/log"
)

var (
	listenPort   = 0
	controlZport = 0

	bindAddress = ""

	// label selector
	labelSelector = ""
)

// port-forward to Istio System Prometheus; open browser
func promDashCmd() *cobra.Command {
	cmd := &cobra.Command{
		Use:     "prometheus",
		Short:   "Open Prometheus web UI",
		Long:    `Open Istio's Prometheus dashboard`,
		Example: `istioctl dashboard prometheus`,
		RunE: func(cmd *cobra.Command, args []string) error {
			client, err := clientExecFactory(kubeconfig, configContext)
			if err != nil {
				return fmt.Errorf("failed to create k8s client: %v", err)
			}

			pl, err := client.PodsForSelector(istioNamespace, "app=prometheus")
			if err != nil {
				return fmt.Errorf("not able to locate Prometheus pod: %v", err)
			}

			if len(pl.Items) < 1 {
				return errors.New("no Prometheus pods found")
			}

			// only use the first pod in the list
			return portForward(pl.Items[0].Name, istioNamespace, "Prometheus",
				"http://localhost:%d", bindAddress, 9090, client, cmd.OutOrStdout())
		},
	}

	return cmd
}

// port-forward to Istio System Grafana; open browser
func grafanaDashCmd() *cobra.Command {
	cmd := &cobra.Command{
		Use:     "grafana",
		Short:   "Open Grafana web UI",
		Long:    `Open Istio's Grafana dashboard`,
		Example: `istioctl dashboard grafana`,
		RunE: func(cmd *cobra.Command, args []string) error {
			client, err := clientExecFactory(kubeconfig, configContext)
			if err != nil {
				return fmt.Errorf("failed to create k8s client: %v", err)
			}

			pl, err := client.PodsForSelector(istioNamespace, "app=grafana")
			if err != nil {
				return fmt.Errorf("not able to locate Grafana pod: %v", err)
			}

			if len(pl.Items) < 1 {
				return errors.New("no Grafana pods found")
			}

			// only use the first pod in the list
			return portForward(pl.Items[0].Name, istioNamespace, "Grafana",
				"http://localhost:%d", bindAddress, 3000, client, cmd.OutOrStdout())
		},
	}

	return cmd
}

// port-forward to Istio System Kiali; open browser
func kialiDashCmd() *cobra.Command {
	cmd := &cobra.Command{
		Use:     "kiali",
		Short:   "Open Kiali web UI",
		Long:    `Open Istio's Kiali dashboard`,
		Example: `istioctl dashboard kiali`,
		RunE: func(cmd *cobra.Command, args []string) error {
			client, err := clientExecFactory(kubeconfig, configContext)
			if err != nil {
				return fmt.Errorf("failed to create k8s client: %v", err)
			}

			pl, err := client.PodsForSelector(istioNamespace, "app=kiali")
			if err != nil {
				return fmt.Errorf("not able to locate Kiali pod: %v", err)
			}

			if len(pl.Items) < 1 {
				return errors.New("no Kiali pods found")
			}

			// only use the first pod in the list
			return portForward(pl.Items[0].Name, istioNamespace, "Kiali",
				"http://localhost:%d/kiali", bindAddress, 20001, client, cmd.OutOrStdout())
		},
	}

	return cmd
}

// port-forward to Istio System Jaeger; open browser
func jaegerDashCmd() *cobra.Command {
	cmd := &cobra.Command{
		Use:     "jaeger",
		Short:   "Open Jaeger web UI",
		Long:    `Open Istio's Jaeger dashboard`,
		Example: `istioctl dashboard jaeger`,
		RunE: func(cmd *cobra.Command, args []string) error {
			client, err := clientExecFactory(kubeconfig, configContext)
			if err != nil {
				return fmt.Errorf("failed to create k8s client: %v", err)
			}

			pl, err := client.PodsForSelector(istioNamespace, "app=jaeger")
			if err != nil {
				return fmt.Errorf("not able to locate Jaeger pod: %v", err)
			}

			if len(pl.Items) < 1 {
				return errors.New("no Jaeger pods found")
			}

			// only use the first pod in the list
			return portForward(pl.Items[0].Name, istioNamespace, "Jaeger",
				"http://localhost:%d", bindAddress, 16686, client, cmd.OutOrStdout())
		},
	}

	return cmd
}

// port-forward to Istio System Zipkin; open browser
func zipkinDashCmd() *cobra.Command {
	cmd := &cobra.Command{
		Use:     "zipkin",
		Short:   "Open Zipkin web UI",
		Long:    `Open Istio's Zipkin dashboard`,
		Example: `istioctl dashboard zipkin`,
		RunE: func(cmd *cobra.Command, args []string) error {
			client, err := clientExecFactory(kubeconfig, configContext)
			if err != nil {
				return fmt.Errorf("failed to create k8s client: %v", err)
			}

			pl, err := client.PodsForSelector(istioNamespace, "app=zipkin")
			if err != nil {
				return fmt.Errorf("not able to locate Zipkin pod: %v", err)
			}

			if len(pl.Items) < 1 {
				return errors.New("no Zipkin pods found")
			}

			// only use the first pod in the list
			return portForward(pl.Items[0].Name, istioNamespace, "Zipkin",
				"http://localhost:%d", bindAddress, 9411, client, cmd.OutOrStdout())
		},
	}

	return cmd
}

// port-forward to sidecar Envoy admin port; open browser
func envoyDashCmd() *cobra.Command {
	cmd := &cobra.Command{
		Use:     "envoy <pod-name[.namespace]>",
		Short:   "Open Envoy admin web UI",
		Long:    `Open the Envoy admin dashboard for a sidecar`,
		Example: `istioctl dashboard envoy productpage-123-456.default`,
		RunE: func(c *cobra.Command, args []string) error {
			if labelSelector == "" && len(args) < 1 {
				c.Println(c.UsageString())
				return fmt.Errorf("specify a pod or --selector")
			}

			if labelSelector != "" && len(args) > 0 {
				c.Println(c.UsageString())
				return fmt.Errorf("name cannot be provided when a selector is specified")
			}

			client, err := clientExecFactory(kubeconfig, configContext)
			if err != nil {
				return fmt.Errorf("failed to create k8s client: %v", err)
			}

			var podName, ns string
			if labelSelector != "" {
				pl, err := client.PodsForSelector(handlers.HandleNamespace(namespace, defaultNamespace), labelSelector)
				if err != nil {
					return fmt.Errorf("not able to locate pod with selector %s: %v", labelSelector, err)
				}

				if len(pl.Items) < 1 {
					return errors.New("no pods found")
				}

				if len(pl.Items) > 1 {
					log.Warnf("more than 1 pods fits selector: %s; will use pod: %s", labelSelector, pl.Items[0].Name)
				}

				// only use the first pod in the list
				podName = pl.Items[0].Name
				ns = pl.Items[0].Namespace
			} else {
				podName, ns = handlers.InferPodInfo(args[0], handlers.HandleNamespace(namespace, defaultNamespace))
			}

			return portForward(podName, ns, fmt.Sprintf("Envoy sidecar %s", podName),
				"http://localhost:%d", bindAddress, 15000, client, c.OutOrStdout())
		},
	}

	return cmd
}

// port-forward to sidecar ControlZ port; open browser
func controlZDashCmd() *cobra.Command {
	cmd := &cobra.Command{
		Use:     "controlz <pod-name[.namespace]>",
		Short:   "Open ControlZ web UI",
		Long:    `Open the ControlZ web UI for a pod in the Istio control plane`,
		Example: `istioctl dashboard controlz pilot-123-456.istio-system`,
		RunE: func(c *cobra.Command, args []string) error {
			if labelSelector == "" && len(args) < 1 {
				c.Println(c.UsageString())
				return fmt.Errorf("specify a pod or --selector")
			}

			if labelSelector != "" && len(args) > 0 {
				c.Println(c.UsageString())
				return fmt.Errorf("name cannot be provided when a selector is specified")
			}

			client, err := clientExecFactory(kubeconfig, configContext)
			if err != nil {
				return fmt.Errorf("failed to create k8s client: %v", err)
			}

			var podName, ns string
			if labelSelector != "" {
				pl, err := client.PodsForSelector(handlers.HandleNamespace(namespace, defaultNamespace), labelSelector)
				if err != nil {
					return fmt.Errorf("not able to locate pod with selector %s: %v", labelSelector, err)
				}

				if len(pl.Items) < 1 {
					return errors.New("no pods found")
				}

				if len(pl.Items) > 1 {
					log.Warnf("more than 1 pods fits selector: %s; will use pod: %s", labelSelector, pl.Items[0].Name)
				}

				// only use the first pod in the list
				podName = pl.Items[0].Name
				ns = pl.Items[0].Namespace
			} else {
				podName, ns = handlers.InferPodInfo(args[0], handlers.HandleNamespace(namespace, defaultNamespace))
			}

			return portForward(podName, ns, fmt.Sprintf("ControlZ %s", podName),
				"http://localhost:%d", bindAddress, controlZport, client, c.OutOrStdout())
		},
	}

	return cmd
}

// portForward first tries to forward localhost:remotePort to podName:remotePort, falls back to dynamic local port
func portForward(podName, namespace, flavor, url, localAddr string, remotePort int, client kubernetes.ExecClient, writer io.Writer) error {
	var err error
<<<<<<< HEAD
	for _, localPort := range []int{listenPort, remotePort} {
		fw, err := client.BuildPortForwarder(podName, namespace, localPort, remotePort)
=======
	for _, localPort := range []int{remotePort, 0} {
		fw, err := client.BuildPortForwarder(podName, namespace, localAddr, localPort, remotePort)
>>>>>>> 49a6ff6c
		if err != nil {
			return fmt.Errorf("could not build port forwarder for %s: %v", flavor, err)
		}

		if err = kubernetes.RunPortForwarder(fw, func(fw *kubernetes.PortForward) error {
			log.Debugf(fmt.Sprintf("port-forward to %s pod ready", flavor))
			openBrowser(fmt.Sprintf(url, fw.LocalPort), writer)
			return nil
		}); err == nil {
			return nil
		}
	}

	return fmt.Errorf("failure running port forward process: %v", err)
}

func openBrowser(url string, writer io.Writer) {
	var err error

	fmt.Fprintf(writer, "%s\n", url)

	switch runtime.GOOS {
	case "linux":
		err = exec.Command("xdg-open", url).Start()
	case "windows":
		err = exec.Command("rundll32", "url.dll,FileProtocolHandler", url).Start()
	case "darwin":
		err = exec.Command("open", url).Start()
	default:
		fmt.Fprintf(writer, "Unsupported platform %q; open %s in your browser.\n", runtime.GOOS, url)
	}

	if err != nil {
		fmt.Fprintf(writer, "Failed to open browser; open %s in your browser.\n", url)
	}

}

func dashboard() *cobra.Command {
	dashboardCmd := &cobra.Command{
		Use:     "dashboard",
		Aliases: []string{"dash", "d"},
		Short:   "Access to Istio web UIs",
		RunE: func(cmd *cobra.Command, args []string) error {
			cmd.HelpFunc()(cmd, args)
			if len(args) != 0 {
				return fmt.Errorf("unknown dashboard %q", args[0])
			}

			return nil
		},
	}

<<<<<<< HEAD
	dashboardCmd.PersistentFlags().IntVarP(&listenPort, "port", "p", 0, "Local port to listen to")
=======
	dashboardCmd.PersistentFlags().StringVar(&bindAddress, "address", "localhost",
		"Address to listen on. Only accepts IP address or localhost as a value. "+
			"When localhost is supplied, istioctl will try to bind on both 127.0.0.1 and ::1 "+
			"and will fail if neither of these address are available to bind.")
>>>>>>> 49a6ff6c

	dashboardCmd.AddCommand(kialiDashCmd())
	dashboardCmd.AddCommand(promDashCmd())
	dashboardCmd.AddCommand(grafanaDashCmd())
	dashboardCmd.AddCommand(jaegerDashCmd())
	dashboardCmd.AddCommand(zipkinDashCmd())

	envoy := envoyDashCmd()
	envoy.PersistentFlags().StringVarP(&labelSelector, "selector", "l", "", "label selector")
	dashboardCmd.AddCommand(envoy)

	controlz := controlZDashCmd()
	controlz.PersistentFlags().IntVar(&controlZport, "ctrlz_port", 9876, "ControlZ port")
	controlz.PersistentFlags().StringVarP(&labelSelector, "selector", "l", "", "label selector")
	dashboardCmd.AddCommand(controlz)

	return dashboardCmd
}<|MERGE_RESOLUTION|>--- conflicted
+++ resolved
@@ -303,13 +303,8 @@
 // portForward first tries to forward localhost:remotePort to podName:remotePort, falls back to dynamic local port
 func portForward(podName, namespace, flavor, url, localAddr string, remotePort int, client kubernetes.ExecClient, writer io.Writer) error {
 	var err error
-<<<<<<< HEAD
 	for _, localPort := range []int{listenPort, remotePort} {
-		fw, err := client.BuildPortForwarder(podName, namespace, localPort, remotePort)
-=======
-	for _, localPort := range []int{remotePort, 0} {
 		fw, err := client.BuildPortForwarder(podName, namespace, localAddr, localPort, remotePort)
->>>>>>> 49a6ff6c
 		if err != nil {
 			return fmt.Errorf("could not build port forwarder for %s: %v", flavor, err)
 		}
@@ -363,14 +358,11 @@
 		},
 	}
 
-<<<<<<< HEAD
 	dashboardCmd.PersistentFlags().IntVarP(&listenPort, "port", "p", 0, "Local port to listen to")
-=======
 	dashboardCmd.PersistentFlags().StringVar(&bindAddress, "address", "localhost",
 		"Address to listen on. Only accepts IP address or localhost as a value. "+
 			"When localhost is supplied, istioctl will try to bind on both 127.0.0.1 and ::1 "+
 			"and will fail if neither of these address are available to bind.")
->>>>>>> 49a6ff6c
 
 	dashboardCmd.AddCommand(kialiDashCmd())
 	dashboardCmd.AddCommand(promDashCmd())
