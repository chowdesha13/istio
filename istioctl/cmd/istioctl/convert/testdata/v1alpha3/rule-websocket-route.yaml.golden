apiVersion: networking.istio.io/v1alpha3
kind: VirtualService
metadata:
  creationTimestamp: null
  name: c
  namespace: default
spec:
  hosts:
  - c
  http:
  - match:
    - headers:
        testwebsocket:
          exact: enabled
    route:
    - destination:
        host: c
        subset: version-v1
    websocketUpgrade: true
  - route:
    - destination:
        host: c
        subset: version-v1
      weight: 100
---
apiVersion: networking.istio.io/v1alpha3
kind: DestinationRule
metadata:
  creationTimestamp: null
<<<<<<< HEAD
  name: c-subsets
=======
  name: c
>>>>>>> daf77ef5
  namespace: default
spec:
  host: c
  subsets:
  - labels:
      version: v1
    name: version-v1<|MERGE_RESOLUTION|>--- conflicted
+++ resolved
@@ -27,11 +27,7 @@
 kind: DestinationRule
 metadata:
   creationTimestamp: null
-<<<<<<< HEAD
-  name: c-subsets
-=======
   name: c
->>>>>>> daf77ef5
   namespace: default
 spec:
   host: c
