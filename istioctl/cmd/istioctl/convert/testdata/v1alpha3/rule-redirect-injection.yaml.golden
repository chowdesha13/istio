apiVersion: networking.istio.io/v1alpha3
kind: VirtualService
metadata:
  creationTimestamp: null
  name: c
  namespace: default
spec:
  hosts:
  - c
  http:
  - match:
    - headers:
        testredirect:
          exact: enabled
    redirect:
      authority: b
      uri: /new/path
  - route:
    - destination:
        host: c
        subset: version-v1
      weight: 100
---
apiVersion: networking.istio.io/v1alpha3
kind: DestinationRule
metadata:
  creationTimestamp: null
<<<<<<< HEAD
  name: c-subsets
=======
  name: c
>>>>>>> daf77ef5
  namespace: default
spec:
  host: c
  subsets:
  - labels:
      version: v1
    name: version-v1<|MERGE_RESOLUTION|>--- conflicted
+++ resolved
@@ -25,11 +25,7 @@
 kind: DestinationRule
 metadata:
   creationTimestamp: null
-<<<<<<< HEAD
-  name: c-subsets
-=======
   name: c
->>>>>>> daf77ef5
   namespace: default
 spec:
   host: c
