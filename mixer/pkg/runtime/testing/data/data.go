// Copyright 2018 Istio Authors
//
// Licensed under the Apache License, Version 2.0 (the "License");
// you may not use this file except in compliance with the License.
// You may obtain a copy of the License at
//
//     http://www.apache.org/licenses/LICENSE-2.0
//
// Unless required by applicable law or agreed to in writing, software
// distributed under the License is distributed on an "AS IS" BASIS,
// WITHOUT WARRANTIES OR CONDITIONS OF ANY KIND, either express or implied.
// See the License for the specific language governing permissions and
// limitations under the License.

package data

import "strings"

// ServiceConfig is a standard service config.
var ServiceConfig = `
apiVersion: "config.istio.io/v1alpha2"
kind: attributemanifest
metadata:
  name: istio-proxy
  namespace: default
spec:
    attributes:
      source.name:
        value_type: STRING
      destination.name:
        value_type: STRING
      response.count:
        value_type: INT64
      attr.bool:
        value_type: BOOL
      attr.string:
        value_type: STRING
      attr.double:
        value_type: DOUBLE
      attr.int64:
        value_type: INT64
---
`

// InstanceCheck1 is a standard testing instance for template tcheck.
var InstanceCheck1 = `
apiVersion: "config.istio.io/v1alpha2"
kind: tcheck
metadata:
  name: icheck1
  namespace: istio-system
spec:
`

// FqnI1 is the fully qualified name for I1.
var FqnI1 = "icheck1.tcheck.istio-system"

// InstanceCheck2 is another instance.
var InstanceCheck2 = `
apiVersion: "config.istio.io/v1alpha2"
kind: tcheck
metadata:
  name: icheck2
  namespace: istio-system
spec:
`

// InstanceCheck3 is another instance.
var InstanceCheck3 = `
apiVersion: "config.istio.io/v1alpha2"
kind: tcheck
metadata:
  name: icheck3
  namespace: istio-system
spec:
`

// InstanceCheck4NS2 is in the ns2 namespace
var InstanceCheck4NS2 = `
apiVersion: "config.istio.io/v1alpha2"
kind: tcheck
metadata:
  name: icheck4
  namespace: ns2
spec:
`

// InstanceCheck1WithSpec has a spec with expressions
var InstanceCheck1WithSpec = `
apiVersion: "config.istio.io/v1alpha2"
kind: tcheck
metadata:
  name: icheck1
  namespace: istio-system
spec:
  foo: attr.string
`

// InstanceCheckOutput1 is a standard testing instance for template tcheckoutput
var InstanceCheckOutput1 = `
apiVersion: config.istio.io/v1alpha2
kind: tcheckoutput
metadata:
  name: icheckoutput1
  namespace: istio-system
`

// InstanceHalt1 is a standard testing instance.
var InstanceHalt1 = `
apiVersion: "config.istio.io/v1alpha2"
kind: thalt
metadata:
  name: ihalt1
  namespace: istio-system
spec:
`

// InstanceReport1 is a standard testing instance for template treport.
var InstanceReport1 = `
apiVersion: "config.istio.io/v1alpha2"
kind: treport
metadata:
  name: ireport1
  namespace: istio-system
spec:
`

// InstanceReport1WithSpec has a spec with expressions
var InstanceReport1WithSpec = `
apiVersion: "config.istio.io/v1alpha2"
kind: treport
metadata:
  name: ireport1
  namespace: istio-system
spec:
  foo: attr.string
`

// InstanceReport2 is a standard testing instance for template treport.
var InstanceReport2 = `
apiVersion: "config.istio.io/v1alpha2"
kind: treport
metadata:
  name: ireport2
  namespace: istio-system
spec:
`

// InstanceQuota1 is a standard testing instance for template tquota.
var InstanceQuota1 = `
apiVersion: "config.istio.io/v1alpha2"
kind: tquota
metadata:
  name: iquota1
  namespace: istio-system
spec:
`

// InstanceQuota2 is a copy of InstanceQuota1 with a different name.
var InstanceQuota2 = `
apiVersion: "config.istio.io/v1alpha2"
kind: tquota
metadata:
  name: iquota2
  namespace: istio-system
spec:
`

// InstanceQuota1WithSpec has a spec with expressions
var InstanceQuota1WithSpec = `
apiVersion: "config.istio.io/v1alpha2"
kind: tquota
metadata:
  name: iquota1
  namespace: istio-system
spec:
  foo: attr.string
`

// InstanceAPA1 is an APA instance
var InstanceAPA1 = `
apiVersion: "config.istio.io/v1alpha2"
kind: tapa
metadata:
  name: iapa1
  namespace: istio-system
spec:
`

// InstanceAPA1WithSpec has a spec with expressions
var InstanceAPA1WithSpec = `
apiVersion: "config.istio.io/v1alpha2"
kind: tapa
metadata:
  name: iapa1
  namespace: istio-system
spec:
  foo: attr.string
  attribute_bindings:
    source.name: $out.generated.string | ""
`

// HandlerACheck1 is a handler of type acheck with name hcheck1.
var HandlerACheck1 = `
apiVersion: "config.istio.io/v1alpha2"
kind: acheck
metadata:
  name: hcheck1
  namespace: istio-system
spec:
`

// FqnACheck1 is the fully qualified name of HandlerH1.
var FqnACheck1 = "hcheck1.acheck.istio-system"

// HandlerACheck2 is a handler of type acheck with name hcheck2.
var HandlerACheck2 = `
apiVersion: "config.istio.io/v1alpha2"
kind: acheck
metadata:
  name: hcheck2
  namespace: istio-system
spec:
`

// HandlerACheck3NS2 is a handler in namespace NS2.
var HandlerACheck3NS2 = `
apiVersion: "config.istio.io/v1alpha2"
kind: acheck
metadata:
  name: hcheck3
  namespace: ns2
spec:
`

// HandlerACheckOutput1 is a standard handler for type acheckoutput
var HandlerACheckOutput1 = `
apiVersion: config.istio.io/v1alpha2
kind: acheckoutput
metadata:
  name: hcheckoutput1
  namespace: istio-system
`

// HandlerAReport1 is a handler of type acheck with name hreport1.
var HandlerAReport1 = `
apiVersion: "config.istio.io/v1alpha2"
kind: areport
metadata:
  name: hreport1
  namespace: istio-system
spec:
`

// FqnAReport1 is the fully qualified name of HandlerAReport1.
var FqnAReport1 = "hreport1.areport.istio-system"

// HandlerAQuota1 is a handler of type aquota with name hquota1.
var HandlerAQuota1 = `
apiVersion: "config.istio.io/v1alpha2"
kind: aquota
metadata:
  name: hquota1
  namespace: istio-system
spec:
`

// FqnAQuota1 is the fully qualified name of HandlerAReport1.
var FqnAQuota1 = "hquota1.aquota.istio-system"

// HandlerAPA1 is an APA handler.
var HandlerAPA1 = `
apiVersion: "config.istio.io/v1alpha2"
kind: apa
metadata:
  name: hapa1
  namespace: istio-system
spec:
`

// RuleCheck1 is a standard testing instance config with name R1. It references I1 and H1.
var RuleCheck1 = `
apiVersion: "config.istio.io/v1alpha2"
kind: rule
metadata:
  name: rcheck1
  namespace: istio-system
spec:
  actions:
  - handler: hcheck1.acheck
    instances:
    - icheck1.tcheck.istio-system
`

// RuleCheck1TrueCondition is a standard testing instance config with name R1. It references I1 and H1.
var RuleCheck1TrueCondition = `
apiVersion: "config.istio.io/v1alpha2"
kind: rule
metadata:
  name: rcheck1
  namespace: istio-system
spec:
  selector: 'true'
  actions:
  - handler: hcheck1.acheck
    instances:
    - icheck1.tcheck.istio-system
`

// RuleCheck1WithBadCondition has a parseable but not compilable condition
var RuleCheck1WithBadCondition = `
apiVersion: "config.istio.io/v1alpha2"
kind: rule
metadata:
  name: rcheck1
  namespace: istio-system
spec:
  selector: needmorecheese
  actions:
  - handler: hcheck1.acheck
    instances:
    - icheck1.tcheck.istio-system
`

// RuleCheck1WithInstance1And2 has instances icheck1 & icheck2.
var RuleCheck1WithInstance1And2 = `
apiVersion: "config.istio.io/v1alpha2"
kind: rule
metadata:
  name: rcheck1
  namespace: istio-system
spec:
  actions:
  - handler: hcheck1.acheck
    instances:
    - icheck1.tcheck.istio-system
    - icheck2.tcheck.istio-system
`

// RuleCheck1WithMatchClause is Rule Check1 with a conditional.
var RuleCheck1WithMatchClause = `
apiVersion: "config.istio.io/v1alpha2"
kind: rule
metadata:
  name: rcheck1
  namespace: istio-system
spec:
  match: match(destination.name, "foo*")
  actions:
  - handler: hcheck1.acheck
    instances:
    - icheck1.tcheck.istio-system
`

// RuleCheck1WithInstance1And2WithMatchClause is Rule Check1 with a conditional.
var RuleCheck1WithInstance1And2WithMatchClause = `
apiVersion: "config.istio.io/v1alpha2"
kind: rule
metadata:
  name: rcheck1
  namespace: istio-system
spec:
  match: match(destination.name, "foo*")
  actions:
  - handler: hcheck1.acheck
    instances:
    - icheck1.tcheck.istio-system
    - icheck2.tcheck.istio-system
`

// RuleCheck1WithBadHandler is a standard testing rule config with a bad handler name.
var RuleCheck1WithBadHandler = `
apiVersion: "config.istio.io/v1alpha2"
kind: rule
metadata:
  name: rcheck1
  namespace: istio-system
spec:
  actions:
  - handler: hcheck1.inspector-gadget
    instances:
    - icheck1.tcheck.istio-system
`

// RuleCheck1WithNonBooleanCondition has a non-boolean condition.
var RuleCheck1WithNonBooleanCondition = `
apiVersion: "config.istio.io/v1alpha2"
kind: rule
metadata:
  name: rcheck1
  namespace: istio-system
spec:
  selector: destination.name
  actions:
  - handler: hcheck1.acheck
    instances:
    - icheck1.tcheck.istio-system
`

// RuleCheck2WithInstance1AndHandler is Rule Check1 with a different name.
var RuleCheck2WithInstance1AndHandler = `
apiVersion: "config.istio.io/v1alpha2"
kind: rule
metadata:
  name: rcheck2
  namespace: istio-system
spec:
  actions:
  - handler: hcheck1.acheck
    instances:
    - icheck1.tcheck.istio-system
`

// RuleCheck2WithInstance2And3 references instances icheck2 and icheck2.
var RuleCheck2WithInstance2And3 = `
apiVersion: "config.istio.io/v1alpha2"
kind: rule
metadata:
  name: rcheck2
  namespace: istio-system
spec:
  actions:
  - handler: hcheck1.acheck
    instances:
    - icheck2.tcheck.istio-system
    - icheck3.tcheck.istio-system
`

// RuleCheck2WithInstance2And3WithMatchClause is RuleCheck2WithInstance2And3 with a conditional.
var RuleCheck2WithInstance2And3WithMatchClause = `
apiVersion: "config.istio.io/v1alpha2"
kind: rule
metadata:
  name: rcheck2
  namespace: istio-system
spec:
  match: destination.name.startsWith("foo")
  actions:
  - handler: hcheck1.acheck
    instances:
    - icheck2.tcheck.istio-system
    - icheck3.tcheck.istio-system
`

// RuleCheck2WithHandler2AndInstance2 references hcheck2 and icheck2.
var RuleCheck2WithHandler2AndInstance2 = `
apiVersion: "config.istio.io/v1alpha2"
kind: rule
metadata:
  name: rcheck2
  namespace: istio-system
spec:
  actions:
  - handler: hcheck2.acheck
    instances:
    - icheck2.tcheck.istio-system
`

// RuleCheck3NS2 is check rule in namespace NS2
var RuleCheck3NS2 = `
apiVersion: "config.istio.io/v1alpha2"
kind: rule
metadata:
  name: rcheck1
  namespace: ns2
spec:
  actions:
  - handler: hcheck3.acheck
    instances:
    - icheck4.tcheck.ns2
`

// Rule4CheckAndHalt has two instances that goes to the same adapter, but have different templates.
var Rule4CheckAndHalt = `
apiVersion: "config.istio.io/v1alpha2"
kind: rule
metadata:
  name: rcheckandhalt4
  namespace: istio-system
spec:
  actions:
  - handler: hcheck1.acheck
    instances:
    - icheck1.tcheck.istio-system
    - ihalt1.thalt.istio-system
`

// RuleCheckOutput1 is a standard testing rule for check output template
var RuleCheckOutput1 = `
apiVersion: config.istio.io/v1alpha2
kind: rule
metadata:
  name: rcheckoutput1
  namespace: istio-system
spec:
  actions:
  - handler: hcheckoutput1.acheckoutput
    instances:
    - icheckoutput1.tcheckoutput.istio-system
    name: sample
  requestHeaderOperations:
  - name: user
    values:
    - sample.output.value
  - name: empty-header
    values:
    - '""'
`

// RuleCheckOutput2 is a testing rule for check output template with multiple outputs
var RuleCheckOutput2 = `
apiVersion: config.istio.io/v1alpha2
kind: rule
metadata:
  name: rcheckoutput2
  namespace: istio-system
spec:
  actions:
  - handler: hcheckoutput1.acheckoutput
    instances:
    - icheckoutput1.tcheckoutput.istio-system
    name: a
  - handler: hcheckoutput1.acheckoutput
    instances:
    - icheckoutput1.tcheckoutput.istio-system
    name: b
  requestHeaderOperations:
  - name: a-header
    values:
    - a.output.value
    operation: REPLACE
  - name: user
    operation: REMOVE
  responseHeaderOperations:
  - name: b-header
    values:
    - b.output.value
    - prefix.generated.string
    operation: APPEND
`

<<<<<<< HEAD
// RuleCheck1WithInstance1And2Operation has instances icheck1 & icheck2 and a header operation
var RuleCheck1WithInstance1And2Operation = `
apiVersion: "config.istio.io/v1alpha2"
kind: rule
metadata:
  name: rcheck1
  namespace: istio-system
spec:
  actions:
  - handler: hcheck1.acheck
    instances:
    - icheck1.tcheck.istio-system
    - icheck2.tcheck.istio-system
  requestHeaderOperations:
  - name: a-header
    values:
    - '"test"'
=======
// RuleCheckNoActionsOrHeaderOps has no actions and no responseHeaderOperations. Should be elided.
var RuleCheckNoActionsOrHeaderOps = `
apiVersion: config.istio.io/v1alpha2
kind: rule
metadata:
  name: noactions
  namespace: istio-system
spec:
  actions: []
  responseHeaderOperations: []
`

// RuleCheckHeaderOpWithNoActions has a responseHeaderOperation, but no actions. Should not be elided.
var RuleCheckHeaderOpWithNoActions = `
apiVersion: config.istio.io/v1alpha2
kind: rule
metadata:
  name: noactions
  namespace: istio-system
spec:
  actions: []
>>>>>>> f8a1dbbc
  responseHeaderOperations:
  - name: b-header
    values:
    - '"test"'
<<<<<<< HEAD
=======
    operation: APPEND
>>>>>>> f8a1dbbc
`

// RuleReport1 is a standard testing instance config with name rreport1. It references I1 and H1.
var RuleReport1 = `
apiVersion: "config.istio.io/v1alpha2"
kind: rule
metadata:
  name: rreport1
  namespace: istio-system
spec:
  actions:
  - handler: hreport1.areport
    instances:
    - ireport1.treport.istio-system
`

// RuleReport1And2 is a standard testing instance config with name rreport1.
var RuleReport1And2 = `
apiVersion: "config.istio.io/v1alpha2"
kind: rule
metadata:
  name: rreport1
  namespace: istio-system
spec:
  actions:
  - handler: hreport1.areport
    instances:
    - ireport1.treport.istio-system
    - ireport2.treport.istio-system
`

// RuleQuota1 is a standard testing instance config with name rquota1. It references I1 and H1.
var RuleQuota1 = `
apiVersion: "config.istio.io/v1alpha2"
kind: rule
metadata:
  name: rquota1
  namespace: istio-system
spec:
  actions:
  - handler: hquota1.aquota
    instances:
    - iquota1.tquota.istio-system
`

// RuleQuota1Conditional conditionally selects iquota1
var RuleQuota1Conditional = `
apiVersion: "config.istio.io/v1alpha2"
kind: rule
metadata:
  name: rquota1
  namespace: istio-system
spec:
  match: attr.string == "select"
  actions:
  - handler: hquota1.aquota
    instances:
    - iquota1.tquota.istio-system
`

// RuleQuota2 references iquota1 and hquota1.
var RuleQuota2 = `
apiVersion: "config.istio.io/v1alpha2"
kind: rule
metadata:
  name: rquota2
  namespace: istio-system
spec:
  actions:
  - handler: hquota1.aquota
    instances:
    - iquota2.tquota.istio-system
`

// RuleApa1 is a rule that target APA.
var RuleApa1 = `
apiVersion: "config.istio.io/v1alpha2"
kind: rule
metadata:
  name: rapa1
  namespace: istio-system
spec:
  actions:
  - handler: hapa1.apa
    instances:
    - iapa1.tapa.istio-system
`

// JoinConfigs is a utility for joining various pieces of config for consumption by store code.
func JoinConfigs(configs ...string) string {
	return strings.Join(configs, "\n---\n")
}<|MERGE_RESOLUTION|>--- conflicted
+++ resolved
@@ -539,25 +539,6 @@
     operation: APPEND
 `
 
-<<<<<<< HEAD
-// RuleCheck1WithInstance1And2Operation has instances icheck1 & icheck2 and a header operation
-var RuleCheck1WithInstance1And2Operation = `
-apiVersion: "config.istio.io/v1alpha2"
-kind: rule
-metadata:
-  name: rcheck1
-  namespace: istio-system
-spec:
-  actions:
-  - handler: hcheck1.acheck
-    instances:
-    - icheck1.tcheck.istio-system
-    - icheck2.tcheck.istio-system
-  requestHeaderOperations:
-  - name: a-header
-    values:
-    - '"test"'
-=======
 // RuleCheckNoActionsOrHeaderOps has no actions and no responseHeaderOperations. Should be elided.
 var RuleCheckNoActionsOrHeaderOps = `
 apiVersion: config.istio.io/v1alpha2
@@ -579,15 +560,11 @@
   namespace: istio-system
 spec:
   actions: []
->>>>>>> f8a1dbbc
   responseHeaderOperations:
   - name: b-header
     values:
     - '"test"'
-<<<<<<< HEAD
-=======
     operation: APPEND
->>>>>>> f8a1dbbc
 `
 
 // RuleReport1 is a standard testing instance config with name rreport1. It references I1 and H1.
