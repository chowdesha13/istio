--- conflicted
+++ resolved
@@ -417,24 +417,6 @@
 		var enc dynamic.Encoder
 		var params map[string]interface{}
 		var err error
-<<<<<<< HEAD
-
-		if _, ok := inst.Params.(map[string]interface{}); !ok {
-			appendErr(errs, fmt.Sprintf("instance='%s'.params", instanceName),
-				counters.instanceConfigError, "invalid params block. It must be of type map[string]interface{}")
-			continue
-		}
-		params = inst.Params.(map[string]interface{})
-		// name field is not provided by instance config author, instead it is added by Mixer into the request
-		// object that is passed to the adapter.
-		params["name"] = fmt.Sprintf("\"%s\"", instanceName)
-		enc, err = b.Build(getTemplatesMsgFullName(template.PackageName), params)
-		if err != nil {
-			appendErr(errs, fmt.Sprintf("instance='%s'.params", instanceName),
-				counters.instanceConfigError, "config does not conform to schema of template '%s': %v",
-				inst.Template, err.Error())
-			continue
-=======
 		if inst.Params != nil {
 			if params, err = toDictionary(inst.Params); err != nil {
 				appendErr(ctx, errs, fmt.Sprintf("instance='%s'.params", instanceName),
@@ -452,7 +434,6 @@
 					inst.Template, err.Error())
 				continue
 			}
->>>>>>> 82797c0c
 		}
 
 		cfg := &InstanceDynamic{
@@ -817,10 +798,7 @@
 		}
 
 		result[templateName] = &Template{
-<<<<<<< HEAD
-=======
 			// nolint: goimports
->>>>>>> 82797c0c
 			Name:                       templateName,
 			InternalPackageDerivedName: name,
 			FileDescSet:                fds,
