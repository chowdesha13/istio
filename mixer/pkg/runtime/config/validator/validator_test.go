--- conflicted
+++ resolved
@@ -82,11 +82,7 @@
 		return nil, err
 	}
 	groupVersion := &schema.GroupVersion{Group: crd.ConfigAPIGroup, Version: crd.ConfigAPIVersion}
-<<<<<<< HEAD
-	s, err := store.NewRegistry(config.StoreInventory()...).NewStore("fs://"+path, groupVersion, []string{})
-=======
 	s, err := store.NewRegistry(config.StoreInventory()...).NewStore("fs://"+path, groupVersion, nil, []string{})
->>>>>>> 82797c0c
 	if err != nil {
 		return nil, err
 	}
