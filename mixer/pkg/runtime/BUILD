load("@io_bazel_rules_go//go:def.bzl", "go_library", "go_test")

go_library(
    name = "go_default_library",
    srcs = [
        "context.go",
        "controller.go",
        "dispatcher.go",
        "env.go",
        "handler.go",
        "handlerTable.go",
        "init.go",
        "logger.go",
        "monitor.go",
        "resolver.go",
        "resourceType.go",
        "validator.go",
        "validatorcache.go",
    ],
    visibility = ["//visibility:public"],
    deps = [
        "//mixer/pkg/adapter:go_default_library",
        "//mixer/pkg/aspect:go_default_library",
        "//mixer/pkg/attribute:go_default_library",
        "//mixer/pkg/cache:go_default_library",
        "//mixer/pkg/config/proto:go_default_library",
        "//mixer/pkg/config/store:go_default_library",
        "//mixer/pkg/expr:go_default_library",
        "//mixer/pkg/pool:go_default_library",
        "//mixer/pkg/status:go_default_library",
        "//mixer/pkg/template:go_default_library",
        "//pkg/log:go_default_library",
        "@com_github_gogo_protobuf//proto:go_default_library",
        "@com_github_googleapis_googleapis//:google/rpc",
        "@com_github_hashicorp_go_multierror//:go_default_library",
        "@com_github_opentracing_opentracing_go//:go_default_library",
        "@com_github_opentracing_opentracing_go//log:go_default_library",
        "@com_github_prometheus_client_golang//prometheus:go_default_library",
        "@io_istio_api//mixer/v1/config/descriptor:descriptor",
        "@io_istio_api//mixer/v1/template:go_default_library",
        "@org_uber_go_zap//:go_default_library",
        "@org_uber_go_zap//zapcore:go_default_library",
    ],
)

go_test(
    name = "go_default_test",
    srcs = [
        "context_test.go",
        "controller_test.go",
        "dispatcher_test.go",
        "env_test.go",
        "handler_test.go",
        "resolver_test.go",
        "resourceType_test.go",
        "validator_test.go",
        "validatorcache_test.go",
    ],
    data = [
        "//mixer/testdata",
    ],
    library = ":go_default_library",
    deps = [
<<<<<<< HEAD
        "//mixer/pkg/adapter:go_default_library",
        "//mixer/pkg/aspect:go_default_library",
        "//mixer/pkg/attribute:go_default_library",
        "//mixer/pkg/config:go_default_library",
        "//mixer/pkg/config/proto:go_default_library",
        "//mixer/pkg/config/store:go_default_library",
        "//mixer/pkg/expr:go_default_library",
        "//mixer/pkg/il/evaluator:go_default_library",
        "//mixer/pkg/pool:go_default_library",
        "//mixer/pkg/status:go_default_library",
        "//mixer/pkg/template:go_default_library",
        "@com_github_gogo_protobuf//jsonpb:go_default_library",
        "@com_github_gogo_protobuf//proto:go_default_library",
        "@com_github_gogo_protobuf//types:go_default_library",
=======
>>>>>>> dc43d71f
        "@com_github_golang_protobuf//ptypes/empty:go_default_library",
        "@com_github_golang_protobuf//ptypes/wrappers:go_default_library",
    ],
)<|MERGE_RESOLUTION|>--- conflicted
+++ resolved
@@ -61,23 +61,9 @@
     ],
     library = ":go_default_library",
     deps = [
-<<<<<<< HEAD
-        "//mixer/pkg/adapter:go_default_library",
-        "//mixer/pkg/aspect:go_default_library",
-        "//mixer/pkg/attribute:go_default_library",
         "//mixer/pkg/config:go_default_library",
-        "//mixer/pkg/config/proto:go_default_library",
-        "//mixer/pkg/config/store:go_default_library",
-        "//mixer/pkg/expr:go_default_library",
         "//mixer/pkg/il/evaluator:go_default_library",
-        "//mixer/pkg/pool:go_default_library",
-        "//mixer/pkg/status:go_default_library",
-        "//mixer/pkg/template:go_default_library",
-        "@com_github_gogo_protobuf//jsonpb:go_default_library",
-        "@com_github_gogo_protobuf//proto:go_default_library",
         "@com_github_gogo_protobuf//types:go_default_library",
-=======
->>>>>>> dc43d71f
         "@com_github_golang_protobuf//ptypes/empty:go_default_library",
         "@com_github_golang_protobuf//ptypes/wrappers:go_default_library",
     ],
