--- conflicted
+++ resolved
@@ -47,9 +47,9 @@
 		Match: "baz",
 	}
 
-<<<<<<< HEAD
-	fakeCreateTime      = time.Date(2018, time.January, 1, 2, 3, 4, 5, time.UTC)
-	fakeCreateTimeProto *types.Timestamp
+	fakeCreateTime  = time.Date(2018, time.January, 1, 2, 3, 4, 5, time.UTC)
+	fakeLabels      = map[string]string{"lk1": "lv1"}
+	fakeAnnotations = map[string]string{"ak1": "av1"}
 
 	// Well-known non-legacy Mixer types.
 	mixerKinds = []string{
@@ -60,11 +60,6 @@
 		constant.RulesKind,
 		constant.TemplateKind,
 	}
-=======
-	fakeCreateTime  = time.Date(2018, time.January, 1, 2, 3, 4, 5, time.UTC)
-	fakeLabels      = map[string]string{"lk1": "lv1"}
-	fakeAnnotations = map[string]string{"ak1": "av1"}
->>>>>>> 829a609d
 )
 
 func init() {
@@ -170,20 +165,15 @@
 	defer st.close(t)
 
 	b := snapshot.NewInMemoryBuilder()
-<<<<<<< HEAD
-	_ = b.SetEntry(collectionOf(constant.RulesKind), "ns1/e1", "v1", fakeCreateTime, r1)
-	_ = b.SetEntry(collectionOf(constant.RulesKind), "ns2/e2", "v2", fakeCreateTime, r2)
-	_ = b.SetEntry(collectionOf(constant.RulesKind), "e3", "v3", fakeCreateTime, r3)
+
+	_ = b.SetEntry(collectionOf(constant.RulesKind), "ns1/e1", "v1",
+		fakeCreateTime, fakeLabels, fakeAnnotations, r1)
+	_ = b.SetEntry(collectionOf(constant.RulesKind), "ns2/e2", "v2",
+		fakeCreateTime, fakeLabels, fakeAnnotations, r2)
+	_ = b.SetEntry(collectionOf(constant.RulesKind), "e3", "v3",
+		fakeCreateTime, fakeLabels, fakeAnnotations, r3)
 	b.SetVersion(collectionOf(constant.RulesKind), "type-v1")
-=======
-	_ = b.SetEntry(typeURLOf(constant.RulesKind), "ns1/e1", "v1",
-		fakeCreateTime, fakeLabels, fakeAnnotations, r1)
-	_ = b.SetEntry(typeURLOf(constant.RulesKind), "ns2/e2", "v2",
-		fakeCreateTime, fakeLabels, fakeAnnotations, r2)
-	_ = b.SetEntry(typeURLOf(constant.RulesKind), "e3", "v3",
-		fakeCreateTime, fakeLabels, fakeAnnotations, r3)
-	b.SetVersion(typeURLOf(constant.RulesKind), "type-v1")
->>>>>>> 829a609d
+
 	sn := b.Build()
 
 	st.updateWg.Add(1)
@@ -249,14 +239,9 @@
 
 	b := snapshot.NewInMemoryBuilder()
 
-<<<<<<< HEAD
-	_ = b.SetEntry(collectionOf(constant.RulesKind), "ns1/e1", "v1", fakeCreateTime, r1)
+	_ = b.SetEntry(collectionOf(constant.RulesKind), "ns1/e1", "v1",
+		fakeCreateTime, fakeLabels, fakeAnnotations, r1)
 	b.SetVersion(collectionOf(constant.RulesKind), "type-v1")
-=======
-	_ = b.SetEntry(typeURLOf(constant.RulesKind), "ns1/e1", "v1",
-		fakeCreateTime, fakeLabels, fakeAnnotations, r1)
-	b.SetVersion(typeURLOf(constant.RulesKind), "type-v1")
->>>>>>> 829a609d
 	sn := b.Build()
 
 	st.updateWg.Add(1)
@@ -307,20 +292,13 @@
 	}
 
 	b := snapshot.NewInMemoryBuilder()
-<<<<<<< HEAD
-	_ = b.SetEntry(collectionOf(constant.RulesKind), "ns1/e1", "v1", fakeCreateTime, r1)
-	_ = b.SetEntry(collectionOf(constant.RulesKind), "ns2/e2", "v2", fakeCreateTime, r2)
-	_ = b.SetEntry(collectionOf(constant.RulesKind), "e3", "v3", fakeCreateTime, r3)
+	_ = b.SetEntry(collectionOf(constant.RulesKind), "ns1/e1", "v1",
+		fakeCreateTime, fakeLabels, fakeAnnotations, r1)
+	_ = b.SetEntry(collectionOf(constant.RulesKind), "ns2/e2", "v2",
+		fakeCreateTime, fakeLabels, fakeAnnotations, r2)
+	_ = b.SetEntry(collectionOf(constant.RulesKind), "e3", "v3",
+		fakeCreateTime, fakeLabels, fakeAnnotations, r3)
 	b.SetVersion(collectionOf(constant.RulesKind), "type-v1")
-=======
-	_ = b.SetEntry(typeURLOf(constant.RulesKind), "ns1/e1", "v1",
-		fakeCreateTime, fakeLabels, fakeAnnotations, r1)
-	_ = b.SetEntry(typeURLOf(constant.RulesKind), "ns2/e2", "v2",
-		fakeCreateTime, fakeLabels, fakeAnnotations, r2)
-	_ = b.SetEntry(typeURLOf(constant.RulesKind), "e3", "v3",
-		fakeCreateTime, fakeLabels, fakeAnnotations, r3)
-	b.SetVersion(typeURLOf(constant.RulesKind), "type-v1")
->>>>>>> 829a609d
 
 	sn := b.Build()
 
@@ -397,19 +375,12 @@
 
 	// delete ns1/e1
 	// update ns2/e2 (r2 -> r1)
-<<<<<<< HEAD
-	_ = b.SetEntry(collectionOf(constant.RulesKind), "ns2/e2", "v4", fakeCreateTime, r1)
-	// e3 doesn't change
-	_ = b.SetEntry(collectionOf(constant.RulesKind), "e3", "v5", fakeCreateTime, r3)
-	b.SetVersion(collectionOf(constant.RulesKind), "type-v2")
-=======
-	_ = b.SetEntry(typeURLOf(constant.RulesKind), "ns2/e2", "v4",
+	_ = b.SetEntry(collectionOf(constant.RulesKind), "ns2/e2", "v4",
 		fakeCreateTime, fakeLabels, fakeAnnotations, r1)
 	// e3 doesn't change
-	_ = b.SetEntry(typeURLOf(constant.RulesKind), "e3", "v5",
+	_ = b.SetEntry(collectionOf(constant.RulesKind), "e3", "v5",
 		fakeCreateTime, fakeLabels, fakeAnnotations, r3)
-	b.SetVersion(typeURLOf(constant.RulesKind), "type-v2")
->>>>>>> 829a609d
+	b.SetVersion(collectionOf(constant.RulesKind), "type-v2")
 
 	sn = b.Build()
 
