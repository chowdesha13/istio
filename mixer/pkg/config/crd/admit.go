// Copyright 2017 Istio Authors
//
// Licensed under the Apache License, Version 2.0 (the "License");
// you may not use this file except in compliance with the License.
// You may obtain a copy of the License at
//
//     http://www.apache.org/licenses/LICENSE-2.0
//
// Unless required by applicable law or agreed to in writing, software
// distributed under the License is distributed on an "AS IS" BASIS,
// WITHOUT WARRANTIES OR CONDITIONS OF ANY KIND, either express or implied.
// See the License for the specific language governing permissions and
// limitations under the License.

package crd

// Note: this file is copied from pilot/platform/kube/admit.
// TODO(https://github.com/istio/istio/issues/1812): make a common component for this
// server side part, and let each istio component (mixer / pilot / etc?) attach
// its own validation logic.

import (
	"crypto/tls"
	"crypto/x509"
	"encoding/json"
	"errors"
	"fmt"
	"io/ioutil"
	"net/http"
	"time"

	"github.com/ghodss/yaml"
	"k8s.io/api/admission/v1alpha1"
	admissionregistrationv1alpha1 "k8s.io/api/admissionregistration/v1alpha1"
	"k8s.io/api/core/v1"
	apierrors "k8s.io/apimachinery/pkg/api/errors"
	metav1 "k8s.io/apimachinery/pkg/apis/meta/v1"
	"k8s.io/apimachinery/pkg/apis/meta/v1/unstructured"
	"k8s.io/apimachinery/pkg/fields"
	"k8s.io/apiserver/pkg/admission"
	"k8s.io/client-go/kubernetes"
	admissionClient "k8s.io/client-go/kubernetes/typed/admissionregistration/v1alpha1"
	"k8s.io/client-go/tools/cache"

	"istio.io/istio/mixer/pkg/config/store"
	"istio.io/istio/pkg/log"
)

const (
	secretServerKey  = "server-key.pem"
	secretServerCert = "server-cert.pem"
	secretCACert     = "ca-cert.pem"
)

// ControllerOptions contains the configuration for the Istio Pilot validation
// admission controller.
type ControllerOptions struct {
	// The name of the resources this controller can admit.
	ResourceNames []string

	// ExternalAdmissionWebhookName is the name of the
	// ExternalAdmissionHook which describes he external admission
	// webhook and resources and operations it applies to.
	ExternalAdmissionWebhookName string

	// ServiceName is the service name of the webhook.
	ServiceName string

	// ServiceNamespace is the namespace of the webhook service.
	ServiceNamespace string

	// ValidateNamespaces is a list of names to validate. Any
	// namespace not in this list is unconditionally validated as
	// good. This is useful when multiple validators are running in
	// the same cluster managing different sets of namespaces
	// (e.g. shared test clusters). Not for production use.
	ValidateNamespaces []string

	// // CAbundle is the PEM encoded CA bundle which will be used to
	// // validate webhook's service certificate.
	// CABundle []byte

	// SecretName is the name of k8s secret that contains the webhook
	// server key/cert and corresponding CA cert that signed them. The
	// server key/cert are used to serve the webhook and the CA cert
	// is provided to k8s apiserver during admission controller
	// registration.
	SecretName string

	// Port where the webhook is served. Per k8s admission
	// registration requirements this should be 443 unless there is
	// only a single port for the service.
	Port int

	// RegistrationDelay controls how long admission registration
	// occurs after the webhook is started. This is used to avoid
	// potential races where registration completes and k8s apiserver
	// invokes the webhook before the HTTP server is started.
	RegistrationDelay time.Duration

	// Validator defines the actual logic of validating data.
	Validator store.BackendValidator
}

// AdmissionController implements the external admission webhook for validation of
// pilot configuration.
type AdmissionController struct {
	client  kubernetes.Interface
	options ControllerOptions
}

// GetAPIServerExtensionCACert gets the Kubernetes aggregate apiserver
// client CA cert used by the "GenericAdmissionWebhook" plugin
// admission controller.
//
// NOTE: this certificate is provided by kubernetes. We do not control
// its name or location.
func getAPIServerExtensionCACert(cl kubernetes.Interface) ([]byte, error) {
	const name = "extension-apiserver-authentication"
	c, err := cl.CoreV1().ConfigMaps(metav1.NamespaceSystem).Get(name, metav1.GetOptions{})
	if err != nil {
		return nil, err
	}
	pem, ok := c.Data["requestheader-client-ca-file"]
	if !ok {
		return nil, fmt.Errorf("cannot find ca.crt in %v: ConfigMap.Data is %#v", name, c.Data)
	}
	return []byte(pem), nil
}

// MakeTLSConfig makes a TLS configuration suitable for use with the
// GenericAdmissionWebhook.
func makeTLSConfig(serverCert, serverKey, caCert []byte) (*tls.Config, error) {
	caCertPool := x509.NewCertPool()
	caCertPool.AppendCertsFromPEM(caCert)
	cert, err := tls.X509KeyPair(serverCert, serverKey)
	if err != nil {
		return nil, err
	}
	return &tls.Config{
		Certificates: []tls.Certificate{cert},
		ClientCAs:    caCertPool,
		ClientAuth:   tls.RequireAndVerifyClientCert,
	}, nil
}

func getKeyCertsFromSecret(client kubernetes.Interface, name, namespace string) (serverKey, serverCert, caCert []byte, err error) { // nolint: lll
	listWatch := cache.NewListWatchFromClient(client.CoreV1().RESTClient(),
		"secrets", namespace, fields.OneTermEqualSelector("metadata.name", name))
	var secret *v1.Secret
	stop := make(chan struct{})
	_, controller := cache.NewInformer(listWatch, &v1.Secret{}, 30*time.Second,
		cache.ResourceEventHandlerFuncs{
			AddFunc: func(obj interface{}) {
				if secret == nil {
					secret = obj.(*v1.Secret)
					close(stop)
				}
			},
		},
	)
	controller.Run(stop)

	var ok bool
	if serverKey, ok = secret.Data[secretServerKey]; !ok {
		return nil, nil, nil, errors.New("server key missing")
	}
	if serverCert, ok = secret.Data[secretServerCert]; !ok {
		return nil, nil, nil, errors.New("server cert missing")
	}
	if caCert, ok = secret.Data[secretCACert]; !ok {
		return nil, nil, nil, errors.New("ca cert missing")
	}
	return serverKey, serverCert, caCert, nil
}

// NewController creates a new instance of the admission webhook controller.
func NewController(client kubernetes.Interface, options ControllerOptions) (*AdmissionController, error) {
	return &AdmissionController{
		client:  client,
		options: options,
	}, nil
}

func setup(client kubernetes.Interface, options *ControllerOptions) (*tls.Config, []byte, error) {
	apiServerCACert, err := getAPIServerExtensionCACert(client)
	if err != nil {
		return nil, nil, err
	}
	serverKey, serverCert, caCert, err := getKeyCertsFromSecret(
		client, options.SecretName, options.ServiceNamespace)
	if err != nil {
		return nil, nil, err
	}
	tlsConfig, err := makeTLSConfig(serverCert, serverKey, apiServerCACert)
	if err != nil {
		return nil, nil, err
	}
	return tlsConfig, caCert, nil
}

// Run implements the admission controller run loop.
func (ac *AdmissionController) Run(stop <-chan struct{}) {
	// TODO(https://github.com/istio/istio/issues/1795) -
	// Temporarily defer cert generation and registration to the run
	// loop where it won't block other controllers. Ideally this
	// should be performed synchronously as part of NewController()
	// but cert generation (GetKeyCertsFromSecret) and webhooks in
	// general may be optional (default off) until
	// https://github.com/kubernetes/kubernetes/issues/49987 is fixed
	// in GKE 1.8.
	tlsConfig, caCert, err := setup(ac.client, &ac.options)
	if err != nil {
		log.Errorf(err.Error())
		return
	}

	server := &http.Server{
		Handler:   ac,
		Addr:      fmt.Sprintf(":%v", ac.options.Port),
		TLSConfig: tlsConfig,
	}

	log.Infoa("Found certificates for validation admission webhook. Delaying registration for %v",
		ac.options.RegistrationDelay)

	select {
	case <-time.After(ac.options.RegistrationDelay):
		cl := ac.client.AdmissionregistrationV1alpha1().ExternalAdmissionHookConfigurations()
		if err := ac.register(cl, caCert); err != nil {
			log.Errorf("Failed to register admission webhook: %v", err)
			return
		}
		defer func() {
			if err := ac.unregister(cl); err != nil {
				log.Errorf("Failed to unregister admission webhook: %v", err)
			}
		}()
		log.Info("Finished validation admission webhook registration")
	case <-stop:
		return
	}

	go func() {
		if err := server.ListenAndServeTLS("", ""); err != nil {
			log.Errorf("ListenAndServeTLS for admission webhook returned error: %v", err)
		}
	}()
	<-stop
	server.Close() // nolint: errcheck
}

// Unregister unregisters the external admission webhook
func (ac *AdmissionController) unregister(client admissionClient.ExternalAdmissionHookConfigurationInterface) error {
	return client.Delete(ac.options.ExternalAdmissionWebhookName, nil)
}

// Register registers the external admission webhook for mixer
// configuration types.
func (ac *AdmissionController) register(client admissionClient.ExternalAdmissionHookConfigurationInterface, caCert []byte) error { // nolint: lll
	webhook := &admissionregistrationv1alpha1.ExternalAdmissionHookConfiguration{
		ObjectMeta: metav1.ObjectMeta{
			Name: ac.options.ExternalAdmissionWebhookName,
		},
		ExternalAdmissionHooks: []admissionregistrationv1alpha1.ExternalAdmissionHook{
			{
				Name: ac.options.ExternalAdmissionWebhookName,
				Rules: []admissionregistrationv1alpha1.RuleWithOperations{{
					Operations: []admissionregistrationv1alpha1.OperationType{
						admissionregistrationv1alpha1.Create,
						admissionregistrationv1alpha1.Update,
						admissionregistrationv1alpha1.Delete,
					},
					Rule: admissionregistrationv1alpha1.Rule{
						APIGroups:   []string{apiGroup},
						APIVersions: []string{apiVersion},
						Resources:   ac.options.ResourceNames,
					},
				}},
				ClientConfig: admissionregistrationv1alpha1.AdmissionHookClientConfig{
					Service: admissionregistrationv1alpha1.ServiceReference{
						Namespace: ac.options.ServiceNamespace,
						Name:      ac.options.ServiceName,
					},
					CABundle: caCert,
				},
			},
		},
	}
	if err := client.Delete(webhook.Name, nil); err != nil {
		serr, ok := err.(*apierrors.StatusError)
		if !ok || serr.ErrStatus.Code != http.StatusNotFound {
			log.Warnf("Could not delete previously created AdmissionRegistration: %v", err)
		}
	}
	_, err := client.Create(webhook) // Update?
	return err
}

// ServeHTTP implements the external admission webhook.
func (ac *AdmissionController) ServeHTTP(w http.ResponseWriter, r *http.Request) {
<<<<<<< HEAD
	glog.V(7).Infof("AdmissionController ServeHTTP request=%#v", r)
=======
	log.Debugf("AdmissionController ServeHTTP request=%#v", r)
>>>>>>> 6706c9c9

	var body []byte
	if r.Body != nil {
		if data, err := ioutil.ReadAll(r.Body); err == nil {
			body = data
		} else {
			log.Debugf("Failed to read request body: %v", err)
		}
	}
	glog.V(4).Infof("request body: %s", body)

	// verify the content type is accurate
	contentType := r.Header.Get("Content-Type")
	if contentType != "application/json" {
		http.Error(w, "invalid Content-Type, want `application/json`", http.StatusUnsupportedMediaType)
		return
	}

	var review v1alpha1.AdmissionReview
	if err := json.Unmarshal(body, &review); err != nil {
		http.Error(w, fmt.Sprintf("could not decode body: %v", err), http.StatusBadRequest)
		return
	}

	status := ac.admit(&review)
	ar := v1alpha1.AdmissionReview{
		Status: *status,
	}

<<<<<<< HEAD
	glog.V(4).Infof("AdmissionReview for %v: status=%v", review.Spec.Name, status)
=======
	log.Debugf("AdmissionReview for %v: status=%v", review.Spec.Name, status)
>>>>>>> 6706c9c9

	resp, err := json.Marshal(ar)
	if err != nil {
		http.Error(w, fmt.Sprintf("could encode response: %v", err), http.StatusInternalServerError)
		return
	}
	if _, err := w.Write(resp); err != nil {
		http.Error(w, fmt.Sprintf("could write response: %v", err), http.StatusInternalServerError)
		return
	}
}

func watched(watchedNamespaces []string, namespace string) bool {
	for _, watched := range watchedNamespaces {
		if watched == metav1.NamespaceAll {
			return true
		} else if watched == namespace {
			return true
		}
		// else, keep searching
	}
	return false
}

func (ac *AdmissionController) admit(review *v1alpha1.AdmissionReview) *v1alpha1.AdmissionReviewStatus {
	makeErrorStatus := func(reason string, args ...interface{}) *v1alpha1.AdmissionReviewStatus {
		result := apierrors.NewBadRequest(fmt.Sprintf(reason, args...)).Status()
		return &v1alpha1.AdmissionReviewStatus{
			Result: &result,
		}
	}

	if !watched(ac.options.ValidateNamespaces, review.Spec.Namespace) {
		return &v1alpha1.AdmissionReviewStatus{Allowed: true}
	}

	ev := &store.BackendEvent{
		Key: store.Key{
			Namespace: review.Spec.Namespace,
			Kind:      review.Spec.Kind.Kind,
		},
	}
	switch review.Spec.Operation {
	case admission.Create, admission.Update:
		ev.Type = store.Update
		var obj unstructured.Unstructured
		if err := yaml.Unmarshal(review.Spec.Object.Raw, &obj); err != nil {
			return makeErrorStatus("cannot decode configuration: %v", err)
		}
		ev.Value = backEndResource(&obj)
		ev.Key.Name = ev.Value.Metadata.Name
	case admission.Delete:
		if review.Spec.Name == "" {
			return makeErrorStatus("illformed request: name not found on delete request")
		}
		ev.Type = store.Delete
		ev.Key.Name = review.Spec.Name
	default:
		log.Warnf("Unsupported webhook operation %v", review.Spec.Operation)
		return &v1alpha1.AdmissionReviewStatus{Allowed: true}
	}

	if err := ac.options.Validator.Validate(ev); err != nil {
		return makeErrorStatus("failed to validate", err)
	}

	return &v1alpha1.AdmissionReviewStatus{Allowed: true}
}<|MERGE_RESOLUTION|>--- conflicted
+++ resolved
@@ -299,12 +299,6 @@
 
 // ServeHTTP implements the external admission webhook.
 func (ac *AdmissionController) ServeHTTP(w http.ResponseWriter, r *http.Request) {
-<<<<<<< HEAD
-	glog.V(7).Infof("AdmissionController ServeHTTP request=%#v", r)
-=======
-	log.Debugf("AdmissionController ServeHTTP request=%#v", r)
->>>>>>> 6706c9c9
-
 	var body []byte
 	if r.Body != nil {
 		if data, err := ioutil.ReadAll(r.Body); err == nil {
@@ -313,7 +307,7 @@
 			log.Debugf("Failed to read request body: %v", err)
 		}
 	}
-	glog.V(4).Infof("request body: %s", body)
+	log.Debugf("request body: %s", body)
 
 	// verify the content type is accurate
 	contentType := r.Header.Get("Content-Type")
@@ -333,11 +327,7 @@
 		Status: *status,
 	}
 
-<<<<<<< HEAD
-	glog.V(4).Infof("AdmissionReview for %v: status=%v", review.Spec.Name, status)
-=======
 	log.Debugf("AdmissionReview for %v: status=%v", review.Spec.Name, status)
->>>>>>> 6706c9c9
 
 	resp, err := json.Marshal(ar)
 	if err != nil {
