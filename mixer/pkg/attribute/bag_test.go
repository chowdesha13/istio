--- conflicted
+++ resolved
@@ -792,7 +792,6 @@
 	t.Error("Did not find destination.service")
 }
 
-<<<<<<< HEAD
 func TestParentRoundTrip(t *testing.T) {
 	parent := GetMutableBag(nil)
 	child := GetMutableBag(parent)
@@ -820,8 +819,8 @@
 			t.Errorf("Got %v, expected %v for attribute %s", post, pre, k)
 		}
 	}
-=======
-func TestReset(t *testing.T) {
+
+  func TestReset(t *testing.T) {
 	mb := GetMutableBag(nil)
 	defer mb.Done()
 
@@ -865,8 +864,6 @@
 	if !isBool || !isParent {
 		t.Error("Failed to retrieve bool attribute from parent after Delete")
 	}
-
->>>>>>> d6cdbd29
 }
 
 func init() {
