--- conflicted
+++ resolved
@@ -96,13 +96,7 @@
 		}
 	}
 
-<<<<<<< HEAD
-	out := make([]byte, len(buf.Bytes()))
-	copy(out, buf.Bytes())
-	return out, nil
-=======
 	return nil
->>>>>>> 82797c0c
 }
 
 func (e *Encoder) visit(name string, data interface{}, field *descriptor.FieldDescriptorProto, skipUnknown bool, buffer *proto.Buffer) error {
@@ -895,13 +889,6 @@
 			//		return 0, err
 			//	}
 			//	i += n1
-<<<<<<< HEAD
-			var bytes []byte
-			var err error
-			ne := e.namedEncoder[field.GetTypeName()]
-			if ne != nil {
-				bytes, err = ne(data)
-=======
 			_ = buffer.EncodeVarint(encodeIndexAndType(fieldNumber, wireType))
 
 			ne := e.namedEncoder[field.GetTypeName()]
@@ -911,30 +898,16 @@
 					return fmt.Errorf("/%s: '%v'", name, err)
 				}
 				buffer.EncodeRawBytes(bytes)
->>>>>>> 82797c0c
 			} else {
 				v, ok := data.(map[string]interface{})
 				if !ok {
 					return badTypeError(name, strings.TrimPrefix(field.GetTypeName(), "."), data)
 				}
-<<<<<<< HEAD
-
-				bytes, err = e.EncodeBytes(v, field.GetTypeName(), skipUnknown)
-			}
-
-			if err != nil {
-				return fmt.Errorf("/%s: '%v'", name, err)
-			}
-
-			_ = buffer.EncodeVarint(encodeIndexAndType(fieldNumber, wireType))
-			_ = buffer.EncodeRawBytes(bytes)
-=======
 
 				if err := e.encodeBytes(v, field.GetTypeName(), skipUnknown, buffer); err != nil {
 					return fmt.Errorf("/%s: '%v'", name, err)
 				}
 			}
->>>>>>> 82797c0c
 
 			return nil
 		}
