--- conflicted
+++ resolved
@@ -139,33 +139,21 @@
 			input:        "test.uri",
 			encoderError: errors.New("error converting value"),
 			bag: map[string]interface{}{
-<<<<<<< HEAD
-				"test.uri": 5,
-=======
 				"test.uri": int64(5),
->>>>>>> 82797c0c
 			},
 		},
 		{
 			input:        "test.dns_name",
 			encoderError: errors.New("error converting value"),
 			bag: map[string]interface{}{
-<<<<<<< HEAD
-				"test.dns_name": 5,
-=======
 				"test.dns_name": int64(5),
->>>>>>> 82797c0c
 			},
 		},
 		{
 			input:        "test.email_address",
 			encoderError: errors.New("error converting value"),
 			bag: map[string]interface{}{
-<<<<<<< HEAD
-				"test.email_address": 5,
-=======
 				"test.email_address": int64(5),
->>>>>>> 82797c0c
 			},
 		},
 	} {
@@ -192,11 +180,7 @@
 }
 
 func TestValueTypeEncoder(t *testing.T) {
-<<<<<<< HEAD
-	compiler := compiled.NewBuilder(StatdardVocabulary())
-=======
 	compiler := compiled.NewBuilder(StandardVocabulary())
->>>>>>> 82797c0c
 	now := time.Now()
 	ts, err := types.TimestampProto(now)
 	if err != nil {
