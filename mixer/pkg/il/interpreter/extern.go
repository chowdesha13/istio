--- conflicted
+++ resolved
@@ -123,10 +123,6 @@
 		}
 	}
 
-<<<<<<< HEAD
-	panic("Unmapped go type: " + t.Name() + " " + t.String() + " kind:" + t.Kind().String())
-=======
->>>>>>> c5a2b3bc
 	return il.Unknown
 }
 
