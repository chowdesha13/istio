// Copyright 2016 Istio Authors
//
// Licensed under the Apache License, Version 2.0 (the "License");
// you may not use this file except in compliance with the License.
// You may obtain a copy of the License at
//
//     http://www.apache.org/licenses/LICENSE-2.0
//
// Unless required by applicable law or agreed to in writing, software
// distributed under the License is distributed on an "AS IS" BASIS,
// WITHOUT WARRANTIES OR CONDITIONS OF ANY KIND, either express or implied.
// See the License for the specific language governing permissions and
// limitations under the License.

package e2e

import (
	"context"
	"io"
	"log"
	"reflect"
	"testing"

	"github.com/davecgh/go-spew/spew"
	"google.golang.org/grpc"

	"istio.io/api/mixer/adapter/model/v1beta1"
	istio_mixer_v1 "istio.io/api/mixer/v1"
	"istio.io/istio/mixer/pkg/adapter"
	"istio.io/istio/mixer/pkg/attribute"
	"istio.io/istio/mixer/pkg/config/storetest"
	"istio.io/istio/mixer/pkg/server"
	"istio.io/istio/mixer/pkg/template"
	spyadapter "istio.io/istio/mixer/test/spyAdapter"
)

type testData struct {
	name      string
	cfg       string
	behaviors []spyadapter.AdapterBehavior
	templates map[string]template.Info
	attrs     map[string]interface{}

	expectError     error
	expectSetTypes  map[string]interface{}
<<<<<<< HEAD
	expectCalls     []spyAdapter.CapturedCall
=======
	expectCalls     []spyadapter.CapturedCall
>>>>>>> cd84fc16
	expectDirective *istio_mixer_v1.RouteDirective
	expectAttrRefs  []expectedAttrRef
}

type expectedAttrRef struct {
	name      string
	condition istio_mixer_v1.ReferencedAttributes_Condition
	mapkey    string
}

func (tt *testData) run(t *testing.T, variety v1beta1.TemplateVariety, globalCfg string) {
	// Do common setup
	adapterInfos, spyAdapters := constructAdapterInfos(tt.behaviors)

	args := server.DefaultArgs()
	args.APIPort = 0
	args.MonitoringPort = 0
	args.Templates = tt.templates
	args.Adapters = adapterInfos
	var cerr error
	if args.ConfigStore, cerr = storetest.SetupStoreForTest(globalCfg, tt.cfg); cerr != nil {
		t.Fatal(cerr)
	}

	s, err := server.New(args)
	if err != nil {
		t.Fatalf("fail to create mixer: %v", err)
	}

	s.Run()

	defer closeHelper(s)

	conn, err := grpc.Dial(s.Addr().String(), grpc.WithInsecure())
	if err != nil {
		t.Fatalf("Unable to connect to gRPC server: %v", err)
	}

	client := istio_mixer_v1.NewMixerClient(conn)
	defer closeHelper(conn)

	tt.checkSetTypes(t, spyAdapters)

	switch variety {
	case v1beta1.TEMPLATE_VARIETY_REPORT:
		req := istio_mixer_v1.ReportRequest{
			Attributes: []istio_mixer_v1.CompressedAttributes{
				getAttrBag(tt.attrs)},
		}
		_, err = client.Report(context.Background(), &req)
		tt.checkReturnError(t, err)
		tt.checkCalls(t, spyAdapters)

	case v1beta1.TEMPLATE_VARIETY_CHECK:
		req := istio_mixer_v1.CheckRequest{
			Attributes: getAttrBag(tt.attrs),
		}

		response, err := client.Check(context.Background(), &req)
		tt.checkReturnError(t, err)
		tt.checkCalls(t, spyAdapters)
		tt.checkReferencedAttributes(t, response.Precondition.ReferencedAttributes)

		if tt.expectDirective != nil {
			if !reflect.DeepEqual(tt.expectDirective, response.Precondition.RouteDirective) {
				t.Fatalf("Route directive mismatch:\ngot:\n%v\nwanted:\n%v\n", spew.Sdump(response.Precondition.RouteDirective),
					spew.Sdump(tt.expectDirective))
			}
		}

	default:
		t.Fatalf("Unsupported variety: %v", variety)
	}
}

func (tt *testData) checkReturnError(t *testing.T, err error) {
	if !reflect.DeepEqual(tt.expectError, err) {
		t.Fatalf("Error mismatch: got:'%v', wanted:'%v'", err, tt.expectError)
	}
}

func (tt *testData) checkSetTypes(t *testing.T, adapters []*spyadapter.Adapter) {
	if tt.expectSetTypes == nil {
		return
	}

	// TODO: Handle multiple adapters
	actual := adapters[0].BuilderData.SetTypes
	if !reflect.DeepEqual(actual, tt.expectSetTypes) {
		t.Fatalf("SetTypes Mismatch:\ngot:\n%v\nwanted:\n%v\n", spew.Sdump(actual), spew.Sdump(tt.expectSetTypes))
	}
}

func (tt *testData) checkCalls(t *testing.T, adapters []*spyadapter.Adapter) {
	if tt.expectCalls == nil {
		return
	}

	// TODO: Handle multiple adapters
	actual := adapters[0].HandlerData.CapturedCalls
	if !reflect.DeepEqual(actual, tt.expectCalls) {
		t.Fatalf("Call mismatch:\ngot:\n%v\nwanted:\n%v\n", spew.Sdump(actual), spew.Sdump(tt.expectCalls))
	}
}

func (tt *testData) checkReferencedAttributes(t *testing.T, actual *istio_mixer_v1.ReferencedAttributes) {
	conditions := make(map[string]istio_mixer_v1.ReferencedAttributes_Condition)
	mapkeys := make(map[string]string)
	for _, m := range actual.AttributeMatches {
		switch m.Condition {
		case istio_mixer_v1.EXACT, istio_mixer_v1.ABSENCE, istio_mixer_v1.REGEX:
			// do nothing

		default:
			t.Fatalf("Unexpected condition: %v (%v)", m.Condition, spew.Sdump(m))
		}

		idx := int(-m.Name - 1)
		if idx < 0 && idx > len(actual.Words) {
			t.Fatalf("Out of bounds word reference: %v (%v)", m.Name, spew.Sdump(m))
		}
		name := actual.Words[idx]

		if m.MapKey != 0 {
			idx = int(-m.MapKey - 1)
			if idx < 0 && idx > len(actual.Words) {
				t.Fatalf("Out of bounds word reference from map key: %v (%v)", m.MapKey, spew.Sdump(m))
			}

			mapkey := actual.Words[idx]
			mapkeys[name] = mapkey
		}

		conditions[name] = m.Condition
	}

	if len(conditions) != len(tt.expectAttrRefs) {
		t.Fatalf("Referenced attribute mismatch:\ngot:\n%v\nwanted:\n%v\n", spew.Sdump(actual), spew.Sdump(tt.expectAttrRefs))
	}

	for _, e := range tt.expectAttrRefs {
		acond, ok := conditions[e.name]
		if !ok {
			t.Fatalf("Expected attr ref not found: %v\nactuals:%v\n", e.name, spew.Sdump(e))
		}
		if acond != e.condition {
			t.Fatalf("Expected condition mismatch for '%v': got:%v, wanted:%v", e.name, acond, e.condition)
		}
		amk, ok := mapkeys[e.name]
		if !ok && e.mapkey != "" {
			t.Fatalf("Expected mapkey not found for '%v': %v", e.name, e.mapkey)
		}
		if ok && amk != e.mapkey {
			t.Fatalf("Unexpected mapkey (or mismatch for '%v': got:%v, wanted:%v", e.name, amk, e.mapkey)
		}
	}
}

func closeHelper(c io.Closer) {
	err := c.Close()
	if err != nil {
		log.Fatal(err)
	}
}

func getAttrBag(attrs map[string]interface{}) istio_mixer_v1.CompressedAttributes {
	requestBag := attribute.GetMutableBag(nil)
	for k, v := range attrs {
		requestBag.Set(k, v)
	}

	var attrProto istio_mixer_v1.CompressedAttributes
	requestBag.ToProto(&attrProto, nil, 0)
	return attrProto
}

// constructAdapterInfos constructs spyAdapters for each of the adptBehavior. It returns
// the constructed spyAdapters along with the adapters Info functions.
func constructAdapterInfos(adptBehaviors []spyadapter.AdapterBehavior) ([]adapter.InfoFn, []*spyadapter.Adapter) {
	adapterInfos := make([]adapter.InfoFn, 0)
	spyAdapters := make([]*spyadapter.Adapter, 0)
	for _, b := range adptBehaviors {
		sa := spyadapter.NewSpyAdapter(b)
		spyAdapters = append(spyAdapters, sa)
		adapterInfos = append(adapterInfos, sa.GetAdptInfoFn())
	}
	return adapterInfos, spyAdapters
}<|MERGE_RESOLUTION|>--- conflicted
+++ resolved
@@ -43,11 +43,7 @@
 
 	expectError     error
 	expectSetTypes  map[string]interface{}
-<<<<<<< HEAD
-	expectCalls     []spyAdapter.CapturedCall
-=======
 	expectCalls     []spyadapter.CapturedCall
->>>>>>> cd84fc16
 	expectDirective *istio_mixer_v1.RouteDirective
 	expectAttrRefs  []expectedAttrRef
 }
