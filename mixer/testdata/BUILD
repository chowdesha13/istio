--- conflicted
+++ resolved
@@ -20,10 +20,7 @@
     srcs = glob(["**/*.yml"]) + glob(["**/*.yaml"]),
     visibility = [
         "//mixer/pkg/mock:__subpackages__",
-<<<<<<< HEAD
         "//mixer/pkg/runtime:__subpackages__",
-=======
         "//tests/integration/component/mixer:__subpackages__"
->>>>>>> 704d5cc8
     ],
 )