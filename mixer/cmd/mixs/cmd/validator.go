--- conflicted
+++ resolved
@@ -41,15 +41,11 @@
 
 func validatorCmd(info map[string]template.Info, adapters []adapter.InfoFn, printf, fatalf shared.FormatFn) *cobra.Command {
 	vc := crd.ControllerOptions{}
-	ainfo := config.InventoryMap(adapters)
+	tmplRepo := template.NewRepository(info)
+	ainfo := config.AdapterInfoMap(adapters, tmplRepo.SupportsTemplate)
 	rvc := runtimeValidatorOptions{adapters: ainfo, templates: info}
 	var kubeconfig string
-<<<<<<< HEAD
 	kinds := runtime.KindMap(ainfo, info)
-=======
-	tmplRepo := template.NewRepository(info)
-	kinds := runtime.KindMap(config.AdapterInfoMap(adapters, tmplRepo.SupportsTemplate), info)
->>>>>>> dc43d71f
 	vc.ResourceNames = make([]string, 0, len(kinds))
 	for name := range kinds {
 		vc.ResourceNames = append(vc.ResourceNames, pluralize(name))
